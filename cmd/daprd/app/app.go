/*
Copyright 2023 The Dapr Authors
Licensed under the Apache License, Version 2.0 (the "License");
you may not use this file except in compliance with the License.
You may obtain a copy of the License at
    http://www.apache.org/licenses/LICENSE-2.0
Unless required by applicable law or agreed to in writing, software
distributed under the License is distributed on an "AS IS" BASIS,
WITHOUT WARRANTIES OR CONDITIONS OF ANY KIND, either express or implied.
See the License for the specific language governing permissions and
limitations under the License.
*/

package app

import (
	"context"
	"fmt"
	"os"

	"go.uber.org/automaxprocs/maxprocs"

	// Register all components
	_ "github.com/dapr/dapr/cmd/daprd/components"

	"github.com/dapr/dapr/cmd/daprd/options"
	"github.com/dapr/dapr/pkg/buildinfo"
	bindingsLoader "github.com/dapr/dapr/pkg/components/bindings"
	configurationLoader "github.com/dapr/dapr/pkg/components/configuration"
	cryptoLoader "github.com/dapr/dapr/pkg/components/crypto"
	lockLoader "github.com/dapr/dapr/pkg/components/lock"
	httpMiddlewareLoader "github.com/dapr/dapr/pkg/components/middleware/http"
	nrLoader "github.com/dapr/dapr/pkg/components/nameresolution"
	pubsubLoader "github.com/dapr/dapr/pkg/components/pubsub"
	secretstoresLoader "github.com/dapr/dapr/pkg/components/secretstores"
	stateLoader "github.com/dapr/dapr/pkg/components/state"
	wfbeLoader "github.com/dapr/dapr/pkg/components/wfbackend"
	workflowsLoader "github.com/dapr/dapr/pkg/components/workflows"
	"github.com/dapr/dapr/pkg/modes"
	"github.com/dapr/dapr/pkg/runtime/registry"
	"github.com/dapr/dapr/pkg/security"
	"github.com/dapr/kit/concurrency"
	"github.com/dapr/kit/signals"

	"github.com/dapr/dapr/pkg/runtime"
	"github.com/dapr/kit/logger"
)

var (
	log        = logger.NewLogger("dapr.runtime")
	logContrib = logger.NewLogger("dapr.contrib")
)

func Run() {
	// set GOMAXPROCS
	_, _ = maxprocs.Set()

	opts, err := options.New(os.Args[1:])
	if err != nil {
		log.Fatalf("Failed to parse flags: %v", err)
	}

	if opts.RuntimeVersion {
		//nolint:forbidigo
		fmt.Println(buildinfo.Version())
		os.Exit(0)
	}

	if opts.BuildInfo {
		//nolint:forbidigo
		fmt.Printf("Version: %s\nGit Commit: %s\nGit Version: %s\n", buildinfo.Version(), buildinfo.Commit(), buildinfo.GitVersion())
		os.Exit(0)
	}

	if opts.WaitCommand {
		runtime.WaitUntilDaprOutboundReady(opts.DaprHTTPPort)
		os.Exit(0)
	}

	// Apply options to all loggers.
	opts.Logger.SetAppID(opts.AppID)

	err = logger.ApplyOptionsToLoggers(&opts.Logger)
	if err != nil {
		log.Fatal(err)
	}

	log.Infof("Starting Dapr Runtime -- version %s -- commit %s", buildinfo.Version(), buildinfo.Commit())
	log.Infof("Log level set to: %s", opts.Logger.OutputLevel)

	secretstoresLoader.DefaultRegistry.Logger = logContrib
	stateLoader.DefaultRegistry.Logger = logContrib
	cryptoLoader.DefaultRegistry.Logger = logContrib
	configurationLoader.DefaultRegistry.Logger = logContrib
	lockLoader.DefaultRegistry.Logger = logContrib
	pubsubLoader.DefaultRegistry.Logger = logContrib
	nrLoader.DefaultRegistry.Logger = logContrib
	bindingsLoader.DefaultRegistry.Logger = logContrib
	workflowsLoader.DefaultRegistry.Logger = logContrib
	wfbeLoader.DefaultRegistry.Logger = logContrib
	httpMiddlewareLoader.DefaultRegistry.Logger = log // Note this uses log on purpose

	reg := registry.NewOptions().
		WithSecretStores(secretstoresLoader.DefaultRegistry).
		WithStateStores(stateLoader.DefaultRegistry).
		WithConfigurations(configurationLoader.DefaultRegistry).
		WithLocks(lockLoader.DefaultRegistry).
		WithPubSubs(pubsubLoader.DefaultRegistry).
		WithNameResolutions(nrLoader.DefaultRegistry).
		WithBindings(bindingsLoader.DefaultRegistry).
		WithCryptoProviders(cryptoLoader.DefaultRegistry).
		WithHTTPMiddlewares(httpMiddlewareLoader.DefaultRegistry).
		WithWorkflows(workflowsLoader.DefaultRegistry).
		WithWorkflowBackends(wfbeLoader.DefaultRegistry)

	ctx := signals.Context()
	secProvider, err := security.New(ctx, security.Options{
		SentryAddress:           opts.SentryAddress,
		ControlPlaneTrustDomain: opts.ControlPlaneTrustDomain,
		ControlPlaneNamespace:   opts.ControlPlaneNamespace,
		TrustAnchors:            opts.TrustAnchors,
		AppID:                   opts.AppID,
		MTLSEnabled:             opts.EnableMTLS,
		Mode:                    modes.DaprMode(opts.Mode),
	})
	if err != nil {
		log.Fatal(err)
	}

	err = concurrency.NewRunnerManager(
		secProvider.Run,
		func(ctx context.Context) error {
			sec, serr := secProvider.Handler(ctx)
			if serr != nil {
				return serr
			}

			rt, rerr := runtime.FromConfig(ctx, &runtime.Config{
				AppID:                        opts.AppID,
				ActorsService:                opts.ActorsService,
				RemindersService:             opts.RemindersService,
<<<<<<< HEAD
				SchedulerHostAddr:            opts.SchedulerHostAddr,
=======
				SchedulerAddress:             opts.SchedulerAddress,
>>>>>>> 3d86e613
				AllowedOrigins:               opts.AllowedOrigins,
				ResourcesPath:                opts.ResourcesPath,
				ControlPlaneAddress:          opts.ControlPlaneAddress,
				AppProtocol:                  opts.AppProtocol,
				Mode:                         opts.Mode,
				DaprHTTPPort:                 opts.DaprHTTPPort,
				DaprInternalGRPCPort:         opts.DaprInternalGRPCPort,
				DaprAPIGRPCPort:              opts.DaprAPIGRPCPort,
				DaprAPIListenAddresses:       opts.DaprAPIListenAddresses,
				DaprPublicPort:               opts.DaprPublicPort,
				ApplicationPort:              opts.AppPort,
				ProfilePort:                  opts.ProfilePort,
				EnableProfiling:              opts.EnableProfiling,
				AppMaxConcurrency:            opts.AppMaxConcurrency,
				EnableMTLS:                   opts.EnableMTLS,
				SentryAddress:                opts.SentryAddress,
				MaxRequestSize:               opts.MaxRequestSize,
				ReadBufferSize:               opts.ReadBufferSize,
				UnixDomainSocket:             opts.UnixDomainSocket,
				DaprGracefulShutdownSeconds:  opts.DaprGracefulShutdownSeconds,
				DaprBlockShutdownDuration:    opts.DaprBlockShutdownDuration,
				DisableBuiltinK8sSecretStore: opts.DisableBuiltinK8sSecretStore,
				EnableAppHealthCheck:         opts.EnableAppHealthCheck,
				AppHealthCheckPath:           opts.AppHealthCheckPath,
				AppHealthProbeInterval:       opts.AppHealthProbeInterval,
				AppHealthProbeTimeout:        opts.AppHealthProbeTimeout,
				AppHealthThreshold:           opts.AppHealthThreshold,
				AppChannelAddress:            opts.AppChannelAddress,
				EnableAPILogging:             opts.EnableAPILogging,
				Config:                       opts.Config,
				Metrics:                      opts.Metrics,
				AppSSL:                       opts.AppSSL,
				ComponentsPath:               opts.ComponentsPath,
				Registry:                     reg,
				Security:                     sec,
			})
			if rerr != nil {
				return rerr
			}

			return rt.Run(ctx)
		},
	).Run(ctx)
	if err != nil {
		log.Fatalf("Fatal error from runtime: %s", err)
	}
	log.Info("Daprd shutdown gracefully")
}<|MERGE_RESOLUTION|>--- conflicted
+++ resolved
@@ -139,11 +139,7 @@
 				AppID:                        opts.AppID,
 				ActorsService:                opts.ActorsService,
 				RemindersService:             opts.RemindersService,
-<<<<<<< HEAD
-				SchedulerHostAddr:            opts.SchedulerHostAddr,
-=======
 				SchedulerAddress:             opts.SchedulerAddress,
->>>>>>> 3d86e613
 				AllowedOrigins:               opts.AllowedOrigins,
 				ResourcesPath:                opts.ResourcesPath,
 				ControlPlaneAddress:          opts.ControlPlaneAddress,
