/*
Copyright 2021 The Dapr Authors
Licensed under the Apache License, Version 2.0 (the "License");
you may not use this file except in compliance with the License.
You may obtain a copy of the License at
    http://www.apache.org/licenses/LICENSE-2.0
Unless required by applicable law or agreed to in writing, software
distributed under the License is distributed on an "AS IS" BASIS,
WITHOUT WARRANTIES OR CONDITIONS OF ANY KIND, either express or implied.
See the License for the specific language governing permissions and
limitations under the License.
*/

package options

import (
	"fmt"
	"math"
	"os"
	"strconv"
	"time"

	"github.com/spf13/pflag"
	"k8s.io/apimachinery/pkg/api/resource"

	"github.com/dapr/dapr/pkg/buildinfo"
	"github.com/dapr/dapr/pkg/config"
	"github.com/dapr/dapr/pkg/config/protocol"
	"github.com/dapr/dapr/pkg/cors"
	"github.com/dapr/dapr/pkg/metrics"
	"github.com/dapr/dapr/pkg/modes"
	"github.com/dapr/dapr/pkg/runtime"
	"github.com/dapr/dapr/pkg/security/consts"
	"github.com/dapr/kit/logger"
)

type Options struct {
	AppID                        string
	ComponentsPath               string
	ControlPlaneAddress          string
	ControlPlaneTrustDomain      string
	ControlPlaneNamespace        string
	SentryAddress                string
	TrustAnchors                 []byte
	AllowedOrigins               string
	EnableProfiling              bool
	AppMaxConcurrency            int
	EnableMTLS                   bool
	AppSSL                       bool
	MaxRequestSize               int // In bytes
	ResourcesPath                []string
	AppProtocol                  string
	EnableAPILogging             *bool
	RuntimeVersion               bool
	BuildInfo                    bool
	WaitCommand                  bool
	DaprHTTPPort                 string
	DaprAPIGRPCPort              string
	ProfilePort                  string
	DaprInternalGRPCPort         string
	DaprPublicPort               string
	AppPort                      string
	DaprGracefulShutdownSeconds  int
	DaprBlockShutdownDuration    *time.Duration
	ActorsService                string
	RemindersService             string
	SchedulerAddress             string
	DaprAPIListenAddresses       string
	AppHealthProbeInterval       int
	AppHealthProbeTimeout        int
	AppHealthThreshold           int
	EnableAppHealthCheck         bool
	Mode                         string
	Config                       []string
	UnixDomainSocket             string
	ReadBufferSize               int // In bytes
	DisableBuiltinK8sSecretStore bool
	AppHealthCheckPath           string
	AppChannelAddress            string
	Logger                       logger.Options
	Metrics                      *metrics.Options
}

func New(origArgs []string) (*Options, error) {
	opts := Options{
		EnableAPILogging:          new(bool),
		DaprBlockShutdownDuration: new(time.Duration),
		MaxRequestSize:            runtime.DefaultMaxRequestBodySize,
		ReadBufferSize:            runtime.DefaultReadBufferSize,
	}
	var (
		maxRequestSizeMB int
		maxBodySize      string
		readBufferSizeKB int
		readBufferSize   string
	)

	// We are using pflag to parse the CLI flags
	// pflag is a drop-in replacement for the standard library's "flag" package, however…
	// There's one key difference: with the stdlib's "flag" package, there are no short-hand options so options can be defined with a single slash (such as "daprd -mode").
	// With pflag, single slashes are reserved for shorthands.
	// So, we are doing this thing where we iterate through all args and double-up the slash if it's single
	// This works *as long as* we don't start using shorthand flags (which haven't been in use so far).
	args := make([]string, len(origArgs))
	for i, a := range origArgs {
		if len(a) > 2 && a[0] == '-' && a[1] != '-' {
			args[i] = "-" + a
		} else {
			args[i] = a
		}
	}

	// Create a flag set
	fs := pflag.NewFlagSet("daprd", pflag.ExitOnError)
	fs.SortFlags = true

	fs.StringVar(&opts.Mode, "mode", string(modes.StandaloneMode), "Runtime mode for Dapr")
	fs.StringVar(&opts.DaprHTTPPort, "dapr-http-port", strconv.Itoa(runtime.DefaultDaprHTTPPort), "HTTP port for Dapr API to listen on")
	fs.StringVar(&opts.DaprAPIListenAddresses, "dapr-listen-addresses", runtime.DefaultAPIListenAddress, "One or more addresses for the Dapr API to listen on, CSV limited")
	fs.StringVar(&opts.DaprPublicPort, "dapr-public-port", "", "Public port for Dapr Health and Metadata to listen on")
	fs.StringVar(&opts.DaprAPIGRPCPort, "dapr-grpc-port", strconv.Itoa(runtime.DefaultDaprAPIGRPCPort), "gRPC port for the Dapr API to listen on")
	fs.StringVar(&opts.DaprInternalGRPCPort, "dapr-internal-grpc-port", "", "gRPC port for the Dapr Internal API to listen on")
	fs.StringVar(&opts.AppPort, "app-port", "", "The port the application is listening on")
	fs.StringVar(&opts.ProfilePort, "profile-port", strconv.Itoa(runtime.DefaultProfilePort), "The port for the profile server")
	fs.StringVar(&opts.AppProtocol, "app-protocol", string(protocol.HTTPProtocol), "Protocol for the application: grpc, grpcs, http, https, h2c")
	fs.StringVar(&opts.ComponentsPath, "components-path", "", "Alias for --resources-path")
	fs.MarkDeprecated("components-path", "use --resources-path")
	fs.StringSliceVar(&opts.ResourcesPath, "resources-path", nil, "Path for resources directory. If not specified, no resources will be loaded. Can be passed multiple times")
	fs.StringSliceVar(&opts.Config, "config", nil, "Path to config file, or name of a configuration object. In standalone mode, can be passed multiple times")
	fs.StringVar(&opts.AppID, "app-id", "", "A unique ID for Dapr. Used for Service Discovery and state")
	fs.StringVar(&opts.ControlPlaneAddress, "control-plane-address", "", "Address for a Dapr control plane")
	fs.StringVar(&opts.SentryAddress, "sentry-address", "", "Address for the Sentry CA service")
	fs.StringVar(&opts.ControlPlaneTrustDomain, "control-plane-trust-domain", "localhost", "Trust domain of the Dapr control plane")
	fs.StringVar(&opts.ControlPlaneNamespace, "control-plane-namespace", "default", "Namespace of the Dapr control plane")
	fs.StringVar(&opts.AllowedOrigins, "allowed-origins", cors.DefaultAllowedOrigins, "Allowed HTTP origins")
	fs.BoolVar(&opts.EnableProfiling, "enable-profiling", false, "Enable profiling")
	fs.BoolVar(&opts.RuntimeVersion, "version", false, "Prints the runtime version")
	fs.BoolVar(&opts.BuildInfo, "build-info", false, "Prints the build info")
	fs.BoolVar(&opts.WaitCommand, "wait", false, "wait for Dapr outbound ready")
	fs.IntVar(&opts.AppMaxConcurrency, "app-max-concurrency", -1, "Controls the concurrency level when forwarding requests to user code; set to -1 for no limits")
	fs.BoolVar(&opts.EnableMTLS, "enable-mtls", false, "Enables automatic mTLS for daprd-to-daprd communication channels")
	fs.BoolVar(&opts.AppSSL, "app-ssl", false, "Sets the URI scheme of the app to https and attempts a TLS connection")
	fs.MarkDeprecated("app-ssl", "use '--app-protocol https|grpcs'")
	fs.IntVar(&maxRequestSizeMB, "dapr-http-max-request-size", runtime.DefaultMaxRequestBodySize>>20, "Max size of request body in MB")
	fs.MarkDeprecated("dapr-http-max-request-size", "use '--max-body-size "+strconv.Itoa(runtime.DefaultMaxRequestBodySize>>20)+"Mi'")
	fs.StringVar(&maxBodySize, "max-body-size", strconv.Itoa(runtime.DefaultMaxRequestBodySize>>20)+"Mi", "Max size of request body for the Dapr HTTP and gRPC servers, as a resource quantity")
	fs.IntVar(&readBufferSizeKB, "dapr-http-read-buffer-size", runtime.DefaultReadBufferSize>>10, "Max size of read buffer, in KB (also used to handle request headers)")
	fs.MarkDeprecated("dapr-http-read-buffer-size", "use '--read-buffer-size "+strconv.Itoa(runtime.DefaultReadBufferSize>>10)+"Ki'")
	fs.StringVar(&readBufferSize, "read-buffer-size", strconv.Itoa(runtime.DefaultReadBufferSize>>10)+"Ki", "Max size of read buffer, as a resource quantity (also used to handle request headers)")
	fs.StringVar(&opts.UnixDomainSocket, "unix-domain-socket", "", "Path to a unix domain socket dir mount. If specified, Dapr API servers will use Unix Domain Sockets")
	fs.IntVar(&opts.DaprGracefulShutdownSeconds, "dapr-graceful-shutdown-seconds", int(runtime.DefaultGracefulShutdownDuration/time.Second), "Graceful shutdown time in seconds")
	fs.DurationVar(opts.DaprBlockShutdownDuration, "dapr-block-shutdown-duration", 0, "If enabled, will block graceful shutdown after terminate signal is received until either the given duration has elapsed or the app reports unhealthy. Disabled by default")
	fs.BoolVar(opts.EnableAPILogging, "enable-api-logging", false, "Enable API logging for API calls")
	fs.BoolVar(&opts.DisableBuiltinK8sSecretStore, "disable-builtin-k8s-secret-store", false, "Disable the built-in Kubernetes Secret Store")
	fs.BoolVar(&opts.EnableAppHealthCheck, "enable-app-health-check", false, "Enable health checks for the application using the protocol defined with app-protocol")
	fs.StringVar(&opts.AppHealthCheckPath, "app-health-check-path", runtime.DefaultAppHealthCheckPath, "Path used for health checks; HTTP only")
	fs.IntVar(&opts.AppHealthProbeInterval, "app-health-probe-interval", int(config.AppHealthConfigDefaultProbeInterval/time.Second), "Interval to probe for the health of the app in seconds")
	fs.IntVar(&opts.AppHealthProbeTimeout, "app-health-probe-timeout", int(config.AppHealthConfigDefaultProbeTimeout/time.Millisecond), "Timeout for app health probes in milliseconds")
	fs.IntVar(&opts.AppHealthThreshold, "app-health-threshold", int(config.AppHealthConfigDefaultThreshold), "Number of consecutive failures for the app to be considered unhealthy")
	fs.StringVar(&opts.AppChannelAddress, "app-channel-address", runtime.DefaultChannelAddress, "The network address the application listens on")

	// Add flags for actors, placement, and reminders
	// --placement-host-address is a legacy (but not deprecated) flag that is translated to the actors-service flag
	var placementServiceHostAddr string
	fs.StringVar(&placementServiceHostAddr, "placement-host-address", "", "Addresses for Dapr Actor Placement servers (overrides actors-service)")
	fs.StringVar(&opts.SchedulerAddress, "scheduler-host-address", "", "Addresses of the Scheduler service instance(s), as comma separated host:port pairs")
	fs.StringVar(&opts.ActorsService, "actors-service", "", "Type and address of the actors service, in the format 'type:address'")
	fs.StringVar(&opts.RemindersService, "reminders-service", "", "Type and address of the reminders service, in the format 'type:address'")

	// Add flags for logger and metrics
	opts.Logger = logger.DefaultOptions()
	opts.Logger.AttachCmdFlags(fs.StringVar, fs.BoolVar)

	opts.Metrics = metrics.DefaultMetricOptions()
	opts.Metrics.AttachCmdFlags(fs.StringVar, fs.BoolVar)

	// Ignore errors; flagset is set for ExitOnError
	_ = fs.Parse(args)

	// flag.Parse() will always set a value to "enableAPILogging", and it will be false whether it's explicitly set to false or unset
	// For this flag, we need the third state (unset) so we need to do a bit more work here to check if it's unset, then mark "enableAPILogging" as nil
	if !*opts.EnableAPILogging && !fs.Changed("enable-api-logging") {
		opts.EnableAPILogging = nil
	}

	// If placement-host-address is set, that always takes priority over actors-service
	if placementServiceHostAddr != "" {
		opts.ActorsService = "placement:" + placementServiceHostAddr
	}

	// Max body size
	// max-body-size has priority over dapr-http-max-request-size
	if fs.Changed("max-body-size") {
		q, err := resource.ParseQuantity(maxBodySize)
		if err != nil {
			return nil, fmt.Errorf("invalid value for 'max-body-size' option: %w", err)
		}
		opts.MaxRequestSize, err = getQuantityBytes(q)
		if err != nil {
			return nil, fmt.Errorf("invalid value for 'max-body-size' option: %w", err)
		}
	} else if fs.Changed("dapr-http-max-request-size") {
		if maxRequestSizeMB > 0 {
			opts.MaxRequestSize = maxRequestSizeMB << 20
		} else {
			opts.MaxRequestSize = maxRequestSizeMB
		}
	}

	// Read buffer size
	// read-buffer-size has priority over dapr-http-read-buffer-size
	if fs.Changed("read-buffer-size") {
		q, err := resource.ParseQuantity(readBufferSize)
		if err != nil {
			return nil, fmt.Errorf("invalid value for 'read-buffer-size' option: %w", err)
		}
		opts.ReadBufferSize, err = getQuantityBytes(q)
		if err != nil {
			return nil, fmt.Errorf("invalid value for 'read-buffer-size' option: %w", err)
		}
	} else if fs.Changed("dapr-http-read-buffer-size") {
		if readBufferSizeKB > 0 {
			opts.ReadBufferSize = readBufferSizeKB << 10
		} else {
			opts.ReadBufferSize = readBufferSizeKB
		}
	}

	opts.TrustAnchors = []byte(os.Getenv(consts.TrustAnchorsEnvVar))

	if !fs.Changed("control-plane-namespace") {
		ns, ok := os.LookupEnv(consts.ControlPlaneNamespaceEnvVar)
		if ok {
			opts.ControlPlaneNamespace = ns
		}
	}

	if !fs.Changed("control-plane-trust-domain") {
		td, ok := os.LookupEnv(consts.ControlPlaneTrustDomainEnvVar)
		if ok {
			opts.ControlPlaneTrustDomain = td
		}
	}

	if !fs.Changed("dapr-block-shutdown-duration") {
		opts.DaprBlockShutdownDuration = nil
	}

<<<<<<< HEAD
	if fs.Changed("scheduler-host-address") {
		opts.SchedulerAddress = opts.schedulerAddressFlag
	}

=======
>>>>>>> 8d873127
	return &opts, nil
}

// getQuantityBytes returns the number of bytes in the quantity.
func getQuantityBytes(q resource.Quantity) (int, error) {
	if q.IsZero() {
		return 0, nil
	}

	val, ok := q.AsInt64()
	if !ok || (buildinfo.PtrSize == 32 && val > math.MaxInt32) {
		return 0, fmt.Errorf("cannot get bytes from resource quantity value '%v'", q)
	}

	return int(val), nil
}<|MERGE_RESOLUTION|>--- conflicted
+++ resolved
@@ -246,13 +246,6 @@
 		opts.DaprBlockShutdownDuration = nil
 	}
 
-<<<<<<< HEAD
-	if fs.Changed("scheduler-host-address") {
-		opts.SchedulerAddress = opts.schedulerAddressFlag
-	}
-
-=======
->>>>>>> 8d873127
 	return &opts, nil
 }
 
