--- conflicted
+++ resolved
@@ -96,23 +96,6 @@
 	httpMiddlewareLoader.DefaultRegistry.Logger = log      // Note this uses log on purpose
 	grpcMiddlewareLoader.DefaultUnaryRegistry.Logger = log // Note this uses log on purpose
 
-<<<<<<< HEAD
-	stopCh := runtime.ShutdownSignal()
-
-	err = rt.Run(
-		runtime.WithSecretStores(secretstoresLoader.DefaultRegistry),
-		runtime.WithStates(stateLoader.DefaultRegistry),
-		runtime.WithConfigurations(configurationLoader.DefaultRegistry),
-		runtime.WithLocks(lockLoader.DefaultRegistry),
-		runtime.WithPubSubs(pubsubLoader.DefaultRegistry),
-		runtime.WithNameResolutions(nrLoader.DefaultRegistry),
-		runtime.WithBindings(bindingsLoader.DefaultRegistry),
-		runtime.WithCryptoProviders(cryptoLoader.DefaultRegistry),
-		runtime.WithHTTPMiddlewares(httpMiddlewareLoader.DefaultRegistry),
-		runtime.WithGrpcUnaryMiddlewares(grpcMiddlewareLoader.DefaultUnaryRegistry),
-		runtime.WithWorkflowComponents(workflowsLoader.DefaultRegistry),
-	)
-=======
 	reg := registry.NewOptions().
 		WithSecretStores(secretstoresLoader.DefaultRegistry).
 		WithStateStores(stateLoader.DefaultRegistry).
@@ -135,7 +118,6 @@
 		MTLSEnabled:             opts.EnableMTLS,
 		Mode:                    modes.DaprMode(opts.Mode),
 	})
->>>>>>> 5ac2f3d6
 	if err != nil {
 		log.Fatal(err)
 	}
