--- conflicted
+++ resolved
@@ -20,136 +20,8 @@
 
 	"go.uber.org/automaxprocs/maxprocs"
 
-<<<<<<< HEAD
-	"github.com/dapr/components-contrib/state/zookeeper"
-
-	"github.com/dapr/kit/logger"
-
-	"github.com/dapr/dapr/pkg/runtime"
-
-	// Included components in compiled daprd.
-
-	// Secret stores.
-	"github.com/dapr/components-contrib/secretstores"
-	alicloud_paramstore "github.com/dapr/components-contrib/secretstores/alicloud/parameterstore"
-	"github.com/dapr/components-contrib/secretstores/aws/parameterstore"
-	"github.com/dapr/components-contrib/secretstores/aws/secretmanager"
-	"github.com/dapr/components-contrib/secretstores/azure/keyvault"
-	gcp_secretmanager "github.com/dapr/components-contrib/secretstores/gcp/secretmanager"
-	"github.com/dapr/components-contrib/secretstores/hashicorp/vault"
-	"github.com/dapr/components-contrib/secretstores/huaweicloud/csms"
-	secretstore_kubernetes "github.com/dapr/components-contrib/secretstores/kubernetes"
-	secretstore_env "github.com/dapr/components-contrib/secretstores/local/env"
-	secretstore_file "github.com/dapr/components-contrib/secretstores/local/file"
-	"github.com/dapr/components-contrib/secretstores/tencentcloud/ssm"
-
-	secretstoresLoader "github.com/dapr/dapr/pkg/components/secretstores"
-
-	// State Stores.
-	"github.com/dapr/components-contrib/state"
-	"github.com/dapr/components-contrib/state/aerospike"
-	state_dynamodb "github.com/dapr/components-contrib/state/aws/dynamodb"
-	state_azure_blobstorage "github.com/dapr/components-contrib/state/azure/blobstorage"
-	state_cosmosdb "github.com/dapr/components-contrib/state/azure/cosmosdb"
-	state_azure_tablestorage "github.com/dapr/components-contrib/state/azure/tablestorage"
-	"github.com/dapr/components-contrib/state/cassandra"
-	"github.com/dapr/components-contrib/state/cockroachdb"
-	"github.com/dapr/components-contrib/state/couchbase"
-	"github.com/dapr/components-contrib/state/gcp/firestore"
-	"github.com/dapr/components-contrib/state/hashicorp/consul"
-	"github.com/dapr/components-contrib/state/hazelcast"
-	state_in_memory "github.com/dapr/components-contrib/state/in-memory"
-	state_jetstream "github.com/dapr/components-contrib/state/jetstream"
-	"github.com/dapr/components-contrib/state/memcached"
-	"github.com/dapr/components-contrib/state/mongodb"
-	state_mysql "github.com/dapr/components-contrib/state/mysql"
-	state_oci_objectstorage "github.com/dapr/components-contrib/state/oci/objectstorage"
-	state_oracledatabase "github.com/dapr/components-contrib/state/oracledatabase"
-	"github.com/dapr/components-contrib/state/postgresql"
-	state_redis "github.com/dapr/components-contrib/state/redis"
-	"github.com/dapr/components-contrib/state/rethinkdb"
-	"github.com/dapr/components-contrib/state/sqlserver"
-
-	stateLoader "github.com/dapr/dapr/pkg/components/state"
-
-	// Pub/Sub.
-	pubs "github.com/dapr/components-contrib/pubsub"
-	pubsub_aws_snssqs "github.com/dapr/components-contrib/pubsub/aws/snssqs"
-	pubsub_eventhubs "github.com/dapr/components-contrib/pubsub/azure/eventhubs"
-	"github.com/dapr/components-contrib/pubsub/azure/servicebus"
-	pubsub_gcp "github.com/dapr/components-contrib/pubsub/gcp/pubsub"
-	pubsub_hazelcast "github.com/dapr/components-contrib/pubsub/hazelcast"
-	pubsub_inmemory "github.com/dapr/components-contrib/pubsub/in-memory"
-	pubsub_jetstream "github.com/dapr/components-contrib/pubsub/jetstream"
-	pubsub_kafka "github.com/dapr/components-contrib/pubsub/kafka"
-	pubsub_mqtt "github.com/dapr/components-contrib/pubsub/mqtt"
-	"github.com/dapr/components-contrib/pubsub/natsstreaming"
-	pubsub_pulsar "github.com/dapr/components-contrib/pubsub/pulsar"
-	"github.com/dapr/components-contrib/pubsub/rabbitmq"
-	pubsub_redis "github.com/dapr/components-contrib/pubsub/redis"
-	"github.com/dapr/components-contrib/pubsub/rocketmq"
-
-	configurationLoader "github.com/dapr/dapr/pkg/components/configuration"
-	pubsubLoader "github.com/dapr/dapr/pkg/components/pubsub"
-
-	// Name resolutions.
-	nr "github.com/dapr/components-contrib/nameresolution"
-	nr_consul "github.com/dapr/components-contrib/nameresolution/consul"
-	nr_kubernetes "github.com/dapr/components-contrib/nameresolution/kubernetes"
-	nr_mdns "github.com/dapr/components-contrib/nameresolution/mdns"
-
-	nrLoader "github.com/dapr/dapr/pkg/components/nameresolution"
-
-	// Bindings.
-	"github.com/dapr/components-contrib/bindings"
-	dingtalk_webhook "github.com/dapr/components-contrib/bindings/alicloud/dingtalk/webhook"
-
-	"github.com/dapr/components-contrib/bindings/alicloud/dubbo"
-	"github.com/dapr/components-contrib/bindings/alicloud/oss"
-	"github.com/dapr/components-contrib/bindings/alicloud/tablestore"
-	"github.com/dapr/components-contrib/bindings/apns"
-	"github.com/dapr/components-contrib/bindings/aws/dynamodb"
-	"github.com/dapr/components-contrib/bindings/aws/kinesis"
-	"github.com/dapr/components-contrib/bindings/aws/s3"
-	"github.com/dapr/components-contrib/bindings/aws/ses"
-	"github.com/dapr/components-contrib/bindings/aws/sns"
-	"github.com/dapr/components-contrib/bindings/aws/sqs"
-	"github.com/dapr/components-contrib/bindings/azure/blobstorage"
-	bindings_cosmosdb "github.com/dapr/components-contrib/bindings/azure/cosmosdb"
-	bindings_cosmosdbgremlinapi "github.com/dapr/components-contrib/bindings/azure/cosmosdbgremlinapi"
-	"github.com/dapr/components-contrib/bindings/azure/eventgrid"
-	"github.com/dapr/components-contrib/bindings/azure/eventhubs"
-	"github.com/dapr/components-contrib/bindings/azure/servicebusqueues"
-	"github.com/dapr/components-contrib/bindings/azure/signalr"
-	"github.com/dapr/components-contrib/bindings/azure/storagequeues"
-	"github.com/dapr/components-contrib/bindings/commercetools"
-	"github.com/dapr/components-contrib/bindings/cron"
-	"github.com/dapr/components-contrib/bindings/gcp/bucket"
-	"github.com/dapr/components-contrib/bindings/gcp/pubsub"
-	"github.com/dapr/components-contrib/bindings/graphql"
-	"github.com/dapr/components-contrib/bindings/http"
-	"github.com/dapr/components-contrib/bindings/huawei/obs"
-	"github.com/dapr/components-contrib/bindings/influx"
-	"github.com/dapr/components-contrib/bindings/kafka"
-	"github.com/dapr/components-contrib/bindings/kubernetes"
-	"github.com/dapr/components-contrib/bindings/localstorage"
-	"github.com/dapr/components-contrib/bindings/mqtt"
-	"github.com/dapr/components-contrib/bindings/mysql"
-	"github.com/dapr/components-contrib/bindings/postgres"
-	"github.com/dapr/components-contrib/bindings/postmark"
-	bindings_rabbitmq "github.com/dapr/components-contrib/bindings/rabbitmq"
-	"github.com/dapr/components-contrib/bindings/redis"
-	"github.com/dapr/components-contrib/bindings/rethinkdb/statechange"
-	"github.com/dapr/components-contrib/bindings/smtp"
-	"github.com/dapr/components-contrib/bindings/twilio/sendgrid"
-	"github.com/dapr/components-contrib/bindings/twilio/sms"
-	"github.com/dapr/components-contrib/bindings/twitter"
-	bindings_zeebe_command "github.com/dapr/components-contrib/bindings/zeebe/command"
-	bindings_zeebe_jobworker "github.com/dapr/components-contrib/bindings/zeebe/jobworker"
-=======
 	// Register all components
 	_ "github.com/dapr/dapr/cmd/daprd/components"
->>>>>>> 29233c6f
 
 	bindingsLoader "github.com/dapr/dapr/pkg/components/bindings"
 	configurationLoader "github.com/dapr/dapr/pkg/components/configuration"
@@ -188,392 +60,6 @@
 	httpMiddlewareLoader.DefaultRegistry.Logger = log
 
 	err = rt.Run(
-<<<<<<< HEAD
-		runtime.WithSecretStores(
-			secretstoresLoader.New("kubernetes", func() secretstores.SecretStore {
-				return secretstore_kubernetes.NewKubernetesSecretStore(logContrib)
-			}),
-			secretstoresLoader.New("azure.keyvault", func() secretstores.SecretStore {
-				return keyvault.NewAzureKeyvaultSecretStore(logContrib)
-			}),
-			secretstoresLoader.New("hashicorp.vault", func() secretstores.SecretStore {
-				return vault.NewHashiCorpVaultSecretStore(logContrib)
-			}),
-			secretstoresLoader.New("aws.secretmanager", func() secretstores.SecretStore {
-				return secretmanager.NewSecretManager(logContrib)
-			}),
-			secretstoresLoader.New("aws.parameterstore", func() secretstores.SecretStore {
-				return parameterstore.NewParameterStore(logContrib)
-			}),
-			secretstoresLoader.New("gcp.secretmanager", func() secretstores.SecretStore {
-				return gcp_secretmanager.NewSecreteManager(logContrib)
-			}),
-			secretstoresLoader.New("local.file", func() secretstores.SecretStore {
-				return secretstore_file.NewLocalSecretStore(logContrib)
-			}),
-			secretstoresLoader.New("local.env", func() secretstores.SecretStore {
-				return secretstore_env.NewEnvSecretStore(logContrib)
-			}),
-			secretstoresLoader.New("alicloud.parameterstore", func() secretstores.SecretStore {
-				return alicloud_paramstore.NewParameterStore(logContrib)
-			}),
-			secretstoresLoader.New("huaweicloud.csms", func() secretstores.SecretStore {
-				return csms.NewHuaweiCsmsSecretStore(logContrib)
-			}),
-			secretstoresLoader.New("tencentcloud.ssm", func() secretstores.SecretStore {
-				return ssm.NewSSM(logContrib)
-			}),
-		),
-		runtime.WithStates(
-			stateLoader.New("redis", func() state.Store {
-				return state_redis.NewRedisStateStore(logContrib)
-			}),
-			stateLoader.New("consul", func() state.Store {
-				return consul.NewConsulStateStore(logContrib)
-			}),
-			stateLoader.New("azure.blobstorage", func() state.Store {
-				return state_azure_blobstorage.NewAzureBlobStorageStore(logContrib)
-			}),
-			stateLoader.New("azure.cosmosdb", func() state.Store {
-				return state_cosmosdb.NewCosmosDBStateStore(logContrib)
-			}),
-			stateLoader.New("azure.tablestorage", func() state.Store {
-				return state_azure_tablestorage.NewAzureTablesStateStore(logContrib)
-			}),
-			stateLoader.New("cassandra", func() state.Store {
-				return cassandra.NewCassandraStateStore(logContrib)
-			}),
-			stateLoader.New("memcached", func() state.Store {
-				return memcached.NewMemCacheStateStore(logContrib)
-			}),
-			stateLoader.New("mongodb", func() state.Store {
-				return mongodb.NewMongoDB(logContrib)
-			}),
-			stateLoader.New("zookeeper", func() state.Store {
-				return zookeeper.NewZookeeperStateStore(logContrib)
-			}),
-			stateLoader.New("gcp.firestore", func() state.Store {
-				return firestore.NewFirestoreStateStore(logContrib)
-			}),
-			stateLoader.New("postgresql", func() state.Store {
-				return postgresql.NewPostgreSQLStateStore(logContrib)
-			}),
-			stateLoader.New("sqlserver", func() state.Store {
-				return sqlserver.NewSQLServerStateStore(logContrib)
-			}),
-			stateLoader.New("hazelcast", func() state.Store {
-				return hazelcast.NewHazelcastStore(logContrib)
-			}),
-			stateLoader.New("couchbase", func() state.Store {
-				return couchbase.NewCouchbaseStateStore(logContrib)
-			}),
-			stateLoader.New("aerospike", func() state.Store {
-				return aerospike.NewAerospikeStateStore(logContrib)
-			}),
-			stateLoader.New("rethinkdb", func() state.Store {
-				return rethinkdb.NewRethinkDBStateStore(logContrib)
-			}),
-			stateLoader.New("aws.dynamodb", state_dynamodb.NewDynamoDBStateStore),
-			stateLoader.New("mysql", func() state.Store {
-				return state_mysql.NewMySQLStateStore(logContrib)
-			}),
-			stateLoader.New("oci.objectstorage", func() state.Store {
-				return state_oci_objectstorage.NewOCIObjectStorageStore(logContrib)
-			}),
-			stateLoader.New("jetstream", func() state.Store {
-				return state_jetstream.NewJetstreamStateStore(logContrib)
-			}),
-			stateLoader.New("oracledatabase", func() state.Store {
-				return state_oracledatabase.NewOracleDatabaseStateStore(logContrib)
-			}),
-			stateLoader.New("cockroachdb", func() state.Store {
-				return cockroachdb.New(logContrib)
-			}),
-			stateLoader.New("in-memory", func() state.Store {
-				return state_in_memory.NewInMemoryStateStore(logContrib)
-			}),
-		),
-		runtime.WithConfigurations(
-			configurationLoader.New("redis", func() configuration.Store {
-				return configuration_redis.NewRedisConfigurationStore(logContrib)
-			}),
-		),
-		runtime.WithConfigurations(
-			configurationLoader.New("azure.appconfig", func() configuration.Store {
-				return configuration_azure.NewAzureAppConfigurationStore(logContrib)
-			}),
-		),
-		runtime.WithLocks(
-			lockLoader.New("redis", func() lock.Store {
-				return lock_redis.NewStandaloneRedisLock(logContrib)
-			}),
-		),
-		runtime.WithPubSubs(
-			pubsubLoader.New("aws.snssqs", func() pubs.PubSub {
-				return pubsub_aws_snssqs.NewSnsSqs(logContrib)
-			}, "snssqs"), // alias "snssqs" for backwards-compatibility; see dapr/components-contrib#1753
-			pubsubLoader.New("azure.eventhubs", func() pubs.PubSub {
-				return pubsub_eventhubs.NewAzureEventHubs(logContrib)
-			}),
-			pubsubLoader.New("azure.servicebus", func() pubs.PubSub {
-				return servicebus.NewAzureServiceBus(logContrib)
-			}),
-			pubsubLoader.New("gcp.pubsub", func() pubs.PubSub {
-				return pubsub_gcp.NewGCPPubSub(logContrib)
-			}),
-			pubsubLoader.New("hazelcast", func() pubs.PubSub {
-				return pubsub_hazelcast.NewHazelcastPubSub(logContrib)
-			}),
-			pubsubLoader.New("jetstream", func() pubs.PubSub {
-				return pubsub_jetstream.NewJetStream(logContrib)
-			}),
-			pubsubLoader.New("kafka", func() pubs.PubSub {
-				return pubsub_kafka.NewKafka(logContrib)
-			}),
-			pubsubLoader.New("mqtt", func() pubs.PubSub {
-				return pubsub_mqtt.NewMQTTPubSub(logContrib)
-			}),
-			pubsubLoader.New("natsstreaming", func() pubs.PubSub {
-				return natsstreaming.NewNATSStreamingPubSub(logContrib)
-			}),
-			pubsubLoader.New("pulsar", func() pubs.PubSub {
-				return pubsub_pulsar.NewPulsar(logContrib)
-			}),
-			pubsubLoader.New("rabbitmq", func() pubs.PubSub {
-				return rabbitmq.NewRabbitMQ(logContrib)
-			}),
-			pubsubLoader.New("rocketmq", func() pubs.PubSub {
-				return rocketmq.NewRocketMQ(logContrib)
-			}),
-			pubsubLoader.New("redis", func() pubs.PubSub {
-				return pubsub_redis.NewRedisStreams(logContrib)
-			}),
-			pubsubLoader.New("in-memory", func() pubs.PubSub {
-				return pubsub_inmemory.New(logContrib)
-			}),
-		),
-		runtime.WithNameResolutions(
-			nrLoader.New("mdns", func() nr.Resolver {
-				return nr_mdns.NewResolver(logContrib)
-			}),
-			nrLoader.New("kubernetes", func() nr.Resolver {
-				return nr_kubernetes.NewResolver(logContrib)
-			}),
-			nrLoader.New("consul", func() nr.Resolver {
-				return nr_consul.NewResolver(logContrib)
-			}),
-		),
-		runtime.WithInputBindings(
-			bindingsLoader.NewInput("aws.sqs", func() bindings.InputBinding {
-				return sqs.NewAWSSQS(logContrib)
-			}),
-			bindingsLoader.NewInput("aws.kinesis", func() bindings.InputBinding {
-				return kinesis.NewAWSKinesis(logContrib)
-			}),
-			bindingsLoader.NewInput("azure.eventgrid", func() bindings.InputBinding {
-				return eventgrid.NewAzureEventGrid(logContrib)
-			}),
-			bindingsLoader.NewInput("azure.eventhubs", func() bindings.InputBinding {
-				return eventhubs.NewAzureEventHubs(logContrib)
-			}),
-			bindingsLoader.NewInput("azure.servicebusqueues", func() bindings.InputBinding {
-				return servicebusqueues.NewAzureServiceBusQueues(logContrib)
-			}),
-			bindingsLoader.NewInput("azure.storagequeues", func() bindings.InputBinding {
-				return storagequeues.NewAzureStorageQueues(logContrib)
-			}),
-			bindingsLoader.NewInput("cron", func() bindings.InputBinding {
-				return cron.NewCron(logContrib)
-			}),
-			bindingsLoader.NewInput("dingtalk.webhook", func() bindings.InputBinding {
-				return dingtalk_webhook.NewDingTalkWebhook(logContrib)
-			}),
-			bindingsLoader.NewInput("gcp.pubsub", func() bindings.InputBinding {
-				return pubsub.NewGCPPubSub(logContrib)
-			}),
-			bindingsLoader.NewInput("kafka", func() bindings.InputBinding {
-				return kafka.NewKafka(logContrib)
-			}),
-			bindingsLoader.NewInput("kubernetes", func() bindings.InputBinding {
-				return kubernetes.NewKubernetes(logContrib)
-			}),
-			bindingsLoader.NewInput("mqtt", func() bindings.InputBinding {
-				return mqtt.NewMQTT(logContrib)
-			}),
-			bindingsLoader.NewInput("rabbitmq", func() bindings.InputBinding {
-				return bindings_rabbitmq.NewRabbitMQ(logContrib)
-			}),
-			bindingsLoader.NewInput("rethinkdb.statechange", func() bindings.InputBinding {
-				return statechange.NewRethinkDBStateChangeBinding(logContrib)
-			}),
-			bindingsLoader.NewInput("twitter", func() bindings.InputBinding {
-				return twitter.NewTwitter(logContrib)
-			}),
-			bindingsLoader.NewInput("zeebe.jobworker", func() bindings.InputBinding {
-				return bindings_zeebe_jobworker.NewZeebeJobWorker(logContrib)
-			}),
-		),
-		runtime.WithOutputBindings(
-			bindingsLoader.NewOutput("alicloud.dubbo", func() bindings.OutputBinding {
-				return dubbo.NewDubboOutput(logContrib)
-			}),
-			bindingsLoader.NewOutput("alicloud.oss", func() bindings.OutputBinding {
-				return oss.NewAliCloudOSS(logContrib)
-			}),
-			bindingsLoader.NewOutput("alicloud.tablestore", func() bindings.OutputBinding {
-				return tablestore.NewAliCloudTableStore(log)
-			}),
-			bindingsLoader.NewOutput("alicloud.sls", func() bindings.OutputBinding {
-				return sls.NewAliCloudSlsLogstorage(logContrib)
-			}),
-			bindingsLoader.NewOutput("apns", func() bindings.OutputBinding {
-				return apns.NewAPNS(logContrib)
-			}),
-			bindingsLoader.NewOutput("aws.s3", func() bindings.OutputBinding {
-				return s3.NewAWSS3(logContrib)
-			}),
-			bindingsLoader.NewOutput("aws.ses", func() bindings.OutputBinding {
-				return ses.NewAWSSES(logContrib)
-			}),
-			bindingsLoader.NewOutput("aws.sqs", func() bindings.OutputBinding {
-				return sqs.NewAWSSQS(logContrib)
-			}),
-			bindingsLoader.NewOutput("aws.sns", func() bindings.OutputBinding {
-				return sns.NewAWSSNS(logContrib)
-			}),
-			bindingsLoader.NewOutput("aws.kinesis", func() bindings.OutputBinding {
-				return kinesis.NewAWSKinesis(logContrib)
-			}),
-			bindingsLoader.NewOutput("aws.dynamodb", func() bindings.OutputBinding {
-				return dynamodb.NewDynamoDB(logContrib)
-			}),
-			bindingsLoader.NewOutput("azure.blobstorage", func() bindings.OutputBinding {
-				return blobstorage.NewAzureBlobStorage(logContrib)
-			}),
-			bindingsLoader.NewOutput("azure.cosmosdb", func() bindings.OutputBinding {
-				return bindings_cosmosdb.NewCosmosDB(logContrib)
-			}),
-			bindingsLoader.NewOutput("azure.cosmosdb.gremlinapi", func() bindings.OutputBinding {
-				return bindings_cosmosdbgremlinapi.NewCosmosDBGremlinAPI(logContrib)
-			}),
-			bindingsLoader.NewOutput("azure.eventgrid", func() bindings.OutputBinding {
-				return eventgrid.NewAzureEventGrid(logContrib)
-			}),
-			bindingsLoader.NewOutput("azure.eventhubs", func() bindings.OutputBinding {
-				return eventhubs.NewAzureEventHubs(logContrib)
-			}),
-			bindingsLoader.NewOutput("azure.servicebusqueues", func() bindings.OutputBinding {
-				return servicebusqueues.NewAzureServiceBusQueues(logContrib)
-			}),
-			bindingsLoader.NewOutput("azure.signalr", func() bindings.OutputBinding {
-				return signalr.NewSignalR(logContrib)
-			}),
-			bindingsLoader.NewOutput("azure.storagequeues", func() bindings.OutputBinding {
-				return storagequeues.NewAzureStorageQueues(logContrib)
-			}),
-			bindingsLoader.NewOutput("cron", func() bindings.OutputBinding {
-				return cron.NewCron(logContrib)
-			}),
-			bindingsLoader.NewOutput("dingtalk.webhook", func() bindings.OutputBinding {
-				return dingtalk_webhook.NewDingTalkWebhook(logContrib)
-			}),
-			bindingsLoader.NewOutput("gcp.bucket", func() bindings.OutputBinding {
-				return bucket.NewGCPStorage(logContrib)
-			}),
-			bindingsLoader.NewOutput("gcp.pubsub", func() bindings.OutputBinding {
-				return pubsub.NewGCPPubSub(logContrib)
-			}),
-			bindingsLoader.NewOutput("http", func() bindings.OutputBinding {
-				return http.NewHTTP(logContrib)
-			}),
-			bindingsLoader.NewOutput("influx", func() bindings.OutputBinding {
-				return influx.NewInflux(logContrib)
-			}),
-			bindingsLoader.NewOutput("kafka", func() bindings.OutputBinding {
-				return kafka.NewKafka(logContrib)
-			}),
-			bindingsLoader.NewOutput("localstorage", func() bindings.OutputBinding {
-				return localstorage.NewLocalStorage(logContrib)
-			}),
-			bindingsLoader.NewOutput("mqtt", func() bindings.OutputBinding {
-				return mqtt.NewMQTT(logContrib)
-			}),
-			bindingsLoader.NewOutput("mysql", func() bindings.OutputBinding {
-				return mysql.NewMysql(logContrib)
-			}),
-			bindingsLoader.NewOutput("postgres", func() bindings.OutputBinding {
-				return postgres.NewPostgres(logContrib)
-			}),
-			bindingsLoader.NewOutput("postmark", func() bindings.OutputBinding {
-				return postmark.NewPostmark(logContrib)
-			}),
-			bindingsLoader.NewOutput("rabbitmq", func() bindings.OutputBinding {
-				return bindings_rabbitmq.NewRabbitMQ(logContrib)
-			}),
-			bindingsLoader.NewOutput("redis", func() bindings.OutputBinding {
-				return redis.NewRedis(logContrib)
-			}),
-			bindingsLoader.NewOutput("smtp", func() bindings.OutputBinding {
-				return smtp.NewSMTP(logContrib)
-			}),
-			bindingsLoader.NewOutput("twilio.sms", func() bindings.OutputBinding {
-				return sms.NewSMS(logContrib)
-			}),
-			bindingsLoader.NewOutput("twilio.sendgrid", func() bindings.OutputBinding {
-				return sendgrid.NewSendGrid(logContrib)
-			}),
-			bindingsLoader.NewOutput("twitter", func() bindings.OutputBinding {
-				return twitter.NewTwitter(logContrib)
-			}),
-			bindingsLoader.NewOutput("zeebe.command", func() bindings.OutputBinding {
-				return bindings_zeebe_command.NewZeebeCommand(logContrib)
-			}),
-			bindingsLoader.NewOutput("graphql", func() bindings.OutputBinding {
-				return graphql.NewGraphQL(logContrib)
-			}),
-			bindingsLoader.NewOutput("huawei.obs", func() bindings.OutputBinding {
-				return obs.NewHuaweiOBS(logContrib)
-			}),
-			bindingsLoader.NewOutput("commercetools", func() bindings.OutputBinding {
-				return commercetools.NewCommercetools(logContrib)
-			}),
-		),
-		runtime.WithHTTPMiddleware(
-			httpMiddlewareLoader.New("uppercase", func(metadata middleware.Metadata) (httpMiddleware.Middleware, error) {
-				return func(h fasthttp.RequestHandler) fasthttp.RequestHandler {
-					return func(ctx *fasthttp.RequestCtx) {
-						body := string(ctx.PostBody())
-						ctx.Request.SetBody([]byte(strings.ToUpper(body)))
-						h(ctx)
-					}
-				}, nil
-			}),
-			httpMiddlewareLoader.New("oauth2", func(metadata middleware.Metadata) (httpMiddleware.Middleware, error) {
-				return oauth2.NewOAuth2Middleware().GetHandler(metadata)
-			}),
-			httpMiddlewareLoader.New("oauth2clientcredentials", func(metadata middleware.Metadata) (httpMiddleware.Middleware, error) {
-				return oauth2clientcredentials.NewOAuth2ClientCredentialsMiddleware(log).GetHandler(metadata)
-			}),
-			httpMiddlewareLoader.New("ratelimit", func(metadata middleware.Metadata) (httpMiddleware.Middleware, error) {
-				return ratelimit.NewRateLimitMiddleware(log).GetHandler(metadata)
-			}),
-			httpMiddlewareLoader.New("bearer", func(metadata middleware.Metadata) (httpMiddleware.Middleware, error) {
-				return bearer.NewBearerMiddleware(log).GetHandler(metadata)
-			}),
-			httpMiddlewareLoader.New("opa", func(metadata middleware.Metadata) (httpMiddleware.Middleware, error) {
-				return opa.NewMiddleware(log).GetHandler(metadata)
-			}),
-			httpMiddlewareLoader.New("sentinel", func(metadata middleware.Metadata) (httpMiddleware.Middleware, error) {
-				return sentinel.NewMiddleware(log).GetHandler(metadata)
-			}),
-			httpMiddlewareLoader.New("routerchecker", func(metadata middleware.Metadata) (httpMiddleware.Middleware, error) {
-				return routerchecker.NewMiddleware(log).GetHandler(metadata)
-			}),
-			httpMiddlewareLoader.New("wasm.basic", func(metadata middleware.Metadata) (httpMiddleware.Middleware, error) {
-				return wasm_basic.NewMiddleware(log).GetHandler(metadata)
-			}),
-		),
-=======
 		runtime.WithSecretStores(secretstoresLoader.DefaultRegistry),
 		runtime.WithStates(stateLoader.DefaultRegistry),
 		runtime.WithConfigurations(configurationLoader.DefaultRegistry),
@@ -582,7 +68,6 @@
 		runtime.WithNameResolutions(nrLoader.DefaultRegistry),
 		runtime.WithBindings(bindingsLoader.DefaultRegistry),
 		runtime.WithHTTPMiddlewares(httpMiddlewareLoader.DefaultRegistry),
->>>>>>> 29233c6f
 	)
 	if err != nil {
 		log.Fatalf("fatal error from runtime: %s", err)
