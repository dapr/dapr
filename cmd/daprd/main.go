// ------------------------------------------------------------
// Copyright (c) Microsoft Corporation and Dapr Contributors.
// Licensed under the MIT License.
// ------------------------------------------------------------

package main

import (
	"os"
	"os/signal"
	"strings"
	"syscall"

	"github.com/valyala/fasthttp"
	"go.uber.org/automaxprocs/maxprocs"

	"github.com/dapr/dapr/pkg/runtime"
	"github.com/dapr/kit/logger"

	// Included components in compiled daprd.

	// Secret stores.
	"github.com/dapr/components-contrib/secretstores"
	"github.com/dapr/components-contrib/secretstores/aws/parameterstore"
	"github.com/dapr/components-contrib/secretstores/aws/secretmanager"
	"github.com/dapr/components-contrib/secretstores/azure/keyvault"
	gcp_secretmanager "github.com/dapr/components-contrib/secretstores/gcp/secretmanager"
	"github.com/dapr/components-contrib/secretstores/hashicorp/vault"
	sercetstores_kubernetes "github.com/dapr/components-contrib/secretstores/kubernetes"
	secretstore_env "github.com/dapr/components-contrib/secretstores/local/env"
	secretstore_file "github.com/dapr/components-contrib/secretstores/local/file"

	secretstores_loader "github.com/dapr/dapr/pkg/components/secretstores"

	// State Stores.
	"github.com/dapr/components-contrib/state"
	"github.com/dapr/components-contrib/state/aerospike"
	state_dynamodb "github.com/dapr/components-contrib/state/aws/dynamodb"
	state_azure_blobstorage "github.com/dapr/components-contrib/state/azure/blobstorage"
	state_cosmosdb "github.com/dapr/components-contrib/state/azure/cosmosdb"
	state_azure_tablestorage "github.com/dapr/components-contrib/state/azure/tablestorage"
	"github.com/dapr/components-contrib/state/cassandra"
	"github.com/dapr/components-contrib/state/couchbase"
	"github.com/dapr/components-contrib/state/gcp/firestore"
	"github.com/dapr/components-contrib/state/hashicorp/consul"
	"github.com/dapr/components-contrib/state/hazelcast"
	"github.com/dapr/components-contrib/state/memcached"
	"github.com/dapr/components-contrib/state/mongodb"
	state_mysql "github.com/dapr/components-contrib/state/mysql"
	"github.com/dapr/components-contrib/state/postgresql"
	state_redis "github.com/dapr/components-contrib/state/redis"
	"github.com/dapr/components-contrib/state/rethinkdb"
	"github.com/dapr/components-contrib/state/sqlserver"
	"github.com/dapr/components-contrib/state/zookeeper"

	state_loader "github.com/dapr/dapr/pkg/components/state"

	// Pub/Sub.
	pubs "github.com/dapr/components-contrib/pubsub"
	pubsub_snssqs "github.com/dapr/components-contrib/pubsub/aws/snssqs"
	pubsub_eventhubs "github.com/dapr/components-contrib/pubsub/azure/eventhubs"
	"github.com/dapr/components-contrib/pubsub/azure/servicebus"
	pubsub_gcp "github.com/dapr/components-contrib/pubsub/gcp/pubsub"
	pubsub_hazelcast "github.com/dapr/components-contrib/pubsub/hazelcast"
	pubsub_inmemory "github.com/dapr/components-contrib/pubsub/in-memory"
	pubsub_jetstream "github.com/dapr/components-contrib/pubsub/jetstream"
	pubsub_kafka "github.com/dapr/components-contrib/pubsub/kafka"
	pubsub_mqtt "github.com/dapr/components-contrib/pubsub/mqtt"
	"github.com/dapr/components-contrib/pubsub/natsstreaming"
	pubsub_pulsar "github.com/dapr/components-contrib/pubsub/pulsar"
	"github.com/dapr/components-contrib/pubsub/rabbitmq"
	pubsub_redis "github.com/dapr/components-contrib/pubsub/redis"

	configuration_loader "github.com/dapr/dapr/pkg/components/configuration"
	pubsub_loader "github.com/dapr/dapr/pkg/components/pubsub"

	// Name resolutions.
	nr "github.com/dapr/components-contrib/nameresolution"
	nr_consul "github.com/dapr/components-contrib/nameresolution/consul"
	nr_kubernetes "github.com/dapr/components-contrib/nameresolution/kubernetes"
	nr_mdns "github.com/dapr/components-contrib/nameresolution/mdns"

	nr_loader "github.com/dapr/dapr/pkg/components/nameresolution"

	// Bindings.
	"github.com/dapr/components-contrib/bindings"
	dingtalk_webhook "github.com/dapr/components-contrib/bindings/alicloud/dingtalk/webhook"
	"github.com/dapr/components-contrib/bindings/alicloud/oss"
	"github.com/dapr/components-contrib/bindings/alicloud/tablestore"
	"github.com/dapr/components-contrib/bindings/apns"
	"github.com/dapr/components-contrib/bindings/aws/dynamodb"
	"github.com/dapr/components-contrib/bindings/aws/kinesis"
	"github.com/dapr/components-contrib/bindings/aws/s3"
	"github.com/dapr/components-contrib/bindings/aws/ses"
	"github.com/dapr/components-contrib/bindings/aws/sns"
	"github.com/dapr/components-contrib/bindings/aws/sqs"
	"github.com/dapr/components-contrib/bindings/azure/blobstorage"
	bindings_cosmosdb "github.com/dapr/components-contrib/bindings/azure/cosmosdb"
	bindings_cosmosdbgremlinapi "github.com/dapr/components-contrib/bindings/azure/cosmosdbgremlinapi"
	"github.com/dapr/components-contrib/bindings/azure/eventgrid"
	"github.com/dapr/components-contrib/bindings/azure/eventhubs"
	"github.com/dapr/components-contrib/bindings/azure/servicebusqueues"
	"github.com/dapr/components-contrib/bindings/azure/signalr"
	"github.com/dapr/components-contrib/bindings/azure/storagequeues"
	"github.com/dapr/components-contrib/bindings/cron"
	"github.com/dapr/components-contrib/bindings/gcp/bucket"
	"github.com/dapr/components-contrib/bindings/gcp/pubsub"
	"github.com/dapr/components-contrib/bindings/graphql"
	"github.com/dapr/components-contrib/bindings/http"
	"github.com/dapr/components-contrib/bindings/influx"
	"github.com/dapr/components-contrib/bindings/kafka"
	"github.com/dapr/components-contrib/bindings/kubernetes"
	"github.com/dapr/components-contrib/bindings/localstorage"
	"github.com/dapr/components-contrib/bindings/mqtt"
	"github.com/dapr/components-contrib/bindings/mysql"
	"github.com/dapr/components-contrib/bindings/postgres"
	"github.com/dapr/components-contrib/bindings/postmark"
	bindings_rabbitmq "github.com/dapr/components-contrib/bindings/rabbitmq"
	"github.com/dapr/components-contrib/bindings/redis"
	"github.com/dapr/components-contrib/bindings/rethinkdb/statechange"
	"github.com/dapr/components-contrib/bindings/smtp"
	"github.com/dapr/components-contrib/bindings/twilio/sendgrid"
	"github.com/dapr/components-contrib/bindings/twilio/sms"
	"github.com/dapr/components-contrib/bindings/twitter"
	bindings_zeebe_command "github.com/dapr/components-contrib/bindings/zeebe/command"
	bindings_zeebe_jobworker "github.com/dapr/components-contrib/bindings/zeebe/jobworker"

	bindings_loader "github.com/dapr/dapr/pkg/components/bindings"

	// HTTP Middleware.

	middleware "github.com/dapr/components-contrib/middleware"
	"github.com/dapr/components-contrib/middleware/http/bearer"
	"github.com/dapr/components-contrib/middleware/http/oauth2"
	"github.com/dapr/components-contrib/middleware/http/oauth2clientcredentials"
	"github.com/dapr/components-contrib/middleware/http/opa"
	"github.com/dapr/components-contrib/middleware/http/ratelimit"
	"github.com/dapr/components-contrib/middleware/http/sentinel"

	http_middleware_loader "github.com/dapr/dapr/pkg/components/middleware/http"
	http_middleware "github.com/dapr/dapr/pkg/middleware/http"

	"github.com/dapr/components-contrib/configuration"
	configuration_redis "github.com/dapr/components-contrib/configuration/redis"
)

var (
	log        = logger.NewLogger("dapr.runtime")
	logContrib = logger.NewLogger("dapr.contrib")
)

func main() {
<<<<<<< HEAD
=======
	// set GOMAXPROCS
	_, _ = maxprocs.Set()

	logger.DaprVersion = version.Version()
>>>>>>> 44cdddb2
	rt, err := runtime.FromFlags()
	if err != nil {
		log.Fatal(err)
	}

	err = rt.Run(
		runtime.WithSecretStores(
			secretstores_loader.New("kubernetes", func() secretstores.SecretStore {
				return sercetstores_kubernetes.NewKubernetesSecretStore(logContrib)
			}),
			secretstores_loader.New("azure.keyvault", func() secretstores.SecretStore {
				return keyvault.NewAzureKeyvaultSecretStore(logContrib)
			}),
			secretstores_loader.New("hashicorp.vault", func() secretstores.SecretStore {
				return vault.NewHashiCorpVaultSecretStore(logContrib)
			}),
			secretstores_loader.New("aws.secretmanager", func() secretstores.SecretStore {
				return secretmanager.NewSecretManager(logContrib)
			}),
			secretstores_loader.New("aws.parameterstore", func() secretstores.SecretStore {
				return parameterstore.NewParameterStore(logContrib)
			}),
			secretstores_loader.New("gcp.secretmanager", func() secretstores.SecretStore {
				return gcp_secretmanager.NewSecreteManager(logContrib)
			}),
			secretstores_loader.New("local.file", func() secretstores.SecretStore {
				return secretstore_file.NewLocalSecretStore(logContrib)
			}),
			secretstores_loader.New("local.env", func() secretstores.SecretStore {
				return secretstore_env.NewEnvSecretStore(logContrib)
			}),
		),
		runtime.WithStates(
			state_loader.New("redis", func() state.Store {
				return state_redis.NewRedisStateStore(logContrib)
			}),
			state_loader.New("consul", func() state.Store {
				return consul.NewConsulStateStore(logContrib)
			}),
			state_loader.New("azure.blobstorage", func() state.Store {
				return state_azure_blobstorage.NewAzureBlobStorageStore(logContrib)
			}),
			state_loader.New("azure.cosmosdb", func() state.Store {
				return state_cosmosdb.NewCosmosDBStateStore(logContrib)
			}),
			state_loader.New("azure.tablestorage", func() state.Store {
				return state_azure_tablestorage.NewAzureTablesStateStore(logContrib)
			}),
			state_loader.New("cassandra", func() state.Store {
				return cassandra.NewCassandraStateStore(logContrib)
			}),
			state_loader.New("memcached", func() state.Store {
				return memcached.NewMemCacheStateStore(logContrib)
			}),
			state_loader.New("mongodb", func() state.Store {
				return mongodb.NewMongoDB(logContrib)
			}),
			state_loader.New("zookeeper", func() state.Store {
				return zookeeper.NewZookeeperStateStore(logContrib)
			}),
			state_loader.New("gcp.firestore", func() state.Store {
				return firestore.NewFirestoreStateStore(logContrib)
			}),
			state_loader.New("postgresql", func() state.Store {
				return postgresql.NewPostgreSQLStateStore(logContrib)
			}),
			state_loader.New("sqlserver", func() state.Store {
				return sqlserver.NewSQLServerStateStore(logContrib)
			}),
			state_loader.New("hazelcast", func() state.Store {
				return hazelcast.NewHazelcastStore(logContrib)
			}),
			state_loader.New("couchbase", func() state.Store {
				return couchbase.NewCouchbaseStateStore(logContrib)
			}),
			state_loader.New("aerospike", func() state.Store {
				return aerospike.NewAerospikeStateStore(logContrib)
			}),
			state_loader.New("rethinkdb", func() state.Store {
				return rethinkdb.NewRethinkDBStateStore(logContrib)
			}),
			state_loader.New("aws.dynamodb", state_dynamodb.NewDynamoDBStateStore),
			state_loader.New("mysql", func() state.Store {
				return state_mysql.NewMySQLStateStore(logContrib)
			}),
		),
		runtime.WithConfigurations(
			configuration_loader.New("redis", func() configuration.Store {
				return configuration_redis.NewRedisConfigurationStore(logContrib)
			}),
		),
		runtime.WithPubSubs(
			pubsub_loader.New("azure.eventhubs", func() pubs.PubSub {
				return pubsub_eventhubs.NewAzureEventHubs(logContrib)
			}),
			pubsub_loader.New("azure.servicebus", func() pubs.PubSub {
				return servicebus.NewAzureServiceBus(logContrib)
			}),
			pubsub_loader.New("gcp.pubsub", func() pubs.PubSub {
				return pubsub_gcp.NewGCPPubSub(logContrib)
			}),
			pubsub_loader.New("hazelcast", func() pubs.PubSub {
				return pubsub_hazelcast.NewHazelcastPubSub(logContrib)
			}),
			pubsub_loader.New("jetstream", func() pubs.PubSub {
				return pubsub_jetstream.NewJetStream(logContrib)
			}),
			pubsub_loader.New("kafka", func() pubs.PubSub {
				return pubsub_kafka.NewKafka(logContrib)
			}),
			pubsub_loader.New("mqtt", func() pubs.PubSub {
				return pubsub_mqtt.NewMQTTPubSub(logContrib)
			}),
			pubsub_loader.New("natsstreaming", func() pubs.PubSub {
				return natsstreaming.NewNATSStreamingPubSub(logContrib)
			}),
			pubsub_loader.New("pulsar", func() pubs.PubSub {
				return pubsub_pulsar.NewPulsar(logContrib)
			}),
			pubsub_loader.New("rabbitmq", func() pubs.PubSub {
				return rabbitmq.NewRabbitMQ(logContrib)
			}),
			pubsub_loader.New("redis", func() pubs.PubSub {
				return pubsub_redis.NewRedisStreams(logContrib)
			}),
			pubsub_loader.New("snssqs", func() pubs.PubSub {
				return pubsub_snssqs.NewSnsSqs(logContrib)
			}),
			pubsub_loader.New("in-memory", func() pubs.PubSub {
				return pubsub_inmemory.New(logContrib)
			}),
		),
		runtime.WithNameResolutions(
			nr_loader.New("mdns", func() nr.Resolver {
				return nr_mdns.NewResolver(logContrib)
			}),
			nr_loader.New("kubernetes", func() nr.Resolver {
				return nr_kubernetes.NewResolver(logContrib)
			}),
			nr_loader.New("consul", func() nr.Resolver {
				return nr_consul.NewResolver(logContrib)
			}),
		),
		runtime.WithInputBindings(
			bindings_loader.NewInput("aws.sqs", func() bindings.InputBinding {
				return sqs.NewAWSSQS(logContrib)
			}),
			bindings_loader.NewInput("aws.kinesis", func() bindings.InputBinding {
				return kinesis.NewAWSKinesis(logContrib)
			}),
			bindings_loader.NewInput("azure.eventgrid", func() bindings.InputBinding {
				return eventgrid.NewAzureEventGrid(logContrib)
			}),
			bindings_loader.NewInput("azure.eventhubs", func() bindings.InputBinding {
				return eventhubs.NewAzureEventHubs(logContrib)
			}),
			bindings_loader.NewInput("azure.servicebusqueues", func() bindings.InputBinding {
				return servicebusqueues.NewAzureServiceBusQueues(logContrib)
			}),
			bindings_loader.NewInput("azure.storagequeues", func() bindings.InputBinding {
				return storagequeues.NewAzureStorageQueues(logContrib)
			}),
			bindings_loader.NewInput("cron", func() bindings.InputBinding {
				return cron.NewCron(logContrib)
			}),
			bindings_loader.NewInput("dingtalk.webhook", func() bindings.InputBinding {
				return dingtalk_webhook.NewDingTalkWebhook(logContrib)
			}),
			bindings_loader.NewInput("gcp.pubsub", func() bindings.InputBinding {
				return pubsub.NewGCPPubSub(logContrib)
			}),
			bindings_loader.NewInput("kafka", func() bindings.InputBinding {
				return kafka.NewKafka(logContrib)
			}),
			bindings_loader.NewInput("kubernetes", func() bindings.InputBinding {
				return kubernetes.NewKubernetes(logContrib)
			}),
			bindings_loader.NewInput("mqtt", func() bindings.InputBinding {
				return mqtt.NewMQTT(logContrib)
			}),
			bindings_loader.NewInput("rabbitmq", func() bindings.InputBinding {
				return bindings_rabbitmq.NewRabbitMQ(logContrib)
			}),
			bindings_loader.NewInput("rethinkdb.statechange", func() bindings.InputBinding {
				return statechange.NewRethinkDBStateChangeBinding(logContrib)
			}),
			bindings_loader.NewInput("twitter", func() bindings.InputBinding {
				return twitter.NewTwitter(logContrib)
			}),
			bindings_loader.NewInput("zeebe.jobworker", func() bindings.InputBinding {
				return bindings_zeebe_jobworker.NewZeebeJobWorker(logContrib)
			}),
		),
		runtime.WithOutputBindings(
			bindings_loader.NewOutput("alicloud.oss", func() bindings.OutputBinding {
				return oss.NewAliCloudOSS(logContrib)
			}),
			bindings_loader.NewOutput("alicloud.tablestore", func() bindings.OutputBinding {
				return tablestore.NewAliCloudTableStore(log)
			}),
			bindings_loader.NewOutput("apns", func() bindings.OutputBinding {
				return apns.NewAPNS(logContrib)
			}),
			bindings_loader.NewOutput("aws.s3", func() bindings.OutputBinding {
				return s3.NewAWSS3(logContrib)
			}),
			bindings_loader.NewOutput("aws.ses", func() bindings.OutputBinding {
				return ses.NewAWSSES(logContrib)
			}),
			bindings_loader.NewOutput("aws.sqs", func() bindings.OutputBinding {
				return sqs.NewAWSSQS(logContrib)
			}),
			bindings_loader.NewOutput("aws.sns", func() bindings.OutputBinding {
				return sns.NewAWSSNS(logContrib)
			}),
			bindings_loader.NewOutput("aws.kinesis", func() bindings.OutputBinding {
				return kinesis.NewAWSKinesis(logContrib)
			}),
			bindings_loader.NewOutput("aws.dynamodb", func() bindings.OutputBinding {
				return dynamodb.NewDynamoDB(logContrib)
			}),
			bindings_loader.NewOutput("azure.blobstorage", func() bindings.OutputBinding {
				return blobstorage.NewAzureBlobStorage(logContrib)
			}),
			bindings_loader.NewOutput("azure.cosmosdb", func() bindings.OutputBinding {
				return bindings_cosmosdb.NewCosmosDB(logContrib)
			}),
			bindings_loader.NewOutput("azure.cosmosdb.gremlinapi", func() bindings.OutputBinding {
				return bindings_cosmosdbgremlinapi.NewCosmosDBGremlinAPI(logContrib)
			}),
			bindings_loader.NewOutput("azure.eventgrid", func() bindings.OutputBinding {
				return eventgrid.NewAzureEventGrid(logContrib)
			}),
			bindings_loader.NewOutput("azure.eventhubs", func() bindings.OutputBinding {
				return eventhubs.NewAzureEventHubs(logContrib)
			}),
			bindings_loader.NewOutput("azure.servicebusqueues", func() bindings.OutputBinding {
				return servicebusqueues.NewAzureServiceBusQueues(logContrib)
			}),
			bindings_loader.NewOutput("azure.signalr", func() bindings.OutputBinding {
				return signalr.NewSignalR(logContrib)
			}),
			bindings_loader.NewOutput("azure.storagequeues", func() bindings.OutputBinding {
				return storagequeues.NewAzureStorageQueues(logContrib)
			}),
			bindings_loader.NewOutput("cron", func() bindings.OutputBinding {
				return cron.NewCron(logContrib)
			}),
			bindings_loader.NewOutput("dingtalk.webhook", func() bindings.OutputBinding {
				return dingtalk_webhook.NewDingTalkWebhook(logContrib)
			}),
			bindings_loader.NewOutput("gcp.bucket", func() bindings.OutputBinding {
				return bucket.NewGCPStorage(logContrib)
			}),
			bindings_loader.NewOutput("gcp.pubsub", func() bindings.OutputBinding {
				return pubsub.NewGCPPubSub(logContrib)
			}),
			bindings_loader.NewOutput("http", func() bindings.OutputBinding {
				return http.NewHTTP(logContrib)
			}),
			bindings_loader.NewOutput("influx", func() bindings.OutputBinding {
				return influx.NewInflux(logContrib)
			}),
			bindings_loader.NewOutput("kafka", func() bindings.OutputBinding {
				return kafka.NewKafka(logContrib)
			}),
			bindings_loader.NewOutput("localstorage", func() bindings.OutputBinding {
				return localstorage.NewLocalStorage(logContrib)
			}),
			bindings_loader.NewOutput("mqtt", func() bindings.OutputBinding {
				return mqtt.NewMQTT(logContrib)
			}),
			bindings_loader.NewOutput("mysql", func() bindings.OutputBinding {
				return mysql.NewMysql(logContrib)
			}),
			bindings_loader.NewOutput("postgres", func() bindings.OutputBinding {
				return postgres.NewPostgres(logContrib)
			}),
			bindings_loader.NewOutput("postmark", func() bindings.OutputBinding {
				return postmark.NewPostmark(logContrib)
			}),
			bindings_loader.NewOutput("rabbitmq", func() bindings.OutputBinding {
				return bindings_rabbitmq.NewRabbitMQ(logContrib)
			}),
			bindings_loader.NewOutput("redis", func() bindings.OutputBinding {
				return redis.NewRedis(logContrib)
			}),
			bindings_loader.NewOutput("smtp", func() bindings.OutputBinding {
				return smtp.NewSMTP(logContrib)
			}),
			bindings_loader.NewOutput("twilio.sms", func() bindings.OutputBinding {
				return sms.NewSMS(logContrib)
			}),
			bindings_loader.NewOutput("twilio.sendgrid", func() bindings.OutputBinding {
				return sendgrid.NewSendGrid(logContrib)
			}),
			bindings_loader.NewOutput("twitter", func() bindings.OutputBinding {
				return twitter.NewTwitter(logContrib)
			}),
			bindings_loader.NewOutput("zeebe.command", func() bindings.OutputBinding {
				return bindings_zeebe_command.NewZeebeCommand(logContrib)
			}),
			bindings_loader.NewOutput("graphql", func() bindings.OutputBinding {
				return graphql.NewGraphQL(logContrib)
			}),
		),
		runtime.WithHTTPMiddleware(
			http_middleware_loader.New("uppercase", func(metadata middleware.Metadata) (http_middleware.Middleware, error) {
				return func(h fasthttp.RequestHandler) fasthttp.RequestHandler {
					return func(ctx *fasthttp.RequestCtx) {
						body := string(ctx.PostBody())
						ctx.Request.SetBody([]byte(strings.ToUpper(body)))
						h(ctx)
					}
				}, nil
			}),
			http_middleware_loader.New("oauth2", func(metadata middleware.Metadata) (http_middleware.Middleware, error) {
				return oauth2.NewOAuth2Middleware().GetHandler(metadata)
			}),
			http_middleware_loader.New("oauth2clientcredentials", func(metadata middleware.Metadata) (http_middleware.Middleware, error) {
				return oauth2clientcredentials.NewOAuth2ClientCredentialsMiddleware(log).GetHandler(metadata)
			}),
			http_middleware_loader.New("ratelimit", func(metadata middleware.Metadata) (http_middleware.Middleware, error) {
				return ratelimit.NewRateLimitMiddleware(log).GetHandler(metadata)
			}),
			http_middleware_loader.New("bearer", func(metadata middleware.Metadata) (http_middleware.Middleware, error) {
				return bearer.NewBearerMiddleware(log).GetHandler(metadata)
			}),
			http_middleware_loader.New("opa", func(metadata middleware.Metadata) (http_middleware.Middleware, error) {
				return opa.NewMiddleware(log).GetHandler(metadata)
			}),
			http_middleware_loader.New("sentinel", func(metadata middleware.Metadata) (http_middleware.Middleware, error) {
				return sentinel.NewMiddleware(log).GetHandler(metadata)
			}),
		),
	)
	if err != nil {
		log.Fatalf("fatal error from runtime: %s", err)
	}

	stop := make(chan os.Signal, 1)
	signal.Notify(stop, syscall.SIGTERM, os.Interrupt)
	<-stop
	rt.ShutdownWithWait()
}<|MERGE_RESOLUTION|>--- conflicted
+++ resolved
@@ -150,13 +150,10 @@
 )
 
 func main() {
-<<<<<<< HEAD
-=======
 	// set GOMAXPROCS
 	_, _ = maxprocs.Set()
 
 	logger.DaprVersion = version.Version()
->>>>>>> 44cdddb2
 	rt, err := runtime.FromFlags()
 	if err != nil {
 		log.Fatal(err)
