// ------------------------------------------------------------
// Copyright (c) Microsoft Corporation.
// Licensed under the MIT License.
// ------------------------------------------------------------

package main

import (
	"os"
	"os/signal"
	"strings"
	"syscall"
	"time"

	"github.com/dapr/dapr/pkg/logger"
	"github.com/dapr/dapr/pkg/runtime"

	// Included components in compiled daprd

	// Secret stores
	"github.com/dapr/components-contrib/secretstores"
	"github.com/dapr/components-contrib/secretstores/aws/secretmanager"
	"github.com/dapr/components-contrib/secretstores/azure/keyvault"
	gcp_secretmanager "github.com/dapr/components-contrib/secretstores/gcp/secretmanager"
	"github.com/dapr/components-contrib/secretstores/hashicorp/vault"
	sercetstores_kubernetes "github.com/dapr/components-contrib/secretstores/kubernetes"
	secretstores_loader "github.com/dapr/dapr/pkg/components/secretstores"

	// State Stores
	"github.com/dapr/components-contrib/state"
	"github.com/dapr/components-contrib/state/aerospike"
	state_cosmosdb "github.com/dapr/components-contrib/state/azure/cosmosdb"
	state_azure_tablestorage "github.com/dapr/components-contrib/state/azure/tablestorage"
	"github.com/dapr/components-contrib/state/cassandra"
	"github.com/dapr/components-contrib/state/cloudstate"
	"github.com/dapr/components-contrib/state/couchbase"
	"github.com/dapr/components-contrib/state/etcd"
	"github.com/dapr/components-contrib/state/gcp/firestore"
	"github.com/dapr/components-contrib/state/hashicorp/consul"
	"github.com/dapr/components-contrib/state/hazelcast"
	"github.com/dapr/components-contrib/state/memcached"
	"github.com/dapr/components-contrib/state/mongodb"
	state_redis "github.com/dapr/components-contrib/state/redis"
	"github.com/dapr/components-contrib/state/sqlserver"
	"github.com/dapr/components-contrib/state/zookeeper"
	state_loader "github.com/dapr/dapr/pkg/components/state"

	// Pub/Sub
	pubs "github.com/dapr/components-contrib/pubsub"
	pubsub_snssqs "github.com/dapr/components-contrib/pubsub/aws/snssqs"
	pubsub_eventhubs "github.com/dapr/components-contrib/pubsub/azure/eventhubs"
	"github.com/dapr/components-contrib/pubsub/azure/servicebus"
	pubsub_gcp "github.com/dapr/components-contrib/pubsub/gcp/pubsub"
	pubsub_hazelcast "github.com/dapr/components-contrib/pubsub/hazelcast"
	pubsub_kafka "github.com/dapr/components-contrib/pubsub/kafka"
	pubsub_mqtt "github.com/dapr/components-contrib/pubsub/mqtt"
	"github.com/dapr/components-contrib/pubsub/nats"
	"github.com/dapr/components-contrib/pubsub/rabbitmq"
	pubsub_redis "github.com/dapr/components-contrib/pubsub/redis"
	pubsub_loader "github.com/dapr/dapr/pkg/components/pubsub"

	// Exporters
	"github.com/dapr/components-contrib/exporters"
	"github.com/dapr/components-contrib/exporters/native"
	"github.com/dapr/components-contrib/exporters/stringexporter"
	"github.com/dapr/components-contrib/exporters/zipkin"
	exporters_loader "github.com/dapr/dapr/pkg/components/exporters"

	// Service Discovery
	"github.com/dapr/components-contrib/servicediscovery"
	servicediscovery_kubernetes "github.com/dapr/components-contrib/servicediscovery/kubernetes"
	"github.com/dapr/components-contrib/servicediscovery/mdns"
	servicediscovery_loader "github.com/dapr/dapr/pkg/components/servicediscovery"

	// Bindings
	"github.com/dapr/components-contrib/bindings"
	"github.com/dapr/components-contrib/bindings/aws/dynamodb"
	"github.com/dapr/components-contrib/bindings/aws/kinesis"
	"github.com/dapr/components-contrib/bindings/aws/s3"
	"github.com/dapr/components-contrib/bindings/aws/sns"
	"github.com/dapr/components-contrib/bindings/aws/sqs"
	"github.com/dapr/components-contrib/bindings/azure/blobstorage"
	bindings_cosmosdb "github.com/dapr/components-contrib/bindings/azure/cosmosdb"
	"github.com/dapr/components-contrib/bindings/azure/eventgrid"
	"github.com/dapr/components-contrib/bindings/azure/eventhubs"
	"github.com/dapr/components-contrib/bindings/azure/servicebusqueues"
	"github.com/dapr/components-contrib/bindings/azure/signalr"
	"github.com/dapr/components-contrib/bindings/azure/storagequeues"
	"github.com/dapr/components-contrib/bindings/gcp/bucket"
	"github.com/dapr/components-contrib/bindings/gcp/pubsub"
	"github.com/dapr/components-contrib/bindings/http"
	"github.com/dapr/components-contrib/bindings/kafka"
	"github.com/dapr/components-contrib/bindings/kubernetes"
	"github.com/dapr/components-contrib/bindings/mqtt"
	bindings_rabbitmq "github.com/dapr/components-contrib/bindings/rabbitmq"
	"github.com/dapr/components-contrib/bindings/redis"
	"github.com/dapr/components-contrib/bindings/twilio/sendgrid"
	"github.com/dapr/components-contrib/bindings/twilio/sms"
	"github.com/dapr/components-contrib/bindings/twitter"
	bindings_loader "github.com/dapr/dapr/pkg/components/bindings"

	// HTTP Middleware
	middleware "github.com/dapr/components-contrib/middleware"
	"github.com/dapr/components-contrib/middleware/http/bearer"
	"github.com/dapr/components-contrib/middleware/http/oauth2"
	"github.com/dapr/components-contrib/middleware/http/ratelimit"
	http_middleware_loader "github.com/dapr/dapr/pkg/components/middleware/http"
	http_middleware "github.com/dapr/dapr/pkg/middleware/http"
	"github.com/valyala/fasthttp"
)

var (
	log        = logger.NewLogger("dapr.runtime")
	logContrib = logger.NewLogger("dapr.contrib")
)

func main() {
	rt, err := runtime.FromFlags()
	if err != nil {
		log.Fatal(err)
	}

	err = rt.Run(
		runtime.WithSecretStores(
			secretstores_loader.New("kubernetes", func() secretstores.SecretStore {
				return sercetstores_kubernetes.NewKubernetesSecretStore(logContrib)
			}),
			secretstores_loader.New("azure.keyvault", func() secretstores.SecretStore {
				return keyvault.NewAzureKeyvaultSecretStore(logContrib)
			}),
			secretstores_loader.New("hashicorp.vault", func() secretstores.SecretStore {
				return vault.NewHashiCorpVaultSecretStore(logContrib)
			}),
			secretstores_loader.New("aws.secretmanager", func() secretstores.SecretStore {
				return secretmanager.NewSecretManager(logContrib)
			}),
			secretstores_loader.New("gcp.secretmanager", func() secretstores.SecretStore {
				return gcp_secretmanager.NewSecreteManager(logContrib)
			}),
		),
		runtime.WithStates(
			state_loader.New("redis", func() state.Store {
				return state_redis.NewRedisStateStore(logContrib)
			}),
			state_loader.New("consul", func() state.Store {
				return consul.NewConsulStateStore(logContrib)
			}),
			state_loader.New("azure.cosmosdb", func() state.Store {
				return state_cosmosdb.NewCosmosDBStateStore(logContrib)
			}),
			state_loader.New("azure.tablestorage", func() state.Store {
				return state_azure_tablestorage.NewAzureTablesStateStore(logContrib)
			}),
			state_loader.New("etcd", func() state.Store {
				return etcd.NewETCD(logContrib)
			}),
			state_loader.New("cassandra", func() state.Store {
				return cassandra.NewCassandraStateStore(logContrib)
			}),
			state_loader.New("memcached", func() state.Store {
				return memcached.NewMemCacheStateStore(logContrib)
			}),
			state_loader.New("mongodb", func() state.Store {
				return mongodb.NewMongoDB(logContrib)
			}),
			state_loader.New("zookeeper", func() state.Store {
				return zookeeper.NewZookeeperStateStore(logContrib)
			}),
			state_loader.New("gcp.firestore", func() state.Store {
				return firestore.NewFirestoreStateStore(logContrib)
			}),
			state_loader.New("sqlserver", func() state.Store {
				return sqlserver.NewSQLServerStateStore(logContrib)
			}),
			state_loader.New("hazelcast", func() state.Store {
				return hazelcast.NewHazelcastStore(logContrib)
			}),
			state_loader.New("cloudstate.crdt", func() state.Store {
				return cloudstate.NewCRDT(logContrib)
			}),
			state_loader.New("couchbase", func() state.Store {
				return couchbase.NewCouchbaseStateStore(logContrib)
			}),
			state_loader.New("aerospike", func() state.Store {
				return aerospike.NewAerospikeStateStore(logContrib)
			}),
		),
		runtime.WithPubSubs(
			pubsub_loader.New("redis", func() pubs.PubSub {
				return pubsub_redis.NewRedisStreams(logContrib)
			}),
			pubsub_loader.New("nats", func() pubs.PubSub {
				return nats.NewNATSPubSub(logContrib)
			}),
			pubsub_loader.New("azure.eventhubs", func() pubs.PubSub {
				return pubsub_eventhubs.NewAzureEventHubs(logContrib)
			}),
			pubsub_loader.New("azure.servicebus", func() pubs.PubSub {
				return servicebus.NewAzureServiceBus(logContrib)
			}),
			pubsub_loader.New("rabbitmq", func() pubs.PubSub {
				return rabbitmq.NewRabbitMQ(logContrib)
			}),
			pubsub_loader.New("hazelcast", func() pubs.PubSub {
				return pubsub_hazelcast.NewHazelcastPubSub(logContrib)
			}),
			pubsub_loader.New("gcp.pubsub", func() pubs.PubSub {
				return pubsub_gcp.NewGCPPubSub(logContrib)
			}),
			pubsub_loader.New("kafka", func() pubs.PubSub {
				return pubsub_kafka.NewKafka(logContrib)
			}),
<<<<<<< HEAD
			pubsub_loader.New("snssqs", func() pubs.PubSub {
				return pubsub_snssqs.NewSnsSqs(logContrib)
=======
			pubsub_loader.New("mqtt", func() pubs.PubSub {
				return pubsub_mqtt.NewMQTTPubSub(logContrib)
>>>>>>> 23056fce
			}),
		),
		runtime.WithExporters(
			exporters_loader.New("zipkin", func() exporters.Exporter {
				return zipkin.NewZipkinExporter(logContrib)
			}),
			exporters_loader.New("string", func() exporters.Exporter {
				return stringexporter.NewStringExporter(logContrib)
			}),
			exporters_loader.New("native", func() exporters.Exporter {
				return native.NewNativeExporter(logContrib)
			}),
		),
		runtime.WithServiceDiscovery(
			servicediscovery_loader.New("mdns", func() servicediscovery.Resolver {
				return mdns.NewMDNSResolver(logContrib)
			}),
			servicediscovery_loader.New("kubernetes", func() servicediscovery.Resolver {
				return servicediscovery_kubernetes.NewKubernetesResolver(logContrib)
			}),
		),
		runtime.WithInputBindings(
			bindings_loader.NewInput("aws.sqs", func() bindings.InputBinding {
				return sqs.NewAWSSQS(logContrib)
			}),
			bindings_loader.NewInput("aws.kinesis", func() bindings.InputBinding {
				return kinesis.NewAWSKinesis(logContrib)
			}),
			bindings_loader.NewInput("azure.eventhubs", func() bindings.InputBinding {
				return eventhubs.NewAzureEventHubs(logContrib)
			}),
			bindings_loader.NewInput("kafka", func() bindings.InputBinding {
				return kafka.NewKafka(logContrib)
			}),
			bindings_loader.NewInput("mqtt", func() bindings.InputBinding {
				return mqtt.NewMQTT(logContrib)
			}),
			bindings_loader.NewInput("rabbitmq", func() bindings.InputBinding {
				return bindings_rabbitmq.NewRabbitMQ(logContrib)
			}),
			bindings_loader.NewInput("azure.servicebusqueues", func() bindings.InputBinding {
				return servicebusqueues.NewAzureServiceBusQueues(logContrib)
			}),
			bindings_loader.NewInput("azure.storagequeues", func() bindings.InputBinding {
				return storagequeues.NewAzureStorageQueues(logContrib)
			}),
			bindings_loader.NewInput("gcp.pubsub", func() bindings.InputBinding {
				return pubsub.NewGCPPubSub(logContrib)
			}),
			bindings_loader.NewInput("kubernetes", func() bindings.InputBinding {
				return kubernetes.NewKubernetes(logContrib)
			}),
			bindings_loader.NewInput("azure.eventgrid", func() bindings.InputBinding {
				return eventgrid.NewAzureEventGrid(logContrib)
			}),
			bindings_loader.NewInput("twitter", func() bindings.InputBinding {
				return twitter.NewTwitter(logContrib)
			}),
		),
		runtime.WithOutputBindings(
			bindings_loader.NewOutput("aws.sqs", func() bindings.OutputBinding {
				return sqs.NewAWSSQS(logContrib)
			}),
			bindings_loader.NewOutput("aws.sns", func() bindings.OutputBinding {
				return sns.NewAWSSNS(logContrib)
			}),
			bindings_loader.NewOutput("aws.kinesis", func() bindings.OutputBinding {
				return kinesis.NewAWSKinesis(logContrib)
			}),
			bindings_loader.NewOutput("azure.eventhubs", func() bindings.OutputBinding {
				return eventhubs.NewAzureEventHubs(logContrib)
			}),
			bindings_loader.NewOutput("aws.dynamodb", func() bindings.OutputBinding {
				return dynamodb.NewDynamoDB(logContrib)
			}),
			bindings_loader.NewOutput("azure.cosmosdb", func() bindings.OutputBinding {
				return bindings_cosmosdb.NewCosmosDB(logContrib)
			}),
			bindings_loader.NewOutput("gcp.bucket", func() bindings.OutputBinding {
				return bucket.NewGCPStorage(logContrib)
			}),
			bindings_loader.NewOutput("http", func() bindings.OutputBinding {
				return http.NewHTTP(logContrib)
			}),
			bindings_loader.NewOutput("kafka", func() bindings.OutputBinding {
				return kafka.NewKafka(logContrib)
			}),
			bindings_loader.NewOutput("mqtt", func() bindings.OutputBinding {
				return mqtt.NewMQTT(logContrib)
			}),
			bindings_loader.NewOutput("rabbitmq", func() bindings.OutputBinding {
				return bindings_rabbitmq.NewRabbitMQ(logContrib)
			}),
			bindings_loader.NewOutput("redis", func() bindings.OutputBinding {
				return redis.NewRedis(logContrib)
			}),
			bindings_loader.NewOutput("aws.s3", func() bindings.OutputBinding {
				return s3.NewAWSS3(logContrib)
			}),
			bindings_loader.NewOutput("azure.blobstorage", func() bindings.OutputBinding {
				return blobstorage.NewAzureBlobStorage(logContrib)
			}),
			bindings_loader.NewOutput("azure.servicebusqueues", func() bindings.OutputBinding {
				return servicebusqueues.NewAzureServiceBusQueues(logContrib)
			}),
			bindings_loader.NewOutput("azure.storagequeues", func() bindings.OutputBinding {
				return storagequeues.NewAzureStorageQueues(logContrib)
			}),
			bindings_loader.NewOutput("gcp.pubsub", func() bindings.OutputBinding {
				return pubsub.NewGCPPubSub(logContrib)
			}),
			bindings_loader.NewOutput("azure.signalr", func() bindings.OutputBinding {
				return signalr.NewSignalR(logContrib)
			}),
			bindings_loader.NewOutput("twilio.sms", func() bindings.OutputBinding {
				return sms.NewSMS(logContrib)
			}),
			bindings_loader.NewOutput("twilio.sendgrid", func() bindings.OutputBinding {
				return sendgrid.NewSendGrid(logContrib)
			}),
			bindings_loader.NewOutput("azure.eventgrid", func() bindings.OutputBinding {
				return eventgrid.NewAzureEventGrid(logContrib)
			}),
		),
		runtime.WithHTTPMiddleware(
			http_middleware_loader.New("uppercase", func(metadata middleware.Metadata) http_middleware.Middleware {
				return func(h fasthttp.RequestHandler) fasthttp.RequestHandler {
					return func(ctx *fasthttp.RequestCtx) {
						body := string(ctx.PostBody())
						ctx.Request.SetBody([]byte(strings.ToUpper(body)))
						h(ctx)
					}
				}
			}),
			http_middleware_loader.New("oauth2", func(metadata middleware.Metadata) http_middleware.Middleware {
				handler, _ := oauth2.NewOAuth2Middleware().GetHandler(metadata)
				return handler
			}),
			http_middleware_loader.New("ratelimit", func(metadata middleware.Metadata) http_middleware.Middleware {
				handler, _ := ratelimit.NewRateLimitMiddleware(log).GetHandler(metadata)
				return handler
			}),
			http_middleware_loader.New("bearer", func(metadata middleware.Metadata) http_middleware.Middleware {
				handler, _ := bearer.NewBearerMiddleware(log).GetHandler(metadata)
				return handler
			}),
		),
	)
	if err != nil {
		log.Fatalf("fatal error from runtime: %s", err)
	}

	stop := make(chan os.Signal, 1)
	signal.Notify(stop, syscall.SIGTERM, os.Interrupt)
	<-stop
	gracefulShutdownDuration := 5 * time.Second
	log.Info("dapr shutting down. Waiting 5 seconds to finish outstanding operations")
	rt.Stop()
	<-time.After(gracefulShutdownDuration)
}<|MERGE_RESOLUTION|>--- conflicted
+++ resolved
@@ -210,13 +210,11 @@
 			pubsub_loader.New("kafka", func() pubs.PubSub {
 				return pubsub_kafka.NewKafka(logContrib)
 			}),
-<<<<<<< HEAD
 			pubsub_loader.New("snssqs", func() pubs.PubSub {
 				return pubsub_snssqs.NewSnsSqs(logContrib)
-=======
+      }),
 			pubsub_loader.New("mqtt", func() pubs.PubSub {
 				return pubsub_mqtt.NewMQTTPubSub(logContrib)
->>>>>>> 23056fce
 			}),
 		),
 		runtime.WithExporters(
