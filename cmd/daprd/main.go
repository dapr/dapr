// ------------------------------------------------------------
// Copyright (c) Microsoft Corporation and Dapr Contributors.
// Licensed under the MIT License.
// ------------------------------------------------------------

package main

import (
	"os"
	"os/signal"
	"strings"
	"syscall"

	"github.com/dapr/dapr/pkg/runtime"
	"github.com/dapr/dapr/pkg/version"
	"github.com/dapr/kit/logger"

	// Included components in compiled daprd

	// Secret stores
	"github.com/dapr/components-contrib/secretstores"
	"github.com/dapr/components-contrib/secretstores/aws/secretmanager"
	"github.com/dapr/components-contrib/secretstores/azure/keyvault"
	gcp_secretmanager "github.com/dapr/components-contrib/secretstores/gcp/secretmanager"
	"github.com/dapr/components-contrib/secretstores/hashicorp/vault"
	sercetstores_kubernetes "github.com/dapr/components-contrib/secretstores/kubernetes"
	secretstore_env "github.com/dapr/components-contrib/secretstores/local/env"
	secretstore_file "github.com/dapr/components-contrib/secretstores/local/file"
	secretstores_loader "github.com/dapr/dapr/pkg/components/secretstores"

	// State Stores
	"github.com/dapr/components-contrib/state"
	"github.com/dapr/components-contrib/state/aerospike"
	state_dynamodb "github.com/dapr/components-contrib/state/aws/dynamodb"
	state_azure_blobstorage "github.com/dapr/components-contrib/state/azure/blobstorage"
	state_cosmosdb "github.com/dapr/components-contrib/state/azure/cosmosdb"
	state_azure_tablestorage "github.com/dapr/components-contrib/state/azure/tablestorage"
	"github.com/dapr/components-contrib/state/cassandra"
	"github.com/dapr/components-contrib/state/cloudstate"
	"github.com/dapr/components-contrib/state/couchbase"
	"github.com/dapr/components-contrib/state/gcp/firestore"
	"github.com/dapr/components-contrib/state/hashicorp/consul"
	"github.com/dapr/components-contrib/state/hazelcast"
	"github.com/dapr/components-contrib/state/memcached"
	"github.com/dapr/components-contrib/state/mongodb"
	state_mysql "github.com/dapr/components-contrib/state/mysql"
	"github.com/dapr/components-contrib/state/postgresql"
	state_redis "github.com/dapr/components-contrib/state/redis"
	"github.com/dapr/components-contrib/state/rethinkdb"
	"github.com/dapr/components-contrib/state/sqlserver"
	"github.com/dapr/components-contrib/state/zookeeper"
	state_loader "github.com/dapr/dapr/pkg/components/state"

	// Pub/Sub
	pubs "github.com/dapr/components-contrib/pubsub"
	pubsub_snssqs "github.com/dapr/components-contrib/pubsub/aws/snssqs"
	pubsub_eventhubs "github.com/dapr/components-contrib/pubsub/azure/eventhubs"
	"github.com/dapr/components-contrib/pubsub/azure/servicebus"
	pubsub_gcp "github.com/dapr/components-contrib/pubsub/gcp/pubsub"
	pubsub_hazelcast "github.com/dapr/components-contrib/pubsub/hazelcast"
	pubsub_kafka "github.com/dapr/components-contrib/pubsub/kafka"
	pubsub_mqtt "github.com/dapr/components-contrib/pubsub/mqtt"
	"github.com/dapr/components-contrib/pubsub/natsstreaming"
	pubsub_pulsar "github.com/dapr/components-contrib/pubsub/pulsar"
	"github.com/dapr/components-contrib/pubsub/rabbitmq"
	pubsub_redis "github.com/dapr/components-contrib/pubsub/redis"
	pubsub_loader "github.com/dapr/dapr/pkg/components/pubsub"

	// Name resolutions
	nr "github.com/dapr/components-contrib/nameresolution"
<<<<<<< HEAD
	nr_dns "github.com/dapr/components-contrib/nameresolution/dns"
=======
	nr_consul "github.com/dapr/components-contrib/nameresolution/consul"
>>>>>>> f7e48d19
	nr_kubernetes "github.com/dapr/components-contrib/nameresolution/kubernetes"
	nr_mdns "github.com/dapr/components-contrib/nameresolution/mdns"
	nr_loader "github.com/dapr/dapr/pkg/components/nameresolution"

	// Bindings
	"github.com/dapr/components-contrib/bindings"
	"github.com/dapr/components-contrib/bindings/alicloud/oss"
	"github.com/dapr/components-contrib/bindings/apns"
	"github.com/dapr/components-contrib/bindings/aws/dynamodb"
	"github.com/dapr/components-contrib/bindings/aws/kinesis"
	"github.com/dapr/components-contrib/bindings/aws/s3"
	"github.com/dapr/components-contrib/bindings/aws/sns"
	"github.com/dapr/components-contrib/bindings/aws/sqs"
	"github.com/dapr/components-contrib/bindings/azure/blobstorage"
	bindings_cosmosdb "github.com/dapr/components-contrib/bindings/azure/cosmosdb"
	"github.com/dapr/components-contrib/bindings/azure/eventgrid"
	"github.com/dapr/components-contrib/bindings/azure/eventhubs"
	"github.com/dapr/components-contrib/bindings/azure/servicebusqueues"
	"github.com/dapr/components-contrib/bindings/azure/signalr"
	"github.com/dapr/components-contrib/bindings/azure/storagequeues"
	"github.com/dapr/components-contrib/bindings/cron"
	"github.com/dapr/components-contrib/bindings/gcp/bucket"
	"github.com/dapr/components-contrib/bindings/gcp/pubsub"
	"github.com/dapr/components-contrib/bindings/http"
	"github.com/dapr/components-contrib/bindings/influx"
	"github.com/dapr/components-contrib/bindings/kafka"
	"github.com/dapr/components-contrib/bindings/kubernetes"
	"github.com/dapr/components-contrib/bindings/localstorage"
	"github.com/dapr/components-contrib/bindings/mqtt"
	"github.com/dapr/components-contrib/bindings/mysql"
	"github.com/dapr/components-contrib/bindings/postgres"
	"github.com/dapr/components-contrib/bindings/postmark"
	bindings_rabbitmq "github.com/dapr/components-contrib/bindings/rabbitmq"
	"github.com/dapr/components-contrib/bindings/redis"
	"github.com/dapr/components-contrib/bindings/rethinkdb/statechange"
	"github.com/dapr/components-contrib/bindings/smtp"
	"github.com/dapr/components-contrib/bindings/twilio/sendgrid"
	"github.com/dapr/components-contrib/bindings/twilio/sms"
	"github.com/dapr/components-contrib/bindings/twitter"
	bindings_loader "github.com/dapr/dapr/pkg/components/bindings"

	// HTTP Middleware
	middleware "github.com/dapr/components-contrib/middleware"
	"github.com/dapr/components-contrib/middleware/http/bearer"
	"github.com/dapr/components-contrib/middleware/http/oauth2"
	"github.com/dapr/components-contrib/middleware/http/oauth2clientcredentials"
	"github.com/dapr/components-contrib/middleware/http/opa"
	"github.com/dapr/components-contrib/middleware/http/ratelimit"
	http_middleware_loader "github.com/dapr/dapr/pkg/components/middleware/http"
	http_middleware "github.com/dapr/dapr/pkg/middleware/http"
	"github.com/valyala/fasthttp"
)

var (
	log        = logger.NewLogger("dapr.runtime")
	logContrib = logger.NewLogger("dapr.contrib")
)

func main() {
	logger.DaprVersion = version.Version()
	rt, err := runtime.FromFlags()
	if err != nil {
		log.Fatal(err)
	}

	err = rt.Run(
		runtime.WithSecretStores(
			secretstores_loader.New("kubernetes", func() secretstores.SecretStore {
				return sercetstores_kubernetes.NewKubernetesSecretStore(logContrib)
			}),
			secretstores_loader.New("azure.keyvault", func() secretstores.SecretStore {
				return keyvault.NewAzureKeyvaultSecretStore(logContrib)
			}),
			secretstores_loader.New("hashicorp.vault", func() secretstores.SecretStore {
				return vault.NewHashiCorpVaultSecretStore(logContrib)
			}),
			secretstores_loader.New("aws.secretmanager", func() secretstores.SecretStore {
				return secretmanager.NewSecretManager(logContrib)
			}),
			secretstores_loader.New("gcp.secretmanager", func() secretstores.SecretStore {
				return gcp_secretmanager.NewSecreteManager(logContrib)
			}),
			secretstores_loader.New("local.file", func() secretstores.SecretStore {
				return secretstore_file.NewLocalSecretStore(logContrib)
			}),
			secretstores_loader.New("local.env", func() secretstores.SecretStore {
				return secretstore_env.NewEnvSecretStore(logContrib)
			}),
		),
		runtime.WithStates(
			state_loader.New("redis", func() state.Store {
				return state_redis.NewRedisStateStore(logContrib)
			}),
			state_loader.New("consul", func() state.Store {
				return consul.NewConsulStateStore(logContrib)
			}),
			state_loader.New("azure.blobstorage", func() state.Store {
				return state_azure_blobstorage.NewAzureBlobStorageStore(logContrib)
			}),
			state_loader.New("azure.cosmosdb", func() state.Store {
				return state_cosmosdb.NewCosmosDBStateStore(logContrib)
			}),
			state_loader.New("azure.tablestorage", func() state.Store {
				return state_azure_tablestorage.NewAzureTablesStateStore(logContrib)
			}),
			state_loader.New("cassandra", func() state.Store {
				return cassandra.NewCassandraStateStore(logContrib)
			}),
			state_loader.New("memcached", func() state.Store {
				return memcached.NewMemCacheStateStore(logContrib)
			}),
			state_loader.New("mongodb", func() state.Store {
				return mongodb.NewMongoDB(logContrib)
			}),
			state_loader.New("zookeeper", func() state.Store {
				return zookeeper.NewZookeeperStateStore(logContrib)
			}),
			state_loader.New("gcp.firestore", func() state.Store {
				return firestore.NewFirestoreStateStore(logContrib)
			}),
			state_loader.New("postgresql", func() state.Store {
				return postgresql.NewPostgreSQLStateStore(logContrib)
			}),
			state_loader.New("sqlserver", func() state.Store {
				return sqlserver.NewSQLServerStateStore(logContrib)
			}),
			state_loader.New("hazelcast", func() state.Store {
				return hazelcast.NewHazelcastStore(logContrib)
			}),
			state_loader.New("cloudstate.crdt", func() state.Store {
				return cloudstate.NewCRDT(logContrib)
			}),
			state_loader.New("couchbase", func() state.Store {
				return couchbase.NewCouchbaseStateStore(logContrib)
			}),
			state_loader.New("aerospike", func() state.Store {
				return aerospike.NewAerospikeStateStore(logContrib)
			}),
			state_loader.New("rethinkdb", func() state.Store {
				return rethinkdb.NewRethinkDBStateStore(logContrib)
			}),
			state_loader.New("aws.dynamodb", state_dynamodb.NewDynamoDBStateStore),
			state_loader.New("mysql", func() state.Store {
				return state_mysql.NewMySQLStateStore(logContrib)
			}),
		),
		runtime.WithPubSubs(
			pubsub_loader.New("redis", func() pubs.PubSub {
				return pubsub_redis.NewRedisStreams(logContrib)
			}),
			pubsub_loader.New("natsstreaming", func() pubs.PubSub {
				return natsstreaming.NewNATSStreamingPubSub(logContrib)
			}),
			pubsub_loader.New("azure.eventhubs", func() pubs.PubSub {
				return pubsub_eventhubs.NewAzureEventHubs(logContrib)
			}),
			pubsub_loader.New("azure.servicebus", func() pubs.PubSub {
				return servicebus.NewAzureServiceBus(logContrib)
			}),
			pubsub_loader.New("rabbitmq", func() pubs.PubSub {
				return rabbitmq.NewRabbitMQ(logContrib)
			}),
			pubsub_loader.New("hazelcast", func() pubs.PubSub {
				return pubsub_hazelcast.NewHazelcastPubSub(logContrib)
			}),
			pubsub_loader.New("gcp.pubsub", func() pubs.PubSub {
				return pubsub_gcp.NewGCPPubSub(logContrib)
			}),
			pubsub_loader.New("kafka", func() pubs.PubSub {
				return pubsub_kafka.NewKafka(logContrib)
			}),
			pubsub_loader.New("snssqs", func() pubs.PubSub {
				return pubsub_snssqs.NewSnsSqs(logContrib)
			}),
			pubsub_loader.New("mqtt", func() pubs.PubSub {
				return pubsub_mqtt.NewMQTTPubSub(logContrib)
			}),
			pubsub_loader.New("pulsar", func() pubs.PubSub {
				return pubsub_pulsar.NewPulsar(logContrib)
			}),
		),
		runtime.WithNameResolutions(
			nr_loader.New("mdns", func() nr.Resolver {
				return nr_mdns.NewResolver(logContrib)
			}),
			nr_loader.New("kubernetes", func() nr.Resolver {
				return nr_kubernetes.NewResolver(logContrib)
			}),
<<<<<<< HEAD
			nr_loader.New("dns", func() nr.Resolver {
				return nr_dns.NewResolver(logContrib)
=======
			nr_loader.New("consul", func() nr.Resolver {
				return nr_consul.NewResolver(logContrib)
>>>>>>> f7e48d19
			}),
		),
		runtime.WithInputBindings(
			bindings_loader.NewInput("aws.sqs", func() bindings.InputBinding {
				return sqs.NewAWSSQS(logContrib)
			}),
			bindings_loader.NewInput("aws.kinesis", func() bindings.InputBinding {
				return kinesis.NewAWSKinesis(logContrib)
			}),
			bindings_loader.NewInput("azure.eventhubs", func() bindings.InputBinding {
				return eventhubs.NewAzureEventHubs(logContrib)
			}),
			bindings_loader.NewInput("kafka", func() bindings.InputBinding {
				return kafka.NewKafka(logContrib)
			}),
			bindings_loader.NewInput("mqtt", func() bindings.InputBinding {
				return mqtt.NewMQTT(logContrib)
			}),
			bindings_loader.NewInput("rabbitmq", func() bindings.InputBinding {
				return bindings_rabbitmq.NewRabbitMQ(logContrib)
			}),
			bindings_loader.NewInput("azure.servicebusqueues", func() bindings.InputBinding {
				return servicebusqueues.NewAzureServiceBusQueues(logContrib)
			}),
			bindings_loader.NewInput("azure.storagequeues", func() bindings.InputBinding {
				return storagequeues.NewAzureStorageQueues(logContrib)
			}),
			bindings_loader.NewInput("gcp.pubsub", func() bindings.InputBinding {
				return pubsub.NewGCPPubSub(logContrib)
			}),
			bindings_loader.NewInput("kubernetes", func() bindings.InputBinding {
				return kubernetes.NewKubernetes(logContrib)
			}),
			bindings_loader.NewInput("azure.eventgrid", func() bindings.InputBinding {
				return eventgrid.NewAzureEventGrid(logContrib)
			}),
			bindings_loader.NewInput("twitter", func() bindings.InputBinding {
				return twitter.NewTwitter(logContrib)
			}),
			bindings_loader.NewInput("cron", func() bindings.InputBinding {
				return cron.NewCron(logContrib)
			}),
			bindings_loader.NewInput("rethinkdb.statechange", func() bindings.InputBinding {
				return statechange.NewRethinkDBStateChangeBinding(logContrib)
			}),
		),
		runtime.WithOutputBindings(
			bindings_loader.NewOutput("alicloud.oss", func() bindings.OutputBinding {
				return oss.NewAliCloudOSS(logContrib)
			}),
			bindings_loader.NewOutput("apns", func() bindings.OutputBinding {
				return apns.NewAPNS(logContrib)
			}),
			bindings_loader.NewOutput("aws.sqs", func() bindings.OutputBinding {
				return sqs.NewAWSSQS(logContrib)
			}),
			bindings_loader.NewOutput("aws.sns", func() bindings.OutputBinding {
				return sns.NewAWSSNS(logContrib)
			}),
			bindings_loader.NewOutput("aws.kinesis", func() bindings.OutputBinding {
				return kinesis.NewAWSKinesis(logContrib)
			}),
			bindings_loader.NewOutput("azure.eventhubs", func() bindings.OutputBinding {
				return eventhubs.NewAzureEventHubs(logContrib)
			}),
			bindings_loader.NewOutput("aws.dynamodb", func() bindings.OutputBinding {
				return dynamodb.NewDynamoDB(logContrib)
			}),
			bindings_loader.NewOutput("azure.cosmosdb", func() bindings.OutputBinding {
				return bindings_cosmosdb.NewCosmosDB(logContrib)
			}),
			bindings_loader.NewOutput("gcp.bucket", func() bindings.OutputBinding {
				return bucket.NewGCPStorage(logContrib)
			}),
			bindings_loader.NewOutput("http", func() bindings.OutputBinding {
				return http.NewHTTP(logContrib)
			}),
			bindings_loader.NewOutput("kafka", func() bindings.OutputBinding {
				return kafka.NewKafka(logContrib)
			}),
			bindings_loader.NewOutput("localstorage", func() bindings.OutputBinding {
				return localstorage.NewLocalStorage(logContrib)
			}),
			bindings_loader.NewOutput("mqtt", func() bindings.OutputBinding {
				return mqtt.NewMQTT(logContrib)
			}),
			bindings_loader.NewOutput("rabbitmq", func() bindings.OutputBinding {
				return bindings_rabbitmq.NewRabbitMQ(logContrib)
			}),
			bindings_loader.NewOutput("redis", func() bindings.OutputBinding {
				return redis.NewRedis(logContrib)
			}),
			bindings_loader.NewOutput("aws.s3", func() bindings.OutputBinding {
				return s3.NewAWSS3(logContrib)
			}),
			bindings_loader.NewOutput("azure.blobstorage", func() bindings.OutputBinding {
				return blobstorage.NewAzureBlobStorage(logContrib)
			}),
			bindings_loader.NewOutput("azure.servicebusqueues", func() bindings.OutputBinding {
				return servicebusqueues.NewAzureServiceBusQueues(logContrib)
			}),
			bindings_loader.NewOutput("azure.storagequeues", func() bindings.OutputBinding {
				return storagequeues.NewAzureStorageQueues(logContrib)
			}),
			bindings_loader.NewOutput("gcp.pubsub", func() bindings.OutputBinding {
				return pubsub.NewGCPPubSub(logContrib)
			}),
			bindings_loader.NewOutput("azure.signalr", func() bindings.OutputBinding {
				return signalr.NewSignalR(logContrib)
			}),
			bindings_loader.NewOutput("twilio.sms", func() bindings.OutputBinding {
				return sms.NewSMS(logContrib)
			}),
			bindings_loader.NewOutput("twilio.sendgrid", func() bindings.OutputBinding {
				return sendgrid.NewSendGrid(logContrib)
			}),
			bindings_loader.NewOutput("azure.eventgrid", func() bindings.OutputBinding {
				return eventgrid.NewAzureEventGrid(logContrib)
			}),
			bindings_loader.NewOutput("cron", func() bindings.OutputBinding {
				return cron.NewCron(logContrib)
			}),
			bindings_loader.NewOutput("twitter", func() bindings.OutputBinding {
				return twitter.NewTwitter(logContrib)
			}),
			bindings_loader.NewOutput("influx", func() bindings.OutputBinding {
				return influx.NewInflux(logContrib)
			}),
			bindings_loader.NewOutput("postgres", func() bindings.OutputBinding {
				return postgres.NewPostgres(logContrib)
			}),
			bindings_loader.NewOutput("postmark", func() bindings.OutputBinding {
				return postmark.NewPostmark(logContrib)
			}),
			bindings_loader.NewOutput("mysql", func() bindings.OutputBinding {
				return mysql.NewMysql(logContrib)
			}),
			bindings_loader.NewOutput("smtp", func() bindings.OutputBinding {
				return smtp.NewSMTP(logContrib)
			}),
		),
		runtime.WithHTTPMiddleware(
			http_middleware_loader.New("uppercase", func(metadata middleware.Metadata) http_middleware.Middleware {
				return func(h fasthttp.RequestHandler) fasthttp.RequestHandler {
					return func(ctx *fasthttp.RequestCtx) {
						body := string(ctx.PostBody())
						ctx.Request.SetBody([]byte(strings.ToUpper(body)))
						h(ctx)
					}
				}
			}),
			http_middleware_loader.New("oauth2", func(metadata middleware.Metadata) http_middleware.Middleware {
				handler, _ := oauth2.NewOAuth2Middleware().GetHandler(metadata)
				return handler
			}),
			http_middleware_loader.New("oauth2clientcredentials", func(metadata middleware.Metadata) http_middleware.Middleware {
				handler, _ := oauth2clientcredentials.NewOAuth2ClientCredentialsMiddleware(log).GetHandler(metadata)
				return handler
			}),
			http_middleware_loader.New("ratelimit", func(metadata middleware.Metadata) http_middleware.Middleware {
				handler, _ := ratelimit.NewRateLimitMiddleware(log).GetHandler(metadata)
				return handler
			}),
			http_middleware_loader.New("bearer", func(metadata middleware.Metadata) http_middleware.Middleware {
				handler, _ := bearer.NewBearerMiddleware(log).GetHandler(metadata)
				return handler
			}),
			http_middleware_loader.New("opa", func(metadata middleware.Metadata) http_middleware.Middleware {
				handler, _ := opa.NewMiddleware(log).GetHandler(metadata)
				return handler
			}),
		),
	)
	if err != nil {
		log.Fatalf("fatal error from runtime: %s", err)
	}

	stop := make(chan os.Signal, 1)
	signal.Notify(stop, syscall.SIGTERM, os.Interrupt)
	<-stop
	rt.ShutdownWithWait()
}<|MERGE_RESOLUTION|>--- conflicted
+++ resolved
@@ -68,11 +68,8 @@
 
 	// Name resolutions
 	nr "github.com/dapr/components-contrib/nameresolution"
-<<<<<<< HEAD
+	nr_consul "github.com/dapr/components-contrib/nameresolution/consul"
 	nr_dns "github.com/dapr/components-contrib/nameresolution/dns"
-=======
-	nr_consul "github.com/dapr/components-contrib/nameresolution/consul"
->>>>>>> f7e48d19
 	nr_kubernetes "github.com/dapr/components-contrib/nameresolution/kubernetes"
 	nr_mdns "github.com/dapr/components-contrib/nameresolution/mdns"
 	nr_loader "github.com/dapr/dapr/pkg/components/nameresolution"
@@ -261,13 +258,11 @@
 			nr_loader.New("kubernetes", func() nr.Resolver {
 				return nr_kubernetes.NewResolver(logContrib)
 			}),
-<<<<<<< HEAD
 			nr_loader.New("dns", func() nr.Resolver {
 				return nr_dns.NewResolver(logContrib)
-=======
+			}),
 			nr_loader.New("consul", func() nr.Resolver {
 				return nr_consul.NewResolver(logContrib)
->>>>>>> f7e48d19
 			}),
 		),
 		runtime.WithInputBindings(
