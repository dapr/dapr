--- conflicted
+++ resolved
@@ -16,38 +16,16 @@
 	"github.com/dapr/dapr/pkg/health"
 	"github.com/dapr/dapr/pkg/logger"
 	"github.com/dapr/dapr/pkg/placement"
+	"github.com/dapr/dapr/pkg/placement/hashing"
 	"github.com/dapr/dapr/pkg/placement/monitoring"
 	"github.com/dapr/dapr/pkg/placement/raft"
 	"github.com/dapr/dapr/pkg/version"
 )
 
 var log = logger.NewLogger("dapr.placement")
-<<<<<<< HEAD
 
 func main() {
 	log.Infof("starting Dapr Placement Service -- version %s -- commit %s", version.Version(), version.Commit())
-=======
-var certChainPath string
-var tlsEnabled bool
-
-const (
-	defaultCredentialsPath   = "/var/run/dapr/credentials"
-	defaultHealthzPort       = 8080
-	defaultPlacementPort     = 50005
-	defaultReplicationFactor = 1000
-)
-
-func main() {
-	placementPort := flag.Int("port", defaultPlacementPort, "sets the gRPC port for the placement service")
-	healthzPort := flag.Int("healthz-port", defaultHealthzPort, "sets the HTTP port for the healthz server")
-	replicationFactor := flag.Int("replicationFactor", defaultReplicationFactor, "sets the replication factor for actor distribution on vnodes")
-
-	loggerOptions := logger.DefaultOptions()
-	loggerOptions.AttachCmdFlags(flag.StringVar, flag.BoolVar)
-
-	metricsExporter := metrics.NewExporter(metrics.DefaultMetricNamespace)
-	metricsExporter.Options().AttachCmdFlags(flag.StringVar, flag.BoolVar)
->>>>>>> ad646d5a
 
 	cfg := newConfig()
 
@@ -77,6 +55,7 @@
 	}
 
 	// Start Placement gRPC server.
+	hashing.SetReplicationFactor(cfg.replicationFactor)
 	apiServer := placement.NewPlacementService(raftServer)
 	var certChain *credentials.CertChain
 	if cfg.tlsEnabled {
@@ -107,18 +86,11 @@
 func loadCertChains(certChainPath string) *credentials.CertChain {
 	tlsCreds := credentials.NewTLSCredentials(certChainPath)
 
-<<<<<<< HEAD
 	log.Info("mTLS enabled, getting tls certificates")
 	// try to load certs from disk, if not yet there, start a watch on the local filesystem
 	chain, err := credentials.LoadFromDisk(tlsCreds.RootCertPath(), tlsCreds.CertPath(), tlsCreds.KeyPath())
 	if err != nil {
 		fsevent := make(chan struct{})
-=======
-	placement.SetReplicationFactor(*replicationFactor)
-
-	p := placement.NewPlacementService()
-	go p.Run(strconv.Itoa(*placementPort), certChain)
->>>>>>> ad646d5a
 
 		go func() {
 			log.Infof("starting watch for certs on filesystem: %s", certChainPath)
