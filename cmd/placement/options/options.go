/*
Copyright 2021 The Dapr Authors
Licensed under the Apache License, Version 2.0 (the "License");
you may not use this file except in compliance with the License.
You may obtain a copy of the License at
    http://www.apache.org/licenses/LICENSE-2.0
Unless required by applicable law or agreed to in writing, software
distributed under the License is distributed on an "AS IS" BASIS,
WITHOUT WARRANTIES OR CONDITIONS OF ANY KIND, either express or implied.
See the License for the specific language governing permissions and
limitations under the License.
*/

package options

import (
	"fmt"
	"os"
	"strings"

	"github.com/spf13/pflag"

	"github.com/dapr/dapr/pkg/metrics"
	"github.com/dapr/dapr/pkg/modes"
	"github.com/dapr/dapr/pkg/placement/raft"
	"github.com/dapr/dapr/pkg/security"
	securityConsts "github.com/dapr/dapr/pkg/security/consts"
	"github.com/dapr/kit/logger"
	"github.com/dapr/kit/utils"
)

const (
	//nolint:gosec
	defaultCredentialsPath   = "/var/run/dapr/credentials"
	defaultHealthzPort       = 8080
	defaultPlacementPort     = 50005
	defaultReplicationFactor = 100
	envMetadataEnabled       = "DAPR_PLACEMENT_METADATA_ENABLED"
)

type Options struct {
	// Raft protocol configurations
	RaftID           string
	raftPeerFlag     []string
	RaftPeers        []raft.PeerInfo
	RaftInMemEnabled bool
	RaftLogStorePath string

	// Placement server configurations
	PlacementPort          int
	PlacementListenAddress string
	HealthzPort            int
	HealthzListenAddress   string
	MetadataEnabled        bool
	MaxAPILevel            int
	MinAPILevel            int

	TLSEnabled       bool
	TrustDomain      string
	TrustAnchorsFile *string
	SentryAddress    string
	Mode             string

	ReplicationFactor int

	// Log and metrics configurations
	Logger  logger.Options
	Metrics *metrics.Options

	taFile string
}

func New(origArgs []string) *Options {
	// We are using pflag to parse the CLI flags
	// pflag is a drop-in replacement for the standard library's "flag" package, however…
	// There's one key difference: with the stdlib's "flag" package, there are no short-hand options so options can be defined with a single slash (such as "daprd -mode").
	// With pflag, single slashes are reserved for shorthands.
	// So, we are doing this thing where we iterate through all args and double-up the slash if it's single
	// This works *as long as* we don't start using shorthand flags (which haven't been in use so far).
	args := make([]string, len(origArgs))
	for i, a := range origArgs {
		if len(a) > 2 && a[0] == '-' && a[1] != '-' {
			args[i] = "-" + a
		} else {
			args[i] = a
		}
	}

	// Default options
	opts := Options{
		MetadataEnabled: utils.IsTruthy(os.Getenv(envMetadataEnabled)),
	}

	// Create a flag set
	fs := pflag.NewFlagSet("sentry", pflag.ExitOnError)
	fs.SortFlags = true

	fs.StringVar(&opts.RaftID, "id", "dapr-placement-0", "Placement server ID")
	fs.StringSliceVar(&opts.raftPeerFlag, "initial-cluster", []string{"dapr-placement-0=127.0.0.1:8201"}, "raft cluster peers")
	fs.BoolVar(&opts.RaftInMemEnabled, "inmem-store-enabled", true, "Enable in-memory log and snapshot store unless --raft-logstore-path is set")
	fs.StringVar(&opts.RaftLogStorePath, "raft-logstore-path", "", "raft log store path.")
	fs.IntVar(&opts.PlacementPort, "port", defaultPlacementPort, "sets the gRPC port for the placement service")
	fs.StringVar(&opts.PlacementListenAddress, "listen-address", "", "The listening address for the placement service")
	fs.IntVar(&opts.HealthzPort, "healthz-port", defaultHealthzPort, "sets the HTTP port for the healthz server")
	fs.StringVar(&opts.HealthzListenAddress, "healthz-listen-address", "", "The listening address for the healthz server")
	fs.BoolVar(&opts.TLSEnabled, "tls-enabled", false, "Should TLS be enabled for the placement gRPC server")
	fs.BoolVar(&opts.MetadataEnabled, "metadata-enabled", opts.MetadataEnabled, "Expose the placement tables on the healthz server")
	fs.IntVar(&opts.MaxAPILevel, "max-api-level", 10, "If set to >= 0, causes the reported 'api-level' in the cluster to never exceed this value")
	fs.IntVar(&opts.MinAPILevel, "min-api-level", 0, "Enforces a minimum 'api-level' in the cluster")
	fs.IntVar(&opts.ReplicationFactor, "replicationFactor", defaultReplicationFactor, "sets the replication factor for actor distribution on vnodes")

	fs.StringVar(&opts.TrustDomain, "trust-domain", "localhost", "Trust domain for the Dapr control plane")
<<<<<<< HEAD
	fs.StringVar(&opts.taFile, "trust-anchors-file", securityConsts.ControlPlaneDefaultTrustAnchorsPath, "Filepath to the trust anchors for the Dapr control plane")
=======
	fs.StringVar(&opts.TrustAnchorsFile, "trust-anchors-file", securityConsts.ControlPlaneDefaultTrustAnchorsPath, "Filepath to the trust anchors for the Dapr control plane")
>>>>>>> 9d80b50b
	fs.StringVar(&opts.SentryAddress, "sentry-address", fmt.Sprintf("dapr-sentry.%s.svc:443", security.CurrentNamespace()), "Address of the Sentry service")
	fs.StringVar(&opts.Mode, "mode", string(modes.StandaloneMode), "Runtime mode for Placement")

	opts.Logger = logger.DefaultOptions()
	opts.Logger.AttachCmdFlags(fs.StringVar, fs.BoolVar)

	opts.Metrics = metrics.DefaultMetricOptions()
	opts.Metrics.AttachCmdFlags(fs.StringVar, fs.BoolVar)

	// Ignore errors; flagset is set for ExitOnError
	_ = fs.Parse(args)

	opts.RaftPeers = parsePeersFromFlag(opts.raftPeerFlag)
	if opts.RaftLogStorePath != "" {
		opts.RaftInMemEnabled = false
	}

	if fs.Changed("trust-anchors-file") {
		opts.TrustAnchorsFile = &opts.taFile
	}

	return &opts
}

func parsePeersFromFlag(val []string) []raft.PeerInfo {
	peers := make([]raft.PeerInfo, len(val))

	i := 0
	for _, addr := range val {
		peer := strings.SplitN(addr, "=", 3)
		if len(peer) != 2 {
			continue
		}

		peers[i] = raft.PeerInfo{
			ID:      strings.TrimSpace(peer[0]),
			Address: strings.TrimSpace(peer[1]),
		}
		i++
	}

	return peers[:i]
}<|MERGE_RESOLUTION|>--- conflicted
+++ resolved
@@ -57,7 +57,7 @@
 
 	TLSEnabled       bool
 	TrustDomain      string
-	TrustAnchorsFile *string
+	TrustAnchorsFile string
 	SentryAddress    string
 	Mode             string
 
@@ -66,8 +66,6 @@
 	// Log and metrics configurations
 	Logger  logger.Options
 	Metrics *metrics.Options
-
-	taFile string
 }
 
 func New(origArgs []string) *Options {
@@ -110,11 +108,7 @@
 	fs.IntVar(&opts.ReplicationFactor, "replicationFactor", defaultReplicationFactor, "sets the replication factor for actor distribution on vnodes")
 
 	fs.StringVar(&opts.TrustDomain, "trust-domain", "localhost", "Trust domain for the Dapr control plane")
-<<<<<<< HEAD
-	fs.StringVar(&opts.taFile, "trust-anchors-file", securityConsts.ControlPlaneDefaultTrustAnchorsPath, "Filepath to the trust anchors for the Dapr control plane")
-=======
 	fs.StringVar(&opts.TrustAnchorsFile, "trust-anchors-file", securityConsts.ControlPlaneDefaultTrustAnchorsPath, "Filepath to the trust anchors for the Dapr control plane")
->>>>>>> 9d80b50b
 	fs.StringVar(&opts.SentryAddress, "sentry-address", fmt.Sprintf("dapr-sentry.%s.svc:443", security.CurrentNamespace()), "Address of the Sentry service")
 	fs.StringVar(&opts.Mode, "mode", string(modes.StandaloneMode), "Runtime mode for Placement")
 
@@ -130,10 +124,6 @@
 	opts.RaftPeers = parsePeersFromFlag(opts.raftPeerFlag)
 	if opts.RaftLogStorePath != "" {
 		opts.RaftInMemEnabled = false
-	}
-
-	if fs.Changed("trust-anchors-file") {
-		opts.TrustAnchorsFile = &opts.taFile
 	}
 
 	return &opts
