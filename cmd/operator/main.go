/*
Copyright 2021 The Dapr Authors
Licensed under the Apache License, Version 2.0 (the "License");
you may not use this file except in compliance with the License.
You may obtain a copy of the License at
    http://www.apache.org/licenses/LICENSE-2.0
Unless required by applicable law or agreed to in writing, software
distributed under the License is distributed on an "AS IS" BASIS,
WITHOUT WARRANTIES OR CONDITIONS OF ANY KIND, either express or implied.
See the License for the specific language governing permissions and
limitations under the License.
*/

package main

import (
	"flag"
	"strings"
	"time"

	"k8s.io/klog"

	"github.com/dapr/dapr/pkg/buildinfo"
	"github.com/dapr/dapr/pkg/credentials"
	"github.com/dapr/dapr/pkg/metrics"
	"github.com/dapr/dapr/pkg/operator"
	"github.com/dapr/dapr/pkg/operator/monitoring"
	"github.com/dapr/dapr/pkg/signals"
	"github.com/dapr/kit/logger"
)

var (
<<<<<<< HEAD
	log                       = logger.NewLogger("dapr.operator")
	config                    string
	certChainPath             string
	watchInterval             string
	maxPodRestartsPerMinute   int
	disableLeaderElection     bool
	disableServiceReconciler  bool
	watchNamespace            string
	watchdogCanPatchPodLabels bool
=======
	log                                = logger.NewLogger("dapr.operator")
	config                             string
	certChainPath                      string
	watchInterval                      string
	maxPodRestartsPerMinute            int
	disableLeaderElection              bool
	disableServiceReconciler           bool
	watchNamespace                     string
	enableArgoRolloutServiceReconciler bool
>>>>>>> b7f63da6
)

//nolint:gosec
const (
	// defaultCredentialsPath is the default path for the credentials (the K8s mountpoint by default).
	defaultCredentialsPath = "/var/run/dapr/credentials"

	// defaultDaprSystemConfigName is the default resource object name for Dapr System Config.
	defaultDaprSystemConfigName = "daprsystem"

	// defaultWatchInterval is the default value for watch-interval, in seconds (note this is a string as `once` is an acceptable value too).
	defaultWatchInterval = "0"

	// defaultMaxPodRestartsPerMinute is the default value for max-pod-restarts-per-minute.
	defaultMaxPodRestartsPerMinute = 20
)

func main() {
	log.Infof("starting Dapr Operator -- version %s -- commit %s", buildinfo.Version(), buildinfo.Commit())

	operatorOpts := operator.Options{
<<<<<<< HEAD
		Config:                    config,
		CertChainPath:             certChainPath,
		LeaderElection:            !disableLeaderElection,
		WatchdogEnabled:           false,
		WatchdogInterval:          0,
		WatchdogMaxRestartsPerMin: maxPodRestartsPerMinute,
		WatchNamespace:            watchNamespace,
		WatchdogCanPatchPodLabels: watchdogCanPatchPodLabels,
		ServiceReconcilerEnabled:  !disableServiceReconciler,
=======
		Config:                              config,
		CertChainPath:                       certChainPath,
		LeaderElection:                      !disableLeaderElection,
		WatchdogEnabled:                     false,
		WatchdogInterval:                    0,
		WatchdogMaxRestartsPerMin:           maxPodRestartsPerMinute,
		WatchNamespace:                      watchNamespace,
		ServiceReconcilerEnabled:            !disableServiceReconciler,
		ArgoRolloutServiceReconcilerEnabled: enableArgoRolloutServiceReconciler,
>>>>>>> b7f63da6
	}

	switch strings.ToLower(watchInterval) {
	case "0", "false", "f", "no", "off":
		// Disabled - do nothing
	default:
		operatorOpts.WatchdogEnabled = true
		if watchInterval != "once" {
			dur, err := time.ParseDuration(watchInterval)
			if err != nil {
				log.Fatalf("invalid value for watch-interval: %s", err)
			}
			if dur < time.Second {
				log.Fatalf("invalid watch-interval value: if not '0' or 'once', must be at least 1s")
			}
			operatorOpts.WatchdogInterval = dur
		}
	}

	ctx := signals.Context()

	go operator.NewOperator(operatorOpts).Run(ctx)
	go operator.RunWebhooks(ctx, !disableLeaderElection)

	<-ctx.Done() // Wait for SIGTERM and SIGINT.
}

func init() {
	// This resets the flags on klog, which will otherwise try to log to the FS.
	klogFlags := flag.NewFlagSet("klog", flag.ExitOnError)
	klog.InitFlags(klogFlags)
	klogFlags.Set("logtostderr", "true")

	loggerOptions := logger.DefaultOptions()
	loggerOptions.AttachCmdFlags(flag.StringVar, flag.BoolVar)

	metricsExporter := metrics.NewExporter(metrics.DefaultMetricNamespace)
	metricsExporter.Options().AttachCmdFlags(flag.StringVar, flag.BoolVar)

	flag.StringVar(&config, "config", defaultDaprSystemConfigName, "Path to config file, or name of a configuration object")
	flag.StringVar(&certChainPath, "certchain", defaultCredentialsPath, "Path to the credentials directory holding the cert chain")

	flag.StringVar(&credentials.RootCertFilename, "issuer-ca-filename", credentials.RootCertFilename, "Certificate Authority certificate filename")
	flag.StringVar(&credentials.IssuerCertFilename, "issuer-certificate-filename", credentials.IssuerCertFilename, "Issuer certificate filename")
	flag.StringVar(&credentials.IssuerKeyFilename, "issuer-key-filename", credentials.IssuerKeyFilename, "Issuer private key filename")

	flag.StringVar(&watchInterval, "watch-interval", defaultWatchInterval, "Interval for polling pods' state, e.g. '2m'. Set to '0' to disable, or 'once' to only run once when the operator starts")
	flag.IntVar(&maxPodRestartsPerMinute, "max-pod-restarts-per-minute", defaultMaxPodRestartsPerMinute, "Maximum number of pods in an invalid state that can be restarted per minute")

	flag.BoolVar(&disableLeaderElection, "disable-leader-election", false, "Disable leader election for operator")
	flag.BoolVar(&disableServiceReconciler, "disable-service-reconciler", false, "Disable the Service reconciler for Dapr-enabled Deployments and StatefulSets")
	flag.StringVar(&watchNamespace, "watch-namespace", "", "Namespace to watch Dapr annotated resources in")
<<<<<<< HEAD
	flag.BoolVar(&watchdogCanPatchPodLabels, "watchdog-can-patch-pod-labels", false, "Allow watchdog to patch pod labels to set pods with sidecar present")
=======
	flag.BoolVar(&enableArgoRolloutServiceReconciler, "enable-argo-rollout-service-reconciler", false, "Enable the service reconciler for Dapr-enabled Argo Rollouts")
>>>>>>> b7f63da6

	flag.Parse()

	// Apply options to all loggers
	if err := logger.ApplyOptionsToLoggers(&loggerOptions); err != nil {
		log.Fatal(err)
	} else {
		log.Infof("log level set to: %s", loggerOptions.OutputLevel)
	}

	// Initialize dapr metrics exporter
	if err := metricsExporter.Init(); err != nil {
		log.Fatal(err)
	}

	if err := monitoring.InitMetrics(); err != nil {
		log.Fatal(err)
	}
}<|MERGE_RESOLUTION|>--- conflicted
+++ resolved
@@ -30,17 +30,6 @@
 )
 
 var (
-<<<<<<< HEAD
-	log                       = logger.NewLogger("dapr.operator")
-	config                    string
-	certChainPath             string
-	watchInterval             string
-	maxPodRestartsPerMinute   int
-	disableLeaderElection     bool
-	disableServiceReconciler  bool
-	watchNamespace            string
-	watchdogCanPatchPodLabels bool
-=======
 	log                                = logger.NewLogger("dapr.operator")
 	config                             string
 	certChainPath                      string
@@ -50,7 +39,7 @@
 	disableServiceReconciler           bool
 	watchNamespace                     string
 	enableArgoRolloutServiceReconciler bool
->>>>>>> b7f63da6
+	watchdogCanPatchPodLabels bool
 )
 
 //nolint:gosec
@@ -72,17 +61,6 @@
 	log.Infof("starting Dapr Operator -- version %s -- commit %s", buildinfo.Version(), buildinfo.Commit())
 
 	operatorOpts := operator.Options{
-<<<<<<< HEAD
-		Config:                    config,
-		CertChainPath:             certChainPath,
-		LeaderElection:            !disableLeaderElection,
-		WatchdogEnabled:           false,
-		WatchdogInterval:          0,
-		WatchdogMaxRestartsPerMin: maxPodRestartsPerMinute,
-		WatchNamespace:            watchNamespace,
-		WatchdogCanPatchPodLabels: watchdogCanPatchPodLabels,
-		ServiceReconcilerEnabled:  !disableServiceReconciler,
-=======
 		Config:                              config,
 		CertChainPath:                       certChainPath,
 		LeaderElection:                      !disableLeaderElection,
@@ -92,7 +70,7 @@
 		WatchNamespace:                      watchNamespace,
 		ServiceReconcilerEnabled:            !disableServiceReconciler,
 		ArgoRolloutServiceReconcilerEnabled: enableArgoRolloutServiceReconciler,
->>>>>>> b7f63da6
+		WatchdogCanPatchPodLabels: watchdogCanPatchPodLabels,
 	}
 
 	switch strings.ToLower(watchInterval) {
@@ -145,11 +123,8 @@
 	flag.BoolVar(&disableLeaderElection, "disable-leader-election", false, "Disable leader election for operator")
 	flag.BoolVar(&disableServiceReconciler, "disable-service-reconciler", false, "Disable the Service reconciler for Dapr-enabled Deployments and StatefulSets")
 	flag.StringVar(&watchNamespace, "watch-namespace", "", "Namespace to watch Dapr annotated resources in")
-<<<<<<< HEAD
+	flag.BoolVar(&enableArgoRolloutServiceReconciler, "enable-argo-rollout-service-reconciler", false, "Enable the service reconciler for Dapr-enabled Argo Rollouts")
 	flag.BoolVar(&watchdogCanPatchPodLabels, "watchdog-can-patch-pod-labels", false, "Allow watchdog to patch pod labels to set pods with sidecar present")
-=======
-	flag.BoolVar(&enableArgoRolloutServiceReconciler, "enable-argo-rollout-service-reconciler", false, "Enable the service reconciler for Dapr-enabled Argo Rollouts")
->>>>>>> b7f63da6
 
 	flag.Parse()
 
