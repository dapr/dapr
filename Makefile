--- conflicted
+++ resolved
@@ -218,13 +218,8 @@
 # Target: test                                                                 #
 ################################################################################
 .PHONY: test
-<<<<<<< HEAD
-test:
-	go test ./pkg/... ./utils/... ./cmd/... $(COVERAGE_OPTS)
-=======
 test: test-deps
-	gotestsum --jsonfile $(TEST_OUTPUT_FILE_PREFIX)_unit.json --format standard-quiet -- ./pkg/... $(COVERAGE_OPTS)
->>>>>>> 82501d44
+	gotestsum --jsonfile $(TEST_OUTPUT_FILE_PREFIX)_unit.json --format standard-quiet -- ./pkg/... ./utils/... ./cmd/... $(COVERAGE_OPTS)
 	go test ./tests/...
 
 ################################################################################
