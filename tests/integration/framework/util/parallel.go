/*
Copyright 2023 The Dapr Authors
Licensed under the Apache License, Version 2.0 (the "License");
you may not use this file except in compliance with the License.
You may obtain a copy of the License at
    http://www.apache.org/licenses/LICENSE-2.0
Unless required by applicable law or agreed to in writing, software
distributed under the License is distributed on an "AS IS" BASIS,
WITHOUT WARRANTIES OR CONDITIONS OF ANY KIND, either express or implied.
See the License for the specific language governing permissions and
limitations under the License.
*/

package util

import (
	"os"
	"strconv"
	"sync"
	"testing"

	"github.com/stretchr/testify/assert"
	"github.com/stretchr/testify/require"
)

// ParallelTest is a helper for running tests in parallel without having to
// create new Go test functions.
type ParallelTest struct {
	lock sync.Mutex
	fns  []func(*assert.CollectT)
}

// NewParallel creates a new ParallelTest.
// Tests are executed during given test's cleanup.
func NewParallel(t *testing.T, fns ...func(*assert.CollectT)) *ParallelTest {
	p := &ParallelTest{
		fns: fns,
	}
	t.Cleanup(func() {
		p.lock.Lock()
		defer p.lock.Unlock()
		t.Helper()

		jobs := make(chan func(), len(p.fns))
		workers := 5
		wrokersStr, ok := os.LookupEnv("DAPR_INTEGRATION_PARALLEL_WORKERS")
		if ok {
			var err error
			workers, err = strconv.Atoi(wrokersStr)
			require.NoError(t, err)
		}

		for i := 0; i < workers; i++ {
			go p.worker(jobs)
		}

		collects := make([]*assert.CollectT, len(p.fns))

		var wg sync.WaitGroup
		wg.Add(len(p.fns))
		for i := range p.fns {
			i := i
			collects[i] = new(assert.CollectT)
			jobs <- func() {
				defer wg.Done()
				defer recover()

				p.fns[i](collects[i])
			}
		}

		wg.Wait()

<<<<<<< HEAD
		for _, collect := range collects {
			// TODO: this panics in newer versions of testify.
			collect.Copy(t)
		}

=======
>>>>>>> 635dc49f
		close(jobs)
	})

	return p
}

func (p *ParallelTest) worker(jobs <-chan func()) {
	for j := range jobs {
		j()
	}
}

// Add adds a test function to be executed in parallel.
func (p *ParallelTest) Add(fn func(*assert.CollectT)) {
	p.lock.Lock()
	defer p.lock.Unlock()
	p.fns = append(p.fns, fn)
}<|MERGE_RESOLUTION|>--- conflicted
+++ resolved
@@ -71,14 +71,6 @@
 
 		wg.Wait()
 
-<<<<<<< HEAD
-		for _, collect := range collects {
-			// TODO: this panics in newer versions of testify.
-			collect.Copy(t)
-		}
-
-=======
->>>>>>> 635dc49f
 		close(jobs)
 	})
 
