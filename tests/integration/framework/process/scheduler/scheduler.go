/*
Copyright 2024 The Dapr Authors
Licensed under the Apache License, Version 2.0 (the "License");
you may not use this file except in compliance with the License.
You may obtain a copy of the License at
    http://www.apache.org/licenses/LICENSE-2.0
Unless required by applicable law or agreed to in writing, software
distributed under the License is distributed on an "AS IS" BASIS,
WITHOUT WARRANTIES OR CONDITIONS OF ANY KIND, either express or implied.
See the License for the specific language governing permissions and
limitations under the License.
*/

package scheduler

import (
	"context"
	"errors"
	"fmt"
	"io"
	"math"
	"net/http"
	"os"
	"path/filepath"
	"strconv"
	"strings"
	"sync"
	"sync/atomic"
	"testing"
	"time"

	"github.com/google/uuid"
	"github.com/spiffe/go-spiffe/v2/spiffeid"
	"github.com/stretchr/testify/assert"
	"github.com/stretchr/testify/require"
	"go.etcd.io/etcd/api/v3/mvccpb"
	clientv3 "go.etcd.io/etcd/client/v3"
	"google.golang.org/grpc"
	"google.golang.org/grpc/codes"
	"google.golang.org/grpc/credentials/insecure"
	"google.golang.org/grpc/status"

	"github.com/dapr/dapr/pkg/healthz"
	"github.com/dapr/dapr/pkg/modes"
	schedulerv1pb "github.com/dapr/dapr/pkg/proto/scheduler/v1"
	"github.com/dapr/dapr/pkg/security"
	"github.com/dapr/dapr/tests/integration/framework/binary"
	"github.com/dapr/dapr/tests/integration/framework/client"
	"github.com/dapr/dapr/tests/integration/framework/process"
	"github.com/dapr/dapr/tests/integration/framework/process/exec"
	"github.com/dapr/dapr/tests/integration/framework/process/metrics"
	"github.com/dapr/dapr/tests/integration/framework/process/ports"
	"github.com/dapr/dapr/tests/integration/framework/process/sentry"
	"github.com/dapr/kit/ptr"
)

type Scheduler struct {
	exec       process.Interface
	ports      *ports.Ports
	httpClient *http.Client

	port        int
	healthzPort int
	metricsPort int

	namespace       string
	dataDir         string
	id              string
	initialCluster  string
	etcdClientPorts map[string]string
	sentry          *sentry.Sentry

	runOnce     sync.Once
	cleanupOnce sync.Once
}

func New(t *testing.T, fopts ...Option) *Scheduler {
	t.Helper()

	uid, err := uuid.NewUUID()
	require.NoError(t, err)

	uids := uid.String() + "-0"

	fp := ports.Reserve(t, 5)

	opts := options{
		logLevel:        "info",
		listenAddress:   "127.0.0.1",
		id:              uids,
		port:            fp.Port(t),
		healthzPort:     fp.Port(t),
		metricsPort:     fp.Port(t),
		initialCluster:  uids + "=http://127.0.0.1:" + strconv.Itoa(fp.Port(t)),
		etcdClientPorts: []string{uids + "=" + strconv.Itoa(fp.Port(t))},
		namespace:       "default",
	}

	for _, fopt := range fopts {
		fopt(&opts)
	}

	var dataDir string
	if opts.dataDir != nil {
		dataDir = *opts.dataDir
	} else {
		dataDir = t.TempDir()
		require.NoError(t, os.Chmod(dataDir, 0o700))
	}

	args := []string{
		"--log-level=" + opts.logLevel,
		"--id=" + opts.id,
		"--port=" + strconv.Itoa(opts.port),
		"--healthz-port=" + strconv.Itoa(opts.healthzPort),
		"--metrics-port=" + strconv.Itoa(opts.metricsPort),
		"--initial-cluster=" + opts.initialCluster,
		"--etcd-data-dir=" + dataDir,
		"--etcd-client-ports=" + strings.Join(opts.etcdClientPorts, ","),
		"--listen-address=" + opts.listenAddress,
	}

	if opts.sentry != nil {
		taFile := filepath.Join(t.TempDir(), "ca.pem")
		require.NoError(t, os.WriteFile(taFile, opts.sentry.CABundle().TrustAnchors, 0o600))
		args = append(args,
			"--tls-enabled=true",
			"--sentry-address="+opts.sentry.Address(),
			"--trust-anchors-file="+taFile,
			"--trust-domain="+opts.sentry.TrustDomain(t),
		)
	}

	if opts.kubeconfig != nil {
		args = append(args, "--kubeconfig="+*opts.kubeconfig)
	}
	if opts.mode != nil {
		args = append(args, "--mode="+*opts.mode)
	}

	clientPorts := make(map[string]string)
	for _, input := range opts.etcdClientPorts {
		idAndPort := strings.Split(input, "=")
		require.Len(t, idAndPort, 2)

		schedulerID := strings.TrimSpace(idAndPort[0])
		port := strings.TrimSpace(idAndPort[1])
		clientPorts[schedulerID] = port
	}

	return &Scheduler{
		exec: exec.New(t, binary.EnvValue("scheduler"), args,
			append(opts.execOpts, exec.WithEnvVars(t,
				"NAMESPACE", opts.namespace,
			))...,
		),
		ports:           fp,
		httpClient:      client.HTTP(t),
		id:              opts.id,
		port:            opts.port,
		healthzPort:     opts.healthzPort,
		metricsPort:     opts.metricsPort,
		initialCluster:  opts.initialCluster,
		etcdClientPorts: clientPorts,
		dataDir:         dataDir,
		sentry:          opts.sentry,
		namespace:       opts.namespace,
	}
}

func (s *Scheduler) Run(t *testing.T, ctx context.Context) {
	s.runOnce.Do(func() {
		s.ports.Free(t)
		s.exec.Run(t, ctx)
	})
}

func (s *Scheduler) Cleanup(t *testing.T) {
	s.cleanupOnce.Do(func() {
		s.exec.Cleanup(t)
	})
}

func (s *Scheduler) WaitUntilRunning(t *testing.T, ctx context.Context) {
	cl := client.HTTP(t)

	assert.Eventually(t, func() bool {
		req, err := http.NewRequestWithContext(ctx, http.MethodGet, fmt.Sprintf("http://127.0.0.1:%d/healthz", s.healthzPort), nil)
		if err != nil {
			return false
		}
<<<<<<< HEAD

		resp, err := cl.Do(req)
		if err != nil {
			return false
		}

		defer resp.Body.Close()
		return resp.StatusCode == http.StatusOK
	}, time.Second*10, 10*time.Millisecond)
=======
		body, err := io.ReadAll(resp.Body)
		assert.NoError(t, err)
		assert.Equal(c, http.StatusOK, resp.StatusCode, string(body))
		assert.NoError(t, resp.Body.Close())
	}, time.Second*20, 10*time.Millisecond)
>>>>>>> a30599b6
}

func (s *Scheduler) ID() string {
	return s.id
}

func (s *Scheduler) Port() int {
	return s.port
}

func (s *Scheduler) Address() string {
	return "127.0.0.1:" + strconv.Itoa(s.port)
}

func (s *Scheduler) HealthzPort() int {
	return s.healthzPort
}

func (s *Scheduler) MetricsPort() int {
	return s.metricsPort
}

func (s *Scheduler) InitialCluster() string {
	return s.initialCluster
}

func (s *Scheduler) EtcdClientPort() string {
	return s.etcdClientPorts[s.id]
}

func (s *Scheduler) DataDir() string {
	return s.dataDir
}

func (s *Scheduler) Client(t *testing.T, ctx context.Context) schedulerv1pb.SchedulerClient {
	//nolint:staticcheck
	conn, err := grpc.DialContext(ctx, s.Address(),
		grpc.WithDefaultCallOptions(grpc.MaxCallSendMsgSize(math.MaxInt32), grpc.MaxCallRecvMsgSize(math.MaxInt32)),
		grpc.WithTransportCredentials(insecure.NewCredentials()),
		grpc.WithBlock(), grpc.WithReturnConnectionError(),
	)
	require.NoError(t, err)
	t.Cleanup(func() { require.NoError(t, conn.Close()) })

	return schedulerv1pb.NewSchedulerClient(conn)
}

func (s *Scheduler) ClientMTLS(t *testing.T, ctx context.Context, appID string) schedulerv1pb.SchedulerClient {
	t.Helper()

	require.NotNil(t, s.sentry)

	sec, err := security.New(ctx, security.Options{
		SentryAddress:           "localhost:" + strconv.Itoa(s.sentry.Port()),
		ControlPlaneTrustDomain: s.sentry.TrustDomain(t),
		ControlPlaneNamespace:   s.sentry.Namespace(),
		TrustAnchorsFile:        ptr.Of(s.sentry.TrustAnchorsFile(t)),
		AppID:                   appID,
		Mode:                    modes.StandaloneMode,
		MTLSEnabled:             true,
		Healthz:                 healthz.New(),
	})
	require.NoError(t, err)

	errCh := make(chan error)
	ctx, cancel := context.WithCancel(ctx)
	go func() {
		errCh <- sec.Run(ctx)
	}()
	t.Cleanup(func() {
		cancel()
		require.NoError(t, <-errCh)
	})

	sech, err := sec.Handler(ctx)
	require.NoError(t, err)

	id, err := spiffeid.FromSegments(sech.ControlPlaneTrustDomain(), "ns", s.namespace, "dapr-scheduler")
	require.NoError(t, err)

	//nolint:staticcheck
	conn, err := grpc.DialContext(ctx, s.Address(),
		grpc.WithDefaultCallOptions(grpc.MaxCallRecvMsgSize(math.MaxInt32), grpc.MaxCallSendMsgSize(math.MaxInt32)),
		sech.GRPCDialOptionMTLS(id),
		grpc.WithBlock(),
	)
	require.NoError(t, err)
	t.Cleanup(func() { require.NoError(t, conn.Close()) })

	return schedulerv1pb.NewSchedulerClient(conn)
}

func (s *Scheduler) ipPort(port int) string {
	return "127.0.0.1:" + strconv.Itoa(port)
}

func (s *Scheduler) MetricsAddress() string {
	return s.ipPort(s.MetricsPort())
}

// Metrics returns a subset of metrics scraped from the metrics endpoint
func (s *Scheduler) Metrics(t *testing.T, ctx context.Context) *metrics.Metrics {
	t.Helper()

	return metrics.New(t, ctx, fmt.Sprintf("http://%s/metrics", s.MetricsAddress()))
}

func (s *Scheduler) ETCDClient(t *testing.T) *clientv3.Client {
	t.Helper()

	client, err := clientv3.New(clientv3.Config{
		Endpoints:   []string{"127.0.0.1:" + s.EtcdClientPort()},
		DialTimeout: 40 * time.Second,
	})
	require.NoError(t, err)

	t.Cleanup(func() {
		require.NoError(t, client.Close())
	})

	return client
}

func (s *Scheduler) EtcdJobs(t *testing.T, ctx context.Context) []*mvccpb.KeyValue {
	t.Helper()
	resp, err := s.ETCDClient(t).KV.Get(ctx, "dapr/jobs", clientv3.WithPrefix())
	require.NoError(t, err)
	return resp.Kvs
}

func (s *Scheduler) WatchJobs(t *testing.T, ctx context.Context, initial *schedulerv1pb.WatchJobsRequestInitial, respStatus *atomic.Value) <-chan string {
	t.Helper()

	watchErr := make(chan error)
	t.Cleanup(func() {
		select {
		case err := <-watchErr:
			require.NoError(t, err)
		case <-time.After(time.Second * 5):
			assert.Fail(t, "failed to close watcher")
		}
	})

	ctx, cancel := context.WithCancel(ctx)
	t.Cleanup(cancel)

	watch, err := s.Client(t, ctx).WatchJobs(ctx)
	require.NoError(t, err)

	require.NoError(t, watch.Send(&schedulerv1pb.WatchJobsRequest{
		WatchJobRequestType: &schedulerv1pb.WatchJobsRequest_Initial{Initial: initial},
	}))

	ch := make(chan string)

	go func() {
		defer func() {
			watchErr <- watch.CloseSend()
		}()
		for {
			resp, err := watch.Recv()
			if cerr := status.Code(err); cerr == codes.Canceled || cerr == codes.DeadlineExceeded {
				return
			}
			if !assert.NoError(t, err) {
				return
			}
			err = watch.Send(&schedulerv1pb.WatchJobsRequest{
				WatchJobRequestType: &schedulerv1pb.WatchJobsRequest_Result{
					Result: &schedulerv1pb.WatchJobsRequestResult{
						Id:     resp.GetId(),
						Status: respStatus.Load().(schedulerv1pb.WatchJobsRequestResultStatus),
					},
				},
			})
			if !errors.Is(err, io.EOF) {
				assert.NoError(t, err)
			}
			select {
			case ch <- resp.GetName():
			case <-ctx.Done():
			}
		}
	}()

	return ch
}

func (s *Scheduler) WatchJobsSuccess(t *testing.T, ctx context.Context, initial *schedulerv1pb.WatchJobsRequestInitial) <-chan string {
	t.Helper()

	var status atomic.Value
	status.Store(schedulerv1pb.WatchJobsRequestResultStatus_SUCCESS)
	return s.WatchJobs(t, ctx, initial, &status)
}

func (s *Scheduler) WatchJobsFailed(t *testing.T, ctx context.Context, initial *schedulerv1pb.WatchJobsRequestInitial) <-chan string {
	t.Helper()

	var status atomic.Value
	status.Store(schedulerv1pb.WatchJobsRequestResultStatus_FAILED)
	return s.WatchJobs(t, ctx, initial, &status)
}

func (s *Scheduler) JobNowJob(name, namespace, appID string) *schedulerv1pb.ScheduleJobRequest {
	return &schedulerv1pb.ScheduleJobRequest{
		Name: name,
		Job:  &schedulerv1pb.Job{DueTime: ptr.Of(time.Now().Format(time.RFC3339))},
		Metadata: &schedulerv1pb.JobMetadata{
			Namespace: namespace, AppId: appID,
			Target: &schedulerv1pb.JobTargetMetadata{
				Type: new(schedulerv1pb.JobTargetMetadata_Job),
			},
		},
	}
}

func (s *Scheduler) JobNowActor(name, namespace, appID, actorType, actorID string) *schedulerv1pb.ScheduleJobRequest {
	return &schedulerv1pb.ScheduleJobRequest{
		Name: name,
		Job:  &schedulerv1pb.Job{DueTime: ptr.Of(time.Now().Format(time.RFC3339))},
		Metadata: &schedulerv1pb.JobMetadata{
			Namespace: namespace, AppId: appID,
			Target: &schedulerv1pb.JobTargetMetadata{
				Type: &schedulerv1pb.JobTargetMetadata_Actor{
					Actor: &schedulerv1pb.TargetActorReminder{
						Type: actorType, Id: actorID,
					},
				},
			},
		},
	}
}

func (s *Scheduler) ListJobJobs(t *testing.T, ctx context.Context, namespace, appID string) *schedulerv1pb.ListJobsResponse {
	t.Helper()
	resp, err := s.Client(t, ctx).ListJobs(ctx, &schedulerv1pb.ListJobsRequest{
		Metadata: &schedulerv1pb.JobMetadata{
			Namespace: namespace, AppId: appID,
			Target: &schedulerv1pb.JobTargetMetadata{
				Type: &schedulerv1pb.JobTargetMetadata_Job{
					Job: new(schedulerv1pb.TargetJob),
				},
			},
		},
	})
	require.NoError(t, err)
	return resp
}

func (s *Scheduler) ListJobActors(t *testing.T, ctx context.Context, namespace, appID, actorType, actorID string) *schedulerv1pb.ListJobsResponse {
	t.Helper()
	resp, err := s.Client(t, ctx).ListJobs(ctx, &schedulerv1pb.ListJobsRequest{
		Metadata: &schedulerv1pb.JobMetadata{
			Namespace: namespace, AppId: appID,
			Target: &schedulerv1pb.JobTargetMetadata{
				Type: &schedulerv1pb.JobTargetMetadata_Actor{
					Actor: &schedulerv1pb.TargetActorReminder{
						Type: actorType, Id: actorID,
					},
				},
			},
		},
	})
	require.NoError(t, err)
	return resp
}

func (s *Scheduler) ListAllKeys(t *testing.T, ctx context.Context, prefix string) []string {
	t.Helper()

	resp, err := client.Etcd(t, clientv3.Config{
		Endpoints:   []string{"127.0.0.1:" + s.EtcdClientPort()},
		DialTimeout: 40 * time.Second,
	}).ListAllKeys(ctx, prefix)
	require.NoError(t, err)

	return resp
}<|MERGE_RESOLUTION|>--- conflicted
+++ resolved
@@ -189,7 +189,6 @@
 		if err != nil {
 			return false
 		}
-<<<<<<< HEAD
 
 		resp, err := cl.Do(req)
 		if err != nil {
@@ -198,14 +197,7 @@
 
 		defer resp.Body.Close()
 		return resp.StatusCode == http.StatusOK
-	}, time.Second*10, 10*time.Millisecond)
-=======
-		body, err := io.ReadAll(resp.Body)
-		assert.NoError(t, err)
-		assert.Equal(c, http.StatusOK, resp.StatusCode, string(body))
-		assert.NoError(t, resp.Body.Close())
 	}, time.Second*20, 10*time.Millisecond)
->>>>>>> a30599b6
 }
 
 func (s *Scheduler) ID() string {
