/*
Copyright 2023 The Dapr Authors
Licensed under the Apache License, Version 2.0 (the "License");
you may not use this file except in compliance with the License.
You may obtain a copy of the License at
    http://www.apache.org/licenses/LICENSE-2.0
Unless required by applicable law or agreed to in writing, software
distributed under the License is distributed on an "AS IS" BASIS,
WITHOUT WARRANTIES OR CONDITIONS OF ANY KIND, either express or implied.
See the License for the specific language governing permissions and
limitations under the License.
*/

package daprd

import (
	"context"
	"encoding/json"
	"fmt"
	"io"
	"net"
	"net/http"
	"os"
	"path/filepath"
	"strconv"
	"strings"
	"sync"
	"testing"
	"time"

	"github.com/google/uuid"
	"github.com/prometheus/common/expfmt"
	"github.com/stretchr/testify/assert"
	"github.com/stretchr/testify/require"
	"google.golang.org/grpc"
	"google.golang.org/grpc/credentials/insecure"
	"google.golang.org/protobuf/types/known/emptypb"

	rtv1 "github.com/dapr/dapr/pkg/proto/runtime/v1"
	"github.com/dapr/dapr/tests/integration/framework/binary"
	"github.com/dapr/dapr/tests/integration/framework/client"
	"github.com/dapr/dapr/tests/integration/framework/process"
	"github.com/dapr/dapr/tests/integration/framework/process/exec"
	"github.com/dapr/dapr/tests/integration/framework/process/ports"
)

type Daprd struct {
	exec       process.Interface
	ports      *ports.Ports
	httpClient *http.Client

	appID            string
	namespace        string
	appProtocol      string
	appPort          *int
	grpcPort         int
	httpPort         int
	internalGRPCPort int
	publicPort       int
	metricsPort      int
	profilePort      int

	cleanupOnce sync.Once
}

func New(t *testing.T, fopts ...Option) *Daprd {
	t.Helper()

	uid, err := uuid.NewRandom()
	require.NoError(t, err)

	fp := ports.Reserve(t, 6)
	opts := options{
		appID:            uid.String(),
		appProtocol:      "http",
		grpcPort:         fp.Port(t),
		httpPort:         fp.Port(t),
		internalGRPCPort: fp.Port(t),
		publicPort:       fp.Port(t),
		metricsPort:      fp.Port(t),
		profilePort:      fp.Port(t),
		logLevel:         "info",
		mode:             "standalone",
	}

	for _, fopt := range fopts {
		fopt(&opts)
	}

	dir := t.TempDir()
	for i, file := range opts.resourceFiles {
		require.NoError(t, os.WriteFile(filepath.Join(dir, strconv.Itoa(i)+".yaml"), []byte(file), 0o600))
	}

	args := []string{
		"--log-level=" + opts.logLevel,
		"--app-id=" + opts.appID,
		"--app-protocol=" + opts.appProtocol,
		"--dapr-grpc-port=" + strconv.Itoa(opts.grpcPort),
		"--dapr-http-port=" + strconv.Itoa(opts.httpPort),
		"--dapr-internal-grpc-port=" + strconv.Itoa(opts.internalGRPCPort),
		"--dapr-internal-grpc-listen-address=127.0.0.1",
		"--dapr-listen-addresses=127.0.0.1",
		"--dapr-public-port=" + strconv.Itoa(opts.publicPort),
		"--dapr-public-listen-address=127.0.0.1",
		"--metrics-port=" + strconv.Itoa(opts.metricsPort),
		"--metrics-listen-address=127.0.0.1",
		"--profile-port=" + strconv.Itoa(opts.profilePort),
		"--enable-app-health-check=" + strconv.FormatBool(opts.appHealthCheck),
		"--app-health-probe-interval=" + strconv.Itoa(opts.appHealthProbeInterval),
		"--app-health-threshold=" + strconv.Itoa(opts.appHealthProbeThreshold),
		"--mode=" + opts.mode,
		"--enable-mtls=" + strconv.FormatBool(opts.enableMTLS),
		"--enable-profiling",
	}

	if opts.appPort != nil {
		args = append(args, "--app-port="+strconv.Itoa(*opts.appPort))
	}
	if opts.appHealthCheckPath != "" {
		args = append(args, "--app-health-check-path="+opts.appHealthCheckPath)
	}
	if len(opts.resourceFiles) > 0 {
		args = append(args, "--resources-path="+dir)
	}
	for _, dir := range opts.resourceDirs {
		args = append(args, "--resources-path="+dir)
	}
	if len(opts.configs) > 0 {
		for _, c := range opts.configs {
			args = append(args, "--config="+c)
		}
	}
	if len(opts.placementAddresses) > 0 {
		args = append(args, "--placement-host-address="+strings.Join(opts.placementAddresses, ","))
	}
	if len(opts.sentryAddress) > 0 {
		args = append(args, "--sentry-address="+opts.sentryAddress)
	}
	if len(opts.controlPlaneAddress) > 0 {
		args = append(args, "--control-plane-address="+opts.controlPlaneAddress)
	}
	if opts.disableK8sSecretStore != nil {
		args = append(args, "--disable-builtin-k8s-secret-store="+strconv.FormatBool(*opts.disableK8sSecretStore))
	}
	if opts.gracefulShutdownSeconds != nil {
		args = append(args, "--dapr-graceful-shutdown-seconds="+strconv.Itoa(*opts.gracefulShutdownSeconds))
	}
	if opts.blockShutdownDuration != nil {
		args = append(args, "--dapr-block-shutdown-duration="+*opts.blockShutdownDuration)
	}
	if len(opts.schedulerAddresses) > 0 {
		args = append(args, "--scheduler-host-address="+strings.Join(opts.schedulerAddresses, ","))
	}
	if opts.controlPlaneTrustDomain != nil {
		args = append(args, "--control-plane-trust-domain="+*opts.controlPlaneTrustDomain)
	}

	ns := "default"
	if opts.namespace != nil {
		ns = *opts.namespace
		opts.execOpts = append(opts.execOpts, exec.WithEnvVars(t, "NAMESPACE", *opts.namespace))
	}

	return &Daprd{
		exec:             exec.New(t, binary.EnvValue("daprd"), args, opts.execOpts...),
		ports:            fp,
		httpClient:       client.HTTPWithTimeout(t, 30*time.Second),
		appID:            opts.appID,
		namespace:        ns,
		appProtocol:      opts.appProtocol,
		appPort:          opts.appPort,
		grpcPort:         opts.grpcPort,
		httpPort:         opts.httpPort,
		internalGRPCPort: opts.internalGRPCPort,
		publicPort:       opts.publicPort,
		metricsPort:      opts.metricsPort,
		profilePort:      opts.profilePort,
	}
}

func (d *Daprd) Run(t *testing.T, ctx context.Context) {
	d.ports.Free(t)
	d.exec.Run(t, ctx)
}

func (d *Daprd) Cleanup(t *testing.T) {
	d.cleanupOnce.Do(func() { d.exec.Cleanup(t) })
}

func (d *Daprd) WaitUntilTCPReady(t *testing.T, ctx context.Context) {
	assert.Eventually(t, func() bool {
		dialer := net.Dialer{Timeout: time.Second}
		net, err := dialer.DialContext(ctx, "tcp", d.HTTPAddress())
		if err != nil {
			return false
		}
		net.Close()
		return true
	}, 15*time.Second, 10*time.Millisecond)
}

func (d *Daprd) WaitUntilRunning(t *testing.T, ctx context.Context) {
	client := client.HTTP(t)
	req, err := http.NewRequestWithContext(ctx, http.MethodGet, fmt.Sprintf("http://%s/v1.0/healthz", d.HTTPAddress()), nil)
	require.NoError(t, err)
	require.Eventually(t, func() bool {
		resp, err := client.Do(req)
		if err != nil {
			return false
		}
		defer resp.Body.Close()
		return http.StatusNoContent == resp.StatusCode
	}, 30*time.Second, 10*time.Millisecond)
}

func (d *Daprd) WaitUntilAppHealth(t *testing.T, ctx context.Context) {
	switch d.appProtocol {
	case "http":
		client := client.HTTP(t)
		req, err := http.NewRequestWithContext(ctx, http.MethodGet, fmt.Sprintf("http://%s/v1.0/healthz", d.HTTPAddress()), nil)
		require.NoError(t, err)
		assert.Eventually(t, func() bool {
			resp, err := client.Do(req)
			if err != nil {
				return false
			}
			defer resp.Body.Close()
			return http.StatusNoContent == resp.StatusCode
		}, 10*time.Second, 10*time.Millisecond)

	case "grpc":
		assert.Eventually(t, func() bool {
			//nolint:staticcheck
			conn, err := grpc.Dial(d.AppAddress(t),
				grpc.WithTransportCredentials(insecure.NewCredentials()),
				grpc.WithBlock())
			if conn != nil {
				defer conn.Close()
			}

			if err != nil {
				return false
			}
			in := emptypb.Empty{}
			out := rtv1.HealthCheckResponse{}
			err = conn.Invoke(ctx, "/dapr.proto.runtime.v1.AppCallbackHealthCheck/HealthCheck", &in, &out)
			return err == nil
		}, 10*time.Second, 10*time.Millisecond)
	}
}

func (d *Daprd) GRPCConn(t *testing.T, ctx context.Context) *grpc.ClientConn {
	//nolint:staticcheck
	conn, err := grpc.DialContext(ctx, d.GRPCAddress(),
		grpc.WithTransportCredentials(insecure.NewCredentials()),
		grpc.WithBlock(),
	)
	require.NoError(t, err)
	t.Cleanup(func() { require.NoError(t, conn.Close()) })

	return conn
}

func (d *Daprd) GRPCClient(t *testing.T, ctx context.Context) rtv1.DaprClient {
	return rtv1.NewDaprClient(d.GRPCConn(t, ctx))
}

func (d *Daprd) AppID() string {
	return d.appID
}

func (d *Daprd) Namespace() string {
	return d.namespace
}

func (d *Daprd) ipPort(port int) string {
	return "127.0.0.1:" + strconv.Itoa(port)
}

func (d *Daprd) AppPort(t *testing.T) int {
	t.Helper()
	require.NotNil(t, d.appPort, "no app port specified")
	return *d.appPort
}

func (d *Daprd) AppAddress(t *testing.T) string {
	return d.ipPort(d.AppPort(t))
}

func (d *Daprd) GRPCPort() int {
	return d.grpcPort
}

func (d *Daprd) GRPCAddress() string {
	return d.ipPort(d.GRPCPort())
}

func (d *Daprd) HTTPPort() int {
	return d.httpPort
}

func (d *Daprd) HTTPAddress() string {
	return d.ipPort(d.HTTPPort())
}

func (d *Daprd) InternalGRPCPort() int {
	return d.internalGRPCPort
}

func (d *Daprd) InternalGRPCAddress() string {
	return d.ipPort(d.InternalGRPCPort())
}

func (d *Daprd) PublicPort() int {
	return d.publicPort
}

func (d *Daprd) MetricsPort() int {
	return d.metricsPort
}

func (d *Daprd) MetricsAddress() string {
	return d.ipPort(d.MetricsPort())
}

func (d *Daprd) ProfilePort() int {
	return d.profilePort
}

// Metrics Returns a subset of metrics scraped from the metrics endpoint
func (d *Daprd) Metrics(t *testing.T, ctx context.Context) map[string]float64 {
	t.Helper()

	req, err := http.NewRequestWithContext(ctx, http.MethodGet, fmt.Sprintf("http://%s/metrics", d.MetricsAddress()), nil)
	require.NoError(t, err)

	resp, err := d.httpClient.Do(req)
	require.NoError(t, err)
	require.Equal(t, http.StatusOK, resp.StatusCode)

	// Extract the metrics
	parser := expfmt.TextParser{}
	metricFamilies, err := parser.TextToMetricFamilies(resp.Body)
	require.NoError(t, err)
	require.NoError(t, resp.Body.Close())

	metrics := make(map[string]float64)
	for _, mf := range metricFamilies {
		for _, m := range mf.GetMetric() {
			metricName := mf.GetName()
			labels := ""
			// t.Log(metricName)
			for _, l := range m.GetLabel() {
				labels += "|" + l.GetName() + ":" + l.GetValue()
			}
			if counter := m.GetCounter(); counter != nil {
				metrics[metricName+labels] = counter.GetValue()
				continue
			}
			if gauge := m.GetGauge(); gauge != nil {
				metrics[metricName+labels] = gauge.GetValue()
				continue
			}
			h := m.GetHistogram()
			if h == nil {
				continue
			}
			for _, b := range h.GetBucket() {
				bucketKey := metricName + "_bucket" + labels + "|le:" + strconv.FormatUint(uint64(b.GetUpperBound()), 10)
				metrics[bucketKey] = float64(b.GetCumulativeCount())
			}
			metrics[metricName+"_count"+labels] = float64(h.GetSampleCount())
			metrics[metricName+"_sum"+labels] = h.GetSampleSum()
		}
	}

	return metrics
}

<<<<<<< HEAD
func (d *Daprd) HTTPGet(t *testing.T, ctx context.Context, path string, expectedCode int) {
	t.Helper()
	d.httpxxx(t, ctx, http.MethodGet, path, nil, expectedCode)
}

func (d *Daprd) HTTPPost(t *testing.T, ctx context.Context, path string, body io.Reader, expectedCode int, headers ...string) {
	t.Helper()
	d.httpxxx(t, ctx, http.MethodPost, path, body, expectedCode, headers...)
=======
func (d *Daprd) MetricResidentMemoryMi(t *testing.T, ctx context.Context) float64 {
	return d.Metrics(t, ctx)["process_resident_memory_bytes"] * 1e-6
>>>>>>> 22feaa00
}

func (d *Daprd) HTTPGet2xx(t *testing.T, ctx context.Context, path string) {
	t.Helper()
	d.httpxxx(t, ctx, http.MethodGet, path, nil, http.StatusOK)
}

<<<<<<< HEAD
func (d *Daprd) HTTPPost2xx(t *testing.T, ctx context.Context, path string, body io.Reader, headers ...string) {
	t.Helper()
	d.httpxxx(t, ctx, http.MethodPost, path, body, http.StatusOK, headers...)
}

func (d *Daprd) httpxxx(t *testing.T, ctx context.Context, method, path string, body io.Reader, expectedCode int, headers ...string) {
	t.Helper()
=======
func (d *Daprd) HTTPPost2xx(t assert.TestingT, ctx context.Context, path string, body io.Reader, headers ...string) {
	d.http2xx(t, ctx, http.MethodPost, path, body, headers...)
}

func (d *Daprd) HTTPDelete2xx(t assert.TestingT, ctx context.Context, path string, body io.Reader, headers ...string) {
	d.http2xx(t, ctx, http.MethodDelete, path, body, headers...)
}
>>>>>>> 22feaa00

func (d *Daprd) http2xx(t assert.TestingT, ctx context.Context, method, path string, body io.Reader, headers ...string) {
	assert.Zero(t, len(headers)%2, "headers must be key-value pairs")

	path = strings.TrimPrefix(path, "/")
	url := fmt.Sprintf("http://%s/%s", d.HTTPAddress(), path)
	req, err := http.NewRequestWithContext(ctx, method, url, body)
	//nolint:testifylint
	assert.NoError(t, err)

	for i := 0; i < len(headers); i += 2 {
		req.Header.Set(headers[i], headers[i+1])
	}

	resp, err := d.httpClient.Do(req)
<<<<<<< HEAD
	require.NoError(t, err)
	b, err := io.ReadAll(resp.Body)
	require.NoError(t, err)
	require.NoError(t, resp.Body.Close())

	require.GreaterOrEqual(t, resp.StatusCode, expectedCode, strconv.Itoa(expectedCode)+"status code expected: "+string(b))
	require.Less(t, resp.StatusCode, expectedCode+100, strconv.Itoa(expectedCode)+"status code expected: "+string(b))
=======
	if assert.NoError(t, err) {
		b, err := io.ReadAll(resp.Body)
		assert.NoError(t, err)
		assert.NoError(t, resp.Body.Close())
		assert.GreaterOrEqual(t, resp.StatusCode, 200, "expected 2xx status code: "+string(b))
		assert.Less(t, resp.StatusCode, 300, "expected 2xx status code: "+string(b))
	}
>>>>>>> 22feaa00
}

func (d *Daprd) GetMetaRegisteredComponents(t assert.TestingT, ctx context.Context) []*rtv1.RegisteredComponents {
	return d.meta(t, ctx).RegisteredComponents
}

func (d *Daprd) GetMetaSubscriptions(t assert.TestingT, ctx context.Context) []MetadataResponsePubsubSubscription {
	return d.meta(t, ctx).Subscriptions
}

func (d *Daprd) GetMetaSubscriptionsWithType(t assert.TestingT, ctx context.Context, subType string) []MetadataResponsePubsubSubscription {
	subs := d.GetMetaSubscriptions(t, ctx)
	var filteredSubs []MetadataResponsePubsubSubscription
	for _, sub := range subs {
		if sub.Type == subType {
			filteredSubs = append(filteredSubs, sub)
		}
	}
	return filteredSubs
}

func (d *Daprd) GetMetaHTTPEndpoints(t assert.TestingT, ctx context.Context) []*rtv1.MetadataHTTPEndpoint {
	return d.meta(t, ctx).HTTPEndpoints
}

// metaResponse is a subset of metadataResponse defined in pkg/api/http/metadata.go:160
type metaResponse struct {
	RegisteredComponents []*rtv1.RegisteredComponents         `json:"components,omitempty"`
	Subscriptions        []MetadataResponsePubsubSubscription `json:"subscriptions,omitempty"`
	HTTPEndpoints        []*rtv1.MetadataHTTPEndpoint         `json:"httpEndpoints,omitempty"`
}

// MetadataResponsePubsubSubscription copied from pkg/api/http/metadata.go:172 to be able to use in integration tests until we move to Proto format
type MetadataResponsePubsubSubscription struct {
	PubsubName      string                                   `json:"pubsubname"`
	Topic           string                                   `json:"topic"`
	Metadata        map[string]string                        `json:"metadata,omitempty"`
	Rules           []MetadataResponsePubsubSubscriptionRule `json:"rules,omitempty"`
	DeadLetterTopic string                                   `json:"deadLetterTopic"`
	Type            string                                   `json:"type"`
}

type MetadataResponsePubsubSubscriptionRule struct {
	Match string `json:"match,omitempty"`
	Path  string `json:"path,omitempty"`
}

func (d *Daprd) meta(t assert.TestingT, ctx context.Context) metaResponse {
	url := fmt.Sprintf("http://%s/v1.0/metadata", d.HTTPAddress())
	req, err := http.NewRequestWithContext(ctx, http.MethodGet, url, nil)
	//nolint:testifylint
	if !assert.NoError(t, err) {
		return metaResponse{}
	}

	var meta metaResponse
	resp, err := d.httpClient.Do(req)
	if assert.NoError(t, err) {
		defer resp.Body.Close()
		assert.NoError(t, json.NewDecoder(resp.Body).Decode(&meta))
	}

	return meta
}

func (d *Daprd) ActorInvokeURL(actorType, actorID, method string) string {
	return fmt.Sprintf("http://%s/v1.0/actors/%s/%s/method/%s", d.HTTPAddress(), actorType, actorID, method)
}

func (d *Daprd) ActorReminderURL(actorType, actorID, method string) string {
	return fmt.Sprintf("http://%s/v1.0/actors/%s/%s/reminders/%s", d.HTTPAddress(), actorType, actorID, method)
}<|MERGE_RESOLUTION|>--- conflicted
+++ resolved
@@ -378,45 +378,31 @@
 	return metrics
 }
 
-<<<<<<< HEAD
-func (d *Daprd) HTTPGet(t *testing.T, ctx context.Context, path string, expectedCode int) {
-	t.Helper()
-	d.httpxxx(t, ctx, http.MethodGet, path, nil, expectedCode)
-}
-
-func (d *Daprd) HTTPPost(t *testing.T, ctx context.Context, path string, body io.Reader, expectedCode int, headers ...string) {
-	t.Helper()
-	d.httpxxx(t, ctx, http.MethodPost, path, body, expectedCode, headers...)
-=======
 func (d *Daprd) MetricResidentMemoryMi(t *testing.T, ctx context.Context) float64 {
 	return d.Metrics(t, ctx)["process_resident_memory_bytes"] * 1e-6
->>>>>>> 22feaa00
-}
-
-func (d *Daprd) HTTPGet2xx(t *testing.T, ctx context.Context, path string) {
-	t.Helper()
+}
+
+func (d *Daprd) HTTPGet(t assert.TestingT, ctx context.Context, path string, expectedCode int) {
+	d.httpxxx(t, ctx, http.MethodGet, path, nil, expectedCode)
+}
+
+func (d *Daprd) HTTPPost(t assert.TestingT, ctx context.Context, path string, body io.Reader, expectedCode int, headers ...string) {
+	d.httpxxx(t, ctx, http.MethodPost, path, body, expectedCode, headers...)
+}
+
+func (d *Daprd) HTTPGet2xx(t assert.TestingT, ctx context.Context, path string) {
 	d.httpxxx(t, ctx, http.MethodGet, path, nil, http.StatusOK)
 }
 
-<<<<<<< HEAD
-func (d *Daprd) HTTPPost2xx(t *testing.T, ctx context.Context, path string, body io.Reader, headers ...string) {
-	t.Helper()
+func (d *Daprd) HTTPPost2xx(t assert.TestingT, ctx context.Context, path string, body io.Reader, headers ...string) {
 	d.httpxxx(t, ctx, http.MethodPost, path, body, http.StatusOK, headers...)
 }
 
-func (d *Daprd) httpxxx(t *testing.T, ctx context.Context, method, path string, body io.Reader, expectedCode int, headers ...string) {
-	t.Helper()
-=======
-func (d *Daprd) HTTPPost2xx(t assert.TestingT, ctx context.Context, path string, body io.Reader, headers ...string) {
-	d.http2xx(t, ctx, http.MethodPost, path, body, headers...)
-}
-
 func (d *Daprd) HTTPDelete2xx(t assert.TestingT, ctx context.Context, path string, body io.Reader, headers ...string) {
-	d.http2xx(t, ctx, http.MethodDelete, path, body, headers...)
-}
->>>>>>> 22feaa00
-
-func (d *Daprd) http2xx(t assert.TestingT, ctx context.Context, method, path string, body io.Reader, headers ...string) {
+	d.httpxxx(t, ctx, http.MethodDelete, path, body, http.StatusOK, headers...)
+}
+
+func (d *Daprd) httpxxx(t assert.TestingT, ctx context.Context, method, path string, body io.Reader, expectedCode int, headers ...string) {
 	assert.Zero(t, len(headers)%2, "headers must be key-value pairs")
 
 	path = strings.TrimPrefix(path, "/")
@@ -430,23 +416,14 @@
 	}
 
 	resp, err := d.httpClient.Do(req)
-<<<<<<< HEAD
-	require.NoError(t, err)
-	b, err := io.ReadAll(resp.Body)
-	require.NoError(t, err)
-	require.NoError(t, resp.Body.Close())
-
-	require.GreaterOrEqual(t, resp.StatusCode, expectedCode, strconv.Itoa(expectedCode)+"status code expected: "+string(b))
-	require.Less(t, resp.StatusCode, expectedCode+100, strconv.Itoa(expectedCode)+"status code expected: "+string(b))
-=======
 	if assert.NoError(t, err) {
 		b, err := io.ReadAll(resp.Body)
 		assert.NoError(t, err)
 		assert.NoError(t, resp.Body.Close())
-		assert.GreaterOrEqual(t, resp.StatusCode, 200, "expected 2xx status code: "+string(b))
-		assert.Less(t, resp.StatusCode, 300, "expected 2xx status code: "+string(b))
-	}
->>>>>>> 22feaa00
+
+		assert.GreaterOrEqual(t, resp.StatusCode, expectedCode, strconv.Itoa(expectedCode)+"status code expected: "+string(b))
+		assert.Less(t, resp.StatusCode, expectedCode+100, strconv.Itoa(expectedCode)+"status code expected: "+string(b))
+	}
 }
 
 func (d *Daprd) GetMetaRegisteredComponents(t assert.TestingT, ctx context.Context) []*rtv1.RegisteredComponents {
