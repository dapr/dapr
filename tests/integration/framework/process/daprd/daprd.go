--- conflicted
+++ resolved
@@ -199,15 +199,9 @@
 			}
 			defer resp.Body.Close()
 			return http.StatusNoContent == resp.StatusCode
-<<<<<<< HEAD
 		}, 10*time.Second, 100*time.Millisecond)
-	}
-	if d.appProtocol == "grpc" {
-=======
-		}, time.Second*10, 100*time.Millisecond)
 
 	case "grpc":
->>>>>>> 4d4c8b93
 		assert.Eventually(t, func() bool {
 			conn, err := grpc.Dial("localhost:"+strconv.Itoa(d.appPort),
 				grpc.WithTransportCredentials(insecure.NewCredentials()),
