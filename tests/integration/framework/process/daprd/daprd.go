--- conflicted
+++ resolved
@@ -328,103 +328,21 @@
 }
 
 // Metrics Returns a subset of metrics scraped from the metrics endpoint
-<<<<<<< HEAD
-func (d *Daprd) Metrics(t *testing.T, ctx context.Context, desiredNameAndLabelPairs ...string) map[string]float64 {
-	t.Helper()
-
-	req, err := http.NewRequestWithContext(ctx, http.MethodGet, fmt.Sprintf("http://%s/metrics", d.MetricsAddress()), nil)
-	require.NoError(t, err)
-
-	resp, err := d.httpClient.Do(req)
-	require.NoError(t, err)
-	require.Equal(t, http.StatusOK, resp.StatusCode)
-
-	// Extract the metrics
-	parser := expfmt.TextParser{}
-	metricFamilies, err := parser.TextToMetricFamilies(resp.Body)
-	require.NoError(t, err)
-	require.NoError(t, resp.Body.Close())
-
-	metrics := make(map[string]float64)
-	for _, mf := range metricFamilies {
-		for _, m := range mf.GetMetric() {
-			metricName := mf.GetName()
-			if len(desiredNameAndLabelPairs) > 0 && desiredNameAndLabelPairs[0] != metricName {
-				continue
-			}
-
-			// Only add labels that match the desired labels
-			desiredLabelPairs := desiredNameAndLabelPairs[1:]
-			labels := ""
-			if len(desiredLabelPairs) > 0 {
-				hasUndesiredLabelPair := false
-				for _, l := range m.GetLabel() {
-					for _, desired := range desiredLabelPairs {
-
-						// LabelPair is a key:value in itself, check key
-						if !strings.Contains(desired, l.GetName()+":") {
-							continue
-						}
-
-						// Now check key:value in entirety, prevent adding if found undesired value
-						labelPair := l.GetName() + ":" + l.GetValue()
-						if labelPair == desired {
-							labels += "|" + labelPair
-						} else {
-							hasUndesiredLabelPair = true
-						}
-					}
-				}
-
-				if hasUndesiredLabelPair {
-					continue
-				}
-			} else {
-				// If no desired labels specified, include all labels
-				for _, l := range m.GetLabel() {
-					labels += "|" + l.GetName() + ":" + l.GetValue()
-				}
-			}
-
-			if counter := m.GetCounter(); counter != nil {
-				metrics[metricName+labels] = counter.GetValue()
-				continue
-			}
-			if gauge := m.GetGauge(); gauge != nil {
-				metrics[metricName+labels] = gauge.GetValue()
-				continue
-			}
-			h := m.GetHistogram()
-			if h == nil {
-				continue
-			}
-			for _, b := range h.GetBucket() {
-				bucketKey := metricName + "_bucket" + labels + "|le:" + strconv.FormatUint(uint64(b.GetUpperBound()), 10)
-				metrics[bucketKey] = float64(b.GetCumulativeCount())
-			}
-			metrics[metricName+"_count"+labels] = float64(h.GetSampleCount())
-			metrics[metricName+"_sum"+labels] = h.GetSampleSum()
-		}
-	}
-
-	return metrics
-=======
 func (d *Daprd) Metrics(t *testing.T, ctx context.Context) *metrics.Metrics {
 	t.Helper()
 
 	return metrics.New(t, ctx, fmt.Sprintf("http://%s/metrics", d.MetricsAddress()))
->>>>>>> 30f0e2cc
-}
-
-func (d *Daprd) FoundMetric(t *testing.T, ctx context.Context, desiredValue int, desiredNameAndLabelPairs ...string) bool {
-	metrics := d.Metrics(t, ctx, desiredNameAndLabelPairs...)
-	if len(metrics) == 1 {
-		for _, v := range metrics {
-			return v == float64(desiredValue)
-		}
-	}
-	return false
-}
+}
+
+// func (d *Daprd) FoundMetric(t *testing.T, ctx context.Context, desiredValue int, desiredNameAndLabelPairs ...string) bool {
+// 	metrics := d.Metrics(t, ctx, desiredNameAndLabelPairs...)
+// 	if len(metrics) == 1 {
+// 		for _, v := range metrics {
+// 			return v == float64(desiredValue)
+// 		}
+// 	}
+// 	return false
+// }
 
 func (d *Daprd) MetricResidentMemoryMi(t *testing.T, ctx context.Context) float64 {
 	return d.Metrics(t, ctx).All()["process_resident_memory_bytes"] * 1e-6
