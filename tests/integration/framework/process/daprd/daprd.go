/*
Copyright 2023 The Dapr Authors
Licensed under the Apache License, Version 2.0 (the "License");
you may not use this file except in compliance with the License.
You may obtain a copy of the License at
    http://www.apache.org/licenses/LICENSE-2.0
Unless required by applicable law or agreed to in writing, software
distributed under the License is distributed on an "AS IS" BASIS,
WITHOUT WARRANTIES OR CONDITIONS OF ANY KIND, either express or implied.
See the License for the specific language governing permissions and
limitations under the License.
*/

package daprd

import (
	"context"
	"encoding/json"
	"fmt"
	"io"
	"net"
	"net/http"
	"os"
	"path/filepath"
	"strconv"
	"strings"
	"sync"
	"testing"
	"time"

	"github.com/google/uuid"
	"github.com/stretchr/testify/assert"
	"github.com/stretchr/testify/require"
	"google.golang.org/grpc"
	"google.golang.org/grpc/credentials/insecure"
	"google.golang.org/protobuf/types/known/emptypb"

	rtv1 "github.com/dapr/dapr/pkg/proto/runtime/v1"
	"github.com/dapr/dapr/tests/integration/framework/binary"
	"github.com/dapr/dapr/tests/integration/framework/client"
	"github.com/dapr/dapr/tests/integration/framework/process"
	"github.com/dapr/dapr/tests/integration/framework/process/exec"
	"github.com/dapr/dapr/tests/integration/framework/process/metrics"
	"github.com/dapr/dapr/tests/integration/framework/process/ports"
)

type Daprd struct {
	exec       process.Interface
	ports      *ports.Ports
	httpClient *http.Client

	appID            string
	namespace        string
	appProtocol      string
	appPort          *int
	grpcPort         int
	httpPort         int
	internalGRPCPort int
	publicPort       int
	metricsPort      int
	profilePort      int

	cleanupOnce sync.Once
}

func New(t *testing.T, fopts ...Option) *Daprd {
	t.Helper()

	uid, err := uuid.NewRandom()
	require.NoError(t, err)

	fp := ports.Reserve(t, 6)
	opts := options{
		appID:            uid.String(),
		appProtocol:      "http",
		grpcPort:         fp.Port(t),
		httpPort:         fp.Port(t),
		internalGRPCPort: fp.Port(t),
		publicPort:       fp.Port(t),
		metricsPort:      fp.Port(t),
		profilePort:      fp.Port(t),
		logLevel:         "info",
		mode:             "standalone",
	}

	for _, fopt := range fopts {
		fopt(&opts)
	}

	dir := t.TempDir()
	for i, file := range opts.resourceFiles {
		require.NoError(t, os.WriteFile(filepath.Join(dir, strconv.Itoa(i)+".yaml"), []byte(file), 0o600))
	}

	args := []string{
		"--log-level=" + opts.logLevel,
		"--app-id=" + opts.appID,
		"--app-protocol=" + opts.appProtocol,
		"--dapr-grpc-port=" + strconv.Itoa(opts.grpcPort),
		"--dapr-http-port=" + strconv.Itoa(opts.httpPort),
		"--dapr-internal-grpc-port=" + strconv.Itoa(opts.internalGRPCPort),
		"--dapr-internal-grpc-listen-address=127.0.0.1",
		"--dapr-listen-addresses=127.0.0.1",
		"--dapr-public-port=" + strconv.Itoa(opts.publicPort),
		"--dapr-public-listen-address=127.0.0.1",
		"--metrics-port=" + strconv.Itoa(opts.metricsPort),
		"--metrics-listen-address=127.0.0.1",
		"--profile-port=" + strconv.Itoa(opts.profilePort),
		"--enable-app-health-check=" + strconv.FormatBool(opts.appHealthCheck),
		"--app-health-probe-interval=" + strconv.Itoa(opts.appHealthProbeInterval),
		"--app-health-threshold=" + strconv.Itoa(opts.appHealthProbeThreshold),
		"--mode=" + opts.mode,
		"--enable-mtls=" + strconv.FormatBool(opts.enableMTLS),
		"--enable-profiling",
	}

	if opts.appPort != nil {
		args = append(args, "--app-port="+strconv.Itoa(*opts.appPort))
	}
	if opts.appHealthCheckPath != "" {
		args = append(args, "--app-health-check-path="+opts.appHealthCheckPath)
	}
	if len(opts.resourceFiles) > 0 {
		args = append(args, "--resources-path="+dir)
	}
	for _, dir := range opts.resourceDirs {
		args = append(args, "--resources-path="+dir)
	}
	for _, c := range opts.configs {
		args = append(args, "--config="+c)
	}
	if len(opts.placementAddresses) > 0 {
		args = append(args, "--placement-host-address="+strings.Join(opts.placementAddresses, ","))
	}
	if len(opts.sentryAddress) > 0 {
		args = append(args, "--sentry-address="+opts.sentryAddress)
	}
	if len(opts.controlPlaneAddress) > 0 {
		args = append(args, "--control-plane-address="+opts.controlPlaneAddress)
	}
	if opts.disableK8sSecretStore != nil {
		args = append(args, "--disable-builtin-k8s-secret-store="+strconv.FormatBool(*opts.disableK8sSecretStore))
	}
	if opts.gracefulShutdownSeconds != nil {
		args = append(args, "--dapr-graceful-shutdown-seconds="+strconv.Itoa(*opts.gracefulShutdownSeconds))
	}
	if opts.blockShutdownDuration != nil {
		args = append(args, "--dapr-block-shutdown-duration="+*opts.blockShutdownDuration)
	}
	if len(opts.schedulerAddresses) > 0 {
		args = append(args, "--scheduler-host-address="+strings.Join(opts.schedulerAddresses, ","))
	}
	if opts.controlPlaneTrustDomain != nil {
		args = append(args, "--control-plane-trust-domain="+*opts.controlPlaneTrustDomain)
	}

	ns := "default"
	if opts.namespace != nil {
		ns = *opts.namespace
		opts.execOpts = append(opts.execOpts, exec.WithEnvVars(t, "NAMESPACE", *opts.namespace))
	}

	return &Daprd{
		exec:             exec.New(t, binary.EnvValue("daprd"), args, opts.execOpts...),
		ports:            fp,
		httpClient:       client.HTTPWithTimeout(t, 30*time.Second),
		appID:            opts.appID,
		namespace:        ns,
		appProtocol:      opts.appProtocol,
		appPort:          opts.appPort,
		grpcPort:         opts.grpcPort,
		httpPort:         opts.httpPort,
		internalGRPCPort: opts.internalGRPCPort,
		publicPort:       opts.publicPort,
		metricsPort:      opts.metricsPort,
		profilePort:      opts.profilePort,
	}
}

func (d *Daprd) Run(t *testing.T, ctx context.Context) {
	d.ports.Free(t)
	d.exec.Run(t, ctx)
}

func (d *Daprd) Cleanup(t *testing.T) {
	d.cleanupOnce.Do(func() { d.exec.Cleanup(t) })
}

func (d *Daprd) WaitUntilTCPReady(t *testing.T, ctx context.Context) {
	assert.Eventually(t, func() bool {
		dialer := net.Dialer{Timeout: time.Second}
		net, err := dialer.DialContext(ctx, "tcp", d.HTTPAddress())
		if err != nil {
			return false
		}
		net.Close()
		return true
	}, 15*time.Second, 10*time.Millisecond)
}

func (d *Daprd) WaitUntilRunning(t *testing.T, ctx context.Context) {
	t.Helper()

	cl := client.HTTP(t)

	require.Eventually(t, func() bool {
		req, err := http.NewRequestWithContext(ctx, http.MethodGet, fmt.Sprintf("http://%s/v1.0/healthz", d.HTTPAddress()), nil)
		if err != nil {
			return false
		}

		resp, err := cl.Do(req)
		if err != nil {
			return false
		}
<<<<<<< HEAD
		defer resp.Body.Close()
		return http.StatusNoContent == resp.StatusCode
	}, 10*time.Second, 10*time.Millisecond)
=======
	}, 20*time.Second, 10*time.Millisecond)
>>>>>>> a30599b6
}

func (d *Daprd) WaitUntilAppHealth(t *testing.T, ctx context.Context) {
	switch d.appProtocol {
	case "http":
		cl := client.HTTP(t)
		assert.Eventually(t, func() bool {
			req, err := http.NewRequestWithContext(ctx, http.MethodGet, fmt.Sprintf("http://%s/v1.0/healthz", d.HTTPAddress()), nil)
			if err != nil {
				return false
			}
			resp, err := cl.Do(req)
			if err != nil {
				return false
			}
			defer resp.Body.Close()
			return http.StatusNoContent == resp.StatusCode
		}, 10*time.Second, 10*time.Millisecond)

	case "grpc":
		assert.Eventually(t, func() bool {
			//nolint:staticcheck
			conn, err := grpc.Dial(d.AppAddress(t),
				grpc.WithTransportCredentials(insecure.NewCredentials()),
				grpc.WithBlock())
			if err != nil {
				return false
			}
			defer conn.Close()

			in := emptypb.Empty{}
			out := rtv1.HealthCheckResponse{}
			err = conn.Invoke(ctx, "/dapr.proto.runtime.v1.AppCallbackHealthCheck/HealthCheck", &in, &out)
			return err == nil
		}, 10*time.Second, 10*time.Millisecond)
	}
}

func (d *Daprd) GRPCConn(t *testing.T, ctx context.Context) *grpc.ClientConn {
	//nolint:staticcheck
	conn, err := grpc.DialContext(ctx, d.GRPCAddress(),
		grpc.WithTransportCredentials(insecure.NewCredentials()),
		grpc.WithBlock(),
	)
	require.NoError(t, err)
	t.Cleanup(func() { require.NoError(t, conn.Close()) })

	return conn
}

func (d *Daprd) GRPCClient(t *testing.T, ctx context.Context) rtv1.DaprClient {
	return rtv1.NewDaprClient(d.GRPCConn(t, ctx))
}

func (d *Daprd) AppID() string {
	return d.appID
}

func (d *Daprd) Namespace() string {
	return d.namespace
}

func (d *Daprd) ipPort(port int) string {
	return "127.0.0.1:" + strconv.Itoa(port)
}

func (d *Daprd) AppPort(t *testing.T) int {
	t.Helper()
	require.NotNil(t, d.appPort, "no app port specified")
	return *d.appPort
}

func (d *Daprd) AppAddress(t *testing.T) string {
	return d.ipPort(d.AppPort(t))
}

func (d *Daprd) GRPCPort() int {
	return d.grpcPort
}

func (d *Daprd) GRPCAddress() string {
	return d.ipPort(d.GRPCPort())
}

func (d *Daprd) HTTPPort() int {
	return d.httpPort
}

func (d *Daprd) HTTPAddress() string {
	return d.ipPort(d.HTTPPort())
}

func (d *Daprd) InternalGRPCPort() int {
	return d.internalGRPCPort
}

func (d *Daprd) InternalGRPCAddress() string {
	return d.ipPort(d.InternalGRPCPort())
}

func (d *Daprd) PublicPort() int {
	return d.publicPort
}

func (d *Daprd) MetricsPort() int {
	return d.metricsPort
}

func (d *Daprd) MetricsAddress() string {
	return d.ipPort(d.MetricsPort())
}

func (d *Daprd) ProfilePort() int {
	return d.profilePort
}

// Metrics Returns a subset of metrics scraped from the metrics endpoint
func (d *Daprd) Metrics(t *testing.T, ctx context.Context) *metrics.Metrics {
	t.Helper()

	return metrics.New(t, ctx, fmt.Sprintf("http://%s/metrics", d.MetricsAddress()))
}

func (d *Daprd) MetricResidentMemoryMi(t *testing.T, ctx context.Context) float64 {
	return d.Metrics(t, ctx).All()["process_resident_memory_bytes"] * 1e-6
}

func (d *Daprd) HTTPGet(t assert.TestingT, ctx context.Context, path string, expectedCode int) {
	d.httpxxx(t, ctx, http.MethodGet, path, nil, expectedCode)
}

func (d *Daprd) HTTPPost(t assert.TestingT, ctx context.Context, path string, body io.Reader, expectedCode int, headers ...string) {
	d.httpxxx(t, ctx, http.MethodPost, path, body, expectedCode, headers...)
}

func (d *Daprd) HTTPGet2xx(t assert.TestingT, ctx context.Context, path string) {
	d.httpxxx(t, ctx, http.MethodGet, path, nil, http.StatusOK)
}

func (d *Daprd) HTTPPost2xx(t assert.TestingT, ctx context.Context, path string, body io.Reader, headers ...string) {
	d.httpxxx(t, ctx, http.MethodPost, path, body, http.StatusOK, headers...)
}

func (d *Daprd) HTTPDelete2xx(t assert.TestingT, ctx context.Context, path string, body io.Reader, headers ...string) {
	d.httpxxx(t, ctx, http.MethodDelete, path, body, http.StatusOK, headers...)
}

func (d *Daprd) httpxxx(t assert.TestingT, ctx context.Context, method, path string, body io.Reader, expectedCode int, headers ...string) {
	assert.Zero(t, len(headers)%2, "headers must be key-value pairs")

	path = strings.TrimPrefix(path, "/")
	url := fmt.Sprintf("http://%s/%s", d.HTTPAddress(), path)
	req, err := http.NewRequestWithContext(ctx, method, url, body)
	//nolint:testifylint
	assert.NoError(t, err)

	for i := 0; i < len(headers); i += 2 {
		req.Header.Set(headers[i], headers[i+1])
	}

	resp, err := d.httpClient.Do(req)
	if assert.NoError(t, err) {
		b, err := io.ReadAll(resp.Body)
		assert.NoError(t, err)
		assert.NoError(t, resp.Body.Close())

		assert.GreaterOrEqual(t, resp.StatusCode, expectedCode, strconv.Itoa(expectedCode)+"status code expected: "+string(b))
		assert.Less(t, resp.StatusCode, expectedCode+100, strconv.Itoa(expectedCode)+"status code expected: "+string(b))
	}
}

func (d *Daprd) GetMetaRegisteredComponents(t assert.TestingT, ctx context.Context) []*rtv1.RegisteredComponents {
	return d.meta(t, ctx).RegisteredComponents
}

func (d *Daprd) GetMetaSubscriptions(t assert.TestingT, ctx context.Context) []MetadataResponsePubsubSubscription {
	return d.meta(t, ctx).Subscriptions
}

func (d *Daprd) GetMetaSubscriptionsWithType(t assert.TestingT, ctx context.Context, subType string) []MetadataResponsePubsubSubscription {
	subs := d.GetMetaSubscriptions(t, ctx)
	var filteredSubs []MetadataResponsePubsubSubscription
	for _, sub := range subs {
		if sub.Type == subType {
			filteredSubs = append(filteredSubs, sub)
		}
	}
	return filteredSubs
}

func (d *Daprd) GetMetaHTTPEndpoints(t assert.TestingT, ctx context.Context) []*rtv1.MetadataHTTPEndpoint {
	return d.meta(t, ctx).HTTPEndpoints
}

// metaResponse is a subset of metadataResponse defined in pkg/api/http/metadata.go:160
type metaResponse struct {
	RegisteredComponents []*rtv1.RegisteredComponents         `json:"components,omitempty"`
	Subscriptions        []MetadataResponsePubsubSubscription `json:"subscriptions,omitempty"`
	HTTPEndpoints        []*rtv1.MetadataHTTPEndpoint         `json:"httpEndpoints,omitempty"`
}

// MetadataResponsePubsubSubscription copied from pkg/api/http/metadata.go:172 to be able to use in integration tests until we move to Proto format
type MetadataResponsePubsubSubscription struct {
	PubsubName      string                                   `json:"pubsubname"`
	Topic           string                                   `json:"topic"`
	Metadata        map[string]string                        `json:"metadata,omitempty"`
	Rules           []MetadataResponsePubsubSubscriptionRule `json:"rules,omitempty"`
	DeadLetterTopic string                                   `json:"deadLetterTopic"`
	Type            string                                   `json:"type"`
}

type MetadataResponsePubsubSubscriptionRule struct {
	Match string `json:"match,omitempty"`
	Path  string `json:"path,omitempty"`
}

func (d *Daprd) meta(t assert.TestingT, ctx context.Context) metaResponse {
	url := fmt.Sprintf("http://%s/v1.0/metadata", d.HTTPAddress())
	req, err := http.NewRequestWithContext(ctx, http.MethodGet, url, nil)
	//nolint:testifylint
	if !assert.NoError(t, err) {
		return metaResponse{}
	}

	var meta metaResponse
	resp, err := d.httpClient.Do(req)
	if assert.NoError(t, err) {
		defer resp.Body.Close()
		assert.NoError(t, json.NewDecoder(resp.Body).Decode(&meta))
	}

	return meta
}

func (d *Daprd) ActorInvokeURL(actorType, actorID, method string) string {
	return fmt.Sprintf("http://%s/v1.0/actors/%s/%s/method/%s", d.HTTPAddress(), actorType, actorID, method)
}

func (d *Daprd) ActorReminderURL(actorType, actorID, method string) string {
	return fmt.Sprintf("http://%s/v1.0/actors/%s/%s/reminders/%s", d.HTTPAddress(), actorType, actorID, method)
}<|MERGE_RESOLUTION|>--- conflicted
+++ resolved
@@ -213,13 +213,9 @@
 		if err != nil {
 			return false
 		}
-<<<<<<< HEAD
 		defer resp.Body.Close()
 		return http.StatusNoContent == resp.StatusCode
-	}, 10*time.Second, 10*time.Millisecond)
-=======
 	}, 20*time.Second, 10*time.Millisecond)
->>>>>>> a30599b6
 }
 
 func (d *Daprd) WaitUntilAppHealth(t *testing.T, ctx context.Context) {
