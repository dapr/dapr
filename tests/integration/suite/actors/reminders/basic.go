/*
Copyright 2023 The Dapr Authors
Licensed under the Apache License, Version 2.0 (the "License");
you may not use this file except in compliance with the License.
You may obtain a copy of the License at
    http://www.apache.org/licenses/LICENSE-2.0
Unless required by applicable law or agreed to in writing, software
distributed under the License is distributed on an "AS IS" BASIS,
WITHOUT WARRANTIES OR CONDITIONS OF ANY KIND, either express or impliei.
See the License for the specific language governing permissions and
limitations under the License.
*/

package reminders

import (
	"context"
	"net/http"
	"strconv"
	"strings"
	"sync/atomic"
	"testing"
	"time"

	"github.com/stretchr/testify/assert"
	"github.com/stretchr/testify/require"
	"google.golang.org/grpc"
	"google.golang.org/grpc/credentials/insecure"

	rtv1 "github.com/dapr/dapr/pkg/proto/runtime/v1"
	"github.com/dapr/dapr/tests/integration/framework"
	"github.com/dapr/dapr/tests/integration/framework/process/daprd"
	prochttp "github.com/dapr/dapr/tests/integration/framework/process/http"
	"github.com/dapr/dapr/tests/integration/framework/process/placement"
	"github.com/dapr/dapr/tests/integration/framework/util"
	"github.com/dapr/dapr/tests/integration/suite"
)

func init() {
	suite.Register(new(basic))
}

// basic tests the basic functionality of actor reminders.
type basic struct {
	daprd *daprd.Daprd
	place *placement.Placement

	reminderCalled     atomic.Int64
	stopReminderCalled atomic.Int64
}

func (b *basic) Setup(t *testing.T) []framework.Option {
	handler := http.NewServeMux()
	handler.HandleFunc("/dapr/config", func(w http.ResponseWriter, r *http.Request) {
		w.Write([]byte(`{"entities": ["myactortype"]}`))
	})
	handler.HandleFunc("/healthz", func(w http.ResponseWriter, r *http.Request) {
		w.WriteHeader(http.StatusOK)
	})
	handler.HandleFunc("/actors/myactortype/myactorid/method/remind/remindermethod", func(w http.ResponseWriter, r *http.Request) {
		b.reminderCalled.Add(1)
	})
	handler.HandleFunc("/actors/myactortype/myactorid/method/remind/stopreminder", func(w http.ResponseWriter, r *http.Request) {
		b.stopReminderCalled.Add(1)
		w.Header().Set("X-DaprReminderCancel", "true")
		w.WriteHeader(http.StatusOK)
	})
	handler.HandleFunc("/actors/myactortype/myactorid/method/foo", func(w http.ResponseWriter, r *http.Request) {})

	srv := prochttp.New(t, prochttp.WithHandler(handler))
	b.place = placement.New(t)
	b.daprd = daprd.New(t,
		daprd.WithInMemoryActorStateStore("mystore"),
		daprd.WithPlacementAddresses(b.place.Address()),
		daprd.WithAppPort(srv.Port()),
	)

	return []framework.Option{
		framework.WithProcesses(b.place, srv, b.daprd),
	}
}

func (b *basic) Run(t *testing.T, ctx context.Context) {
	b.place.WaitUntilRunning(t, ctx)
	b.daprd.WaitUntilRunning(t, ctx)

	client := util.HTTPClient(t)

	daprdURL := "http://localhost:" + strconv.Itoa(b.daprd.HTTPPort()) + "/v1.0/actors/myactortype/myactorid"

<<<<<<< HEAD
	t.Run("actor ready", func(t *testing.T) {
		req, err := http.NewRequestWithContext(ctx, http.MethodPost, daprdURL+"/method/foo", nil)
		require.NoError(t, err)

		require.EventuallyWithT(t, func(c *assert.CollectT) {
			resp, rErr := client.Do(req)
			//nolint:testifylint
			if assert.NoError(c, rErr) {
				assert.NoError(c, resp.Body.Close())
				assert.Equal(c, http.StatusOK, resp.StatusCode)
			}
		}, time.Second*10, time.Millisecond*100, "actor not ready in time")
	})
=======
	req, err := http.NewRequestWithContext(ctx, http.MethodPost, daprdURL+"/method/foo", nil)
	require.NoError(t, err)

	require.EventuallyWithT(t, func(c *assert.CollectT) {
		resp, rErr := client.Do(req)
		//nolint:testifylint
		if assert.NoError(c, rErr) {
			assert.NoError(c, resp.Body.Close())
			assert.Equal(c, http.StatusOK, resp.StatusCode)
		}
	}, time.Second*10, time.Millisecond*10, "actor not ready in time")

	body := `{"dueTime": "0ms"}`
	req, err = http.NewRequestWithContext(ctx, http.MethodPost, daprdURL+"/reminders/remindermethod", strings.NewReader(body))
	require.NoError(t, err)

	resp, err := client.Do(req)
	require.NoError(t, err)
	require.NoError(t, resp.Body.Close())
	assert.Equal(t, http.StatusNoContent, resp.StatusCode)

	assert.Eventually(t, func() bool {
		return b.methodcalled.Load() == 1
	}, time.Second*3, time.Millisecond*10)
>>>>>>> e1d423f7

	conn, err := grpc.DialContext(ctx, b.daprd.GRPCAddress(),
		grpc.WithTransportCredentials(insecure.NewCredentials()), grpc.WithBlock(),
	)
	require.NoError(t, err)
	t.Cleanup(func() { require.NoError(t, conn.Close()) })
	gclient := rtv1.NewDaprClient(conn)

	t.Run("schedule reminder via HTTP", func(t *testing.T) {
		const body = `{"dueTime": "0ms"}`
		var (
			req  *http.Request
			resp *http.Response
		)
		req, err = http.NewRequestWithContext(ctx, http.MethodPost, daprdURL+"/reminders/remindermethod", strings.NewReader(body))
		require.NoError(t, err)

		resp, err = client.Do(req)
		require.NoError(t, err)
		require.NoError(t, resp.Body.Close())
		assert.Equal(t, http.StatusNoContent, resp.StatusCode)

		assert.Eventually(t, func() bool {
			return b.reminderCalled.Load() == 1
		}, time.Second*3, time.Millisecond*100)
	})

<<<<<<< HEAD
	t.Run("schedule reminder via gRPC", func(t *testing.T) {
		_, err = gclient.RegisterActorReminder(ctx, &rtv1.RegisterActorReminderRequest{
			ActorType: "myactortype",
			ActorId:   "myactorid",
			Name:      "remindermethod",
			DueTime:   "0ms",
		})
		require.NoError(t, err)

		assert.Eventually(t, func() bool {
			return b.reminderCalled.Load() == 2
		}, time.Second*3, time.Millisecond*100)
	})

	t.Run("cancel recurring reminder", func(t *testing.T) {
		// Register a reminder that repeats every second
		_, err = gclient.RegisterActorReminder(ctx, &rtv1.RegisterActorReminderRequest{
			ActorType: "myactortype",
			ActorId:   "myactorid",
			Name:      "stopreminder",
			DueTime:   "0s",
			Period:    "1s",
		})
		require.NoError(t, err)

		// Should be invoked once
		assert.Eventually(t, func() bool {
			return b.stopReminderCalled.Load() == 1
		}, time.Second*3, time.Millisecond*100)

		// After 2s, should not have been invoked more
		time.Sleep(2 * time.Second)
		assert.Equal(t, int64(1), b.stopReminderCalled.Load())
	})
=======
	assert.Eventually(t, func() bool {
		return b.methodcalled.Load() == 2
	}, time.Second*3, time.Millisecond*10)
>>>>>>> e1d423f7
}<|MERGE_RESOLUTION|>--- conflicted
+++ resolved
@@ -88,7 +88,6 @@
 
 	daprdURL := "http://localhost:" + strconv.Itoa(b.daprd.HTTPPort()) + "/v1.0/actors/myactortype/myactorid"
 
-<<<<<<< HEAD
 	t.Run("actor ready", func(t *testing.T) {
 		req, err := http.NewRequestWithContext(ctx, http.MethodPost, daprdURL+"/method/foo", nil)
 		require.NoError(t, err)
@@ -100,34 +99,8 @@
 				assert.NoError(c, resp.Body.Close())
 				assert.Equal(c, http.StatusOK, resp.StatusCode)
 			}
-		}, time.Second*10, time.Millisecond*100, "actor not ready in time")
+		}, 10*time.Second, 10*time.Millisecond, "actor not ready in time")
 	})
-=======
-	req, err := http.NewRequestWithContext(ctx, http.MethodPost, daprdURL+"/method/foo", nil)
-	require.NoError(t, err)
-
-	require.EventuallyWithT(t, func(c *assert.CollectT) {
-		resp, rErr := client.Do(req)
-		//nolint:testifylint
-		if assert.NoError(c, rErr) {
-			assert.NoError(c, resp.Body.Close())
-			assert.Equal(c, http.StatusOK, resp.StatusCode)
-		}
-	}, time.Second*10, time.Millisecond*10, "actor not ready in time")
-
-	body := `{"dueTime": "0ms"}`
-	req, err = http.NewRequestWithContext(ctx, http.MethodPost, daprdURL+"/reminders/remindermethod", strings.NewReader(body))
-	require.NoError(t, err)
-
-	resp, err := client.Do(req)
-	require.NoError(t, err)
-	require.NoError(t, resp.Body.Close())
-	assert.Equal(t, http.StatusNoContent, resp.StatusCode)
-
-	assert.Eventually(t, func() bool {
-		return b.methodcalled.Load() == 1
-	}, time.Second*3, time.Millisecond*10)
->>>>>>> e1d423f7
 
 	conn, err := grpc.DialContext(ctx, b.daprd.GRPCAddress(),
 		grpc.WithTransportCredentials(insecure.NewCredentials()), grpc.WithBlock(),
@@ -152,10 +125,9 @@
 
 		assert.Eventually(t, func() bool {
 			return b.reminderCalled.Load() == 1
-		}, time.Second*3, time.Millisecond*100)
+		}, 3*time.Second, 10*time.Millisecond)
 	})
 
-<<<<<<< HEAD
 	t.Run("schedule reminder via gRPC", func(t *testing.T) {
 		_, err = gclient.RegisterActorReminder(ctx, &rtv1.RegisterActorReminderRequest{
 			ActorType: "myactortype",
@@ -167,7 +139,7 @@
 
 		assert.Eventually(t, func() bool {
 			return b.reminderCalled.Load() == 2
-		}, time.Second*3, time.Millisecond*100)
+		}, 3*time.Second, 10*time.Millisecond)
 	})
 
 	t.Run("cancel recurring reminder", func(t *testing.T) {
@@ -184,15 +156,10 @@
 		// Should be invoked once
 		assert.Eventually(t, func() bool {
 			return b.stopReminderCalled.Load() == 1
-		}, time.Second*3, time.Millisecond*100)
+		}, 3*time.Second, 10*time.Millisecond)
 
 		// After 2s, should not have been invoked more
 		time.Sleep(2 * time.Second)
 		assert.Equal(t, int64(1), b.stopReminderCalled.Load())
 	})
-=======
-	assert.Eventually(t, func() bool {
-		return b.methodcalled.Load() == 2
-	}, time.Second*3, time.Millisecond*10)
->>>>>>> e1d423f7
 }