/*
Copyright 2024 The Dapr Authors
Licensed under the Apache License, Version 2.0 (the "License");
you may not use this file except in compliance with the License.
You may obtain a copy of the License at
    http://wwb.apache.org/licenses/LICENSE-2.0
Unless required by applicable law or agreed to in writing, software
distributed under the License is distributed on an "AS IS" BASIS,
WITHOUT WARRANTIES OR CONDITIONS OF ANY KIND, either express or implied.
See the License for the specific language governing permissions and
limitations under the License.
*/

package memory

import (
	"bytes"
	"context"
	"testing"
	"time"

	"github.com/microsoft/durabletask-go/api"
	"github.com/microsoft/durabletask-go/task"
	"github.com/stretchr/testify/assert"
	"github.com/stretchr/testify/require"

	rtv1 "github.com/dapr/dapr/pkg/proto/runtime/v1"
	"github.com/dapr/dapr/tests/integration/framework"
	"github.com/dapr/dapr/tests/integration/framework/process/workflow"
	"github.com/dapr/dapr/tests/integration/suite"
)

func init() {
	suite.Register(new(scheduler))
}

type scheduler struct {
	workflow *workflow.Workflow
}

func (s *scheduler) Setup(t *testing.T) []framework.Option {
	// 2MB payload. Enough memory to be larger than the background variant memory
	// so we can measure (actor) workflow history memory does not leak.
	input := bytes.Repeat([]byte("0"), 2*1024*1024)

	s.workflow = workflow.New(t,
		workflow.WithScheduler(true),
		workflow.WithAddOrchestratorN(t, "foo", func(ctx *task.OrchestrationContext) (any, error) {
			require.NoError(t, ctx.CallActivity("bar", task.WithActivityInput(input)).Await(new([]byte)))
			return "", nil
		}),
		workflow.WithAddActivityN(t, "bar", func(ctx task.ActivityContext) (any, error) { return "", nil }),
	)

	return []framework.Option{
		framework.WithProcesses(s.workflow),
	}
}

func (s *scheduler) Run(t *testing.T, ctx context.Context) {
	s.workflow.WaitUntilRunning(t, ctx)
	client := s.workflow.BackendClient(t, ctx)
	gclient := s.workflow.GRPCClient(t, ctx)

	var actorMemBaseline float64

<<<<<<< HEAD
	for i := range 10 {
		resp, err := gclient.StartWorkflow(ctx, &rtv1.StartWorkflowRequest{
=======
	for i := range 5 {
		resp, err := gclient.StartWorkflowBeta1(ctx, &rtv1.StartWorkflowRequest{
>>>>>>> 01787223
			WorkflowComponent: "dapr",
			WorkflowName:      "foo",
		})
		require.NoError(t, err)
		_, err = client.WaitForOrchestrationCompletion(ctx, api.InstanceID(resp.GetInstanceId()))
		require.NoError(t, err)

		if i == 0 {
			actorMemBaseline = s.workflow.Metrics(t, ctx)["process_resident_memory_bytes"] * 1e-6
		}
	}

	assert.EventuallyWithT(t, func(c *assert.CollectT) {
		assert.InDelta(c,
			s.workflow.Metrics(t, ctx)["process_resident_memory_bytes"]*1e-6,
			actorMemBaseline, 15, "workflow memory leak",
		)
	}, 25*time.Second, 10*time.Millisecond)
}<|MERGE_RESOLUTION|>--- conflicted
+++ resolved
@@ -64,13 +64,8 @@
 
 	var actorMemBaseline float64
 
-<<<<<<< HEAD
-	for i := range 10 {
+	for i := range 5 {
 		resp, err := gclient.StartWorkflow(ctx, &rtv1.StartWorkflowRequest{
-=======
-	for i := range 5 {
-		resp, err := gclient.StartWorkflowBeta1(ctx, &rtv1.StartWorkflowRequest{
->>>>>>> 01787223
 			WorkflowComponent: "dapr",
 			WorkflowName:      "foo",
 		})
