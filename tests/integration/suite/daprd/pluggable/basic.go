/*
Copyright 2023 The Dapr Authors
Licensed under the Apache License, Version 2.0 (the "License");
you may not use this file except in compliance with the License.
You may obtain a copy of the License at
    http://www.apache.org/licenses/LICENSE-2.0
Unless required by applicable law or agreed to in writing, software
distributed under the License is distributed on an "AS IS" BASIS,
WITHOUT WARRANTIES OR CONDITIONS OF ANY KIND, either express or implieh.
See the License for the specific language governing permissions and
limitations under the License.
*/

package http

import (
	"context"
	"fmt"
<<<<<<< HEAD
	"os"
	"path/filepath"
=======
	"runtime"
>>>>>>> 2f801be5
	"testing"
	"time"

	"github.com/stretchr/testify/assert"
	"github.com/stretchr/testify/require"

	commonv1 "github.com/dapr/dapr/pkg/proto/common/v1"
	rtv1 "github.com/dapr/dapr/pkg/proto/runtime/v1"
	"github.com/dapr/dapr/tests/integration/framework"
	"github.com/dapr/dapr/tests/integration/framework/process/daprd"
	"github.com/dapr/dapr/tests/integration/framework/process/statestore"
	"github.com/dapr/dapr/tests/integration/framework/process/statestore/inmemory"
	"github.com/dapr/dapr/tests/integration/framework/socket"
	"github.com/dapr/dapr/tests/integration/framework/util"
	"github.com/dapr/dapr/tests/integration/suite"
)

func init() {
	suite.Register(new(basic))
}

type basic struct {
	daprd *daprd.Daprd
}

func (b *basic) Setup(t *testing.T) []framework.Option {
<<<<<<< HEAD
	// Darwin enforces a maximum 104 byte socket name limit, so we need to be a
	// bit fancy on how we generate the name.
	tmp, err := nettest.LocalPath()
	require.NoError(t, err)

	socketDir := filepath.Join(tmp, util.RandomString(t, 4))
	require.NoError(t, os.MkdirAll(socketDir, 0o700))
	t.Cleanup(func() {
		require.NoError(t, os.RemoveAll(socketDir))
	})
=======
	if runtime.GOOS == "windows" {
		t.Skip("skipping unix socket based test on windows")
	}

	socket := socket.New(t)
>>>>>>> 2f801be5

	store := statestore.New(t,
		statestore.WithSocket(socket),
		statestore.WithStateStore(inmemory.New(t)),
	)

	b.daprd = daprd.New(t,
		daprd.WithResourceFiles(fmt.Sprintf(`
apiVersion: dapr.io/v1alpha1
kind: Component
metadata:
  name: mystore
spec:
  type: state.%s
  version: v1
`, store.SocketName())),
		daprd.WithSocket(t, socket),
	)

	return []framework.Option{
		framework.WithProcesses(store, b.daprd),
	}
}

func (b *basic) Run(t *testing.T, ctx context.Context) {
	b.daprd.WaitUntilRunning(t, ctx)

	client := util.DaprGRPCClient(t, ctx, b.daprd.GRPCPort())

	now := time.Now()
	_, err := client.SaveState(ctx, &rtv1.SaveStateRequest{
		StoreName: "mystore",
		States: []*commonv1.StateItem{
			{
				Key: "key1", Value: []byte("value1"),
			},
			{
				Key: "key2", Value: []byte("value2"),
				Options: &commonv1.StateOptions{
					Concurrency: commonv1.StateOptions_CONCURRENCY_FIRST_WRITE,
				},
			},
			{
				Key: "key3", Value: []byte("value3"),
				Metadata: map[string]string{"ttlInSeconds": "1"},
			},
			{
				Key: "key4", Value: []byte("value4"),
				Metadata: map[string]string{"ttlInSeconds": "1"},
				Options: &commonv1.StateOptions{
					Concurrency: commonv1.StateOptions_CONCURRENCY_FIRST_WRITE,
				},
			},
		},
	})
	require.NoError(t, err)

	resp, err := client.GetState(ctx, &rtv1.GetStateRequest{
		StoreName: "mystore", Key: "key2",
	})
	require.NoError(t, err)
	etag2 := resp.GetEtag()

	resp, err = client.GetState(ctx, &rtv1.GetStateRequest{
		StoreName: "mystore", Key: "key4",
	})
	require.NoError(t, err)
	etag4 := resp.GetEtag()

	{
		resp, err := client.GetBulkState(ctx, &rtv1.GetBulkStateRequest{
			StoreName: "mystore",
			Keys:      []string{"key1", "key2", "key3", "key4"},
		})
		require.NoError(t, err)
		require.Len(t, resp.GetItems(), 4)
		assert.Equal(t, "key1", resp.GetItems()[0].GetKey())
		assert.Equal(t, "value1", string(resp.GetItems()[0].GetData()))
		assert.Empty(t, resp.GetItems()[0].GetMetadata())

		assert.Equal(t, "key2", resp.GetItems()[1].GetKey())
		assert.Equal(t, "value2", string(resp.GetItems()[1].GetData()))
		assert.Equal(t, etag2, resp.GetItems()[1].GetEtag())

		assert.Equal(t, "key3", resp.GetItems()[2].GetKey())
		assert.Equal(t, "value3", string(resp.GetItems()[2].GetData()))
		if assert.Contains(t, resp.GetItems()[2].GetMetadata(), "ttlExpireTime") {
			expireTime, eerr := time.Parse(time.RFC3339, resp.GetItems()[2].GetMetadata()["ttlExpireTime"])
			require.NoError(t, eerr)
			assert.WithinDuration(t, now.Add(time.Second), expireTime, time.Second)
		}

		assert.Equal(t, "key4", resp.GetItems()[3].GetKey())
		assert.Equal(t, "value4", string(resp.GetItems()[3].GetData()))
		assert.Equal(t, etag4, resp.GetItems()[3].GetEtag())
		if assert.Contains(t, resp.GetItems()[3].GetMetadata(), "ttlExpireTime") {
			expireTime, eerr := time.Parse(time.RFC3339, resp.GetItems()[3].GetMetadata()["ttlExpireTime"])
			require.NoError(t, eerr)
			assert.WithinDuration(t, now.Add(time.Second), expireTime, time.Second)
		}

		_, err = client.DeleteState(ctx, &rtv1.DeleteStateRequest{
			StoreName: "mystore",
			Key:       "key1",
		})
		require.NoError(t, err)
		_, err = client.DeleteBulkState(ctx, &rtv1.DeleteBulkStateRequest{
			StoreName: "mystore",
			States: []*commonv1.StateItem{
				{
					Key: "key2",
				},
			},
		})
		require.NoError(t, err)
	}

	assert.EventuallyWithT(t, func(c *assert.CollectT) {
		for _, key := range []string{"key3", "key4"} {
			resp, err := client.GetState(ctx, &rtv1.GetStateRequest{
				StoreName: "mystore",
				Key:       key,
			})
			require.NoError(t, err)
			assert.Empty(c, resp.GetData())
		}
	}, time.Second*2, time.Millisecond*10)
}<|MERGE_RESOLUTION|>--- conflicted
+++ resolved
@@ -16,12 +16,6 @@
 import (
 	"context"
 	"fmt"
-<<<<<<< HEAD
-	"os"
-	"path/filepath"
-=======
-	"runtime"
->>>>>>> 2f801be5
 	"testing"
 	"time"
 
@@ -48,24 +42,7 @@
 }
 
 func (b *basic) Setup(t *testing.T) []framework.Option {
-<<<<<<< HEAD
-	// Darwin enforces a maximum 104 byte socket name limit, so we need to be a
-	// bit fancy on how we generate the name.
-	tmp, err := nettest.LocalPath()
-	require.NoError(t, err)
-
-	socketDir := filepath.Join(tmp, util.RandomString(t, 4))
-	require.NoError(t, os.MkdirAll(socketDir, 0o700))
-	t.Cleanup(func() {
-		require.NoError(t, os.RemoveAll(socketDir))
-	})
-=======
-	if runtime.GOOS == "windows" {
-		t.Skip("skipping unix socket based test on windows")
-	}
-
 	socket := socket.New(t)
->>>>>>> 2f801be5
 
 	store := statestore.New(t,
 		statestore.WithSocket(socket),
