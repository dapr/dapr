/*
Copyright 2025 The Dapr Authors
Licensed under the Apache License, Version 2.0 (the "License");
you may not use this file except in compliance with the License.
You may obtain a copy of the License at
    http://www.apache.org/licenses/LICENSE-2.0
Unless required by applicable law or agreed to in writing, software
distributed under the License is distributed on an "AS IS" BASIS,
WITHOUT WARRANTIES OR CONDITIONS OF ANY KIND, either express or implied.
See the License for the specific language governing permissions and
limitations under the License.
*/

package grpc

import (
	"context"
	"testing"

	"github.com/stretchr/testify/require"
	"google.golang.org/grpc/codes"
	"google.golang.org/grpc/status"
	"google.golang.org/protobuf/types/known/anypb"
	"google.golang.org/protobuf/types/known/structpb"

	rtv1 "github.com/dapr/dapr/pkg/proto/runtime/v1"
	"github.com/dapr/dapr/tests/integration/framework"
	"github.com/dapr/dapr/tests/integration/framework/process/daprd"
	"github.com/dapr/dapr/tests/integration/suite"
	"github.com/dapr/kit/ptr"
)

func init() {
	suite.Register(new(basic))
}

type basic struct {
	daprd *daprd.Daprd
}

func (b *basic) Setup(t *testing.T) []framework.Option {
	b.daprd = daprd.New(t, daprd.WithResourceFiles(`
apiVersion: dapr.io/v1alpha1
kind: Component
metadata:
  name: test-alpha2-echo
spec:
  type: conversation.echo
  version: v1
  metadata:
  - name: key
    value: testkey
`))

	return []framework.Option{
		framework.WithProcesses(b.daprd),
	}
}

func (b *basic) Run(t *testing.T, ctx context.Context) {
	b.daprd.WaitUntilRunning(t, ctx)

	client := b.daprd.GRPCClient(t, ctx)

	t.Run("all fields", func(t *testing.T) {
		tool := &rtv1.ConversationTools{
			ToolTypes: &rtv1.ConversationTools_Function{
				Function: &rtv1.ConversationToolsFunction{
					Name:        "test_function",
					Description: ptr.Of("A test function"),
					Parameters: &structpb.Struct{
						Fields: map[string]*structpb.Value{
							"type": {
								Kind: &structpb.Value_StringValue{
									StringValue: "object",
								},
							},
							"properties": {
								Kind: &structpb.Value_StructValue{
									StructValue: &structpb.Struct{
										Fields: map[string]*structpb.Value{
											"param1": {
												Kind: &structpb.Value_StructValue{
													StructValue: &structpb.Struct{
														Fields: map[string]*structpb.Value{
															"type": {
																Kind: &structpb.Value_StringValue{
																	StringValue: "string",
																},
															},
															"description": {
																Kind: &structpb.Value_StringValue{
																	StringValue: "A test parameter",
																},
															},
														},
													},
												},
											},
										},
									},
								},
							},
							"required": {
								Kind: &structpb.Value_ListValue{
									ListValue: &structpb.ListValue{
										Values: []*structpb.Value{
											{
												Kind: &structpb.Value_StringValue{
													StringValue: "param1",
												},
											},
										},
									},
								},
							},
						},
					},
				},
			},
		}

		parameters := map[string]*anypb.Any{
			"max_tokens": {Value: []byte(`100`)},
			"model":      {Value: []byte(`"test-model"`)},
		}
		metadata := map[string]string{
			"api_key": "test-key",
			"version": "1.0",
		}

		contextID := "test-conversation-123"
		resp, err := client.ConverseAlpha2(ctx, &rtv1.ConversationRequestAlpha2{
			Name:      "test-alpha2-echo",
			ContextId: ptr.Of(contextID),
			// multiple inputs
			Inputs: []*rtv1.ConversationInputAlpha2{
				{
					Messages: []*rtv1.ConversationMessage{
						{
							MessageTypes: &rtv1.ConversationMessage_OfUser{
								OfUser: &rtv1.ConversationMessageOfUser{
									Name: ptr.Of("test-user"),
									Content: []*rtv1.ConversationMessageContent{
										{
											Text: "well hello there",
										},
									},
								},
							},
						},
					},
					ScrubPii: ptr.Of(false),
				},
				{
					Messages: []*rtv1.ConversationMessage{
						{
							MessageTypes: &rtv1.ConversationMessage_OfSystem{
								OfSystem: &rtv1.ConversationMessageOfSystem{
									Name: ptr.Of("test-system"),
									Content: []*rtv1.ConversationMessageContent{
										{
											Text: "You are a helpful assistant",
										},
									},
								},
							},
						},
					},
					ScrubPii: ptr.Of(true),
				},
			},
			Parameters:  parameters,
			Metadata:    metadata,
			ScrubPii:    ptr.Of(true),
			Temperature: ptr.Of(0.7),
			Tools:       []*rtv1.ConversationTools{tool},
			ToolChoice:  ptr.Of("auto"),
		})
		require.NoError(t, err)
<<<<<<< HEAD
		// Echo component returns one output following current chat completion API and other providers
=======
		// Echo component returns one output combining all input messages
>>>>>>> f402ff45
		require.Len(t, resp.GetOutputs(), 1)
		require.Equal(t, contextID, resp.GetContextId())

		require.NotNil(t, resp.GetOutputs()[0].GetChoices())
		require.Len(t, resp.GetOutputs()[0].GetChoices(), 1)
		choices0 := resp.GetOutputs()[0].GetChoices()[0]
		require.Equal(t, "tool_calls", choices0.GetFinishReason())
		require.Equal(t, int64(0), choices0.GetIndex())
		require.NotNil(t, choices0.GetMessage())
<<<<<<< HEAD
		require.Equal(t, "well hello there\nYou are a helpful assistant", choices0.GetMessage().GetContent())
		require.Len(t, choices0.GetMessage().GetToolCalls(), 1)
=======
		// echo combines all input messages into one output
		require.Equal(t, "well hello there\nYou are a helpful assistant", choices0.GetMessage().GetContent())
		require.NotEmpty(t, choices0.GetMessage().GetToolCalls())

		toolCalls := choices0.GetMessage().GetToolCalls()
		require.Len(t, toolCalls, 1)
		require.Equal(t, "0", toolCalls[0].GetId())
		require.Equal(t, "test_function", toolCalls[0].GetFunction().GetName())
		require.Equal(t, "param1", toolCalls[0].GetFunction().GetArguments())
>>>>>>> f402ff45
	})

	t.Run("invalid json - malformed request", func(t *testing.T) {
		_, err := client.ConverseAlpha2(ctx, &rtv1.ConversationRequestAlpha2{
			Name: "test-alpha2-echo",
			Inputs: []*rtv1.ConversationInputAlpha2{
				{
					Messages: []*rtv1.ConversationMessage{
						{
							// This will err
							MessageTypes: nil,
						},
					},
				},
			},
		})
		require.Error(t, err)
		require.Equal(t, codes.InvalidArgument, status.Code(err))
	})

	t.Run("correct tool call", func(t *testing.T) {
		resp, err := client.ConverseAlpha2(ctx, &rtv1.ConversationRequestAlpha2{
			Name: "test-alpha2-echo",
			Inputs: []*rtv1.ConversationInputAlpha2{
				{
					Messages: []*rtv1.ConversationMessage{
						{
							MessageTypes: &rtv1.ConversationMessage_OfAssistant{
								OfAssistant: &rtv1.ConversationMessageOfAssistant{
									Name: ptr.Of("assistant name"),
									Content: []*rtv1.ConversationMessageContent{
										{
											Text: "assistant message",
										},
									},
									ToolCalls: []*rtv1.ConversationToolCalls{
										{
											Id: ptr.Of("id 123"),
											ToolTypes: &rtv1.ConversationToolCalls_Function{
												Function: &rtv1.ConversationToolCallsOfFunction{
													Name:      "test_function",
													Arguments: `{"test": "value"}`,
												},
											},
										},
									},
								},
							},
						},
					},
				},
			},
		})
		require.NoError(t, err)
		require.Len(t, resp.GetOutputs(), 1)
		require.JSONEq(t, `{"test": "value"}`, resp.GetOutputs()[0].GetChoices()[0].GetMessage().GetToolCalls()[0].GetFunction().GetArguments())
	})

	t.Run("malformed tool call", func(t *testing.T) {
		_, err := client.ConverseAlpha2(ctx, &rtv1.ConversationRequestAlpha2{
			Name: "test-alpha2-echo",
			Inputs: []*rtv1.ConversationInputAlpha2{
				{
					Messages: []*rtv1.ConversationMessage{
						{
							MessageTypes: &rtv1.ConversationMessage_OfAssistant{
								OfAssistant: &rtv1.ConversationMessageOfAssistant{
									Name: ptr.Of("assistant name"),
									Content: []*rtv1.ConversationMessageContent{
										{
											Text: "assistant message",
										},
									},
									ToolCalls: []*rtv1.ConversationToolCalls{
										{
											Id: ptr.Of("call_123"),
											// This should err
											ToolTypes: nil,
										},
									},
								},
							},
						},
					},
				},
			},
		})
		require.Error(t, err)
		require.Equal(t, codes.InvalidArgument, status.Code(err))
	})
}<|MERGE_RESOLUTION|>--- conflicted
+++ resolved
@@ -178,11 +178,7 @@
 			ToolChoice:  ptr.Of("auto"),
 		})
 		require.NoError(t, err)
-<<<<<<< HEAD
-		// Echo component returns one output following current chat completion API and other providers
-=======
 		// Echo component returns one output combining all input messages
->>>>>>> f402ff45
 		require.Len(t, resp.GetOutputs(), 1)
 		require.Equal(t, contextID, resp.GetContextId())
 
@@ -192,10 +188,6 @@
 		require.Equal(t, "tool_calls", choices0.GetFinishReason())
 		require.Equal(t, int64(0), choices0.GetIndex())
 		require.NotNil(t, choices0.GetMessage())
-<<<<<<< HEAD
-		require.Equal(t, "well hello there\nYou are a helpful assistant", choices0.GetMessage().GetContent())
-		require.Len(t, choices0.GetMessage().GetToolCalls(), 1)
-=======
 		// echo combines all input messages into one output
 		require.Equal(t, "well hello there\nYou are a helpful assistant", choices0.GetMessage().GetContent())
 		require.NotEmpty(t, choices0.GetMessage().GetToolCalls())
@@ -205,7 +197,6 @@
 		require.Equal(t, "0", toolCalls[0].GetId())
 		require.Equal(t, "test_function", toolCalls[0].GetFunction().GetName())
 		require.Equal(t, "param1", toolCalls[0].GetFunction().GetArguments())
->>>>>>> f402ff45
 	})
 
 	t.Run("invalid json - malformed request", func(t *testing.T) {
