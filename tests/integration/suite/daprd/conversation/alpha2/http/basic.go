--- conflicted
+++ resolved
@@ -145,11 +145,7 @@
 		require.NoError(t, err)
 		require.NoError(t, resp.Body.Close())
 
-<<<<<<< HEAD
-		// Echo component returns one output following current chat completion API and other providers
-=======
 		// Echo component combines multiple inputs into a single output
->>>>>>> f402ff45
 		expectedResponse := `{
 			"contextId": "test-conversation-123",
 			"outputs": [
@@ -162,15 +158,9 @@
 								"toolCalls": [
 									{
 										"function": {
-<<<<<<< HEAD
-											"arguments": "param1", 
-											"name": "test_function"
-										}, 
-=======
 											"arguments": "param1",
 											"name": "test_function"
 										},
->>>>>>> f402ff45
 										"id": "0"
 									}
 								]
