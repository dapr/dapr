#
# Copyright 2021 The Dapr Authors
# Licensed under the Apache License, Version 2.0 (the "License");
# you may not use this file except in compliance with the License.
# You may obtain a copy of the License at
#     http://www.apache.org/licenses/LICENSE-2.0
# Unless required by applicable law or agreed to in writing, software
# distributed under the License is distributed on an "AS IS" BASIS,
# WITHOUT WARRANTIES OR CONDITIONS OF ANY KIND, either express or implied.
# See the License for the specific language governing permissions and
# limitations under the License.
#

# E2E test app list
# e.g. E2E_TEST_APPS=hellodapr state service_invocation
E2E_TEST_APPS=actorjava \
actordotnet \
actorpython \
actorphp \
healthapp \
hellodapr \
stateapp \
secretapp \
service_invocation \
service_invocation_grpc \
service_invocation_grpc_proxy_client \
service_invocation_grpc_proxy_server \
binding_input \
binding_input_grpc \
binding_output \
pubsub-publisher \
pubsub-subscriber \
pubsub-bulk-subscriber \
pubsub-subscriber_grpc \
pubsub-subscriber-routing \
pubsub-subscriber-routing_grpc \
actorapp \
actorclientapp \
actorfeatures \
actorinvocationapp \
actorreentrancy \
runtime \
runtime_init \
middleware \
job-publisher \
resiliencyapp \
resiliencyapp_grpc \
injectorapp \
injectorapp-init \
metadata \
pluggable_redis-statestore \
pluggable_redis-pubsub \
pluggable_kafka-bindings \

# PERFORMANCE test app list
PERF_TEST_APPS=actorfeatures actorjava tester service_invocation_http service_invocation_grpc actor-activation-locker k6-custom

# E2E test app root directory
E2E_TESTAPP_DIR=./tests/apps

# PERFORMANCE test app root directory
PERF_TESTAPP_DIR=./tests/apps/perf

# PERFORMANCE tests
PERF_TESTS=actor_timer \
actor_reminder \
actor_activation \
service_invocation_http \
service_invocation_grpc \
state_get_grpc \
state_get_http \
pubsub_publish_grpc \
<<<<<<< HEAD
pubsub_bulk_publish_grpc \
=======
actor_double_activation \
>>>>>>> 6683f758

KUBECTL=kubectl

DAPR_CONTAINER_LOG_PATH?=./dist/container_logs
DAPR_TEST_LOG_PATH?=./dist/logs

ifeq ($(DAPR_TEST_STATE_STORE),)
DAPR_TEST_STATE_STORE=redis
endif

ifeq ($(DAPR_TEST_QUERY_STATE_STORE),)
DAPR_TEST_QUERY_STATE_STORE=mongodb
endif

ifeq ($(DAPR_TEST_PUBSUB),)
DAPR_TEST_PUBSUB=redis
endif

ifeq ($(DAPR_TEST_NAMESPACE),)
DAPR_TEST_NAMESPACE=$(DAPR_NAMESPACE)
endif

ifeq ($(DAPR_TEST_REGISTRY),)
DAPR_TEST_REGISTRY=$(DAPR_REGISTRY)
endif

ifeq ($(DAPR_TEST_TAG),)
DAPR_TEST_TAG=$(DAPR_TAG)-$(TARGET_OS)-$(TARGET_ARCH)
endif

ifeq ($(DAPR_TEST_ENV),minikube)
MINIKUBE_NODE_IP=$(shell minikube ip)
ifeq ($(MINIKUBE_NODE_IP),)
$(error cannot find get minikube node ip address. ensure that you have minikube environment.)
endif
endif

# check the required environment variables
check-e2e-env:
ifeq ($(DAPR_TEST_REGISTRY),)
	$(error DAPR_TEST_REGISTRY environment variable must be set)
endif
ifeq ($(DAPR_TEST_TAG),)
	$(error DAPR_TEST_TAG environment variable must be set)
endif

check-e2e-cache:
ifeq ($(DAPR_CACHE_REGISTRY),)
	$(error DAPR_CACHE_REGISTRY environment variable must be set)
endif

define genTestAppImageBuild
.PHONY: build-e2e-app-$(1)
build-e2e-app-$(1): check-e2e-env
	$(RUN_BUILD_TOOLS) e2e build \
		--name "$(1)" \
		--appdir "../$(E2E_TESTAPP_DIR)" \
		--dest-registry "$(DAPR_TEST_REGISTRY)" \
		--dest-tag "$(DAPR_TEST_TAG)" \
		--dockerfile "$(DOCKERFILE)" \
		--target-os "$(TARGET_OS)" \
		--target-arch "$(TARGET_ARCH)" \
		--cache-registry "$(DAPR_CACHE_REGISTRY)"
endef

# Generate test app image build targets
$(foreach ITEM,$(E2E_TEST_APPS),$(eval $(call genTestAppImageBuild,$(ITEM))))

define genTestAppImagePush
.PHONY: push-e2e-app-$(1)
push-e2e-app-$(1): check-e2e-env
	$(RUN_BUILD_TOOLS) e2e push \
		--name "$(1)" \
		--dest-registry "$(DAPR_TEST_REGISTRY)" \
		--dest-tag "$(DAPR_TEST_TAG)"
endef

# Generate test app image push targets
$(foreach ITEM,$(E2E_TEST_APPS),$(eval $(call genTestAppImagePush,$(ITEM))))

define genTestAppImageBuildPush
.PHONY: build-push-e2e-app-$(1)
build-push-e2e-app-$(1): check-e2e-env check-e2e-cache
	$(RUN_BUILD_TOOLS) e2e build-and-push \
		--name "$(1)" \
		--appdir "../$(E2E_TESTAPP_DIR)" \
		--dest-registry "$(DAPR_TEST_REGISTRY)" \
		--dest-tag "$(DAPR_TEST_TAG)" \
		--dockerfile "$(DOCKERFILE)" \
		--target-os "$(TARGET_OS)" \
		--target-arch "$(TARGET_ARCH)" \
		--cache-registry "$(DAPR_CACHE_REGISTRY)"
endef

# Generate test app image build-push targets
$(foreach ITEM,$(E2E_TEST_APPS),$(eval $(call genTestAppImageBuildPush,$(ITEM))))

define genTestAppImageKindPush
.PHONY: push-kind-e2e-app-$(1)
push-kind-e2e-app-$(1): check-e2e-env
	kind load docker-image $(DAPR_TEST_REGISTRY)/e2e-$(1):$(DAPR_TEST_TAG)
endef

# Generate test app image push targets
$(foreach ITEM,$(E2E_TEST_APPS),$(eval $(call genTestAppImageKindPush,$(ITEM))))

define genPerfTestAppImageBuild
.PHONY: build-perf-app-$(1)
build-perf-app-$(1): check-e2e-env
	$(RUN_BUILD_TOOLS) perf build \
		--name "$(1)" \
		--appdir "../$(E2E_TESTAPP_DIR)" \
		--dest-registry "$(DAPR_TEST_REGISTRY)" \
		--dest-tag "$(DAPR_TEST_TAG)" \
		--target-os "$(TARGET_OS)" \
		--target-arch "$(TARGET_ARCH)" \
		--cache-registry "$(DAPR_CACHE_REGISTRY)"
endef

# Generate perf app image build targets
$(foreach ITEM,$(PERF_TEST_APPS),$(eval $(call genPerfTestAppImageBuild,$(ITEM))))

define genPerfAppImagePush
.PHONY: push-perf-app-$(1)
push-perf-app-$(1): check-e2e-env
	$(RUN_BUILD_TOOLS) perf push \
		--name "$(1)" \
		--dest-registry "$(DAPR_TEST_REGISTRY)" \
		--dest-tag "$(DAPR_TEST_TAG)"
endef

define genPerfAppImageBuildPush
.PHONY: build-push-perf-app-$(1)
build-push-perf-app-$(1): check-e2e-env check-e2e-cache
	$(RUN_BUILD_TOOLS) perf build-and-push \
		--name "$(1)" \
		--appdir "../$(E2E_TESTAPP_DIR)" \
		--dest-registry "$(DAPR_TEST_REGISTRY)" \
		--dest-tag "$(DAPR_TEST_TAG)" \
		--cache-registry "$(DAPR_CACHE_REGISTRY)"
endef

# Generate perf app image build-push targets
$(foreach ITEM,$(PERF_TEST_APPS),$(eval $(call genPerfAppImageBuildPush,$(ITEM))))

define genPerfAppImageKindPush
.PHONY: push-kind-perf-app-$(1)
push-kind-perf-app-$(1): check-e2e-env
	kind load docker-image $(DAPR_TEST_REGISTRY)/perf-$(1):$(DAPR_TEST_TAG)
endef

create-test-namespace:
	kubectl create namespace $(DAPR_TEST_NAMESPACE)

delete-test-namespace:
	kubectl delete namespace $(DAPR_TEST_NAMESPACE)

setup-3rd-party: setup-helm-init setup-test-env-redis setup-test-env-kafka setup-test-env-mongodb

e2e-build-deploy-run: create-test-namespace setup-3rd-party build docker-push docker-deploy-k8s setup-test-components build-e2e-app-all push-e2e-app-all test-e2e-all

perf-build-deploy-run: create-test-namespace setup-3rd-party build docker-push docker-deploy-k8s setup-test-components build-perf-app-all push-perf-app-all test-perf-all

# Generate perf app image push targets
$(foreach ITEM,$(PERF_TEST_APPS),$(eval $(call genPerfAppImagePush,$(ITEM))))
# Generate perf app image kind push targets
$(foreach ITEM,$(PERF_TEST_APPS),$(eval $(call genPerfAppImageKindPush,$(ITEM))))

# Enumerate test app build targets
BUILD_E2E_APPS_TARGETS:=$(foreach ITEM,$(E2E_TEST_APPS),build-e2e-app-$(ITEM))
# Enumerate test app push targets
PUSH_E2E_APPS_TARGETS:=$(foreach ITEM,$(E2E_TEST_APPS),push-e2e-app-$(ITEM))
# Enumerate test app build-push targets
BUILD_PUSH_E2E_APPS_TARGETS:=$(foreach ITEM,$(E2E_TEST_APPS),build-push-e2e-app-$(ITEM))
# Enumerate test app push targets
PUSH_KIND_E2E_APPS_TARGETS:=$(foreach ITEM,$(E2E_TEST_APPS),push-kind-e2e-app-$(ITEM))

# Enumerate test app build targets
BUILD_PERF_APPS_TARGETS:=$(foreach ITEM,$(PERF_TEST_APPS),build-perf-app-$(ITEM))
# Enumerate perf app push targets
PUSH_PERF_APPS_TARGETS:=$(foreach ITEM,$(PERF_TEST_APPS),push-perf-app-$(ITEM))
# Enumerate perf app build-push targets
BUILD_PUSH_PERF_APPS_TARGETS:=$(foreach ITEM,$(PERF_TEST_APPS),build-push-perf-app-$(ITEM))
# Enumerate perf app kind push targets
PUSH_KIND_PERF_APPS_TARGETS:=$(foreach ITEM,$(PERF_TEST_APPS),push-kind-perf-app-$(ITEM))

# build test app image
build-e2e-app-all: $(BUILD_E2E_APPS_TARGETS)

# push test app image to the registry
push-e2e-app-all: $(PUSH_E2E_APPS_TARGETS)

# build and push test app image to the registry
# can be faster because it uses cache and copies images directly
build-push-e2e-app-all: $(BUILD_PUSH_E2E_APPS_TARGETS)

# push test app image to kind cluster
push-kind-e2e-app-all: $(PUSH_KIND_E2E_APPS_TARGETS)

# build perf app image
build-perf-app-all: $(BUILD_PERF_APPS_TARGETS)

# push perf app image to the registry
push-perf-app-all: $(PUSH_PERF_APPS_TARGETS)

# build and push perf app image to the registry
# can be faster because it uses cache and copies images directly
build-push-perf-app-all: $(BUILD_PUSH_PERF_APPS_TARGETS)

# push perf app image to kind cluster
push-kind-perf-app-all: $(PUSH_KIND_PERF_APPS_TARGETS)

.PHONY: test-deps
test-deps:
	# The desire here is to download this test dependency without polluting go.mod
	command -v gotestsum || go install gotest.tools/gotestsum@latest

# start all e2e tests
test-e2e-all: check-e2e-env test-deps
	# Note: we can set -p 2 to run two tests apps at a time, because today we do not share state between
	# tests. In the future, if we add any tests that modify global state (such as dapr config), we'll 
	# have to be sure and run them after the main test suite, so as not to alter the state of a running
	# test
	# Note2: use env variable DAPR_E2E_TEST to pick one e2e test to run.
     ifeq ($(DAPR_E2E_TEST),)
	DAPR_CONTAINER_LOG_PATH=$(DAPR_CONTAINER_LOG_PATH) DAPR_TEST_LOG_PATH=$(DAPR_TEST_LOG_PATH) GOOS=$(TARGET_OS_LOCAL) DAPR_TEST_NAMESPACE=$(DAPR_TEST_NAMESPACE) DAPR_TEST_TAG=$(DAPR_TEST_TAG) DAPR_TEST_REGISTRY=$(DAPR_TEST_REGISTRY) DAPR_TEST_MINIKUBE_IP=$(MINIKUBE_NODE_IP) gotestsum --jsonfile $(TEST_OUTPUT_FILE_PREFIX)_e2e.json --junitfile $(TEST_OUTPUT_FILE_PREFIX)_e2e.xml --format standard-quiet -- -p 2 -count=1 -v -tags=e2e ./tests/e2e/$(DAPR_E2E_TEST)/...
     else
	for app in $(DAPR_E2E_TEST); do \
		DAPR_CONTAINER_LOG_PATH=$(DAPR_CONTAINER_LOG_PATH) DAPR_TEST_LOG_PATH=$(DAPR_TEST_LOG_PATH) GOOS=$(TARGET_OS_LOCAL) DAPR_TEST_NAMESPACE=$(DAPR_TEST_NAMESPACE) DAPR_TEST_TAG=$(DAPR_TEST_TAG) DAPR_TEST_REGISTRY=$(DAPR_TEST_REGISTRY) DAPR_TEST_MINIKUBE_IP=$(MINIKUBE_NODE_IP) gotestsum --jsonfile $(TEST_OUTPUT_FILE_PREFIX)_e2e.json --junitfile $(TEST_OUTPUT_FILE_PREFIX)_e2e.xml --format standard-quiet -- -p 2 -count=1 -v -tags=e2e ./tests/e2e/$$app/...; \
	done
     endif

define genPerfTestRun
.PHONY: test-perf-$(1)
test-perf-$(1): check-e2e-env test-deps
	DAPR_CONTAINER_LOG_PATH=$(DAPR_CONTAINER_LOG_PATH) \
	DAPR_TEST_LOG_PATH=$(DAPR_TEST_LOG_PATH) \
	GOOS=$(TARGET_OS_LOCAL) \
	DAPR_TEST_NAMESPACE=$(DAPR_TEST_NAMESPACE) \
	DAPR_TEST_TAG=$(DAPR_TEST_TAG) \
	DAPR_TEST_REGISTRY=$(DAPR_TEST_REGISTRY) \
	DAPR_TEST_MINIKUBE_IP=$(MINIKUBE_NODE_IP) \
	NO_API_LOGGING=true \
		gotestsum \
			--jsonfile $(TEST_OUTPUT_FILE_PREFIX)_perf_$(1).json \
			--junitfile $(TEST_OUTPUT_FILE_PREFIX)_perf_$(1).xml \
			--format standard-quiet \
			-- \
				-timeout 1h -p 1 -count=1 -v -tags=perf ./tests/perf/$(1)/...
	jq -r .Output $(TEST_OUTPUT_FILE_PREFIX)_perf_$(1).json | strings
endef

# Generate perf app image build targets
$(foreach ITEM,$(PERF_TESTS),$(eval $(call genPerfTestRun,$(ITEM))))

TEST_PERF_TARGETS:=$(foreach ITEM,$(PERF_TESTS),test-perf-$(ITEM))

# start all perf tests
test-perf-all: check-e2e-env test-deps
	# Note: use env variable DAPR_PERF_TEST to pick one e2e test to run.
ifeq ($(DAPR_PERF_TEST),)
	DAPR_CONTAINER_LOG_PATH=$(DAPR_CONTAINER_LOG_PATH) \
	DAPR_TEST_LOG_PATH=$(DAPR_TEST_LOG_PATH) \
	GOOS=$(TARGET_OS_LOCAL) \
	DAPR_TEST_NAMESPACE=$(DAPR_TEST_NAMESPACE) \
	DAPR_TEST_TAG=$(DAPR_TEST_TAG) \
	DAPR_TEST_REGISTRY=$(DAPR_TEST_REGISTRY) \
	DAPR_TEST_MINIKUBE_IP=$(MINIKUBE_NODE_IP) \
	NO_API_LOGGING=true \
		gotestsum \
		--jsonfile $(TEST_OUTPUT_FILE_PREFIX)_perf.json \
		--junitfile $(TEST_OUTPUT_FILE_PREFIX)_perf.xml \
		--format standard-quiet \
		-- \
			-p 1 -count=1 -v -tags=perf ./tests/perf/...
	jq -r .Output $(TEST_OUTPUT_FILE_PREFIX)_perf.json | strings
else
	for app in $(DAPR_PERF_TEST); do \
		DAPR_CONTAINER_LOG_PATH=$(DAPR_CONTAINER_LOG_PATH) \
		DAPR_TEST_LOG_PATH=$(DAPR_TEST_LOG_PATH) \
		GOOS=$(TARGET_OS_LOCAL) \
		DAPR_TEST_NAMESPACE=$(DAPR_TEST_NAMESPACE) \
		DAPR_TEST_TAG=$(DAPR_TEST_TAG) \
		DAPR_TEST_REGISTRY=$(DAPR_TEST_REGISTRY) \
		DAPR_TEST_MINIKUBE_IP=$(MINIKUBE_NODE_IP) \
		NO_API_LOGGING=true \
			gotestsum \
			--jsonfile $(TEST_OUTPUT_FILE_PREFIX)_perf.json \
			--junitfile $(TEST_OUTPUT_FILE_PREFIX)_perf.xml \
			--format standard-quiet \
			-- \
				-p 1 -count=1 -v -tags=perf ./tests/perf/$$app... ; \
		jq -r .Output $(TEST_OUTPUT_FILE_PREFIX)_perf.json | strings ; \
	done
endif

# add required helm repo
setup-helm-init:
	$(HELM) repo add bitnami https://charts.bitnami.com/bitnami
	$(HELM) repo add stable https://charts.helm.sh/stable
	$(HELM) repo add incubator https://charts.helm.sh/incubator
	$(HELM) repo update

# setup tailscale
.PHONY: setup-tailscale
setup-tailscale:
ifeq ($(TAILSCALE_AUTH_KEY),)
	$(error TAILSCALE_AUTH_KEY environment variable must be set)
else
	DAPR_TEST_NAMESPACE=$(DAPR_TEST_NAMESPACE) TAILSCALE_AUTH_KEY=$(TAILSCALE_AUTH_KEY) ./tests/setup_tailscale.sh
endif

# install k6 loadtesting to the cluster
setup-test-env-k6:
	rm -rf /tmp/.k6-operator >/dev/null && git clone https://github.com/grafana/k6-operator /tmp/.k6-operator && cd /tmp/.k6-operator && make deploy && cd - && rm -rf /tmp/.k6-operator
delete-test-env-k6:
	rm -rf /tmp/.k6-operator >/dev/null && git clone https://github.com/grafana/k6-operator /tmp/.k6-operator && cd /tmp/.k6-operator && make delete && cd - && rm -rf /tmp/.k6-operator

# install redis to the cluster without password
setup-test-env-redis:
	$(HELM) upgrade --install dapr-redis bitnami/redis --wait --timeout 5m0s --namespace $(DAPR_TEST_NAMESPACE) -f ./tests/config/redis_override.yaml
delete-test-env-redis:
	${HELM} del dapr-redis --namespace ${DAPR_TEST_NAMESPACE}

# install kafka to the cluster
setup-test-env-kafka:
	$(HELM) upgrade --install dapr-kafka bitnami/kafka -f ./tests/config/kafka_override.yaml --namespace $(DAPR_TEST_NAMESPACE) --timeout 10m0s

# delete kafka from cluster
delete-test-env-kafka:
	$(HELM) del dapr-kafka --namespace $(DAPR_TEST_NAMESPACE) 

# install mongodb to the cluster without password
setup-test-env-mongodb:
	$(HELM) upgrade --install dapr-mongodb bitnami/mongodb -f ./tests/config/mongodb_override.yaml --namespace $(DAPR_TEST_NAMESPACE) --wait --timeout 5m0s

# delete mongodb from cluster
delete-test-env-mongodb:
	${HELM} del dapr-mongodb --namespace ${DAPR_TEST_NAMESPACE}

# Install redis and kafka to test cluster
setup-test-env: setup-test-env-kafka setup-test-env-redis setup-test-env-mongodb setup-test-env-k6

save-dapr-control-plane-k8s-resources:
	mkdir -p '$(DAPR_CONTAINER_LOG_PATH)'
	$(KUBECTL) describe all -n $(DAPR_TEST_NAMESPACE) > '$(DAPR_CONTAINER_LOG_PATH)/control_plane_k8s_resources.txt'

save-dapr-control-plane-k8s-logs:
	mkdir -p '$(DAPR_CONTAINER_LOG_PATH)'
	$(KUBECTL) logs -l 'app.kubernetes.io/name=dapr' --tail=-1 -n $(DAPR_TEST_NAMESPACE) > '$(DAPR_CONTAINER_LOG_PATH)/control_plane_containers.log' --all-containers

# Apply default config yaml to turn mTLS off for testing (mTLS is enabled by default)
setup-disable-mtls:
	$(KUBECTL) apply -f ./tests/config/dapr_mtls_off_config.yaml --namespace $(DAPR_TEST_NAMESPACE)

# Apply default config yaml to turn tracing off for testing (tracing is enabled by default)
setup-app-configurations:
	$(KUBECTL) apply -f ./tests/config/dapr_observability_test_config.yaml --namespace $(DAPR_TEST_NAMESPACE)

# Apply component yaml for state, secrets, pubsub, and bindings
setup-test-components: setup-app-configurations
	$(KUBECTL) apply -f ./tests/config/kubernetes_secret.yaml --namespace $(DAPR_TEST_NAMESPACE)
	$(KUBECTL) apply -f ./tests/config/kubernetes_secret_config.yaml --namespace $(DAPR_TEST_NAMESPACE)
	$(KUBECTL) apply -f ./tests/config/kubernetes_redis_secret.yaml --namespace $(DAPR_TEST_NAMESPACE)
	$(KUBECTL) apply -f ./tests/config/kubernetes_redis_host_config.yaml --namespace $(DAPR_TEST_NAMESPACE)
	$(KUBECTL) apply -f ./tests/config/dapr_$(DAPR_TEST_STATE_STORE)_state.yaml --namespace $(DAPR_TEST_NAMESPACE)
	$(KUBECTL) apply -f ./tests/config/dapr_$(DAPR_TEST_STATE_STORE)_state_actorstore.yaml --namespace $(DAPR_TEST_NAMESPACE)
	$(KUBECTL) apply -f ./tests/config/dapr_$(DAPR_TEST_QUERY_STATE_STORE)_state.yaml --namespace $(DAPR_TEST_NAMESPACE)
	$(KUBECTL) apply -f ./tests/config/dapr_redis_pluggable_state.yaml --namespace $(DAPR_TEST_NAMESPACE)
	$(KUBECTL) apply -f ./tests/config/dapr_tests_cluster_role_binding.yaml --namespace $(DAPR_TEST_NAMESPACE)
	$(KUBECTL) apply -f ./tests/config/dapr_$(DAPR_TEST_PUBSUB)_pubsub.yaml --namespace $(DAPR_TEST_NAMESPACE)
	$(KUBECTL) apply -f ./tests/config/dapr_redis_pluggable_pubsub.yaml --namespace $(DAPR_TEST_NAMESPACE)
	$(KUBECTL) apply -f ./tests/config/pubsub_no_resiliency.yaml --namespace $(DAPR_TEST_NAMESPACE)
	$(KUBECTL) apply -f ./tests/config/kafka_pubsub.yaml --namespace $(DAPR_TEST_NAMESPACE)
	$(KUBECTL) apply -f ./tests/config/dapr_kafka_pluggable_bindings.yaml --namespace $(DAPR_TEST_NAMESPACE)
	$(KUBECTL) apply -f ./tests/config/dapr_kafka_bindings.yaml --namespace $(DAPR_TEST_NAMESPACE)
	$(KUBECTL) apply -f ./tests/config/dapr_kafka_bindings_custom_route.yaml --namespace $(DAPR_TEST_NAMESPACE)
	$(KUBECTL) apply -f ./tests/config/dapr_kafka_bindings_grpc.yaml --namespace $(DAPR_TEST_NAMESPACE)
	$(KUBECTL) apply -f ./tests/config/app_topic_subscription_pluggable_pubsub.yaml --namespace $(DAPR_TEST_NAMESPACE)
	$(KUBECTL) apply -f ./tests/config/app_topic_subscription_pubsub.yaml --namespace $(DAPR_TEST_NAMESPACE)
	$(KUBECTL) apply -f ./tests/config/app_topic_subscription_pubsub_grpc.yaml --namespace $(DAPR_TEST_NAMESPACE)
	$(KUBECTL) apply -f ./tests/config/kubernetes_allowlists_config.yaml --namespace $(DAPR_TEST_NAMESPACE)
	$(KUBECTL) apply -f ./tests/config/kubernetes_allowlists_grpc_config.yaml --namespace $(DAPR_TEST_NAMESPACE)
	$(KUBECTL) apply -f ./tests/config/dapr_redis_state_query.yaml --namespace $(DAPR_TEST_NAMESPACE)
	$(KUBECTL) apply -f ./tests/config/dapr_redis_state_badhost.yaml --namespace $(DAPR_TEST_NAMESPACE)
	$(KUBECTL) apply -f ./tests/config/dapr_redis_state_badpass.yaml --namespace $(DAPR_TEST_NAMESPACE)
	$(KUBECTL) apply -f ./tests/config/dapr_vault_secretstore.yaml --namespace $(DAPR_TEST_NAMESPACE)
	$(KUBECTL) apply -f ./tests/config/uppercase.yaml --namespace $(DAPR_TEST_NAMESPACE)
	$(KUBECTL) apply -f ./tests/config/pipeline.yaml --namespace $(DAPR_TEST_NAMESPACE)
	$(KUBECTL) apply -f ./tests/config/pipeline_app.yaml --namespace $(DAPR_TEST_NAMESPACE)
	$(KUBECTL) apply -f ./tests/config/app_reentrant_actor.yaml --namespace $(DAPR_TEST_NAMESPACE)
	$(KUBECTL) apply -f ./tests/config/app_topic_subscription_routing.yaml --namespace $(DAPR_TEST_NAMESPACE)
	$(KUBECTL) apply -f ./tests/config/app_topic_subscription_routing_grpc.yaml --namespace $(DAPR_TEST_NAMESPACE)
	$(KUBECTL) apply -f ./tests/config/app_pubsub_routing.yaml --namespace $(DAPR_TEST_NAMESPACE)
	$(KUBECTL) apply -f ./tests/config/app_resiliency.yaml --namespace $(DAPR_TEST_NAMESPACE)
	$(KUBECTL) apply -f ./tests/config/resiliency.yaml --namespace $(DAPR_TEST_NAMESPACE)
	$(KUBECTL) apply -f ./tests/config/resiliency_kafka_bindings.yaml --namespace $(DAPR_TEST_NAMESPACE)
	$(KUBECTL) apply -f ./tests/config/resiliency_kafka_bindings_grpc.yaml --namespace $(DAPR_TEST_NAMESPACE)
	$(KUBECTL) apply -f ./tests/config/resiliency_$(DAPR_TEST_PUBSUB)_pubsub.yaml --namespace $(DAPR_TEST_NAMESPACE)
	$(KUBECTL) apply -f ./tests/config/dapr_in_memory_pubsub.yaml --namespace $(DAPR_TEST_NAMESPACE)
	$(KUBECTL) apply -f ./tests/config/dapr_in_memory_state.yaml --namespace $(DAPR_TEST_NAMESPACE)
	$(KUBECTL) apply -f ./tests/config/dapr_cron_binding.yaml --namespace $(DAPR_TEST_NAMESPACE)
	# TODO: Remove once AppHealthCheck feature is finalized
	$(KUBECTL) apply -f ./tests/config/app_healthcheck.yaml --namespace $(DAPR_TEST_NAMESPACE)

	# Show the installed components
	$(KUBECTL) get components --namespace $(DAPR_TEST_NAMESPACE)

	# Show the installed configurations
	$(KUBECTL) get configurations --namespace $(DAPR_TEST_NAMESPACE)

# Setup kind
setup-kind:
	kind create cluster --config ./tests/config/kind.yaml --name kind
	$(KUBECTL) cluster-info --context kind-kind
	# Setup registry
	docker run -d --restart=always -p 5000:5000 --name kind-registry registry:2
	# Connect the registry to the KinD network.
	docker network connect "kind" kind-registry
	# Setup metrics-server
	helm install ms stable/metrics-server -n kube-system --set=args={--kubelet-insecure-tls}

describe-kind-env:
	@echo "\
	export MINIKUBE_NODE_IP=`kubectl get nodes \
	    -lkubernetes.io/hostname!=kind-control-plane \
        -ojsonpath='{.items[0].status.addresses[?(@.type=="InternalIP")].address}'`\n\
	export DAPR_REGISTRY=$${DAPR_REGISTRY:-localhost:5000/dapr}\n\
	export DAPR_TEST_REGISTRY=$${DAPR_TEST_REGISTRY:-localhost:5000/dapr}\n\
	export DAPR_TAG=dev\n\
	export DAPR_NAMESPACE=dapr-tests"
	

delete-kind:
	docker stop kind-registry && docker rm kind-registry || echo "Could not delete registry."
	kind delete cluster --name kind

ifeq ($(OS),Windows_NT) 
    detected_OS := windows
else
    detected_OS := $(shell sh -c 'uname 2>/dev/null || echo Unknown' |  tr '[:upper:]' '[:lower:]')
endif

setup-minikube-darwin:
	minikube start --memory=4g --cpus=4 --driver=hyperkit
	minikube addons enable metrics-server

setup-minikube-windows:
	minikube start --memory=4g --cpus=4
	minikube addons enable metrics-server

setup-minikube-linux:
	minikube start --memory=4g --cpus=4
	minikube addons enable metrics-server

setup-minikube: setup-minikube-$(detected_OS)

describe-minikube-env:
	@echo "\
	export DAPR_REGISTRY=docker.io/`docker-credential-desktop list | jq -r '\
	. | to_entries[] | select(.key | contains("docker.io")) | last(.value)'`\n\
	export DAPR_TAG=dev\n\
	export DAPR_NAMESPACE=dapr-tests\n\
	export DAPR_TEST_ENV=minikube\n\
	export DAPR_TEST_REGISTRY=\n\
	export MINIKUBE_NODE_IP="

# Delete minikube
delete-minikube:
	minikube delete

# Delete all stored test results
.PHONY: test-clean
test-clean:
	-rm -rv ./tests/e2e/*/dist
	-rm -rv ./tests/perf/*/dist
	-rm test_report_*.json
	-rm test_report_*.xml<|MERGE_RESOLUTION|>--- conflicted
+++ resolved
@@ -70,11 +70,8 @@
 state_get_grpc \
 state_get_http \
 pubsub_publish_grpc \
-<<<<<<< HEAD
 pubsub_bulk_publish_grpc \
-=======
 actor_double_activation \
->>>>>>> 6683f758
 
 KUBECTL=kubectl
 
