# ------------------------------------------------------------
# Copyright (c) Microsoft Corporation.
# Licensed under the MIT License.
# ------------------------------------------------------------

# E2E test app list
# e.g. E2E_TEST_APPS=hellodapr state service_invocation
E2E_TEST_APPS=hellodapr stateapp secretapp service_invocation service_invocation_grpc binding_input binding_output pubsub-publisher pubsub-subscriber actorapp actorclientapp actorfeatures runtime runtime_init

# PERFORMACE test app list
PERF_TEST_APPS=actorjava tester service_invocation_http

# E2E test app root directory
E2E_TESTAPP_DIR=./tests/apps

# PERFORMANCE test app root directory
PERF_TESTAPP_DIR=./tests/apps/perf

# PERFORMANCE tests
PERF_TESTS=actor_timer actor_activation service_invocation_http

KUBECTL=kubectl

DAPR_CONTAINER_LOG_PATH?=./dist/container_logs

ifeq ($(DAPR_TEST_NAMESPACE),)
DAPR_TEST_NAMESPACE=$(DAPR_NAMESPACE)
endif

ifeq ($(DAPR_TEST_REGISTRY),)
DAPR_TEST_REGISTRY=$(DAPR_REGISTRY)
endif

ifeq ($(DAPR_TEST_TAG),)
DAPR_TEST_TAG=$(DAPR_TAG)-$(TARGET_OS)-$(TARGET_ARCH)
endif

ifeq ($(DAPR_TEST_ENV),minikube)
MINIKUBE_NODE_IP=$(shell minikube ip)
ifeq ($(MINIKUBE_NODE_IP),)
$(error cannot find get minikube node ip address. ensure that you have minikube environment.)
endif
endif

# check the required environment variables
check-e2e-env:
ifeq ($(DAPR_TEST_REGISTRY),)
	$(error DAPR_TEST_REGISTRY environment variable must be set)
endif
ifeq ($(DAPR_TEST_TAG),)
	$(error DAPR_TEST_TAG environment variable must be set)
endif

define genTestAppImageBuild
.PHONY: build-e2e-app-$(1)
build-e2e-app-$(1): check-e2e-env
	CGO_ENABLED=0 GOOS=$(TARGET_OS) GOARCH=$(TARGET_ARCH) go build -o $(E2E_TESTAPP_DIR)/$(1)/app$(BINARY_EXT_LOCAL) $(E2E_TESTAPP_DIR)/$(1)/app.go
	$(DOCKER) build -f $(E2E_TESTAPP_DIR)/$(DOCKERFILE) $(E2E_TESTAPP_DIR)/$(1)/. -t $(DAPR_TEST_REGISTRY)/e2e-$(1):$(DAPR_TEST_TAG)
endef

# Generate test app image build targets
$(foreach ITEM,$(E2E_TEST_APPS),$(eval $(call genTestAppImageBuild,$(ITEM))))

define genTestAppImagePush
.PHONY: push-e2e-app-$(1)
push-e2e-app-$(1): check-e2e-env
	$(DOCKER) push $(DAPR_TEST_REGISTRY)/e2e-$(1):$(DAPR_TEST_TAG)
endef

# Generate test app image push targets
$(foreach ITEM,$(E2E_TEST_APPS),$(eval $(call genTestAppImagePush,$(ITEM))))

define genPerfTestAppImageBuild
.PHONY: build-perf-app-$(1)
build-perf-app-$(1): check-e2e-env
	$(DOCKER) build -f $(PERF_TESTAPP_DIR)/$(1)/$(DOCKERFILE) $(PERF_TESTAPP_DIR)/$(1)/. -t $(DAPR_TEST_REGISTRY)/perf-$(1):$(DAPR_TEST_TAG)
endef

# Generate perf app image build targets
$(foreach ITEM,$(PERF_TEST_APPS),$(eval $(call genPerfTestAppImageBuild,$(ITEM))))

define genPerfAppImagePush
.PHONY: push-perf-app-$(1)
push-perf-app-$(1): check-e2e-env
	$(DOCKER) push $(DAPR_TEST_REGISTRY)/perf-$(1):$(DAPR_TEST_TAG)
endef

create-test-namespace:
	kubectl create namespace $(DAPR_TEST_NAMESPACE)

delete-test-namespace:
	kubectl delete namespace $(DAPR_TEST_NAMESPACE)

setup-3rd-party: setup-helm-init setup-test-env-redis setup-test-env-kafka

e2e-build-deploy-run: create-test-namespace setup-3rd-party build docker-push docker-deploy-k8s setup-test-components build-e2e-app-all push-e2e-app-all test-e2e-all

# Generate perf app image push targets
$(foreach ITEM,$(PERF_TEST_APPS),$(eval $(call genPerfAppImagePush,$(ITEM))))

# Enumerate test app build targets
BUILD_E2E_APPS_TARGETS:=$(foreach ITEM,$(E2E_TEST_APPS),build-e2e-app-$(ITEM))
# Enumerate test app push targets
PUSH_E2E_APPS_TARGETS:=$(foreach ITEM,$(E2E_TEST_APPS),push-e2e-app-$(ITEM))

# Enumerate test app build targets
BUILD_PERF_APPS_TARGETS:=$(foreach ITEM,$(PERF_TEST_APPS),build-perf-app-$(ITEM))
# Enumerate test app push targets
PUSH_PERF_APPS_TARGETS:=$(foreach ITEM,$(PERF_TEST_APPS),push-perf-app-$(ITEM))

# build test app image
build-e2e-app-all: $(BUILD_E2E_APPS_TARGETS)

# push test app image to the registry
push-e2e-app-all: $(PUSH_E2E_APPS_TARGETS)

# build perf app image
build-perf-app-all: $(BUILD_PERF_APPS_TARGETS)

# push perf app image to the registry
push-perf-app-all: $(PUSH_PERF_APPS_TARGETS)

# start all e2e tests
test-e2e-all: check-e2e-env
	# Note: we can set -p 2 to run two tests apps at a time, because today we do not share state between
	# tests. In the future, if we add any tests that modify global state (such as dapr config), we'll 
	# have to be sure and run them after the main test suite, so as not to alter the state of a running
	# test
	DAPR_CONTAINER_LOG_PATH=$(DAPR_CONTAINER_LOG_PATH) GOOS=$(TARGET_OS_LOCAL) DAPR_TEST_NAMESPACE=$(DAPR_TEST_NAMESPACE) DAPR_TEST_TAG=$(DAPR_TEST_TAG) DAPR_TEST_REGISTRY=$(DAPR_TEST_REGISTRY) DAPR_TEST_MINIKUBE_IP=$(MINIKUBE_NODE_IP) go test -p 2 -count=1 -v -tags=e2e ./tests/e2e/...


define genPerfTestRun
.PHONY: test-perf-$(1)
test-perf-$(1): check-e2e-env
	DAPR_CONTAINER_LOG_PATH=$(DAPR_CONTAINER_LOG_PATH) GOOS=$(TARGET_OS_LOCAL) DAPR_TEST_NAMESPACE=$(DAPR_TEST_NAMESPACE) DAPR_TEST_TAG=$(DAPR_TEST_TAG) DAPR_TEST_REGISTRY=$(DAPR_TEST_REGISTRY) DAPR_TEST_MINIKUBE_IP=$(MINIKUBE_NODE_IP) go test -timeout 1h -p 1 -count=1 -v -tags=perf ./tests/perf/$(1)/...
endef

# Generate perf app image build targets
$(foreach ITEM,$(PERF_TESTS),$(eval $(call genPerfTestRun,$(ITEM))))

TEST_PERF_TARGETS:=$(foreach ITEM,$(PERF_TESTS),test-perf-$(ITEM))

# start all perf tests
test-perf-all: check-e2e-env
	DAPR_CONTAINER_LOG_PATH=$(DAPR_CONTAINER_LOG_PATH) GOOS=$(TARGET_OS_LOCAL) DAPR_TEST_NAMESPACE=$(DAPR_TEST_NAMESPACE) DAPR_TEST_TAG=$(DAPR_TEST_TAG) DAPR_TEST_REGISTRY=$(DAPR_TEST_REGISTRY) DAPR_TEST_MINIKUBE_IP=$(MINIKUBE_NODE_IP) go test -p 1 -count=1 -v -tags=perf ./tests/perf/...

# add required helm repo
setup-helm-init:
<<<<<<< HEAD
	$(HELM) repo add stable https://charts.helm.sh/stable
	$(HELM) repo add incubator https://charts.helm.sh/incubator
=======
	$(HELM) repo add bitnami https://charts.bitnami.com/bitnami
	$(HELM) repo add stable https://charts.helm.sh/stable
	$(HELM) repo add incubator http://storage.googleapis.com/kubernetes-charts-incubator
>>>>>>> 69f4105d
	$(HELM) repo update

# install redis to the cluster without password
setup-test-env-redis:
	$(HELM) install dapr-redis stable/redis --wait --timeout 5m0s --namespace $(DAPR_TEST_NAMESPACE) -f ./tests/config/redis_override.yaml

delete-test-env-redis:
	${HELM} del dapr-redis --namespace ${DAPR_TEST_NAMESPACE}

# install kafka to the cluster
setup-test-env-kafka:
	$(HELM) install dapr-kafka bitnami/kafka -f ./tests/config/kafka_override.yaml --namespace $(DAPR_TEST_NAMESPACE) --timeout 10m0s

# delete kafka from cluster
delete-test-env-kafka:
	$(HELM) del dapr-kafka --namespace $(DAPR_TEST_NAMESPACE) 

# Install redis and kafka to test cluster
setup-test-env: setup-test-env-kafka setup-test-env-redis

save-dapr-control-plane-k8s-logs:
	mkdir -p '$(DAPR_CONTAINER_LOG_PATH)'
	kubectl logs -l 'app.kubernetes.io/name=dapr' -n $(DAPR_TEST_NAMESPACE) > '$(DAPR_CONTAINER_LOG_PATH)/control_plane_containers.log'

# Apply default config yaml to turn mTLS off for testing (mTLS is enabled by default)
setup-disable-mtls:
	$(KUBECTL) apply -f ./tests/config/dapr_mtls_off_config.yaml --namespace $(DAPR_TEST_NAMESPACE)

# Apply default config yaml to turn tracing off for testing (tracing is enabled by default)
setup-app-configurations:
	$(KUBECTL) apply -f ./tests/config/dapr_observability_test_config.yaml --namespace $(DAPR_TEST_NAMESPACE)

# Apply component yaml for state, secrets, pubsub, and bindings
setup-test-components: setup-app-configurations
	$(KUBECTL) apply -f ./tests/config/kubernetes_secret.yaml --namespace $(DAPR_TEST_NAMESPACE)
	$(KUBECTL) apply -f ./tests/config/kubernetes_secret_config.yaml --namespace $(DAPR_TEST_NAMESPACE)
	$(KUBECTL) apply -f ./tests/config/kubernetes_redis_secret.yaml --namespace $(DAPR_TEST_NAMESPACE)
	$(KUBECTL) apply -f ./tests/config/dapr_redis_state.yaml --namespace $(DAPR_TEST_NAMESPACE)
	$(KUBECTL) apply -f ./tests/config/dapr_tests_cluster_role_binding.yaml --namespace $(DAPR_TEST_NAMESPACE)
	$(KUBECTL) apply -f ./tests/config/dapr_redis_pubsub.yaml --namespace $(DAPR_TEST_NAMESPACE)
	$(KUBECTL) apply -f ./tests/config/dapr_kafka_bindings.yaml --namespace $(DAPR_TEST_NAMESPACE)
	$(KUBECTL) apply -f ./tests/config/app_topic_subscription_pubsub.yaml --namespace $(DAPR_TEST_NAMESPACE)
	$(KUBECTL) apply -f ./tests/config/kubernetes_allowlists_config.yaml --namespace $(DAPR_TEST_NAMESPACE)
	$(KUBECTL) apply -f ./tests/config/kubernetes_allowlists_grpc_config.yaml --namespace $(DAPR_TEST_NAMESPACE)
	$(KUBECTL) apply -f ./tests/config/dapr_redis_state_badhost.yaml --namespace $(DAPR_TEST_NAMESPACE)
	$(KUBECTL) apply -f ./tests/config/dapr_redis_state_badpass.yaml --namespace $(DAPR_TEST_NAMESPACE)

	# Show the installed components
	$(KUBECTL) get components --namespace $(DAPR_TEST_NAMESPACE)

# Clean up test environment
clean-test-env:
	./tests/test-infra/clean_up.sh $(DAPR_TEST_NAMESPACE)

# Setup kind
setup-kind:
	kind create cluster --config ./tests/config/kind.yaml --name kind
	kubectl cluster-info --context kind-kind
	# Setup registry
	docker run -d --restart=always -p 5000:5000 --name kind-registry registry:2
	# Connect the registry to the KinD network.
	docker network connect "kind" kind-registry

describe-kind-env:
	@echo "\
	export MINIKUBE_NODE_IP=`kubectl get nodes \
	    -lkubernetes.io/hostname!=kind-control-plane \
        -ojsonpath='{.items[0].status.addresses[?(@.type=="InternalIP")].address}'`\n\
	export DAPR_REGISTRY=localhost:5000/dapr\n\
	export DAPR_TEST_REGISTRY=localhost:5000/dapr\n\
	export DAPR_TAG=dev\n\
	export DAPR_NAMESPACE=dapr-tests"
	

delete-kind:
	docker stop kind-registry && docker rm kind-registry || echo "Could not delete registry."
	kind delete cluster --name kind

ifeq ($(OS),Windows_NT) 
    detected_OS := windows
else
    detected_OS := $(shell sh -c 'uname 2>/dev/null || echo Unknown' |  tr '[:upper:]' '[:lower:]')
endif

setup-minikube-darwin:
	minikube start --memory=4g --cpus=4 --driver=hyperkit --kubernetes-version=v1.18.9
	minikube addons enable metrics-server

setup-minikube-windows:
	minikube start --memory=4g --cpus=4 --kubernetes-version=v1.18.9
	minikube addons enable metrics-server

setup-minikube-linux:
	minikube start --memory=4g --cpus=4 --kubernetes-version=v1.18.9
	minikube addons enable metrics-server

setup-minikube: setup-minikube-$(detected_OS)

describe-minikube-env:
	@echo "\
	export DAPR_REGISTRY=docker.io/`docker-credential-desktop list | jq -r '\
	. | to_entries[] | select(.key | contains("docker.io")) | last(.value)'`\n\
	export DAPR_TAG=dev\n\
	export DAPR_NAMESPACE=dapr-tests\n\
	export DAPR_TEST_ENV=minikube\n\
	export DAPR_TEST_REGISTRY=\n\
	export MINIKUBE_NODE_IP="

# Setup minikube
delete-minikube:
	minikube delete<|MERGE_RESOLUTION|>--- conflicted
+++ resolved
@@ -146,14 +146,9 @@
 
 # add required helm repo
 setup-helm-init:
-<<<<<<< HEAD
+	$(HELM) repo add bitnami https://charts.bitnami.com/bitnami
 	$(HELM) repo add stable https://charts.helm.sh/stable
 	$(HELM) repo add incubator https://charts.helm.sh/incubator
-=======
-	$(HELM) repo add bitnami https://charts.bitnami.com/bitnami
-	$(HELM) repo add stable https://charts.helm.sh/stable
-	$(HELM) repo add incubator http://storage.googleapis.com/kubernetes-charts-incubator
->>>>>>> 69f4105d
 	$(HELM) repo update
 
 # install redis to the cluster without password
