--- conflicted
+++ resolved
@@ -257,10 +257,5 @@
   
   On running the perf-tests now, the metrics are collected from pushgateway by Prometheus and is made available for visualization as a dashboard by importing the above template in Grafana.
 
-<<<<<<< HEAD
-### Dashboard for service_invocation_http
+### Sample dashboard view
 <img width="1267" alt="grafana_dashboard" src="./img/grafana_dashboard.png">
-=======
-### Sample dashboard view
-<img width="1267" alt="grafana_dashboard" src="https://github.com/SushmitaSeth/dapr/assets/106324338/fefbf1af-a129-49e7-a6c2-c74536514ed6">
->>>>>>> ab125eaf
