--- conflicted
+++ resolved
@@ -165,7 +165,6 @@
 			AppPort:        50051,
 		},
 		{
-<<<<<<< HEAD
 			AppName:        "serviceinvocation-callee-external",
 			DaprEnabled:    false,
 			ImageName:      "e2e-service_invocation_external",
@@ -173,7 +172,6 @@
 			IngressEnabled: true,
 			MetricsEnabled: true,
 			AppProtocol:    "http",
-=======
 			AppName:           "grpcproxyserver",
 			DaprEnabled:       true,
 			ImageName:         "e2e-service_invocation_grpc_proxy_server",
@@ -182,7 +180,6 @@
 			AppProtocol:       "grpc",
 			AppPort:           50051,
 			AppChannelAddress: "grpcproxyserver-app",
->>>>>>> b9370ee2
 		},
 	}
 
