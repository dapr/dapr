--- conflicted
+++ resolved
@@ -347,7 +347,6 @@
 }
 
 func TestWorkflow(t *testing.T) {
-<<<<<<< HEAD
 	for _, backend := range backends {
 		t.Run(backend, func(t *testing.T) {
 			// Get the ingress external url of test app
@@ -368,27 +367,7 @@
 			t.Run("Pause and Resume", pauseResumeTest(externalURL, "pause-"+suffix))
 			t.Run("Purge", purgeTest(externalURL, "purge-"+suffix))
 			t.Run("Raise event", raiseEventTest(externalURL, "raiseEvent-"+suffix))
+			t.Run("Start monitor", monitorTest(externalURL, "monitor-"+suffix))
 		})
 	}
-=======
-	// Get the ingress external url of test app
-	externalURL := getAppEndpoint()
-	require.NotEmpty(t, externalURL, "external URL must not be empty")
-
-	// Check if test app endpoint is available
-	require.NoError(t, utils.HealthCheckApps(externalURL))
-
-	// Generate a unique test suffix for this test
-	suffixBytes := make([]byte, 7)
-	_, err := io.ReadFull(rand.Reader, suffixBytes)
-	require.NoError(t, err)
-	suffix := hex.EncodeToString(suffixBytes)
-
-	// Run tests
-	t.Run("Start", startTest(externalURL, "start-"+suffix))
-	t.Run("Pause and Resume", pauseResumeTest(externalURL, "pause-"+suffix))
-	t.Run("Purge", purgeTest(externalURL, "purge-"+suffix))
-	t.Run("Raise event", raiseEventTest(externalURL, "raiseEvent-"+suffix))
-	t.Run("Start monitor", monitorTest(externalURL, "monitor-"+suffix))
->>>>>>> 328b4b33
 }