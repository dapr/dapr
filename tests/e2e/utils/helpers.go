/*
Copyright 2021 The Dapr Authors
Licensed under the Apache License, Version 2.0 (the "License");
you may not use this file except in compliance with the License.
You may obtain a copy of the License at
    http://www.apache.org/licenses/LICENSE-2.0
Unless required by applicable law or agreed to in writing, software
distributed under the License is distributed on an "AS IS" BASIS,
WITHOUT WARRANTIES OR CONDITIONS OF ANY KIND, either express or implied.
See the License for the specific language governing permissions and
limitations under the License.
*/

package utils

import (
	"bytes"
	"fmt"
	"io"
	"net"
	"net/http"
	"strings"
	"time"

	guuid "github.com/google/uuid"
)

// DefaultProbeTimeout is the a timeout used in HTTPGetNTimes() and
// HTTPGetRawNTimes() to avoid cases where early requests hang and
// block all subsequent requests.
const DefaultProbeTimeout = 30 * time.Second

// SimpleKeyValue can be used to simplify code, providing simple key-value pairs.
type SimpleKeyValue struct {
	Key   interface{}
	Value interface{}
}

// StateTransactionKeyValue is a key-value pair with an operation type.
type StateTransactionKeyValue struct {
	Key           string
	Value         string
	OperationType string
}

var httpClient = newHTTPClient(0)

// GenerateRandomStringKeys generates random string keys (values are nil).
func GenerateRandomStringKeys(num int) []SimpleKeyValue {
	if num < 0 {
		return make([]SimpleKeyValue, 0)
	}

	output := make([]SimpleKeyValue, 0, num)
	for i := 1; i <= num; i++ {
		key := guuid.New().String()
		output = append(output, SimpleKeyValue{key, nil})
	}

	return output
}

// GenerateRandomStringValues sets random string values for the keys passed in.
func GenerateRandomStringValues(keyValues []SimpleKeyValue) []SimpleKeyValue {
	output := make([]SimpleKeyValue, 0, len(keyValues))
	for i, keyValue := range keyValues {
		key := keyValue.Key
		value := fmt.Sprintf("Value for entry #%d with key %v.", i+1, key)
		output = append(output, SimpleKeyValue{key, value})
	}

	return output
}

// GenerateRandomStringKeyValues generates random string key-values pairs.
func GenerateRandomStringKeyValues(num int) []SimpleKeyValue {
	keys := GenerateRandomStringKeys(num)
	return GenerateRandomStringValues(keys)
}

<<<<<<< HEAD
func newHTTPClient() http.Client {
	doOnce.Do(func() {
		defaultClient = http.Client{
			Timeout: time.Second * 15,
			Transport: &http.Transport{
				// Sometimes, the first connection to ingress endpoint takes longer than 1 minute (e.g. AKS).
				Dial: (&net.Dialer{
					Timeout:   5 * time.Minute,
					KeepAlive: 6 * time.Minute,
				}).Dial,
			},
		}
	})

	return defaultClient
=======
func newHTTPClient(t time.Duration) http.Client {
	if t == 0 {
		t = time.Second * 15
	}
	return http.Client{
		Timeout: t,
		Transport: &http.Transport{
			// Sometimes, the first connection to ingress endpoint takes longer than 1 minute (e.g. AKS)
			Dial: (&net.Dialer{
				Timeout:   5 * time.Minute,
				KeepAlive: 6 * time.Minute,
			}).Dial,
		},
	}
>>>>>>> a6344e51
}

// HTTPGetNTimes calls the url n times and returns the first success
// or last error.
//
// Since this is used to probe when servers are starting up, we want
// to use a smaller timeout value here to avoid early requests, if
// hanging, from blocking all subsequent ones.
func HTTPGetNTimes(url string, n int) ([]byte, error) {
	var res []byte
	var err error
	for i := n - 1; i >= 0; i-- {
		res, err = httpGet(url, DefaultProbeTimeout)
		if i == 0 {
			break
		}

		if err != nil {
			time.Sleep(time.Second)
		} else {
			return res, nil
		}
	}

	return res, err
}

// httpGet is a helper to make GET request call to url.
func httpGet(url string, timeout time.Duration) ([]byte, error) {
	resp, err := httpGetRaw(url, timeout) //nolint
	if err != nil {
		return nil, err
	}

	return extractBody(resp.Body)
}

// HTTPGet is a helper to make GET request call to url.
func HTTPGet(url string) ([]byte, error) {
	return httpGet(url, 0 /* no timeout. */)
}

// HTTPGetRawNTimes calls the url n times and returns the first
// success or last error.
//
// Since this is used to probe when servers are starting up, we want
// to use a smaller timeout value here to avoid early requests, if
// hanging, from blocking all subsequent ones.
func HTTPGetRawNTimes(url string, n int) (*http.Response, error) {
	var res *http.Response
	var err error
	for i := n - 1; i >= 0; i-- {
		res, err = httpGetRaw(url, DefaultProbeTimeout)
		if i == 0 {
			break
		}

		if err != nil {
			time.Sleep(time.Second)
		} else {
			return res, nil
		}
	}

	return res, err
}

// HTTPGetRaw is a helper to make GET request call to url.
func httpGetRaw(url string, t time.Duration) (*http.Response, error) {
	client := httpClient
	if t != 0 {
		client = newHTTPClient(t)
	}
	resp, err := client.Get(sanitizeHTTPURL(url))
	if err != nil {
		return nil, err
	}
	return resp, nil
}

// HTTPGetRaw is a helper to make GET request call to url.
func HTTPGetRaw(url string) (*http.Response, error) {
	return httpGetRaw(url, 0)
}

// HTTPPost is a helper to make POST request call to url.
func HTTPPost(url string, data []byte) ([]byte, error) {
	resp, err := httpClient.Post(sanitizeHTTPURL(url), "application/json", bytes.NewBuffer(data)) //nolint
	if err != nil {
		return nil, err
	}

	return extractBody(resp.Body)
}

// HTTPPatch is a helper to make PATCH request call to url.
func HTTPPatch(url string, data []byte) ([]byte, error) {
	req, err := http.NewRequest("PATCH", sanitizeHTTPURL(url), bytes.NewBuffer(data))
	if err != nil {
		return nil, err
	}
	req.Header.Set("Content-Type", "application/json")
	resp, err := httpClient.Do(req) //nolint
	if err != nil {
		return nil, err
	}

	return extractBody(resp.Body)
}

// HTTPPostWithStatus is a helper to make POST request call to url.
func HTTPPostWithStatus(url string, data []byte) ([]byte, int, error) {
	resp, err := httpClient.Post(sanitizeHTTPURL(url), "application/json", bytes.NewBuffer(data)) //nolint
	if err != nil {
		// From the Do method for the client.Post
		// An error is returned if caused by client policy (such as
		// CheckRedirect), or failure to speak HTTP (such as a network
		// connectivity problem). A non-2xx status code doesn't cause an
		// error.
		if resp != nil {
			return nil, resp.StatusCode, err
		}
		return nil, http.StatusInternalServerError, err
	}

	body, err := extractBody(resp.Body)

	return body, resp.StatusCode, err
}

// HTTPDelete calls a given URL with the HTTP DELETE method.
func HTTPDelete(url string) ([]byte, error) {
	req, err := http.NewRequest("DELETE", sanitizeHTTPURL(url), nil)
	if err != nil {
		return nil, err
	}

	res, err := httpClient.Do(req)
	if err != nil {
		return nil, err
	}

	body, err := extractBody(res.Body)
	defer res.Body.Close()
	if err != nil {
		return nil, err
	}

	return body, nil
}

func sanitizeHTTPURL(url string) string {
	if !strings.HasPrefix(url, "http") {
		url = fmt.Sprintf("http://%s", url)
	}

	return url
}

func extractBody(r io.ReadCloser) ([]byte, error) {
	if r != nil {
		defer r.Close()
	}

	body, err := io.ReadAll(r)
	if err != nil {
		return nil, err
	}

	return body, nil
}<|MERGE_RESOLUTION|>--- conflicted
+++ resolved
@@ -78,23 +78,6 @@
 	return GenerateRandomStringValues(keys)
 }
 
-<<<<<<< HEAD
-func newHTTPClient() http.Client {
-	doOnce.Do(func() {
-		defaultClient = http.Client{
-			Timeout: time.Second * 15,
-			Transport: &http.Transport{
-				// Sometimes, the first connection to ingress endpoint takes longer than 1 minute (e.g. AKS).
-				Dial: (&net.Dialer{
-					Timeout:   5 * time.Minute,
-					KeepAlive: 6 * time.Minute,
-				}).Dial,
-			},
-		}
-	})
-
-	return defaultClient
-=======
 func newHTTPClient(t time.Duration) http.Client {
 	if t == 0 {
 		t = time.Second * 15
@@ -108,8 +91,7 @@
 				KeepAlive: 6 * time.Minute,
 			}).Dial,
 		},
-	}
->>>>>>> a6344e51
+  }
 }
 
 // HTTPGetNTimes calls the url n times and returns the first success
