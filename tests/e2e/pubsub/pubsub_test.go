--- conflicted
+++ resolved
@@ -78,20 +78,13 @@
 
 // data returned from the subscriber app.
 type receivedMessagesResponse struct {
-<<<<<<< HEAD
-	ReceivedByTopicA       []string `json:"pubsub-a-topic"`
-	ReceivedByTopicB       []string `json:"pubsub-b-topic"`
-	ReceivedByTopicC       []string `json:"pubsub-c-topic"`
-	ReceivedByTopicRaw     []string `json:"pubsub-raw-topic"`
-	ReceivedByTopicPayload []string `json:"pubsub-payload-topic"`
-=======
 	ReceivedByTopicA          []string `json:"pubsub-a-topic"`
 	ReceivedByTopicB          []string `json:"pubsub-b-topic"`
 	ReceivedByTopicC          []string `json:"pubsub-c-topic"`
 	ReceivedByTopicRaw        []string `json:"pubsub-raw-topic"`
+	ReceivedByTopicPayload    []string `json:"pubsub-payload-topic"`
 	ReceivedByTopicDead       []string `json:"pubsub-dead-topic"`
 	ReceivedByTopicDeadLetter []string `json:"pubsub-deadletter-topic"`
->>>>>>> 37cde5a5
 }
 
 type cloudEvent struct {
@@ -202,20 +195,13 @@
 	require.NoError(t, err)
 
 	return receivedMessagesResponse{
-<<<<<<< HEAD
-		ReceivedByTopicA:       sentTopicAMessages,
-		ReceivedByTopicB:       sentTopicBMessages,
-		ReceivedByTopicC:       sentTopicCMessages,
-		ReceivedByTopicRaw:     sentTopicRawMessages,
-		ReceivedByTopicPayload: sentTopicPayloadMessages,
-=======
 		ReceivedByTopicA:          sentTopicAMessages,
 		ReceivedByTopicB:          sentTopicBMessages,
 		ReceivedByTopicC:          sentTopicCMessages,
 		ReceivedByTopicRaw:        sentTopicRawMessages,
+		ReceivedByTopicPayload:    sentTopicPayloadMessages,
 		ReceivedByTopicDead:       sentTopicDeadMessages,
 		ReceivedByTopicDeadLetter: sentTopicDeadMessages,
->>>>>>> 37cde5a5
 	}
 }
 
@@ -393,11 +379,8 @@
 			len(appResp.ReceivedByTopicB) != len(sentMessages.ReceivedByTopicB) ||
 			len(appResp.ReceivedByTopicC) != len(sentMessages.ReceivedByTopicC) ||
 			len(appResp.ReceivedByTopicRaw) != len(sentMessages.ReceivedByTopicRaw) ||
-<<<<<<< HEAD
-			len(appResp.ReceivedByTopicPayload) != len(sentMessages.ReceivedByTopicPayload) {
-=======
+			len(appResp.ReceivedByTopicPayload) != len(sentMessages.ReceivedByTopicPayload) ||
 			(validateDeadLetter && len(appResp.ReceivedByTopicDeadLetter) != len(sentMessages.ReceivedByTopicDeadLetter)) {
->>>>>>> 37cde5a5
 			log.Printf("Differing lengths in received vs. sent messages, retrying.")
 			time.Sleep(10 * time.Second)
 		} else {
