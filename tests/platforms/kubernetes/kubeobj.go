/*
Copyright 2021 The Dapr Authors
Licensed under the Apache License, Version 2.0 (the "License");
you may not use this file except in compliance with the License.
You may obtain a copy of the License at
    http://www.apache.org/licenses/LICENSE-2.0
Unless required by applicable law or agreed to in writing, software
distributed under the License is distributed on an "AS IS" BASIS,
WITHOUT WARRANTIES OR CONDITIONS OF ANY KIND, either express or implied.
See the License for the specific language governing permissions and
limitations under the License.
*/

package kubernetes

import (
	"fmt"
	"os"
	"strconv"
	"strings"

	appsv1 "k8s.io/api/apps/v1"
	batchv1 "k8s.io/api/batch/v1"
	apiv1 "k8s.io/api/core/v1"
	metav1 "k8s.io/apimachinery/pkg/apis/meta/v1"
	"k8s.io/apimachinery/pkg/util/intstr"

	v1alpha1 "github.com/dapr/dapr/pkg/apis/components/v1alpha1"
	"github.com/dapr/dapr/utils"
)

const (
	// TestAppLabelKey is the label key for Kubernetes label selector.
	TestAppLabelKey = "testapp"
	// DaprSideCarName is the Pod name of Dapr side car.
	DaprSideCarName = "daprd"

	// DefaultContainerPort is the default container port exposed from test app.
	DefaultContainerPort = 3000
	// DefaultExternalPort is the default external port exposed by load balancer ingress.
	DefaultExternalPort = 3000

	// DaprComponentsKind is component kind.
	DaprComponentsKind = "components.dapr.io"

	// DaprTestNamespaceEnvVar is the environment variable for setting the Kubernetes namespace for e2e tests.
	DaprTestNamespaceEnvVar = "DAPR_TEST_NAMESPACE"

	// TargetOsEnvVar Environment variable for setting Kubernetes node affinity OS.
	TargetOsEnvVar = "TARGET_OS"

	// TargetArchEnvVar Environment variable for setting Kubernetes node affinity ARCH.
	TargetArchEnvVar = "TARGET_ARCH"

	// Environmental variable to disable API logging
	DisableAPILoggingEnvVar = "NO_API_LOGGING"
)

var (
	// DaprTestNamespace is the default Kubernetes namespace for e2e tests.
	DaprTestNamespace = "dapr-tests"

	// TargetOs is default os affinity for Kubernetes nodes.
	TargetOs = "linux"

	// TargetArch is the default architecture affinity for Kubernetes nodes.
	TargetArch = "amd64"

	// Controls whether API logging is enabled
	EnableAPILogging = true
)

// buildDaprAnnotations creates the Kubernetes Annotations object for dapr test app.
func buildDaprAnnotations(appDesc AppDescription) map[string]string {
	annotationObject := map[string]string{}

	if appDesc.DaprEnabled {
		annotationObject = map[string]string{
			"dapr.io/enabled":                           "true",
			"dapr.io/app-id":                            appDesc.AppName,
			"dapr.io/sidecar-cpu-limit":                 appDesc.DaprCPULimit,
			"dapr.io/sidecar-cpu-request":               appDesc.DaprCPURequest,
			"dapr.io/sidecar-memory-limit":              appDesc.DaprMemoryLimit,
			"dapr.io/sidecar-memory-request":            appDesc.DaprMemoryRequest,
			"dapr.io/sidecar-readiness-probe-threshold": "15",
			"dapr.io/sidecar-liveness-probe-threshold":  "15",
			"dapr.io/enable-metrics":                    strconv.FormatBool(appDesc.MetricsEnabled),
			"dapr.io/enable-api-logging":                strconv.FormatBool(EnableAPILogging),
			"dapr.io/disable-builtin-k8s-secret-store":  strconv.FormatBool(appDesc.SecretStoreDisable),
		}
		if !appDesc.IsJob {
			annotationObject["dapr.io/app-port"] = strconv.Itoa(appDesc.AppPort)
		}
	}
	if appDesc.AppProtocol != "" {
		annotationObject["dapr.io/app-protocol"] = appDesc.AppProtocol
	}
	if appDesc.MetricsPort != "" {
		annotationObject["dapr.io/metrics-port"] = appDesc.MetricsPort
	}
	if appDesc.Config != "" {
		annotationObject["dapr.io/config"] = appDesc.Config
	}
	if appDesc.DaprVolumeMounts != "" {
		annotationObject["dapr.io/volume-mounts"] = appDesc.DaprVolumeMounts
	}
<<<<<<< HEAD
	if appDesc.EnableAppHealthCheck {
		annotationObject["dapr.io/enable-app-health-check"] = "true"
	}
	if appDesc.AppHealthCheckPath != "" {
		annotationObject["dapr.io/app-health-check-path"] = appDesc.AppHealthCheckPath
	}
	if appDesc.AppHealthProbeInterval != 0 {
		annotationObject["dapr.io/app-health-probe-interval"] = strconv.Itoa(appDesc.AppHealthProbeInterval)
	}
	if appDesc.AppHealthProbeTimeout != 0 {
		annotationObject["dapr.io/app-health-probe-timeout"] = strconv.Itoa(appDesc.AppHealthProbeTimeout)
	}
	if appDesc.AppHealthThreshold != 0 {
		annotationObject["dapr.io/app-health-threshold"] = strconv.Itoa(appDesc.AppHealthThreshold)
	}
=======
	if appDesc.DaprEnv != "" {
		annotationObject["dapr.io/env"] = appDesc.DaprEnv
	}

>>>>>>> 16f32dff
	if len(appDesc.PlacementAddresses) != 0 {
		annotationObject["dapr.io/placement-host-address"] = strings.Join(appDesc.PlacementAddresses, ",")
	}
	return annotationObject
}

// buildPodTemplate creates the Kubernetes Pod Template object for dapr test app.
func buildPodTemplate(appDesc AppDescription) apiv1.PodTemplateSpec {
	appEnv := []apiv1.EnvVar{}
	if appDesc.AppEnv != nil {
		for key, value := range appDesc.AppEnv {
			appEnv = append(appEnv, apiv1.EnvVar{
				Name:  key,
				Value: value,
			})
		}
	}

	labels := appDesc.Labels
	if len(labels) == 0 {
		labels = make(map[string]string, 1)
	}
	labels[TestAppLabelKey] = appDesc.AppName

	var podAffinity *apiv1.PodAffinity
	if len(appDesc.PodAffinityLabels) > 0 {
		podAffinity = &apiv1.PodAffinity{
			RequiredDuringSchedulingIgnoredDuringExecution: []apiv1.PodAffinityTerm{
				{
					LabelSelector: &metav1.LabelSelector{
						MatchLabels: appDesc.PodAffinityLabels,
					},
					TopologyKey: "topology.kubernetes.io/zone",
				},
			},
		}
	}

	return apiv1.PodTemplateSpec{
		ObjectMeta: metav1.ObjectMeta{
			Labels:      labels,
			Annotations: buildDaprAnnotations(appDesc),
		},
		Spec: apiv1.PodSpec{
			InitContainers: appDesc.InitContainers,
			Containers: []apiv1.Container{
				{
					Name:            appDesc.AppName,
					Image:           fmt.Sprintf("%s/%s", appDesc.RegistryName, appDesc.ImageName),
					ImagePullPolicy: apiv1.PullAlways,
					Ports: []apiv1.ContainerPort{
						{
							Name:          "http",
							Protocol:      apiv1.ProtocolTCP,
							ContainerPort: DefaultContainerPort,
						},
					},
					Env:          appEnv,
					VolumeMounts: appDesc.AppVolumeMounts,
				},
			},
			Affinity: &apiv1.Affinity{
				NodeAffinity: &apiv1.NodeAffinity{
					RequiredDuringSchedulingIgnoredDuringExecution: &apiv1.NodeSelector{
						NodeSelectorTerms: []apiv1.NodeSelectorTerm{
							{
								MatchExpressions: []apiv1.NodeSelectorRequirement{
									{
										Key:      "kubernetes.io/os",
										Operator: "In",
										Values:   []string{TargetOs},
									},
									{
										Key:      "kubernetes.io/arch",
										Operator: "In",
										Values:   []string{TargetArch},
									},
								},
							},
						},
					},
				},
				PodAffinity: podAffinity,
			},
			ImagePullSecrets: []apiv1.LocalObjectReference{
				{
					Name: appDesc.ImageSecret,
				},
			},
			Volumes: appDesc.Volumes,
		},
	}
}

// buildDeploymentObject creates the Kubernetes Deployment object for dapr test app.
func buildDeploymentObject(namespace string, appDesc AppDescription) *appsv1.Deployment {
	if appDesc.AppPort == 0 { // If AppPort is negative, assume this has been set explicitly
		appDesc.AppPort = DefaultContainerPort
	}

	return &appsv1.Deployment{
		ObjectMeta: metav1.ObjectMeta{
			Name:      appDesc.AppName,
			Namespace: namespace,
		},
		Spec: appsv1.DeploymentSpec{
			Replicas: int32Ptr(appDesc.Replicas),
			Selector: &metav1.LabelSelector{
				MatchLabels: map[string]string{
					TestAppLabelKey: appDesc.AppName,
				},
			},
			Template: buildPodTemplate(appDesc),
		},
	}
}

// buildJobObject creates the Kubernetes Job object for dapr test app.
func buildJobObject(namespace string, appDesc AppDescription) *batchv1.Job {
	if appDesc.AppPort == 0 { // If AppPort is negative, assume this has been set explicitly
		appDesc.AppPort = DefaultContainerPort
	}
	job := batchv1.Job{
		ObjectMeta: metav1.ObjectMeta{
			Name:      appDesc.AppName,
			Namespace: namespace,
		},
		Spec: batchv1.JobSpec{
			Template: buildPodTemplate(appDesc),
		},
	}
	job.Spec.Template.Spec.RestartPolicy = apiv1.RestartPolicyOnFailure
	return &job
}

// buildServiceObject creates the Kubernetes Service Object for dapr test app.
func buildServiceObject(namespace string, appDesc AppDescription) *apiv1.Service {
	serviceType := apiv1.ServiceTypeClusterIP

	if appDesc.IngressEnabled {
		serviceType = apiv1.ServiceTypeLoadBalancer
	}

	targetPort := DefaultContainerPort
	if appDesc.IngressPort > 0 {
		targetPort = appDesc.IngressPort
	} else if appDesc.AppPort > 0 {
		targetPort = appDesc.AppPort
	}

	return &apiv1.Service{
		ObjectMeta: metav1.ObjectMeta{
			Name:      appDesc.AppName,
			Namespace: namespace,
			Labels: map[string]string{
				TestAppLabelKey: appDesc.AppName,
			},
		},
		Spec: apiv1.ServiceSpec{
			Selector: map[string]string{
				TestAppLabelKey: appDesc.AppName,
			},
			Ports: []apiv1.ServicePort{
				{
					Protocol:   apiv1.ProtocolTCP,
					Port:       DefaultExternalPort,
					TargetPort: intstr.IntOrString{IntVal: int32(targetPort)},
				},
			},
			Type: serviceType,
		},
	}
}

// buildDaprComponentObject creates dapr component object.
func buildDaprComponentObject(componentName string, typeName string, metaData []v1alpha1.MetadataItem) *v1alpha1.Component {
	return &v1alpha1.Component{
		TypeMeta: metav1.TypeMeta{
			Kind: DaprComponentsKind,
		},
		ObjectMeta: metav1.ObjectMeta{
			Name: componentName,
		},
		Spec: v1alpha1.ComponentSpec{
			Type:     typeName,
			Metadata: metaData,
		},
	}
}

// buildNamespaceObject creates the Kubernetes Namespace object.
func buildNamespaceObject(namespace string) *apiv1.Namespace {
	return &apiv1.Namespace{ObjectMeta: metav1.ObjectMeta{Name: namespace}}
}

func int32Ptr(i int32) *int32 {
	return &i
}

func init() {
	if ns, ok := os.LookupEnv(DaprTestNamespaceEnvVar); ok {
		DaprTestNamespace = ns
	}
	if os, ok := os.LookupEnv(TargetOsEnvVar); ok {
		TargetOs = os
	}
	if arch, ok := os.LookupEnv(TargetArchEnvVar); ok {
		TargetArch = arch
	}
	{
		v, _ := os.LookupEnv(DisableAPILoggingEnvVar)
		EnableAPILogging = !utils.IsTruthy(v)
	}
}<|MERGE_RESOLUTION|>--- conflicted
+++ resolved
@@ -104,7 +104,9 @@
 	if appDesc.DaprVolumeMounts != "" {
 		annotationObject["dapr.io/volume-mounts"] = appDesc.DaprVolumeMounts
 	}
-<<<<<<< HEAD
+	if appDesc.DaprEnv != "" {
+		annotationObject["dapr.io/env"] = appDesc.DaprEnv
+	}
 	if appDesc.EnableAppHealthCheck {
 		annotationObject["dapr.io/enable-app-health-check"] = "true"
 	}
@@ -120,12 +122,6 @@
 	if appDesc.AppHealthThreshold != 0 {
 		annotationObject["dapr.io/app-health-threshold"] = strconv.Itoa(appDesc.AppHealthThreshold)
 	}
-=======
-	if appDesc.DaprEnv != "" {
-		annotationObject["dapr.io/env"] = appDesc.DaprEnv
-	}
-
->>>>>>> 16f32dff
 	if len(appDesc.PlacementAddresses) != 0 {
 		annotationObject["dapr.io/placement-host-address"] = strings.Join(appDesc.PlacementAddresses, ",")
 	}
