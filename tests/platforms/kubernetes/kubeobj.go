/*
Copyright 2021 The Dapr Authors
Licensed under the Apache License, Version 2.0 (the "License");
you may not use this file except in compliance with the License.
You may obtain a copy of the License at
    http://www.apache.org/licenses/LICENSE-2.0
Unless required by applicable law or agreed to in writing, software
distributed under the License is distributed on an "AS IS" BASIS,
WITHOUT WARRANTIES OR CONDITIONS OF ANY KIND, either express or implied.
See the License for the specific language governing permissions and
limitations under the License.
*/

package kubernetes

import (
	"fmt"
	"os"
	"strconv"
	"strings"

	appsv1 "k8s.io/api/apps/v1"
	batchv1 "k8s.io/api/batch/v1"
	apiv1 "k8s.io/api/core/v1"
	metav1 "k8s.io/apimachinery/pkg/apis/meta/v1"
	"k8s.io/apimachinery/pkg/util/intstr"

	v1alpha1 "github.com/dapr/dapr/pkg/apis/components/v1alpha1"
)

const (
	// TestAppLabelKey is the label key for Kubernetes label selector.
	TestAppLabelKey = "testapp"
	// DaprSideCarName is the Pod name of Dapr side car.
	DaprSideCarName = "daprd"

	// DefaultContainerPort is the default container port exposed from test app.
	DefaultContainerPort = 3000
	// DefaultExternalPort is the default external port exposed by load balancer ingress.
	DefaultExternalPort = 3000

	// DaprComponentsKind is component kind.
	DaprComponentsKind = "components.dapr.io"

	// DaprTestNamespaceEnvVar is the environment variable for setting the Kubernetes namespace for e2e tests.
	DaprTestNamespaceEnvVar = "DAPR_TEST_NAMESPACE"

	// TargetOsEnvVar Environment variable for setting Kubernetes node affinity OS.
	TargetOsEnvVar = "TARGET_OS"

	// TargetArchEnvVar Environment variable for setting Kubernetes node affinity ARCH.
	TargetArchEnvVar = "TARGET_ARCH"
)

var (
	// DaprTestNamespace is the default Kubernetes namespace for e2e tests.
	DaprTestNamespace = "dapr-tests"

	// TargetOs is default os affinity for Kubernetes nodes.
	TargetOs = "linux"

	// TargetArch is the default architecture affinity for Kubernetes nodes.
	TargetArch = "amd64"
)

// buildDaprAnnotations creates the Kubernetes Annotations object for dapr test app.
func buildDaprAnnotations(appDesc AppDescription) map[string]string {
	annotationObject := map[string]string{}

	if appDesc.DaprEnabled {
		annotationObject = map[string]string{
			"dapr.io/enabled":                           "true",
			"dapr.io/app-id":                            appDesc.AppName,
			"dapr.io/sidecar-cpu-limit":                 appDesc.DaprCPULimit,
			"dapr.io/sidecar-cpu-request":               appDesc.DaprCPURequest,
			"dapr.io/sidecar-memory-limit":              appDesc.DaprMemoryLimit,
			"dapr.io/sidecar-memory-request":            appDesc.DaprMemoryRequest,
			"dapr.io/sidecar-readiness-probe-threshold": "15",
			"dapr.io/sidecar-liveness-probe-threshold":  "15",
			"dapr.io/enable-metrics":                    strconv.FormatBool(appDesc.MetricsEnabled),
			"dapr.io/enable-api-logging":                "true",
			"dapr.io/disable-builtin-k8s-secret-store":  strconv.FormatBool(appDesc.SecretStoreDisable),
		}
		if !appDesc.IsJob {
			annotationObject["dapr.io/app-port"] = fmt.Sprintf("%d", appDesc.AppPort)
		}
	}
	if appDesc.AppProtocol != "" {
		annotationObject["dapr.io/app-protocol"] = appDesc.AppProtocol
	}
	if appDesc.MetricsPort != "" {
		annotationObject["dapr.io/metrics-port"] = appDesc.MetricsPort
	}
	if appDesc.Config != "" {
		annotationObject["dapr.io/config"] = appDesc.Config
	}
<<<<<<< HEAD

	if len(appDesc.PlacementAddresses) != 0 {
		annotationObject["dapr.io/placement-host-address"] = strings.Join(appDesc.PlacementAddresses, ",")
=======
	if appDesc.DaprVolumeMounts != "" {
		annotationObject["dapr.io/volume-mounts"] = appDesc.DaprVolumeMounts
>>>>>>> 8fadd252
	}
	return annotationObject
}

// buildPodTemplate creates the Kubernetes Pod Template object for dapr test app.
func buildPodTemplate(appDesc AppDescription) apiv1.PodTemplateSpec {
	appEnv := []apiv1.EnvVar{}
	if appDesc.AppEnv != nil {
		for key, value := range appDesc.AppEnv {
			appEnv = append(appEnv, apiv1.EnvVar{
				Name:  key,
				Value: value,
			})
		}
	}

	return apiv1.PodTemplateSpec{
		ObjectMeta: metav1.ObjectMeta{
			Labels: map[string]string{
				TestAppLabelKey: appDesc.AppName,
			},
			Annotations: buildDaprAnnotations(appDesc),
		},
		Spec: apiv1.PodSpec{
			InitContainers: appDesc.InitContainers,
			Containers: []apiv1.Container{
				{
					Name:            appDesc.AppName,
					Image:           fmt.Sprintf("%s/%s", appDesc.RegistryName, appDesc.ImageName),
					ImagePullPolicy: apiv1.PullAlways,
					Ports: []apiv1.ContainerPort{
						{
							Name:          "http",
							Protocol:      apiv1.ProtocolTCP,
							ContainerPort: DefaultContainerPort,
						},
					},
					Env: appEnv,
				},
			},
			Affinity: &apiv1.Affinity{
				NodeAffinity: &apiv1.NodeAffinity{
					RequiredDuringSchedulingIgnoredDuringExecution: &apiv1.NodeSelector{
						NodeSelectorTerms: []apiv1.NodeSelectorTerm{
							{
								MatchExpressions: []apiv1.NodeSelectorRequirement{
									{
										Key:      "kubernetes.io/os",
										Operator: "In",
										Values:   []string{TargetOs},
									},
									{
										Key:      "kubernetes.io/arch",
										Operator: "In",
										Values:   []string{TargetArch},
									},
								},
							},
						},
					},
				},
			},
			ImagePullSecrets: []apiv1.LocalObjectReference{
				{
					Name: appDesc.ImageSecret,
				},
			},
			Volumes: appDesc.Volumes,
		},
	}
}

// buildDeploymentObject creates the Kubernetes Deployment object for dapr test app.
func buildDeploymentObject(namespace string, appDesc AppDescription) *appsv1.Deployment {
	if appDesc.AppPort == 0 { // If AppPort is negative, assume this has been set explicitly
		appDesc.AppPort = DefaultContainerPort
	}

	return &appsv1.Deployment{
		ObjectMeta: metav1.ObjectMeta{
			Name:      appDesc.AppName,
			Namespace: namespace,
		},
		Spec: appsv1.DeploymentSpec{
			Replicas: int32Ptr(appDesc.Replicas),
			Selector: &metav1.LabelSelector{
				MatchLabels: map[string]string{
					TestAppLabelKey: appDesc.AppName,
				},
			},
			Template: buildPodTemplate(appDesc),
		},
	}
}

// buildJobObject creates the Kubernetes Job object for dapr test app.
func buildJobObject(namespace string, appDesc AppDescription) *batchv1.Job {
	if appDesc.AppPort == 0 { // If AppPort is negative, assume this has been set explicitly
		appDesc.AppPort = DefaultContainerPort
	}
	job := batchv1.Job{
		ObjectMeta: metav1.ObjectMeta{
			Name:      appDesc.AppName,
			Namespace: namespace,
		},
		Spec: batchv1.JobSpec{
			Template: buildPodTemplate(appDesc),
		},
	}
	job.Spec.Template.Spec.RestartPolicy = apiv1.RestartPolicyOnFailure
	return &job
}

// buildServiceObject creates the Kubernetes Service Object for dapr test app.
func buildServiceObject(namespace string, appDesc AppDescription) *apiv1.Service {
	serviceType := apiv1.ServiceTypeClusterIP

	if appDesc.IngressEnabled {
		serviceType = apiv1.ServiceTypeLoadBalancer
	}

	targetPort := DefaultContainerPort
	if appDesc.AppPort > 0 {
		targetPort = appDesc.AppPort
	}

	return &apiv1.Service{
		ObjectMeta: metav1.ObjectMeta{
			Name:      appDesc.AppName,
			Namespace: namespace,
			Labels: map[string]string{
				TestAppLabelKey: appDesc.AppName,
			},
		},
		Spec: apiv1.ServiceSpec{
			Selector: map[string]string{
				TestAppLabelKey: appDesc.AppName,
			},
			Ports: []apiv1.ServicePort{
				{
					Protocol:   apiv1.ProtocolTCP,
					Port:       DefaultExternalPort,
					TargetPort: intstr.IntOrString{IntVal: int32(targetPort)},
				},
			},
			Type: serviceType,
		},
	}
}

// buildDaprComponentObject creates dapr component object.
func buildDaprComponentObject(componentName string, typeName string, metaData []v1alpha1.MetadataItem) *v1alpha1.Component {
	return &v1alpha1.Component{
		TypeMeta: metav1.TypeMeta{
			Kind: DaprComponentsKind,
		},
		ObjectMeta: metav1.ObjectMeta{
			Name: componentName,
		},
		Spec: v1alpha1.ComponentSpec{
			Type:     typeName,
			Metadata: metaData,
		},
	}
}

// buildNamespaceObject creates the Kubernetes Namespace object.
func buildNamespaceObject(namespace string) *apiv1.Namespace {
	return &apiv1.Namespace{ObjectMeta: metav1.ObjectMeta{Name: namespace}}
}

func int32Ptr(i int32) *int32 {
	return &i
}

func init() {
	if ns, ok := os.LookupEnv(DaprTestNamespaceEnvVar); ok {
		DaprTestNamespace = ns
	}
	if os, ok := os.LookupEnv(TargetOsEnvVar); ok {
		TargetOs = os
	}
	if arch, ok := os.LookupEnv(TargetArchEnvVar); ok {
		TargetArch = arch
	}
}<|MERGE_RESOLUTION|>--- conflicted
+++ resolved
@@ -94,14 +94,12 @@
 	if appDesc.Config != "" {
 		annotationObject["dapr.io/config"] = appDesc.Config
 	}
-<<<<<<< HEAD
+	if appDesc.DaprVolumeMounts != "" {
+		annotationObject["dapr.io/volume-mounts"] = appDesc.DaprVolumeMounts
+	}
 
 	if len(appDesc.PlacementAddresses) != 0 {
 		annotationObject["dapr.io/placement-host-address"] = strings.Join(appDesc.PlacementAddresses, ",")
-=======
-	if appDesc.DaprVolumeMounts != "" {
-		annotationObject["dapr.io/volume-mounts"] = appDesc.DaprVolumeMounts
->>>>>>> 8fadd252
 	}
 	return annotationObject
 }
