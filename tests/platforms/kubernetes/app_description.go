--- conflicted
+++ resolved
@@ -45,13 +45,10 @@
 	Namespace          *string           `json:",omitempty"`
 	IsJob              bool              `json:",omitempty"`
 	SecretStoreDisable bool              `json:",omitempty"`
-<<<<<<< HEAD
-	PlacementAddresses []string          `json:",omitempty"`
-=======
 	DaprVolumeMounts   string            `json:",omitempty"`
 	Volumes            []apiv1.Volume    `json:",omitempty"`
 	InitContainers     []apiv1.Container `json:",omitempty"`
->>>>>>> 8fadd252
+	PlacementAddresses []string          `json:",omitempty"`
 }
 
 func (a AppDescription) String() string {
