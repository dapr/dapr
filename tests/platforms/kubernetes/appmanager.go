/*
Copyright 2021 The Dapr Authors
Licensed under the Apache License, Version 2.0 (the "License");
you may not use this file except in compliance with the License.
You may obtain a copy of the License at
    http://www.apache.org/licenses/LICENSE-2.0
Unless required by applicable law or agreed to in writing, software
distributed under the License is distributed on an "AS IS" BASIS,
WITHOUT WARRANTIES OR CONDITIONS OF ANY KIND, either express or implied.
See the License for the specific language governing permissions and
limitations under the License.
*/

package kubernetes

import (
	"context"
	"fmt"
	"io"
	"log"
	"os"
	"time"

	appsv1 "k8s.io/api/apps/v1"
	batchv1 "k8s.io/api/batch/v1"
	apiv1 "k8s.io/api/core/v1"
	"k8s.io/apimachinery/pkg/api/errors"
	"k8s.io/apimachinery/pkg/api/resource"
	metav1 "k8s.io/apimachinery/pkg/apis/meta/v1"
	"k8s.io/apimachinery/pkg/util/wait"
)

const (
	// MiniKubeIPEnvVar is the environment variable name which will have Minikube node IP.
	MiniKubeIPEnvVar = "DAPR_TEST_MINIKUBE_IP"

	// ContainerLogPathEnvVar is the environment variable name which will have the container logs.
	ContainerLogPathEnvVar = "DAPR_CONTAINER_LOG_PATH"

	// ContainerLogDefaultPath.
	ContainerLogDefaultPath = "./container_logs"

	// PollInterval is how frequently e2e tests will poll for updates.
	PollInterval = 1 * time.Second
	// PollTimeout is how long e2e tests will wait for resource updates when polling.
	PollTimeout = 10 * time.Minute

	// maxReplicas is the maximum replicas of replica sets.
	maxReplicas = 10

	// maxSideCarDetectionRetries is the maximum number of retries to detect Dapr sidecar.
	maxSideCarDetectionRetries = 3
)

// AppManager holds Kubernetes clients and namespace used for test apps
// and provides the helpers to manage the test apps.
type AppManager struct {
	client    *KubeClient
	namespace string
	app       AppDescription

	forwarder *PodPortForwarder

	logPrefix string
}

// PodInfo holds information about a given pod.
type PodInfo struct {
	Name string
	IP   string
}

// NewAppManager creates AppManager instance.
func NewAppManager(kubeClients *KubeClient, namespace string, app AppDescription) *AppManager {
	return &AppManager{
		client:    kubeClients,
		namespace: namespace,
		app:       app,
	}
}

// Name returns app name.
func (m *AppManager) Name() string {
	return m.app.AppName
}

// App returns app description.
func (m *AppManager) App() AppDescription {
	return m.app
}

// Init installs app by AppDescription.
func (m *AppManager) Init() error {
	// Get or create test namespaces.
	if _, err := m.GetOrCreateNamespace(); err != nil {
		return err
	}

	// TODO: Dispose app if option is required.
	if err := m.Dispose(true); err != nil {
		return err
	}

	m.logPrefix = os.Getenv(ContainerLogPathEnvVar)

	if m.logPrefix == "" {
		m.logPrefix = ContainerLogDefaultPath
	}

	if err := os.MkdirAll(m.logPrefix, os.ModePerm); err != nil {
		log.Printf("Failed to create output log directory '%s' Error was: '%s'. Container logs will be discarded", m.logPrefix, err)
		m.logPrefix = ""
	}

	log.Printf("Deploying app %v ...", m.app.AppName)
	if m.app.IsJob {
		// Deploy app and wait until deployment is done.
		if _, err := m.ScheduleJob(); err != nil {
			return err
		}

		// Wait until app is deployed completely.
		if _, err := m.WaitUntilJobState(m.IsJobCompleted); err != nil {
			return err
		}

		if m.logPrefix != "" {
			if err := m.StreamContainerLogs(); err != nil {
				log.Printf("Failed to retrieve container logs for %s. Error was: %s", m.app.AppName, err)
			}
		}
	} else {
		// Deploy app and wait until deployment is done.
		if _, err := m.Deploy(); err != nil {
			return err
		}

		// Wait until app is deployed completely.
		if _, err := m.WaitUntilDeploymentState(m.IsDeploymentDone); err != nil {
			return err
		}

		if m.logPrefix != "" {
			if err := m.StreamContainerLogs(); err != nil {
				log.Printf("Failed to retrieve container logs for %s. Error was: %s", m.app.AppName, err)
			}
		}
	}
	log.Printf("App %v has been deployed.", m.app.AppName)

	if !m.app.IsJob {
		// Job cannot have side car validated because it is shutdown on successful completion.
		log.Printf("Validating sidecar for app %v ....", m.app.AppName)
		for i := 0; i <= maxSideCarDetectionRetries; i++ {
			// Validate daprd side car is injected.
			if err := m.ValidateSidecar(); err != nil {
				if i == maxSideCarDetectionRetries {
					return err
				}

				log.Printf("Did not find sidecar for app %v error %s, retrying ....", m.app.AppName, err)
				time.Sleep(10 * time.Second)
				continue
			}

			break
		}
		log.Printf("Sidecar for app %v has been validated.", m.app.AppName)

		// Create Ingress endpoint.
		log.Printf("Creating ingress for app %v ....", m.app.AppName)
		if _, err := m.CreateIngressService(); err != nil {
			return err
		}
		log.Printf("Ingress for app %v has been created.", m.app.AppName)

		log.Printf("Creating pod port forwarder for app %v ....", m.app.AppName)
		m.forwarder = NewPodPortForwarder(m.client, m.namespace)
		log.Printf("Pod port forwarder for app %v has been created.", m.app.AppName)
	}

	return nil
}

// Dispose deletes deployment and service.
func (m *AppManager) Dispose(wait bool) error {
	if m.app.IsJob {
		if err := m.DeleteJob(true); err != nil {
			return err
		}
	} else {
		if err := m.DeleteDeployment(true); err != nil {
			return err
		}
	}

	if err := m.DeleteService(true); err != nil {
		return err
	}

	if wait {
		if m.app.IsJob {
			if _, err := m.WaitUntilJobState(m.IsJobDeleted); err != nil {
				return err
			}
		} else {
			if _, err := m.WaitUntilDeploymentState(m.IsDeploymentDeleted); err != nil {
				return err
			}
		}

		if _, err := m.WaitUntilServiceState(m.IsServiceDeleted); err != nil {
			return err
		}
	}

	if m.forwarder != nil {
		m.forwarder.Close()
	}

	return nil
}

// ScheduleJob deploys job based on app description.
func (m *AppManager) ScheduleJob() (*batchv1.Job, error) {
	jobsClient := m.client.Jobs(m.namespace)
	obj := buildJobObject(m.namespace, m.app)

	result, err := jobsClient.Create(context.TODO(), obj, metav1.CreateOptions{})
	if err != nil {
		return nil, err
	}

	return result, nil
}

// WaitUntilJobState waits until isState returns true.
func (m *AppManager) WaitUntilJobState(isState func(*batchv1.Job, error) bool) (*batchv1.Job, error) {
	jobsClient := m.client.Jobs(m.namespace)

	var lastJob *batchv1.Job

	waitErr := wait.PollImmediate(PollInterval, PollTimeout, func() (bool, error) {
		var err error
		lastJob, err = jobsClient.Get(context.TODO(), m.app.AppName, metav1.GetOptions{})
		done := isState(lastJob, err)
		if !done && err != nil {
			return true, err
		}
		return done, nil
	})

	if waitErr != nil {
		return nil, fmt.Errorf("job %q is not in desired state, received: %+v: %s", m.app.AppName, lastJob, waitErr)
	}

	return lastJob, nil
}

// Deploy deploys app based on app description.
func (m *AppManager) Deploy() (*appsv1.Deployment, error) {
	deploymentsClient := m.client.Deployments(m.namespace)
	obj := buildDeploymentObject(m.namespace, m.app)

	result, err := deploymentsClient.Create(context.TODO(), obj, metav1.CreateOptions{})
	if err != nil {
		return nil, err
	}

	return result, nil
}

// WaitUntilDeploymentState waits until isState returns true.
func (m *AppManager) WaitUntilDeploymentState(isState func(*appsv1.Deployment, error) bool) (*appsv1.Deployment, error) {
	deploymentsClient := m.client.Deployments(m.namespace)

	var lastDeployment *appsv1.Deployment

	waitErr := wait.PollImmediate(PollInterval, PollTimeout, func() (bool, error) {
		var err error
		ctx, cancel := context.WithTimeout(context.Background(), 10*time.Second)
		defer cancel()
		lastDeployment, err = deploymentsClient.Get(ctx, m.app.AppName, metav1.GetOptions{})
		done := isState(lastDeployment, err)
		if !done && err != nil {
			return true, err
		}
		return done, nil
	})

	if waitErr != nil {
		// get deployment's Pods detail status info.
		podClient := m.client.Pods(m.namespace)
<<<<<<< HEAD
		// Filter only 'testapp=appName' labeled Pods.
		podList, err := podClient.List(context.TODO(), metav1.ListOptions{
=======
		// Filter only 'testapp=appName' labeled Pods
		ctx, cancel := context.WithTimeout(context.Background(), 10*time.Second)
		defer cancel()
		podList, err := podClient.List(ctx, metav1.ListOptions{
>>>>>>> a6344e51
			LabelSelector: fmt.Sprintf("%s=%s", TestAppLabelKey, m.app.AppName),
		})
		// Reset Spec and ObjectMeta which could contain sensitive info like credentials
		lastDeployment.Spec.Reset()
		lastDeployment.ObjectMeta.Reset()
		podStatus := map[string][]apiv1.ContainerStatus{}
		if err == nil {
			for i, pod := range podList.Items {
				// Reset Spec and ObjectMeta which could contain sensitive info like credentials
				pod.Spec.Reset()
				pod.ObjectMeta.Reset()
				podList.Items[i] = pod

				podStatus[pod.Name] = pod.Status.ContainerStatuses
			}
			log.Printf("deployment %s relate pods: %+v", m.app.AppName, podList)
		} else {
			log.Printf("Error list pod for deployment %s. Error was %s", m.app.AppName, err)
		}

		return nil, fmt.Errorf("deployment %q is not in desired state, received: %+v pod status: %+v error: %s", m.app.AppName, lastDeployment, podStatus, waitErr)
	}

	return lastDeployment, nil
}

// WaitUntilSidecarPresent waits until Dapr sidecar is present.
func (m *AppManager) WaitUntilSidecarPresent() error {
	waitErr := wait.PollImmediate(PollInterval, PollTimeout, func() (bool, error) {
		allDaprd, minContainerCount, maxContainerCount, err := m.getContainerInfo()
		log.Printf(
			"Checking if Dapr sidecar is present on app %s (minContainerCount=%d, maxContainerCount=%d, allDaprd=%v): %v ...",
			m.app.AppName,
			minContainerCount,
			maxContainerCount,
			allDaprd,
			err)
		return allDaprd, err
	})

	if waitErr != nil {
		return fmt.Errorf("app %q does not contain Dapr sidecar", m.app.AppName)
	}

	return nil
}

// IsJobCompleted returns true if job object is complete.
func (m *AppManager) IsJobCompleted(job *batchv1.Job, err error) bool {
	return err == nil && job.Status.Succeeded == 1 && job.Status.Failed == 0 && job.Status.Active == 0 && job.Status.CompletionTime != nil
}

// IsDeploymentDone returns true if deployment object completes pod deployments.
func (m *AppManager) IsDeploymentDone(deployment *appsv1.Deployment, err error) bool {
	return err == nil &&
		deployment.Generation == deployment.Status.ObservedGeneration &&
		deployment.Status.ReadyReplicas == m.app.Replicas &&
		deployment.Status.AvailableReplicas == m.app.Replicas
}

// IsJobDeleted returns true if job does not exist.
func (m *AppManager) IsJobDeleted(job *batchv1.Job, err error) bool {
	return err != nil && errors.IsNotFound(err)
}

// IsDeploymentDeleted returns true if deployment does not exist or current pod replica is zero.
func (m *AppManager) IsDeploymentDeleted(deployment *appsv1.Deployment, err error) bool {
	return err != nil && errors.IsNotFound(err)
}

// ValidateSidecar validates that dapr side car is running in dapr enabled pods.
func (m *AppManager) ValidateSidecar() error {
	if !m.app.DaprEnabled {
		return fmt.Errorf("dapr is not enabled for this app")
	}

	podClient := m.client.Pods(m.namespace)
	// Filter only 'testapp=appName' labeled Pods.
	podList, err := podClient.List(context.TODO(), metav1.ListOptions{
		LabelSelector: fmt.Sprintf("%s=%s", TestAppLabelKey, m.app.AppName),
	})
	if err != nil {
		return err
	}

	if len(podList.Items) != int(m.app.Replicas) {
		return fmt.Errorf("expected number of pods for %s: %d, received: %d", m.app.AppName, m.app.Replicas, len(podList.Items))
	}

	// Each pod must have daprd sidecar.
	for _, pod := range podList.Items {
		daprdFound := false
		for _, container := range pod.Spec.Containers {
			if container.Name == DaprSideCarName {
				daprdFound = true
			}
		}
		if !daprdFound {
			return fmt.Errorf("cannot find dapr sidecar in pod %s", pod.Name)
		}
	}

	return nil
}

// getSidecarInfo returns if sidecar is present and how many containers there are.
func (m *AppManager) getContainerInfo() (bool, int, int, error) {
	if !m.app.DaprEnabled {
		return false, 0, 0, fmt.Errorf("dapr is not enabled for this app")
	}

	podClient := m.client.Pods(m.namespace)

	// Filter only 'testapp=appName' labeled Pods.
	podList, err := podClient.List(context.TODO(), metav1.ListOptions{
		LabelSelector: fmt.Sprintf("%s=%s", TestAppLabelKey, m.app.AppName),
	})
	if err != nil {
		return false, 0, 0, err
	}

	// Each pod must have daprd sidecar.
	minContainerCount := -1
	maxContainerCount := 0
	allDaprd := true && (len(podList.Items) > 0)
	for _, pod := range podList.Items {
		daprdFound := false
		containerCount := len(pod.Spec.Containers)
		if containerCount < minContainerCount || minContainerCount == -1 {
			minContainerCount = containerCount
		}
		if containerCount > maxContainerCount {
			maxContainerCount = containerCount
		}

		for _, container := range pod.Spec.Containers {
			if container.Name == DaprSideCarName {
				daprdFound = true
			}
		}

		if !daprdFound {
			allDaprd = false
		}
	}

	if minContainerCount < 0 {
		minContainerCount = 0
	}

	return allDaprd, minContainerCount, maxContainerCount, nil
}

// DoPortForwarding performs port forwarding for given podname to access test apps in the cluster.
func (m *AppManager) DoPortForwarding(podName string, targetPorts ...int) ([]int, error) {
	podClient := m.client.Pods(m.namespace)
	// Filter only 'testapp=appName' labeled Pods.
	podList, err := podClient.List(context.TODO(), metav1.ListOptions{
		LabelSelector: fmt.Sprintf("%s=%s", TestAppLabelKey, m.app.AppName),
	})
	if err != nil {
		return nil, err
	}

	name := podName

	// if given pod name is empty , pick the first matching pod name.
	if name == "" {
		for _, pod := range podList.Items {
			name = pod.Name
			break
		}
	}

	return m.forwarder.Connect(name, targetPorts...)
}

// ScaleDeploymentReplica scales the deployment.
func (m *AppManager) ScaleDeploymentReplica(replicas int32) error {
	if replicas < 0 || replicas > maxReplicas {
		return fmt.Errorf("%d is out of range", replicas)
	}

	deploymentsClient := m.client.Deployments(m.namespace)

	scale, err := deploymentsClient.GetScale(context.TODO(), m.app.AppName, metav1.GetOptions{})
	if err != nil {
		return err
	}

	if scale.Spec.Replicas == replicas {
		return nil
	}

	scale.Spec.Replicas = replicas
	m.app.Replicas = replicas

	_, err = deploymentsClient.UpdateScale(context.TODO(), m.app.AppName, scale, metav1.UpdateOptions{})

	return err
}

// SetAppEnv sets an environment variable.
func (m *AppManager) SetAppEnv(key, value string) error {
	deploymentsClient := m.client.Deployments(m.namespace)

	deployment, err := deploymentsClient.Get(context.TODO(), m.app.AppName, metav1.GetOptions{})
	if err != nil {
		return err
	}

	for i, container := range deployment.Spec.Template.Spec.Containers {
		if container.Name != DaprSideCarName {
			found := false
			for j, envName := range deployment.Spec.Template.Spec.Containers[i].Env {
				if envName.Name == key {
					deployment.Spec.Template.Spec.Containers[i].Env[j].Value = value
					found = true
					break
				}
			}

			if !found {
				deployment.Spec.Template.Spec.Containers[i].Env = append(
					deployment.Spec.Template.Spec.Containers[i].Env,
					apiv1.EnvVar{
						Name:  key,
						Value: value,
					},
				)
			}
			break
		}
	}

	_, err = deploymentsClient.Update(context.TODO(), deployment, metav1.UpdateOptions{})

	return err
}

// CreateIngressService creates Ingress endpoint for test app.
func (m *AppManager) CreateIngressService() (*apiv1.Service, error) {
	serviceClient := m.client.Services(m.namespace)
	obj := buildServiceObject(m.namespace, m.app)
	result, err := serviceClient.Create(context.TODO(), obj, metav1.CreateOptions{})
	if err != nil {
		return nil, err
	}

	return result, nil
}

// AcquireExternalURL gets external ingress endpoint from service when it is ready.
func (m *AppManager) AcquireExternalURL() string {
	log.Printf("Waiting until service ingress is ready for %s...\n", m.app.AppName)
	svc, err := m.WaitUntilServiceState(m.IsServiceIngressReady)
	if err != nil {
		return ""
	}

	log.Printf("Service ingress for %s is ready...\n", m.app.AppName)
	return m.AcquireExternalURLFromService(svc)
}

// WaitUntilServiceState waits until isState returns true.
func (m *AppManager) WaitUntilServiceState(isState func(*apiv1.Service, error) bool) (*apiv1.Service, error) {
	serviceClient := m.client.Services(m.namespace)
	var lastService *apiv1.Service

	waitErr := wait.PollImmediate(PollInterval, PollTimeout, func() (bool, error) {
		var err error
		lastService, err = serviceClient.Get(context.TODO(), m.app.AppName, metav1.GetOptions{})
		done := isState(lastService, err)
		if !done && err != nil {
			return true, err
		}

		return done, nil
	})

	if waitErr != nil {
		return lastService, fmt.Errorf("service %q is not in desired state, received: %+v: %s", m.app.AppName, lastService, waitErr)
	}

	return lastService, nil
}

// AcquireExternalURLFromService gets external url from Service Object.
func (m *AppManager) AcquireExternalURLFromService(svc *apiv1.Service) string {
	if svc.Status.LoadBalancer.Ingress != nil && len(svc.Status.LoadBalancer.Ingress) > 0 && len(svc.Spec.Ports) > 0 {
		address := ""
		if svc.Status.LoadBalancer.Ingress[0].Hostname != "" {
			address = svc.Status.LoadBalancer.Ingress[0].Hostname
		} else {
			address = svc.Status.LoadBalancer.Ingress[0].IP
		}
		return fmt.Sprintf("%s:%d", address, svc.Spec.Ports[0].Port)
	}

	// TODO: Support the other local k8s clusters.
	if minikubeExternalIP := m.minikubeNodeIP(); minikubeExternalIP != "" {
		// if test cluster is minikube, external ip address is minikube node address.
		if len(svc.Spec.Ports) > 0 {
			return fmt.Sprintf("%s:%d", minikubeExternalIP, svc.Spec.Ports[0].NodePort)
		}
	}

	return ""
}

// IsServiceIngressReady returns true if external ip is available.
func (m *AppManager) IsServiceIngressReady(svc *apiv1.Service, err error) bool {
	if err != nil || svc == nil {
		return false
	}

	if svc.Status.LoadBalancer.Ingress != nil && len(svc.Status.LoadBalancer.Ingress) > 0 {
		return true
	}

	// TODO: Support the other local k8s clusters.
	if m.minikubeNodeIP() != "" {
		if len(svc.Spec.Ports) > 0 {
			return true
		}
	}

	return false
}

// IsServiceDeleted returns true if service does not exist.
func (m *AppManager) IsServiceDeleted(svc *apiv1.Service, err error) bool {
	return err != nil && errors.IsNotFound(err)
}

func (m *AppManager) minikubeNodeIP() string {
	// if you are running the test in minikube environment, DAPR_TEST_MINIKUBE_IP environment variable must be
	// minikube cluster IP address from the output of `minikube ip` command.

	// TODO: Use the better way to get the node ip of minikube.
	return os.Getenv(MiniKubeIPEnvVar)
}

// DeleteJob deletes job for the test app.
func (m *AppManager) DeleteJob(ignoreNotFound bool) error {
	jobsClient := m.client.Jobs(m.namespace)
	deletePolicy := metav1.DeletePropagationForeground

	if err := jobsClient.Delete(context.TODO(), m.app.AppName, metav1.DeleteOptions{
		PropagationPolicy: &deletePolicy,
	}); err != nil && (ignoreNotFound && !errors.IsNotFound(err)) {
		return err
	}

	return nil
}

// DeleteDeployment deletes deployment for the test app.
func (m *AppManager) DeleteDeployment(ignoreNotFound bool) error {
	deploymentsClient := m.client.Deployments(m.namespace)
	deletePolicy := metav1.DeletePropagationForeground

	if err := deploymentsClient.Delete(context.TODO(), m.app.AppName, metav1.DeleteOptions{
		PropagationPolicy: &deletePolicy,
	}); err != nil && (ignoreNotFound && !errors.IsNotFound(err)) {
		return err
	}

	return nil
}

// DeleteService deletes deployment for the test app.
func (m *AppManager) DeleteService(ignoreNotFound bool) error {
	serviceClient := m.client.Services(m.namespace)
	deletePolicy := metav1.DeletePropagationForeground

	if err := serviceClient.Delete(context.TODO(), m.app.AppName, metav1.DeleteOptions{
		PropagationPolicy: &deletePolicy,
	}); err != nil && (ignoreNotFound && !errors.IsNotFound(err)) {
		return err
	}

	return nil
}

// GetOrCreateNamespace gets or creates namespace unless namespace exists.
func (m *AppManager) GetOrCreateNamespace() (*apiv1.Namespace, error) {
	namespaceClient := m.client.Namespaces()
	ns, err := namespaceClient.Get(context.TODO(), m.namespace, metav1.GetOptions{})

	if err != nil && errors.IsNotFound(err) {
		obj := buildNamespaceObject(m.namespace)
		ns, err = namespaceClient.Create(context.TODO(), obj, metav1.CreateOptions{})
		return ns, err
	}

	return ns, err
}

// GetHostDetails returns the name and IP address of the pods running the app.
func (m *AppManager) GetHostDetails() ([]PodInfo, error) {
	if !m.app.DaprEnabled {
		return nil, fmt.Errorf("dapr is not enabled for this app")
	}

	podClient := m.client.Pods(m.namespace)

	// Filter only 'testapp=appName' labeled Pods.
	podList, err := podClient.List(context.TODO(), metav1.ListOptions{
		LabelSelector: fmt.Sprintf("%s=%s", TestAppLabelKey, m.app.AppName),
	})
	if err != nil {
		return nil, err
	}

	if len(podList.Items) != int(m.app.Replicas) {
		return nil, fmt.Errorf("expected number of pods for %s: %d, received: %d", m.app.AppName, m.app.Replicas, len(podList.Items))
	}

	result := make([]PodInfo, 0, len(podList.Items))
	for _, item := range podList.Items {
		result = append(result, PodInfo{
			Name: item.GetName(),
			IP:   item.Status.PodIP,
		})
	}

	return result, nil
}

// SaveContainerLogs get container logs for all containers in the pod and saves them to disk.
func (m *AppManager) StreamContainerLogs() error {
	podClient := m.client.Pods(m.namespace)

	// Filter only 'testapp=appName' labeled Pods.
	podList, err := podClient.List(context.TODO(), metav1.ListOptions{
		LabelSelector: fmt.Sprintf("%s=%s", TestAppLabelKey, m.app.AppName),
	})
	if err != nil {
		return err
	}

	for _, pod := range podList.Items {
		for _, container := range pod.Spec.Containers {
			go func(pod, container string) {
				filename := fmt.Sprintf("%s/%s.%s.log", m.logPrefix, pod, container)
				log.Printf("Streaming Kubernetes logs to %s", filename)
				req := podClient.GetLogs(pod, &apiv1.PodLogOptions{
					Container: container,
					Follow:    true,
				})
				stream, err := req.Stream(context.TODO())
				if err != nil {
					log.Printf("Error reading log stream for %s. Error was %s", filename, err)
					return
				}
				defer stream.Close()

				fh, err := os.Create(filename)
				if err != nil {
					log.Printf("Error creating %s. Error was %s", filename, err)
					return
				}
				defer fh.Close()

				for {
					buf := make([]byte, 2000)
					numBytes, err := stream.Read(buf)
					if numBytes == 0 {
						continue
					}

					if err == io.EOF {
						break
					}

					if err != nil {
						log.Printf("Error reading log stream for %s. Error was %s", filename, err)
						return
					}

					_, err = fh.Write(buf[:numBytes])
					if err != nil {
						log.Printf("Error writing to %s. Error was %s", filename, err)
						return
					}
				}

				log.Printf("Saved container logs to %s", filename)
			}(pod.GetName(), container.Name)
		}
	}

	return nil
}

// GetCPUAndMemory returns the Cpu and Memory usage for the dapr app or sidecar.
func (m *AppManager) GetCPUAndMemory(sidecar bool) (int64, float64, error) {
	pods, err := m.GetHostDetails()
	if err != nil {
		return -1, -1, err
	}

	var maxCPU int64 = -1
	var maxMemory float64 = -1
	for _, pod := range pods {
		podName := pod.Name
		metrics, err := m.client.MetricsClient.MetricsV1beta1().PodMetricses(m.namespace).Get(context.TODO(), podName, metav1.GetOptions{})
		if err != nil {
			return -1, -1, err
		}

		for _, c := range metrics.Containers {
			isSidecar := c.Name == DaprSideCarName
			if isSidecar == sidecar {
				mi, _ := c.Usage.Memory().AsInt64()
				mb := float64((mi / 1024)) * 0.001024

				cpu := c.Usage.Cpu().ScaledValue(resource.Milli)

				if cpu > maxCPU {
					maxCPU = cpu
				}

				if mb > maxMemory {
					maxMemory = mb
				}
			}
		}
	}
	if (maxCPU < 0) || (maxMemory < 0) {
		return -1, -1, fmt.Errorf("container (sidecar=%v) not found in pods for app %s in namespace %s", sidecar, m.app.AppName, m.namespace)
	}

	return maxCPU, maxMemory, nil
}

// GetTotalRestarts returns the total number of restarts for the app or sidecar.
func (m *AppManager) GetTotalRestarts() (int, error) {
	if !m.app.DaprEnabled {
		return 0, fmt.Errorf("dapr is not enabled for this app")
	}

	podClient := m.client.Pods(m.namespace)

	// Filter only 'testapp=appName' labeled Pods.
	podList, err := podClient.List(context.TODO(), metav1.ListOptions{
		LabelSelector: fmt.Sprintf("%s=%s", TestAppLabelKey, m.app.AppName),
	})
	if err != nil {
		return 0, err
	}

	restartCount := 0
	for _, pod := range podList.Items {
		pod, err := podClient.Get(context.TODO(), pod.GetName(), metav1.GetOptions{})
		if err != nil {
			return 0, err
		}

		for _, containerStatus := range pod.Status.ContainerStatuses {
			restartCount += int(containerStatus.RestartCount)
		}
	}

	return restartCount, nil
}<|MERGE_RESOLUTION|>--- conflicted
+++ resolved
@@ -291,15 +291,10 @@
 	if waitErr != nil {
 		// get deployment's Pods detail status info.
 		podClient := m.client.Pods(m.namespace)
-<<<<<<< HEAD
-		// Filter only 'testapp=appName' labeled Pods.
-		podList, err := podClient.List(context.TODO(), metav1.ListOptions{
-=======
 		// Filter only 'testapp=appName' labeled Pods
 		ctx, cancel := context.WithTimeout(context.Background(), 10*time.Second)
 		defer cancel()
 		podList, err := podClient.List(ctx, metav1.ListOptions{
->>>>>>> a6344e51
 			LabelSelector: fmt.Sprintf("%s=%s", TestAppLabelKey, m.app.AppName),
 		})
 		// Reset Spec and ObjectMeta which could contain sensitive info like credentials
