--- conflicted
+++ resolved
@@ -774,69 +774,7 @@
 
 // StreamContainerLogs get container logs for all containers in the pod and saves them to disk.
 func (m *AppManager) StreamContainerLogs() error {
-<<<<<<< HEAD
-	podClient := m.client.Pods(m.namespace)
-
-	// Filter only 'testapp=appName' labeled Pods
-	ctx, cancel := context.WithTimeout(m.ctx, 15*time.Second)
-	podList, err := podClient.List(ctx, metav1.ListOptions{
-		LabelSelector: fmt.Sprintf("%s=%s", TestAppLabelKey, m.app.AppName),
-	})
-	cancel()
-	if err != nil {
-		return err
-	}
-
-	for _, pod := range podList.Items {
-		for _, container := range pod.Spec.Containers {
-			go func(pod, container string) {
-				filename := fmt.Sprintf("%s/%s.%s.log", m.logPrefix, pod, container)
-				log.Printf("Streaming Kubernetes logs to %s\n", filename)
-				req := podClient.GetLogs(pod, &apiv1.PodLogOptions{
-					Container: container,
-					Follow:    true,
-				})
-				stream, err := req.Stream(m.ctx)
-				if err != nil {
-					if err != context.Canceled {
-						log.Printf("Error reading log stream for %s. Error was %s\n", filename, err)
-					} else {
-						log.Printf("Saved container logs to %s\n", filename)
-					}
-					return
-				}
-				defer stream.Close()
-
-				fh, err := os.Create(filename)
-				if err != nil {
-					if err != context.Canceled {
-						log.Printf("Error creating %s. Error was %s\n", filename, err)
-					} else {
-						log.Printf("Saved container logs to %s\n", filename)
-					}
-					return
-				}
-				defer fh.Close()
-
-				_, err = io.Copy(fh, stream)
-				if err != nil {
-					if err != context.Canceled {
-						log.Printf("Error reading log stream for %s. Error was %s\n", filename, err)
-					} else {
-						log.Printf("Saved container logs to %s\n", filename)
-					}
-					return
-				}
-
-				log.Printf("Saved container logs to %s\n", filename)
-			}(pod.GetName(), container.Name)
-		}
-	}
-
-	return nil
-=======
 	return StreamContainerLogsToDisk(m.ctx, m.app.AppName, m.client.Pods(m.namespace))
->>>>>>> 3713a058
 }
 
 // GetCPUAndMemory returns the Cpu and Memory usage for the dapr app or sidecar.
