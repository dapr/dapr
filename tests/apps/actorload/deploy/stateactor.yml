--- conflicted
+++ resolved
@@ -39,12 +39,7 @@
                   - testapp
       containers:
       - name: stateactor
-<<<<<<< HEAD
-        image: youngp/stateactor_nolog:nolog
-        #image: youngp/stateactornop:20200921
-=======
         image: [USE ACTOR TEST APP IMAGE]
->>>>>>> fbfe2ebf
         command: ["./stateactor"]
         args: ["-actors", "StateActor", "-p", "3000"]
         ports:
