// ------------------------------------------------------------
// Copyright (c) Microsoft Corporation.
// Licensed under the MIT License.
// ------------------------------------------------------------

package main

import (
	actor_cl "actorload/pkg/actor/client"
	cl "actorload/pkg/actor/client"
	http_client "actorload/pkg/actor/client/http"

	"errors"
	"flag"
	"fmt"
	"math/rand"
	"sort"
	"strings"
	"time"

	"fortio.org/fortio/log"
	"fortio.org/fortio/periodic"
	"fortio.org/fortio/stats"
	"github.com/google/uuid"

	telemetry "actorload/pkg/telemetry"
)

const (
	// defaultActorType is Actor Type Name for test.
	defaultActorType  = "StateActor"
	initialStateValue = "state"
)

// actorLoadTestRunnable has test execution code and test result stats.
type actorLoadTestRunnable struct {
	periodic.RunnerResults

	client            cl.ActorClient
	currentActorIndex int

	payload []byte
	actors  []string

	testActorType   string
	testActorMethod string

	RetCodes map[int]int64
	// internal type/data
	sizes *stats.Histogram
	// exported result
	Sizes   *stats.HistogramData
	aborter *periodic.Aborter

	telemetryClient *telemetry.TelemetryClient
}

// Run is the runnable function executed by one thread.
// This iterates the preactivated actors to call each activated actor in a round-robin manner.
func (lt *actorLoadTestRunnable) Run(t int) {
	log.Debugf("Calling in %d", t)
	size := len(lt.payload)
	code := 200

	start := time.Now()

	actorID := lt.actors[lt.currentActorIndex]
	_, err := lt.client.InvokeMethod(
		lt.testActorType, actorID,
		lt.testActorMethod,
		"application/json", lt.payload)
	if err != nil {
		if actorErr, ok := err.(*http_client.DaprActorClientError); ok {
			code = actorErr.Code
		} else {
			code = 500
		}
	}

	log.Debugf("got, code: %3d, size: %d", code, size)

	elasped := time.Since(start)

	lt.telemetryClient.RecordLoadRequestCount(lt.testActorType, actorID, elasped, code)

	lt.RetCodes[code]++
	lt.sizes.Record(float64(size))

	// Invoke each actor in a round-robin manner
	lt.currentActorIndex = (lt.currentActorIndex + 1) % len(lt.actors)
}

type actorLoadTestOptions struct {
	periodic.RunnerOptions

	// Number of actors used for test
	NumActors int
	// The size of payload that test runner calls actor method with this payload
	WritePayloadSize int
	TestActorType    string

	// actor method that will be called during the test
	ActorMethod string
}

func generatePayload(length int) []byte {
	var chs = []byte("abcdefghijklmnopqrstuvwxyzABCDEFGHIJKLMNOPQRSTUVWXYZ0123456789")

	payload := make([]byte, length)
	for i := range payload {
		payload[i] = chs[rand.Intn(len(chs))]
	}

	return payload
}

func activateRandomActors(client actor_cl.ActorClient, actorType string, maxActor int) []string {
	var activatedActors = []string{}
	for i := 0; i < maxActor; i++ {
		actorID := strings.Replace(uuid.New().String(), "-", "", -1)
		log.Infof("Request to activate %s.%s actor", actorType, actorID)
		_, err := client.InvokeMethod(
			actorType, actorID,
			"setActorState",
			"application/json", []byte(initialStateValue))
		if err != nil {
			log.Infof("failed to activate actor - %s.%s: %q", actorType, actorID, err)
			continue
		}
		log.Infof("Completed to activate %s.%s actor", actorType, actorID)
		activatedActors = append(activatedActors, actorID)
	}

	return activatedActors
}

func startLoadTest(opt *actorLoadTestOptions, telemetryClient *telemetry.TelemetryClient) (*actorLoadTestRunnable, error) {
	client := http_client.NewClient()
	defer client.Close()

	// Wait until Dapr runtime endpoint is available.
	if err := client.WaitUntilDaprIsReady(); err != nil {
		return nil, err
	}

	// Test prep: Activate randomly generated test actors.
	// Each test runnable will invoke actor method by iterating generated
	// test actors in a round-robin manner.
	activatedActors := activateRandomActors(client, opt.TestActorType, opt.NumActors)
	activatedActorsLen := len(activatedActors)
	if activatedActorsLen == 0 {
		return nil, errors.New("no actor is activated")
	}
	log.Infof("Activated actors: %d", activatedActorsLen)

	// Generate randome payload by the given payload size.
	payload := generatePayload(opt.WritePayloadSize)
	log.Infof("Random payload: %s", payload)

	// Set up Fortio load test runner
	r := periodic.NewPeriodicRunner(&opt.RunnerOptions)
	defer r.Options().Abort()

	testRunnable := make([]actorLoadTestRunnable, opt.NumThreads)

	// Create Test runnable to store the aggregated test results from each test thread
	aggResult := actorLoadTestRunnable{
		RetCodes: map[int]int64{},
		sizes:    stats.NewHistogram(0, 100),
	}

	// Set up parallel test threads.
	for i := 0; i < opt.NumThreads; i++ {
		r.Options().Runners[i] = &testRunnable[i]
		testRunnable[i].client = http_client.NewClient()
		testRunnable[i].actors = activatedActors
		testRunnable[i].testActorType = opt.TestActorType
<<<<<<< HEAD
		testRunnable[i].testActorMethod = "nop"
=======
		testRunnable[i].testActorMethod = opt.ActorMethod
>>>>>>> fbfe2ebf
		testRunnable[i].telemetryClient = telemetryClient
		testRunnable[i].currentActorIndex = rand.Intn(activatedActorsLen)
		testRunnable[i].payload = payload
		testRunnable[i].sizes = aggResult.sizes.Clone()
		testRunnable[i].RetCodes = map[int]int64{}
	}

	// Start test
	aggResult.RunnerResults = r.Run()

	// Aggregate results from each test
	statusCodes := []int{}
	for i := 0; i < opt.NumThreads; i++ {
		testRunnable[i].client.Close()
		for k := range testRunnable[i].RetCodes {
			if _, exists := aggResult.RetCodes[k]; !exists {
				statusCodes = append(statusCodes, k)
			}
			aggResult.RetCodes[k] += testRunnable[i].RetCodes[k]
		}
		aggResult.sizes.Transfer(testRunnable[i].sizes)
	}

	// Stop test
	r.Options().ReleaseRunners()

	// Export test result
	sort.Ints(statusCodes)
	aggResultCount := float64(aggResult.DurationHistogram.Count)
	out := r.Options().Out
	fmt.Fprintf(out, "Jitter: %t\n", aggResult.Jitter)
	for _, k := range statusCodes {
		fmt.Fprintf(out, "Code %3d : %d (%.1f %%)\n", k, aggResult.RetCodes[k], 100.*float64(aggResult.RetCodes[k])/aggResultCount)
	}

	aggResult.Sizes = aggResult.sizes.Export()
	if log.LogVerbose() {
		aggResult.Sizes.Print(out, "Response Body/Total Sizes Histogram")
	} else if log.Log(log.Warning) {
		aggResult.sizes.Counter.Print(out, "Response Body/Total Sizes")
	}

	return &aggResult, nil
}

func getFlagOptions() *actorLoadTestOptions {
	qps := flag.Float64("qps", 100.0, "QPS per thread.")
	numThreads := flag.Int("c", 10, "Number of parallel simultaneous connections.")
	duration := flag.Duration("t", time.Minute*1, "How long to run the test.")
	actorType := flag.String("a", defaultActorType, "Target test actor type")
	numActors := flag.Int("numactors", 10, "Number of randomly generated actors.")
	writePayloadSize := flag.Int("s", 1024, "The size of save state value.")
	actorMethod := flag.String("m", "setActorState", "test actor method that will be called during test. e.g. nop, setActorState, getActorState")

	flag.Parse()

	return &actorLoadTestOptions{
		RunnerOptions: periodic.RunnerOptions{
			RunType:    "actor",
			QPS:        *qps,
			Duration:   *duration,
			NumThreads: *numThreads,
		},
		NumActors:        *numActors,
		WritePayloadSize: *writePayloadSize,
		TestActorType:    *actorType,
		ActorMethod:      *actorMethod,
	}
}

func main() {
	telemetry := telemetry.NewTelemetryClient()
	telemetry.Init()

	rand.Seed(time.Now().UnixNano())
	testOptions := getFlagOptions()

	log.Infof("Starting Dapr Actor Load Test.")
	log.Infof("QPS: %f, Number of Threads: %d, Number of test actors: %d",
		testOptions.RunnerOptions.QPS,
		testOptions.RunnerOptions.NumThreads,
		testOptions.NumActors)
	log.Infof("Actor type: %s", testOptions.TestActorType)
	log.Infof("Actor method: %s", testOptions.ActorMethod)
	log.Infof("Write Payload Size: %d Bytes", testOptions.WritePayloadSize)

	if _, err := startLoadTest(testOptions, telemetry); err != nil {
		log.Fatalf("Dapr Actor Load Test is failed: %q", err)
	}

	log.Infof("Dapr Actor Load Test is done")
}<|MERGE_RESOLUTION|>--- conflicted
+++ resolved
@@ -6,7 +6,6 @@
 package main
 
 import (
-	actor_cl "actorload/pkg/actor/client"
 	cl "actorload/pkg/actor/client"
 	http_client "actorload/pkg/actor/client/http"
 
@@ -114,7 +113,7 @@
 	return payload
 }
 
-func activateRandomActors(client actor_cl.ActorClient, actorType string, maxActor int) []string {
+func activateRandomActors(client cl.ActorClient, actorType string, maxActor int) []string {
 	var activatedActors = []string{}
 	for i := 0; i < maxActor; i++ {
 		actorID := strings.Replace(uuid.New().String(), "-", "", -1)
@@ -175,11 +174,7 @@
 		testRunnable[i].client = http_client.NewClient()
 		testRunnable[i].actors = activatedActors
 		testRunnable[i].testActorType = opt.TestActorType
-<<<<<<< HEAD
-		testRunnable[i].testActorMethod = "nop"
-=======
 		testRunnable[i].testActorMethod = opt.ActorMethod
->>>>>>> fbfe2ebf
 		testRunnable[i].telemetryClient = telemetryClient
 		testRunnable[i].currentActorIndex = rand.Intn(activatedActorsLen)
 		testRunnable[i].payload = payload
