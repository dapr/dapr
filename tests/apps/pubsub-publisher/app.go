/*
Copyright 2021 The Dapr Authors
Licensed under the Apache License, Version 2.0 (the "License");
you may not use this file except in compliance with the License.
You may obtain a copy of the License at
    http://www.apache.org/licenses/LICENSE-2.0
Unless required by applicable law or agreed to in writing, software
distributed under the License is distributed on an "AS IS" BASIS,
WITHOUT WARRANTIES OR CONDITIONS OF ANY KIND, either express or implied.
See the License for the specific language governing permissions and
limitations under the License.
*/

package main

import (
	"bytes"
	"context"
	"encoding/json"
	"fmt"
	"io"
	"log"
	"net/http"
	netUrl "net/url"
	"strings"
	"time"

	"github.com/google/uuid"
	"github.com/gorilla/mux"
<<<<<<< HEAD
=======
	"google.golang.org/grpc"
	"google.golang.org/grpc/credentials/insecure"
>>>>>>> 032581df

	commonv1pb "github.com/dapr/dapr/pkg/proto/common/v1"
	runtimev1pb "github.com/dapr/dapr/pkg/proto/runtime/v1"
	"github.com/dapr/dapr/tests/apps/utils"
)

const (
	appPort      = 3000
	daprPortHTTP = 3500
	daprPortGRPC = 50001
	pubsubName   = "messagebus"
)

type publishCommand struct {
	ReqID       string            `json:"reqID"`
	ContentType string            `json:"contentType"`
	Topic       string            `json:"topic"`
	Data        interface{}       `json:"data"`
	Protocol    string            `json:"protocol"`
	Metadata    map[string]string `json:"metadata"`
}

type appResponse struct {
	Message   string `json:"message,omitempty"`
	StartTime int    `json:"start_time,omitempty"`
	EndTime   int    `json:"end_time,omitempty"`
}

type callSubscriberMethodRequest struct {
	ReqID     string `json:"reqID"`
	RemoteApp string `json:"remoteApp"`
	Protocol  string `json:"protocol"`
	Method    string `json:"method"`
}

var (
	grpcClient runtimev1pb.DaprClient
	httpClient = utils.NewHTTPClient()
)

// indexHandler is the handler for root path
func indexHandler(w http.ResponseWriter, r *http.Request) {
	log.Printf("indexHandler is called\n")

	w.WriteHeader(http.StatusOK)
	json.NewEncoder(w).Encode(appResponse{Message: "OK"})
}

// when called by the test, this function publishes to dapr
func performPublish(w http.ResponseWriter, r *http.Request) {
	startTime := time.Now()
	reqID := "s-" + uuid.New().String()

	var commandBody publishCommand
	err := json.NewDecoder(r.Body).Decode(&commandBody)
	r.Body.Close()
	if err != nil {
		log.Printf("(%s) performPublish() called. Failed to parse command body: %v", reqID, err)
		w.WriteHeader(http.StatusBadRequest)
		json.NewEncoder(w).Encode(appResponse{
			Message: err.Error(),
		})
		return
	}

	if commandBody.ReqID != "" {
		reqID = commandBody.ReqID
	}

	{
		enc, _ := json.Marshal(commandBody)
		log.Printf("(%s) performPublish() called with commandBody=%s", reqID, string(enc))
	}

	// based on commandBody.Topic, send to the appropriate topic
	resp := appResponse{Message: fmt.Sprintf("%s is not supported", commandBody.Topic)}

	jsonValue, err := json.Marshal(commandBody.Data)
	if err != nil {
		log.Printf("(%s) Error Marshaling: %v", reqID, err)
		w.WriteHeader(http.StatusBadRequest)
		json.NewEncoder(w).Encode(appResponse{
			Message: err.Error(),
		})
		return
	}

	contentType := commandBody.ContentType
	if contentType == "" {
		contentType = "application/json"
	}

	// publish to dapr
	var status int
	if commandBody.Protocol == "grpc" {
		status, err = performPublishGRPC(reqID, commandBody.Topic, jsonValue, contentType, commandBody.Metadata)
	} else {
		status, err = performPublishHTTP(reqID, commandBody.Topic, jsonValue, contentType, commandBody.Metadata)
	}

	if err != nil {
		log.Printf("(%s) Publish failed with error=%v, StatusCode=%d", reqID, err, status)

		w.WriteHeader(status)
		json.NewEncoder(w).Encode(appResponse{
			Message: err.Error(),
		})
		return
	}

	// pass on status code to the calling application
	w.WriteHeader(status)

	endTime := time.Now()
	duration := endTime.Sub(startTime)
	if status == http.StatusOK || status == http.StatusNoContent {
		log.Printf("(%s) Publish succeeded in %v", reqID, formatDuration(duration))
		resp = appResponse{Message: "Success"}
	} else {
		log.Printf("(%s) Publish failed in %v", reqID, formatDuration(duration))
		resp = appResponse{Message: "Failed"}
	}
	resp.StartTime = epoch(&startTime)
	resp.EndTime = epoch(&endTime)

	json.NewEncoder(w).Encode(resp)
}

func performPublishHTTP(reqID string, topic string, jsonValue []byte, contentType string, metadata map[string]string) (int, error) {
	url := fmt.Sprintf("http://localhost:%d/v1.0/publish/%s/%s", daprPortHTTP, pubsubName, topic)
	if len(metadata) > 0 {
		params := netUrl.Values{}
		for k, v := range metadata {
			params.Set(fmt.Sprintf("metadata.%s", k), v)
		}
		url = url + "?" + params.Encode()
	}

	log.Printf("(%s) Publishing using url %s and body '%s'", reqID, url, jsonValue)

	ctx, cancel := context.WithTimeout(context.Background(), 30*time.Second)
	defer cancel()
	req, err := http.NewRequestWithContext(ctx, http.MethodPost, url, bytes.NewBuffer(jsonValue))
	if err != nil {
		return 0, err
	}
	req.Header.Set("Content-Type", contentType)
	resp, err := httpClient.Do(req)
	if err != nil {
		if resp != nil {
			return resp.StatusCode, err
		}
		return http.StatusInternalServerError, err
	}
	resp.Body.Close()

	return resp.StatusCode, nil
}

func performPublishGRPC(reqID string, topic string, jsonValue []byte, contentType string, metadata map[string]string) (int, error) {
	url := fmt.Sprintf("localhost:%d", daprPortGRPC)
	log.Printf("Connecting to dapr using url %s", url)

	req := &runtimev1pb.PublishEventRequest{
		PubsubName:      pubsubName,
		Topic:           topic,
		Data:            jsonValue,
		DataContentType: contentType,
		Metadata:        metadata,
	}
	ctx, cancel := context.WithTimeout(context.Background(), 30*time.Second)
	_, err := grpcClient.PublishEvent(ctx, req)
	cancel()
	if err != nil {
		log.Printf("(%s) Publish failed: %v", reqID, err)

		if strings.Contains(err.Error(), "topic is empty") {
			return http.StatusNotFound, err
		}
		return http.StatusInternalServerError, err
	}
	return http.StatusNoContent, nil
}

func callSubscriberMethod(w http.ResponseWriter, r *http.Request) {
	startTime := time.Now()
	reqID := "s-" + uuid.New().String()

	body, err := io.ReadAll(r.Body)
	r.Body.Close()

	if err != nil {
		log.Printf("(%s) Could not read request body: %v", reqID, err)
		w.WriteHeader(http.StatusInternalServerError)
		return
	}

	var req callSubscriberMethodRequest
	err = json.Unmarshal(body, &req)
	if err != nil {
		log.Printf("(%s) Could not parse JSON request body: %v", reqID, err)
		w.WriteHeader(http.StatusInternalServerError)
		return
	}
	if req.ReqID != "" {
		reqID = req.ReqID
	}

	log.Printf("(%s) callSubscriberMethod: Call %s on %s via %s", reqID, req.Method, req.RemoteApp, req.Protocol)

	var resp []byte
	if req.Protocol == "grpc" {
		resp, err = callSubscriberMethodGRPC(reqID, req.RemoteApp, req.Method)
	} else {
		resp, err = callSubscriberMethodHTTP(reqID, req.RemoteApp, req.Method)
	}

	if err != nil {
		log.Printf("(%s) Could not get logs from %s: %s", reqID, req.RemoteApp, err.Error())
		w.WriteHeader(http.StatusInternalServerError)
		return
	}

	w.Write(resp)

	duration := time.Now().Sub(startTime)
	log.Printf("(%s) responded in %v via %s", reqID, formatDuration(duration), req.Protocol)
}

func callSubscriberMethodGRPC(reqID, appName, method string) ([]byte, error) {
	invokeReq := &commonv1pb.InvokeRequest{
		Method: method,
	}
	qs := netUrl.Values{"reqid": []string{reqID}}.Encode()
	invokeReq.HttpExtension = &commonv1pb.HTTPExtension{
		Verb:        commonv1pb.HTTPExtension_Verb(commonv1pb.HTTPExtension_Verb_value["POST"]), //nolint:nosnakecase
		Querystring: qs,
	}
	req := &runtimev1pb.InvokeServiceRequest{
		Message: invokeReq,
		Id:      appName,
	}

	ctx, cancel := context.WithTimeout(context.Background(), 30*time.Second)
	resp, err := grpcClient.InvokeService(ctx, req)
	cancel()
	if err != nil {
		return nil, err
	}

	return resp.Data.Value, nil
}

func callSubscriberMethodHTTP(reqID, appName, method string) ([]byte, error) {
	qs := netUrl.Values{"reqid": []string{reqID}}.Encode()
	url := fmt.Sprintf("http://localhost:%d/v1.0/invoke/%s/method/%s?%s", daprPortHTTP, appName, method, qs)
	ctx, cancel := context.WithTimeout(context.Background(), 30*time.Second)
	defer cancel()
	req, err := http.NewRequestWithContext(ctx, http.MethodPost, url, bytes.NewBuffer([]byte{}))
	if err != nil {
		return nil, err
	}
	req.Header.Set("Content-Type", "application/json")
	resp, err := httpClient.Do(req)
	if err != nil {
		return nil, err
	}
	defer resp.Body.Close()

	body, err := io.ReadAll(resp.Body)
	if err != nil {
		return nil, err
	}

	return body, nil
}

// epoch returns the unix epoch timestamp from a time
func epoch(t *time.Time) int {
	return int(t.UnixMilli())
}

// formatDuration formats the duration in ms
func formatDuration(d time.Duration) string {
	return fmt.Sprintf("%dms", d.Truncate(100*time.Microsecond).Milliseconds())
}

// appRouter initializes restful api router
func appRouter() *mux.Router {
	log.Printf("Enter appRouter()")
	router := mux.NewRouter().StrictSlash(true)

	// Log requests and their processing time
	router.Use(utils.LoggerMiddleware)

	router.HandleFunc("/", indexHandler).Methods("GET")
	router.HandleFunc("/tests/publish", performPublish).Methods("POST")
	router.HandleFunc("/tests/callSubscriberMethod", callSubscriberMethod).Methods("POST")

	router.Use(mux.CORSMethodMiddleware(router))

	return router
}

<<<<<<< HEAD
=======
func initGRPCClient() {
	url := fmt.Sprintf("localhost:%d", daprPortGRPC)
	log.Printf("Connecting to dapr using url %s", url)

	start := time.Now()
	for retries := 10; retries > 0; retries-- {
		var err error
		if grpcConn, err = grpc.Dial(url, grpc.WithTransportCredentials(insecure.NewCredentials()), grpc.WithBlock()); err == nil {
			break
		}

		if retries == 0 {
			log.Printf("Could not connect to dapr: %v", err)
			log.Panic(err)
		}

		log.Printf("Could not connect to dapr: %v, retrying...", err)
		time.Sleep(5 * time.Second)
	}
	elapsed := time.Since(start)
	log.Printf("gRPC connect elapsed: %v", elapsed)
	grpcClient = runtimev1pb.NewDaprClient(grpcConn)
}

>>>>>>> 032581df
func main() {
	grpcClient = utils.GetGRPCClient(daprPortGRPC)

	log.Printf("PubSub Publisher - listening on http://localhost:%d", appPort)
	utils.StartServer(appPort, appRouter, true, false)
}<|MERGE_RESOLUTION|>--- conflicted
+++ resolved
@@ -27,11 +27,6 @@
 
 	"github.com/google/uuid"
 	"github.com/gorilla/mux"
-<<<<<<< HEAD
-=======
-	"google.golang.org/grpc"
-	"google.golang.org/grpc/credentials/insecure"
->>>>>>> 032581df
 
 	commonv1pb "github.com/dapr/dapr/pkg/proto/common/v1"
 	runtimev1pb "github.com/dapr/dapr/pkg/proto/runtime/v1"
@@ -336,33 +331,6 @@
 	return router
 }
 
-<<<<<<< HEAD
-=======
-func initGRPCClient() {
-	url := fmt.Sprintf("localhost:%d", daprPortGRPC)
-	log.Printf("Connecting to dapr using url %s", url)
-
-	start := time.Now()
-	for retries := 10; retries > 0; retries-- {
-		var err error
-		if grpcConn, err = grpc.Dial(url, grpc.WithTransportCredentials(insecure.NewCredentials()), grpc.WithBlock()); err == nil {
-			break
-		}
-
-		if retries == 0 {
-			log.Printf("Could not connect to dapr: %v", err)
-			log.Panic(err)
-		}
-
-		log.Printf("Could not connect to dapr: %v, retrying...", err)
-		time.Sleep(5 * time.Second)
-	}
-	elapsed := time.Since(start)
-	log.Printf("gRPC connect elapsed: %v", elapsed)
-	grpcClient = runtimev1pb.NewDaprClient(grpcConn)
-}
-
->>>>>>> 032581df
 func main() {
 	grpcClient = utils.GetGRPCClient(daprPortGRPC)
 
