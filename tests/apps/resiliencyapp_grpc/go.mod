module github.com/dapr/dapr/tests/apps/resiliencyapp_grpc

go 1.21
<<<<<<< HEAD

toolchain go1.21.3
=======
>>>>>>> 2d48367d

require (
	github.com/dapr/dapr v1.7.4
	google.golang.org/grpc v1.59.0
	google.golang.org/grpc/examples v0.0.0-20220818173707-97cb7b1653d7
	google.golang.org/protobuf v1.31.0
)

require (
	github.com/golang/protobuf v1.5.3 // indirect
	go.opentelemetry.io/otel v1.16.0 // indirect
	go.opentelemetry.io/otel/trace v1.16.0 // indirect
	golang.org/x/net v0.17.0 // indirect
	golang.org/x/sys v0.13.0 // indirect
	golang.org/x/text v0.13.0 // indirect
	google.golang.org/genproto/googleapis/rpc v0.0.0-20231030173426-d783a09b4405 // indirect
)

replace github.com/dapr/dapr => ../../../<|MERGE_RESOLUTION|>--- conflicted
+++ resolved
@@ -1,11 +1,6 @@
 module github.com/dapr/dapr/tests/apps/resiliencyapp_grpc
 
 go 1.21
-<<<<<<< HEAD
-
-toolchain go1.21.3
-=======
->>>>>>> 2d48367d
 
 require (
 	github.com/dapr/dapr v1.7.4
