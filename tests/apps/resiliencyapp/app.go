/*
Copyright 2021 The Dapr Authors
Licensed under the Apache License, Version 2.0 (the "License");
you may not use this file except in compliance with the License.
You may obtain a copy of the License at
    http://www.apache.org/licenses/LICENSE-2.0
Unless required by applicable law or agreed to in writing, software
distributed under the License is distributed on an "AS IS" BASIS,
WITHOUT WARRANTIES OR CONDITIONS OF ANY KIND, either express or implied.
See the License for the specific language governing permissions and
limitations under the License.
*/

package main

import (
	"context"
	"encoding/json"
	"fmt"
	"io"
	"io/ioutil"
	"log"
	"net/http"
	"time"

	commonv1pb "github.com/dapr/dapr/pkg/proto/common/v1"
	runtimev1pb "github.com/dapr/dapr/pkg/proto/runtime/v1"
	"github.com/dapr/dapr/tests/apps/utils"

	"github.com/gorilla/mux"
	"google.golang.org/grpc"
	pb "google.golang.org/grpc/examples/helloworld/helloworld"
	"google.golang.org/grpc/metadata"
	"google.golang.org/protobuf/types/known/anypb"
)

const (
	appPort = 3000
)

type FailureMessage struct {
	ID              string         `json:"id"`
	MaxFailureCount *int           `json:"maxFailureCount,omitempty"`
	Timeout         *time.Duration `json:"timeout,omitempty"`
}

type CallRecord struct {
	Count    int
	TimeSeen time.Time
}

type PubsubResponse struct {
	// Status field for proper handling of errors form pubsub
	Status  string `json:"status,omitempty"`
	Message string `json:"message,omitempty"`
}

var (
	daprClient   runtimev1pb.DaprClient
	callTracking map[string][]CallRecord
)

var httpClient = utils.NewHTTPClient()

// Endpoint handling.
func indexHandler(w http.ResponseWriter, r *http.Request) {
	log.Println("indexHandler() called")
	w.WriteHeader(http.StatusOK)
}

func healthz(w http.ResponseWriter, r *http.Request) {
	w.WriteHeader(http.StatusOK)
}

func unknownHandler(w http.ResponseWriter, r *http.Request) {
	// Just some debugging, if this is printed the app isn't setup correctly.
	log.Printf("Unknown route called: %s", r.RequestURI)
	w.WriteHeader(http.StatusNotFound)
}

func configureSubscribeHandler(w http.ResponseWriter, r *http.Request) {
	log.Println("/dapr/subscribe called")

	subscriptions := []struct {
		PubsubName string
		Topic      string
		Route      string
	}{
		{
			PubsubName: "dapr-resiliency-pubsub",
			Topic:      "resiliency-topic-http",
			Route:      "resiliency-topic-http",
		},
	}
	b, err := json.Marshal(subscriptions)
	if err != nil {
		w.WriteHeader(http.StatusInternalServerError)
		return
	}
	w.Write(b)
}

func actorConfigHandler(w http.ResponseWriter, r *http.Request) {
	log.Println("/dapr/config called")
	daprConfig := struct {
		Entities []string
	}{
		Entities: []string{"resiliencyActor"},
	}

	b, err := json.Marshal(daprConfig)
	if err != nil {
		w.WriteHeader(http.StatusInternalServerError)
		return
	}
	w.Write(b)
}

func resiliencyBindingHandler(w http.ResponseWriter, r *http.Request) {
	if r.Method == http.MethodOptions {
		log.Println("resiliency binding input has been accepted")

		w.WriteHeader(http.StatusOK)
		return
	}

	var message FailureMessage
	json.NewDecoder(r.Body).Decode(&message)

	log.Printf("Binding received message %+v\n", message)

	callCount := 0
	if records, ok := callTracking[message.ID]; ok {
		callCount = records[len(records)-1].Count + 1
	}

	log.Printf("Seen %s %d times.", message.ID, callCount)

	callTracking[message.ID] = append(callTracking[message.ID], CallRecord{Count: callCount, TimeSeen: time.Now()})
	if message.MaxFailureCount != nil && callCount < *message.MaxFailureCount {
		if message.Timeout != nil {
			// This request can still succeed if the resiliency policy timeout is longer than this sleep.
			time.Sleep(*message.Timeout)
		} else {
			w.WriteHeader(http.StatusInternalServerError)
			return
		}
	}
	w.WriteHeader(http.StatusOK)
}

func resiliencyPubsubHandler(w http.ResponseWriter, r *http.Request) {
	if r.Body == nil {
		w.WriteHeader(http.StatusOK)
		json.NewEncoder(w).Encode(PubsubResponse{
			Message: "No body",
			Status:  "DROP",
		})
	}
	defer r.Body.Close()

	body, err := ioutil.ReadAll(r.Body)
	if err != nil {
		w.WriteHeader(http.StatusOK)
		json.NewEncoder(w).Encode(PubsubResponse{
			Message: "Couldn't read body",
			Status:  "DROP",
		})
	}

	log.Printf("Raw body: %s", string(body))

	var rawBody map[string]interface{}
	json.Unmarshal(body, &rawBody)

	rawData := rawBody["data"].(map[string]interface{})
	rawDataBytes, _ := json.Marshal(rawData)
	var message FailureMessage
	json.Unmarshal(rawDataBytes, &message)
	log.Printf("Pubsub received message %+v\n", message)

	callCount := 0
	if records, ok := callTracking[message.ID]; ok {
		callCount = records[len(records)-1].Count + 1
	}

	log.Printf("Seen %s %d times.", message.ID, callCount)

	callTracking[message.ID] = append(callTracking[message.ID], CallRecord{Count: callCount, TimeSeen: time.Now()})
	if message.MaxFailureCount != nil && callCount < *message.MaxFailureCount {
		if message.Timeout != nil {
			// This request can still succeed if the resiliency policy timeout is longer than this sleep.
			time.Sleep(*message.Timeout)
		} else {
			w.WriteHeader(http.StatusInternalServerError)
			return
		}
	}
	w.WriteHeader(http.StatusOK)
	json.NewEncoder(w).Encode(PubsubResponse{
		Message: "consumed",
		Status:  "SUCCESS",
	})
}

func resiliencyServiceInvocationHandler(w http.ResponseWriter, r *http.Request) {
	var message FailureMessage
	json.NewDecoder(r.Body).Decode(&message)

	log.Printf("Http invocation received message %+v\n", message)

	callCount := 0
	if records, ok := callTracking[message.ID]; ok {
		callCount = records[len(records)-1].Count + 1
	}

	log.Printf("Seen %s %d times.", message.ID, callCount)

	callTracking[message.ID] = append(callTracking[message.ID], CallRecord{Count: callCount, TimeSeen: time.Now()})
	if message.MaxFailureCount != nil && callCount < *message.MaxFailureCount {
		if message.Timeout != nil {
			// This request can still succeed if the resiliency policy timeout is longer than this sleep.
			time.Sleep(*message.Timeout)
		} else {
			w.WriteHeader(http.StatusInternalServerError)
			return
		}
	}
	w.WriteHeader(http.StatusOK)
}

func resiliencyActorMethodHandler(w http.ResponseWriter, r *http.Request) {
	var message FailureMessage
	json.NewDecoder(r.Body).Decode(&message)

	log.Printf("Actor received message %+v\n", message)

	callCount := 0
	if records, ok := callTracking[message.ID]; ok {
		callCount = records[len(records)-1].Count + 1
	}

	log.Printf("Seen %s %d times.", message.ID, callCount)

	callTracking[message.ID] = append(callTracking[message.ID], CallRecord{Count: callCount, TimeSeen: time.Now()})
	if message.MaxFailureCount != nil && callCount < *message.MaxFailureCount {
		if message.Timeout != nil {
			// This request can still succeed if the resiliency policy timeout is longer than this sleep.
			log.Printf("Sleeping: %v", *message.Timeout)
			time.Sleep(*message.Timeout)
		} else {
			log.Println("Forcing failure.")
			w.WriteHeader(http.StatusInternalServerError)
			return
		}
	}
	w.WriteHeader(http.StatusOK)
}

// App startup/endpoint setup.
func initGRPCClient() {
	url := fmt.Sprintf("localhost:%d", 50001)
	log.Printf("Connecting to dapr using url %s", url)
	var grpcConn *grpc.ClientConn
	for retries := 10; retries > 0; retries-- {
		var err error
		grpcConn, err = grpc.Dial(url, grpc.WithInsecure())
		if err == nil {
			break
		}

		if retries == 0 {
			log.Printf("Could not connect to dapr: %v", err)
			log.Panic(err)
		}

		log.Printf("Could not connect to dapr: %v, retrying...", err)
		time.Sleep(5 * time.Second)
	}

	daprClient = runtimev1pb.NewDaprClient(grpcConn)
}

<<<<<<< HEAD
func newHTTPClient() *http.Client {
	dialer := &net.Dialer{
		Timeout: 30 * time.Second,
	}
	netTransport := &http.Transport{
		DialContext:         dialer.DialContext,
		TLSHandshakeTimeout: 30 * time.Second,
	}

	return &http.Client{
		Timeout:   30 * time.Second,
		Transport: netTransport,
	}
}

=======
>>>>>>> 9b07bc23
func appRouter() *mux.Router {
	router := mux.NewRouter().StrictSlash(true)

	// Log requests and their processing time
	router.Use(utils.LoggerMiddleware)

	router.HandleFunc("/", indexHandler).Methods("GET")

	// Calls from dapr.
	router.HandleFunc("/dapr/subscribe", configureSubscribeHandler).Methods("GET")
	router.HandleFunc("/dapr/config", actorConfigHandler).Methods("GET")
	router.HandleFunc("/healthz", healthz).Methods("GET")

	// Handling events/methods.
	router.HandleFunc("/resiliencybinding", resiliencyBindingHandler).Methods("POST", "OPTIONS")
	router.HandleFunc("/resiliency-topic-http", resiliencyPubsubHandler).Methods("POST")
	router.HandleFunc("/resiliencyInvocation", resiliencyServiceInvocationHandler).Methods("POST")
	router.HandleFunc("/actors/{actorType}/{id}/method/{method}", resiliencyActorMethodHandler).Methods("PUT")

	// Test functions.
	router.HandleFunc("/tests/getCallCount", TestGetCallCount).Methods("GET")
	router.HandleFunc("/tests/getCallCountGRPC", TestGetCallCountGRPC).Methods("GET")
	router.HandleFunc("/tests/invokeBinding/{binding}", TestInvokeOutputBinding).Methods("POST")
	router.HandleFunc("/tests/publishMessage/{pubsub}/{topic}", TestPublishMessage).Methods("POST")
	router.HandleFunc("/tests/invokeService/{protocol}", TestInvokeService).Methods("POST")
	router.HandleFunc("/tests/invokeActor/{protocol}", TestInvokeActorMethod).Methods("POST")

	router.NotFoundHandler = router.NewRoute().HandlerFunc(unknownHandler).GetHandler()

	router.Use(mux.CORSMethodMiddleware(router))

	return router
}

func main() {
	callTracking = map[string][]CallRecord{}
	initGRPCClient()

	log.Printf("Resiliency App - listening on http://localhost:%d", appPort)
	utils.StartServer(appPort, appRouter, true)
}

// Test Functions.
func TestGetCallCount(w http.ResponseWriter, r *http.Request) {
	log.Println("Getting call counts")
	for key, val := range callTracking {
		log.Printf("\t%s - Called %d times.\n", key, len(val))
	}

	b, err := json.Marshal(callTracking)
	if err != nil {
		w.WriteHeader(http.StatusInternalServerError)
		return
	}
	w.Write(b)
}

func TestGetCallCountGRPC(w http.ResponseWriter, r *http.Request) {
	log.Printf("Getting call counts for gRPC")

	req := runtimev1pb.InvokeServiceRequest{
		Id: "resiliencyappgrpc",
		Message: &commonv1pb.InvokeRequest{
			Method: "GetCallCount",
			Data:   &anypb.Any{},
			HttpExtension: &commonv1pb.HTTPExtension{
				Verb: commonv1pb.HTTPExtension_POST,
			},
		},
	}

	resp, err := daprClient.InvokeService(context.Background(), &req)
	if err != nil {
		w.WriteHeader(http.StatusInternalServerError)
		return
	}
	w.Write(resp.Data.Value)
}

func TestInvokeOutputBinding(w http.ResponseWriter, r *http.Request) {
	binding := mux.Vars(r)["binding"]
	log.Printf("Making call to output binding %s.", binding)

	var message FailureMessage
	err := json.NewDecoder(r.Body).Decode(&message)
	if err != nil {
		log.Println("Could not parse message.")
		w.WriteHeader(http.StatusInternalServerError)
		return
	}

	b, _ := json.Marshal(message)
	req := &runtimev1pb.InvokeBindingRequest{
		Name:      binding,
		Operation: "create",
		Data:      b,
	}

	_, err = daprClient.InvokeBinding(context.Background(), req)
	if err != nil {
		log.Printf("Error invoking binding: %s", err.Error())
		w.WriteHeader(http.StatusInternalServerError)
	}
}

func TestPublishMessage(w http.ResponseWriter, r *http.Request) {
	pubsub := mux.Vars(r)["pubsub"]
	topic := mux.Vars(r)["topic"]

	var message FailureMessage
	err := json.NewDecoder(r.Body).Decode(&message)
	if err != nil {
		log.Println("Could not parse message.")
		w.WriteHeader(http.StatusInternalServerError)
		return
	}

	log.Printf("Publishing to %s/%s - %+v", pubsub, topic, message)
	b, _ := json.Marshal(message)

	req := &runtimev1pb.PublishEventRequest{
		PubsubName:      pubsub,
		Topic:           topic,
		Data:            b,
		DataContentType: "application/json",
	}

	_, err = daprClient.PublishEvent(context.Background(), req)
	if err != nil {
		log.Printf("Error publishing event: %s", err.Error())
		w.WriteHeader(http.StatusInternalServerError)
	}
}

func TestInvokeService(w http.ResponseWriter, r *http.Request) {
	protocol := mux.Vars(r)["protocol"]
	log.Printf("Invoking resiliency service with %s", protocol)

	if protocol == "http" {
		url := "http://localhost:3500/v1.0/invoke/resiliencyapp/method/resiliencyInvocation"

		req, _ := http.NewRequest("POST", url, r.Body)
		defer r.Body.Close()

		resp, err := httpClient.Do(req)
		if err != nil {
			w.WriteHeader(http.StatusInternalServerError)
			return
		}
		w.WriteHeader(resp.StatusCode)

		if resp.Body != nil {
			defer resp.Body.Close()
			b, _ := io.ReadAll(resp.Body)
			w.Write(b)
		}
	} else if protocol == "grpc" {
		var message FailureMessage
		err := json.NewDecoder(r.Body).Decode(&message)
		if err != nil {
			log.Println("Could not parse message.")
			w.WriteHeader(http.StatusInternalServerError)
			return
		}
		b, _ := json.Marshal(message)

		req := &runtimev1pb.InvokeServiceRequest{
			Id: "resiliencyappgrpc",
			Message: &commonv1pb.InvokeRequest{
				Method: "grpcInvoke",
				Data: &anypb.Any{
					Value: b,
				},
			},
		}

		_, err = daprClient.InvokeService(r.Context(), req)
		if err != nil {
			log.Printf("Failed to invoke service: %s", err.Error())
			w.WriteHeader(http.StatusInternalServerError)
			w.Write([]byte(fmt.Sprintf("failed to call grpc service: %s", err.Error())))
			return
		}
	} else if protocol == "grpc_proxy" {
		var message FailureMessage
		err := json.NewDecoder(r.Body).Decode(&message)
		if err != nil {
			log.Println("Could not parse message.")
			w.WriteHeader(http.StatusInternalServerError)
			return
		}
		log.Printf("Proxying message: %+v", message)
		b, _ := json.Marshal(message)

		conn, err := grpc.Dial("localhost:50001", grpc.WithInsecure(), grpc.WithBlock())
		if err != nil {
			log.Fatalf("did not connect: %v", err)
		}
		defer conn.Close()
		client := pb.NewGreeterClient(conn)

		ctx := r.Context()
		ctx = metadata.AppendToOutgoingContext(ctx, "dapr-app-id", "resiliencyappgrpc")
		_, err = client.SayHello(ctx, &pb.HelloRequest{Name: string(b)})
		if err != nil {
			log.Printf("could not proxy request: %s", err.Error())
			w.WriteHeader(500)
			w.Write([]byte(fmt.Sprintf("failed to proxy request: %s", err.Error())))
			return
		}
	}
}

func TestInvokeActorMethod(w http.ResponseWriter, r *http.Request) {
	protocol := mux.Vars(r)["protocol"]
	log.Printf("Invoking resiliency actor with %s", protocol)

	if protocol == "http" {
		httpClient.Timeout = time.Minute
		url := "http://localhost:3500/v1.0/actors/resiliencyActor/1/method/resiliencyMethod"

		req, _ := http.NewRequest("PUT", url, r.Body)
		defer r.Body.Close()

		resp, err := httpClient.Do(req)
		if err != nil {
			log.Printf("An error occurred calling actors: %s", err.Error())
			w.WriteHeader(http.StatusInternalServerError)
			return
		}
		w.WriteHeader(resp.StatusCode)
	} else if protocol == "grpc" {
		var message FailureMessage
		err := json.NewDecoder(r.Body).Decode(&message)
		if err != nil {
			log.Println("Could not parse message.")
			w.WriteHeader(http.StatusInternalServerError)
			return
		}
		b, _ := json.Marshal(message)

		req := &runtimev1pb.InvokeActorRequest{
			ActorType: "resiliencyActor",
			ActorId:   "1",
			Method:    "resiliencyMethod",
			Data:      b,
		}

		_, err = daprClient.InvokeActor(r.Context(), req)
		if err != nil {
			log.Printf("An error occurred calling actors: %s", err.Error())
			w.WriteHeader(http.StatusInternalServerError)
			return
		}
	}
}<|MERGE_RESOLUTION|>--- conflicted
+++ resolved
@@ -281,24 +281,6 @@
 	daprClient = runtimev1pb.NewDaprClient(grpcConn)
 }
 
-<<<<<<< HEAD
-func newHTTPClient() *http.Client {
-	dialer := &net.Dialer{
-		Timeout: 30 * time.Second,
-	}
-	netTransport := &http.Transport{
-		DialContext:         dialer.DialContext,
-		TLSHandshakeTimeout: 30 * time.Second,
-	}
-
-	return &http.Client{
-		Timeout:   30 * time.Second,
-		Transport: netTransport,
-	}
-}
-
-=======
->>>>>>> 9b07bc23
 func appRouter() *mux.Router {
 	router := mux.NewRouter().StrictSlash(true)
 
