--- conflicted
+++ resolved
@@ -13,17 +13,10 @@
 require (
 	github.com/golang/protobuf v1.5.2 // indirect
 	github.com/google/uuid v1.3.0 // indirect
-<<<<<<< HEAD
-	golang.org/x/net v0.0.0-20221014081412-f15817d10f9b // indirect
-	golang.org/x/sys v0.0.0-20221010170243-090e33056c14 // indirect
-	golang.org/x/text v0.3.8 // indirect
-	google.golang.org/genproto v0.0.0-20221014173430-6e2ab493f96b // indirect
-=======
 	golang.org/x/net v0.1.0 // indirect
 	golang.org/x/sys v0.1.0 // indirect
 	golang.org/x/text v0.4.0 // indirect
 	google.golang.org/genproto v0.0.0-20221018160656-63c7b68cfc55 // indirect
->>>>>>> 650bce4b
 )
 
 replace github.com/dapr/dapr => ../../../