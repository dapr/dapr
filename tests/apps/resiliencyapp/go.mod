--- conflicted
+++ resolved
@@ -1,11 +1,6 @@
 module github.com/dapr/dapr/tests/apps/resiliencyapp
 
 go 1.21
-<<<<<<< HEAD
-
-toolchain go1.21.3
-=======
->>>>>>> 2d48367d
 
 require (
 	github.com/dapr/dapr v0.0.0
