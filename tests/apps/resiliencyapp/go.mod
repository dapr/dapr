module github.com/dapr/dapr/tests/apps/resiliencyapp

go 1.21

require (
	github.com/dapr/dapr v0.0.0
	github.com/gorilla/mux v1.8.1
	google.golang.org/grpc v1.59.0
	google.golang.org/grpc/examples v0.0.0-20220818173707-97cb7b1653d7
	google.golang.org/protobuf v1.31.0
)

require (
	github.com/golang/protobuf v1.5.3 // indirect
<<<<<<< HEAD
	github.com/google/uuid v1.4.0 // indirect
	go.opentelemetry.io/otel v1.21.0 // indirect
	go.opentelemetry.io/otel/trace v1.21.0 // indirect
	golang.org/x/net v0.17.0 // indirect
	golang.org/x/sys v0.14.0 // indirect
	golang.org/x/text v0.13.0 // indirect
=======
	github.com/google/uuid v1.5.0 // indirect
	go.opentelemetry.io/otel v1.21.0 // indirect
	go.opentelemetry.io/otel/trace v1.21.0 // indirect
	golang.org/x/net v0.19.0 // indirect
	golang.org/x/sys v0.15.0 // indirect
	golang.org/x/text v0.14.0 // indirect
>>>>>>> e45e4266
	google.golang.org/genproto/googleapis/rpc v0.0.0-20231030173426-d783a09b4405 // indirect
)

replace github.com/dapr/dapr => ../../../<|MERGE_RESOLUTION|>--- conflicted
+++ resolved
@@ -12,21 +12,12 @@
 
 require (
 	github.com/golang/protobuf v1.5.3 // indirect
-<<<<<<< HEAD
-	github.com/google/uuid v1.4.0 // indirect
-	go.opentelemetry.io/otel v1.21.0 // indirect
-	go.opentelemetry.io/otel/trace v1.21.0 // indirect
-	golang.org/x/net v0.17.0 // indirect
-	golang.org/x/sys v0.14.0 // indirect
-	golang.org/x/text v0.13.0 // indirect
-=======
 	github.com/google/uuid v1.5.0 // indirect
 	go.opentelemetry.io/otel v1.21.0 // indirect
 	go.opentelemetry.io/otel/trace v1.21.0 // indirect
 	golang.org/x/net v0.19.0 // indirect
 	golang.org/x/sys v0.15.0 // indirect
 	golang.org/x/text v0.14.0 // indirect
->>>>>>> e45e4266
 	google.golang.org/genproto/googleapis/rpc v0.0.0-20231030173426-d783a09b4405 // indirect
 )
 
