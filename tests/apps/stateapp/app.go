--- conflicted
+++ resolved
@@ -588,11 +588,8 @@
 	}
 
 	url.Path = path.Join(url.Path, key)
-<<<<<<< HEAD
-
-=======
 	url.RawQuery = "metadata.partitionKey=e2etest"
->>>>>>> 36a4d9e8
+
 	return url.String(), nil
 }
 
