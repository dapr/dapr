/*
Copyright 2021 The Dapr Authors
Licensed under the Apache License, Version 2.0 (the "License");
you may not use this file except in compliance with the License.
You may obtain a copy of the License at
    http://www.apache.org/licenses/LICENSE-2.0
Unless required by applicable law or agreed to in writing, software
distributed under the License is distributed on an "AS IS" BASIS,
WITHOUT WARRANTIES OR CONDITIONS OF ANY KIND, either express or implied.
See the License for the specific language governing permissions and
limitations under the License.
*/

package main

import (
	"bytes"
	"context"
	"encoding/json"
	"fmt"
	"io"
	"log"
	"net/http"
	"net/url"
	"os"
	"path"
	"strconv"
	"strings"
	"time"

	"github.com/gorilla/mux"
<<<<<<< HEAD
=======
	"google.golang.org/grpc"
	"google.golang.org/grpc/credentials/insecure"
>>>>>>> 032581df

	daprhttp "github.com/dapr/dapr/pkg/http"
	commonv1pb "github.com/dapr/dapr/pkg/proto/common/v1"
	runtimev1pb "github.com/dapr/dapr/pkg/proto/runtime/v1"
	"github.com/dapr/dapr/tests/apps/utils"
)

const (
	// statestore is the name of the store
	stateURLTemplate            = "http://localhost:%d/v1.0/state/%s"
	bulkStateURLTemplate        = "http://localhost:%d/v1.0/state/%s/bulk?metadata.partitionKey=e2etest"
	stateTransactionURLTemplate = "http://localhost:%d/v1.0/state/%s/transaction"
	queryURLTemplate            = "http://localhost:%d/v1.0-alpha1/state/%s/query"

	metadataPartitionKey = "partitionKey"
	partitionKey         = "e2etest"
)

var (
	appPort      = 3000
	daprGRPCPort = 50001
	daprHTTPPort = 3500

	httpClient = utils.NewHTTPClient()
	grpcClient runtimev1pb.DaprClient
)

func init() {
	p := os.Getenv("DAPR_HTTP_PORT")
	if p != "" && p != "0" {
		daprHTTPPort, _ = strconv.Atoi(p)
	}
	p = os.Getenv("DAPR_GRPC_PORT")
	if p != "" && p != "0" {
		daprGRPCPort, _ = strconv.Atoi(p)
	}
	p = os.Getenv("PORT")
	if p != "" && p != "0" {
		appPort, _ = strconv.Atoi(p)
	}
}

// appState represents a state in this app.
type appState struct {
	Data []byte `json:"data,omitempty"`
}

// daprState represents a state in Dapr.
type daprState struct {
	Key           string            `json:"key,omitempty"`
	Value         *appState         `json:"value,omitempty"`
	Metadata      map[string]string `json:"metadata,omitempty"`
	OperationType string            `json:"operationType,omitempty"`
}

// bulkGetRequest is the bulk get request object for the test
type bulkGetRequest struct {
	Metadata    map[string]string `json:"metadata"`
	Keys        []string          `json:"keys"`
	Parallelism int               `json:"parallelism"`
}

// bulkGetResponse is the response object from Dapr for a bulk get operation.
type bulkGetResponse struct {
	Key  string      `json:"key"`
	Data interface{} `json:"data"`
	ETag string      `json:"etag"`
}

// requestResponse represents a request or response for the APIs in this app.
type requestResponse struct {
	StartTime int         `json:"start_time,omitempty"`
	EndTime   int         `json:"end_time,omitempty"`
	States    []daprState `json:"states,omitempty"`
	Message   string      `json:"message,omitempty"`
}

// indexHandler is the handler for root path
func indexHandler(w http.ResponseWriter, r *http.Request) {
	log.Println("indexHandler is called")

	w.WriteHeader(http.StatusOK)
}

func save(states []daprState, statestore string, meta map[string]string) (int, error) {
	log.Printf("Processing save request for %d entries.", len(states))

	jsonValue, err := json.Marshal(states)
	if err != nil {
		log.Printf("Could save states in Dapr: %s", err.Error())
		return http.StatusInternalServerError, err
	}

	return load(jsonValue, statestore, meta)
}

func load(data []byte, statestore string, meta map[string]string) (int, error) {
	stateURL := fmt.Sprintf(stateURLTemplate, daprHTTPPort, statestore)
	if len(meta) != 0 {
		stateURL += "?" + metadata2RawQuery(meta)
	}
	log.Printf("Posting %d bytes of state to %s", len(data), stateURL)
	res, err := httpClient.Post(stateURL, "application/json", bytes.NewBuffer(data))
	if err != nil {
		return http.StatusInternalServerError, err
	}
	defer res.Body.Close()

	// Save must return 204
	if res.StatusCode != http.StatusNoContent {
		err = fmt.Errorf("expected status code 204, got %d", res.StatusCode)
	}
	return res.StatusCode, err
}

func get(key, statestore string, meta map[string]string) (*appState, error) {
	log.Printf("Processing get request for %s.", key)
	url, err := createStateURL(key, statestore, meta)
	if err != nil {
		return nil, err
	}

	log.Printf("Fetching state from %s", url)
	// url is created from user input, it is OK since this is a test app only and will not run in prod.
	/* #nosec */
	res, err := httpClient.Get(url)
	if err != nil {
		return nil, fmt.Errorf("could not get value for key %s from Dapr: %s", key, err.Error())
	}

	defer res.Body.Close()
	body, err := io.ReadAll(res.Body)
	if err != nil {
		return nil, fmt.Errorf("could not load value for key %s from Dapr: %s", key, err.Error())
	}

	if res.StatusCode < 200 || res.StatusCode > 299 {
		return nil, fmt.Errorf("failed to get value for key %s from Dapr: %s", key, body)
	}

	log.Printf("Found state for key %s: %s", key, body)

	state, err := parseState(key, body)
	if err != nil {
		return nil, err
	}

	return state, nil
}

func parseState(key string, body []byte) (*appState, error) {
	state := &appState{}
	if len(body) == 0 {
		return nil, nil
	}

	// a key not found in Dapr will return 200 but an empty response.
	err := json.Unmarshal(body, &state)
	if err != nil {
		var stateData string
		stringMarshalErr := json.Unmarshal(body, &stateData)
		if stringMarshalErr != nil {
			return nil, fmt.Errorf("could not parse value for key %s from Dapr: %s", key, err.Error())
		}
		state.Data = []byte(stateData)
	}
	return state, nil
}

func getAll(states []daprState, statestore string, meta map[string]string) ([]daprState, error) {
	log.Printf("Processing get request for %d states.", len(states))

	output := make([]daprState, 0, len(states))
	for _, state := range states {
		value, err := get(state.Key, statestore, meta)
		if err != nil {
			return nil, err
		}

		log.Printf("Result for get request for key %s: %v", state.Key, value)
		output = append(output, daprState{
			Key:   state.Key,
			Value: value,
		})
	}

	log.Printf("Result for get request for %d states: %v", len(states), output)
	return output, nil
}

func getBulk(states []daprState, statestore string) ([]daprState, error) {
	log.Printf("Processing get bulk request for %d states.", len(states))

	output := make([]daprState, 0, len(states))

	url, err := createBulkStateURL(statestore)
	if err != nil {
		return nil, err
	}
	log.Printf("Fetching bulk state from %s", url)

	req := bulkGetRequest{}
	for _, s := range states {
		req.Keys = append(req.Keys, s.Key)
	}

	b, err := json.Marshal(&req)
	if err != nil {
		return nil, err
	}

	res, err := httpClient.Post(url, "application/json", bytes.NewBuffer(b))
	if err != nil {
		return nil, err
	}
	defer res.Body.Close()

	body, err := io.ReadAll(res.Body)
	if err != nil {
		return nil, fmt.Errorf("could not load values for bulk get from Dapr: %s", err.Error())
	}
	if res.StatusCode < 200 || res.StatusCode > 299 {
		return nil, fmt.Errorf("failed to load values for bulk get from Dapr: %s", body)
	}

	var resp []bulkGetResponse
	err = json.Unmarshal(body, &resp)
	if err != nil {
		return nil, fmt.Errorf("could not unmarshal bulk get response from Dapr: %s", err.Error())
	}

	for _, i := range resp {
		var as appState
		b, err := json.Marshal(i.Data)
		if err != nil {
			return nil, fmt.Errorf("could not marshal return data: %s", err)
		}
		json.Unmarshal(b, &as)

		output = append(output, daprState{
			Key:   i.Key,
			Value: &as,
		})
	}

	log.Printf("Result for bulk get request for %d states: %v", len(states), output)
	return output, nil
}

func delete(key, statestore string, meta map[string]string) error {
	log.Printf("Processing delete request for %s.", key)
	url, err := createStateURL(key, statestore, meta)
	if err != nil {
		return err
	}

	req, err := http.NewRequest(http.MethodDelete, url, nil)
	if err != nil {
		return fmt.Errorf("could not create delete request for key %s in Dapr: %s", key, err.Error())
	}

	log.Printf("Deleting state for %s", url)
	res, err := httpClient.Do(req)
	if err != nil {
		return fmt.Errorf("could not delete key %s in Dapr: %s", key, err.Error())
	}
	defer res.Body.Close()

	if res.StatusCode < 200 || res.StatusCode > 299 {
		return fmt.Errorf("failed to delete key %s in Dapr: %s", key, err.Error())
	}

	return nil
}

func deleteAll(states []daprState, statestore string, meta map[string]string) error {
	log.Printf("Processing delete request for %d states.", len(states))

	for _, state := range states {
		err := delete(state.Key, statestore, meta)
		if err != nil {
			return err
		}
	}

	return nil
}

func executeTransaction(states []daprState, statestore string) error {
	transactionalOperations := make([]map[string]interface{}, len(states))
	stateTransactionURL := fmt.Sprintf(stateTransactionURLTemplate, daprHTTPPort, statestore)
	for i, s := range states {
		transactionalOperations[i] = map[string]interface{}{
			"operation": s.OperationType,
			"request": map[string]interface{}{
				"key":   s.Key,
				"value": s.Value,
			},
		}
	}

	jsonValue, err := json.Marshal(map[string]interface{}{
		"operations": transactionalOperations,
		"metadata":   map[string]string{metadataPartitionKey: partitionKey},
	})
	if err != nil {
		log.Printf("Could save transactional operations in Dapr: %s", err.Error())
		return err
	}

	log.Printf("Posting state to %s with '%s'", stateTransactionURL, jsonValue)
	res, err := httpClient.Post(stateTransactionURL, "application/json", bytes.NewBuffer(jsonValue))
	if err != nil {
		return err
	}

	res.Body.Close()

	return nil
}

func executeQuery(query []byte, statestore string, meta map[string]string) ([]daprState, error) {
	log.Printf("Processing query request '%s'.", string(query))

	queryURL := fmt.Sprintf(queryURLTemplate, daprHTTPPort, statestore)
	if len(meta) != 0 {
		queryURL += "?" + metadata2RawQuery(meta)
	}
	log.Printf("Posting %d bytes of state to %s", len(query), queryURL)
	resp, err := httpClient.Post(queryURL, "application/json", bytes.NewBuffer(query)) //nolint:bodyclose
	if err != nil {
		return nil, err
	}

	body, err := io.ReadAll(resp.Body)
	if err != nil {
		return nil, fmt.Errorf("could not load query results from Dapr: %s", err.Error())
	}
	if resp.StatusCode < 200 || resp.StatusCode > 299 {
		return nil, fmt.Errorf("failed to load query results from Dapr: %s", body)
	}

	var qres daprhttp.QueryResponse
	err = json.Unmarshal(body, &qres)
	if err != nil {
		return nil, fmt.Errorf("could not unmarshal query response from Dapr: %s", err.Error())
	}

	log.Printf("Query returned %d results", len(qres.Results))
	output := make([]daprState, 0, len(qres.Results))
	for _, item := range qres.Results {
		output = append(output, daprState{
			Key: item.Key,
			Value: &appState{
				Data: item.Data,
			},
		})
	}

	log.Printf("Result for query request for %d states: %v", len(output), output)
	return output, nil
}

func parseRequestBody(w http.ResponseWriter, r *http.Request) (*requestResponse, error) {
	req := &requestResponse{}
	if err := json.NewDecoder(r.Body).Decode(req); err != nil {
		log.Printf("Could not parse request body: %s", err.Error())
		w.WriteHeader(http.StatusBadRequest)
		json.NewEncoder(w).Encode(requestResponse{
			Message: err.Error(),
		})
		return nil, err
	}
	for i := range req.States {
		req.States[i].Metadata = map[string]string{metadataPartitionKey: partitionKey}
	}
	log.Printf("%v\n", *req)
	return req, nil
}

func getRequestBody(w http.ResponseWriter, r *http.Request) (data []byte, err error) {
	if data, err = io.ReadAll(r.Body); err != nil {
		log.Printf("Could not read request body: %s", err.Error())
		w.WriteHeader(http.StatusBadRequest)
		json.NewEncoder(w).Encode(requestResponse{
			Message: err.Error(),
		})
	}
	return
}

func getMetadata(values url.Values) map[string]string {
	ret := make(map[string]string)

	for k, v := range values {
		ret[k] = v[0]
	}

	return ret
}

func metadata2RawQuery(meta map[string]string) string {
	if len(meta) == 0 {
		return ""
	}
	arr := make([]string, 0, len(meta))
	for k, v := range meta {
		arr = append(arr, fmt.Sprintf("metadata.%s=%s", k, v))
	}
	return strings.Join(arr, "&")
}

// handles all APIs for HTTP calls
func httpHandler(w http.ResponseWriter, r *http.Request) {
	log.Printf("Processing request for %s", r.URL.RequestURI())

	var req *requestResponse
	var data []byte
	var err error
	res := requestResponse{}
	uri := r.URL.RequestURI()
	statusCode := http.StatusOK

	res.StartTime = epoch()

	cmd := mux.Vars(r)["command"]
	statestore := mux.Vars(r)["statestore"]
	meta := getMetadata(r.URL.Query())
	switch cmd {
	case "save":
		if req, err = parseRequestBody(w, r); err != nil {
			return
		}
		_, err = save(req.States, statestore, meta)
		if err == nil {
			// The save call to dapr side car has returned correct status.
			// Set the status code to statusNoContent
			statusCode = http.StatusNoContent
		}
	case "load":
		if data, err = getRequestBody(w, r); err != nil {
			return
		}
		statusCode, err = load(data, statestore, meta)
	case "get":
		if req, err = parseRequestBody(w, r); err != nil {
			return
		}
		res.States, err = getAll(req.States, statestore, meta)
	case "getbulk":
		if req, err = parseRequestBody(w, r); err != nil {
			return
		}
		res.States, err = getBulk(req.States, statestore)
	case "delete":
		if req, err = parseRequestBody(w, r); err != nil {
			return
		}
		err = deleteAll(req.States, statestore, meta)
		statusCode = http.StatusNoContent
	case "transact":
		if req, err = parseRequestBody(w, r); err != nil {
			return
		}
		err = executeTransaction(req.States, statestore)
	case "query":
		if data, err = getRequestBody(w, r); err != nil {
			return
		}
		res.States, err = executeQuery(data, statestore, meta)
	default:
		err = fmt.Errorf("invalid URI: %s", uri)
		statusCode = http.StatusBadRequest
		res.Message = err.Error()
	}
	statusCheck := (statusCode == http.StatusOK || statusCode == http.StatusNoContent)
	if err != nil && statusCheck {
		log.Printf("Error: %v", err)
		statusCode = http.StatusInternalServerError
		res.Message = err.Error()
	}

	res.EndTime = epoch()

	if !statusCheck {
		log.Printf("Error status code %v: %v", statusCode, res.Message)
	}

	w.Header().Set("Content-Type", "application/json")
	w.WriteHeader(statusCode)
	json.NewEncoder(w).Encode(res)
}

// Handles all APIs for GRPC
func grpcHandler(w http.ResponseWriter, r *http.Request) {
	log.Println("Processing request for ", r.URL.RequestURI())
	var req *requestResponse
	var data []byte
	var states []daprState
	var err error
	var res requestResponse
	var response *runtimev1pb.GetBulkStateResponse
	res.StartTime = epoch()
	statusCode := http.StatusOK

	cmd := mux.Vars(r)["command"]
	statestore := mux.Vars(r)["statestore"]
	meta := getMetadata(r.URL.Query())
	switch cmd {
	case "save":
		req, err = parseRequestBody(w, r)
		if err != nil {
			return
		}
		_, err = grpcClient.SaveState(context.Background(), &runtimev1pb.SaveStateRequest{
			StoreName: statestore,
			States:    daprState2StateItems(req.States, meta),
		})
		statusCode = http.StatusNoContent
		if err != nil {
			statusCode, res.Message = setErrorMessage("ExecuteSaveState", err.Error())
		}
	case "getbulk":
		req, err = parseRequestBody(w, r)
		if err != nil {
			return
		}
		response, err = grpcClient.GetBulkState(context.Background(), &runtimev1pb.GetBulkStateRequest{
			StoreName: statestore,
			Keys:      daprState2Keys(req.States),
			Metadata:  map[string]string{metadataPartitionKey: partitionKey},
		})
		if err != nil {
			statusCode, res.Message = setErrorMessage("GetBulkState", err.Error())
		}
		states, err = toDaprStates(response)
		if err != nil {
			statusCode, res.Message = setErrorMessage("GetBulkState", err.Error())
		}
		res.States = states
	case "get":
		if req, err = parseRequestBody(w, r); err != nil {
			return
		}
		states, err = getAllGRPC(req.States, statestore, meta)
		if err != nil {
			statusCode, res.Message = setErrorMessage("GetState", err.Error())
		}
		res.States = states
	case "delete":
		if req, err = parseRequestBody(w, r); err != nil {
			return
		}
		statusCode = http.StatusNoContent
		err = deleteAllGRPC(req.States, statestore, meta)
		if err != nil {
			statusCode, res.Message = setErrorMessage("DeleteState", err.Error())
		}
	case "transact":
		if req, err = parseRequestBody(w, r); err != nil {
			return
		}
		_, err = grpcClient.ExecuteStateTransaction(context.Background(), &runtimev1pb.ExecuteStateTransactionRequest{
			StoreName:  statestore,
			Operations: daprState2TransactionalStateRequest(req.States),
			Metadata:   map[string]string{metadataPartitionKey: partitionKey},
		})
		if err != nil {
			statusCode, res.Message = setErrorMessage("ExecuteStateTransaction", err.Error())
		}
	case "query":
		if data, err = getRequestBody(w, r); err != nil {
			return
		}
		resp, err := grpcClient.QueryStateAlpha1(context.Background(), &runtimev1pb.QueryStateRequest{
			StoreName: statestore,
			Query:     string(data),
			Metadata:  meta,
		})
		if err != nil {
			statusCode, res.Message = setErrorMessage("QueryState", err.Error())
		}
		res.States = make([]daprState, 0, len(resp.Results))
		for _, r := range resp.Results {
			res.States = append(res.States, daprState{
				Key:   r.Key,
				Value: &appState{Data: r.Data},
			})
		}
	default:
		statusCode = http.StatusInternalServerError
		unsupportedCommandMessage := fmt.Sprintf("GRPC protocol command %s not supported", cmd)
		log.Print(unsupportedCommandMessage)
		res.Message = unsupportedCommandMessage
	}

	res.EndTime = epoch()
	if statusCode != http.StatusOK && statusCode != http.StatusNoContent {
		log.Printf("Error status code %v: %v", statusCode, res.Message)
	}

	w.Header().Set("Content-Type", "application/json")
	w.WriteHeader(statusCode)
	json.NewEncoder(w).Encode(res)
}

func daprState2Keys(states []daprState) []string {
	keys := make([]string, len(states))
	for i, state := range states {
		keys[i] = state.Key
	}
	return keys
}

func toDaprStates(response *runtimev1pb.GetBulkStateResponse) ([]daprState, error) {
	result := make([]daprState, len(response.Items))
	for i, state := range response.Items {
		if state.Error != "" {
			return nil, fmt.Errorf("%s while getting bulk state", state.Error)
		}
		daprStateItem, err := parseState(state.Key, state.Data)
		if err != nil {
			return nil, err
		}
		result[i] = daprState{
			Key:   state.Key,
			Value: daprStateItem,
		}
	}

	return result, nil
}

func deleteAllGRPC(states []daprState, statestore string, meta map[string]string) error {
	m := map[string]string{metadataPartitionKey: partitionKey}
	for k, v := range meta {
		m[k] = v
	}
	for _, state := range states {
		log.Printf("deleting sate for key %s\n", state.Key)
		_, err := grpcClient.DeleteState(context.Background(), &runtimev1pb.DeleteStateRequest{
			StoreName: statestore,
			Key:       state.Key,
			Metadata:  m,
		})
		if err != nil {
			return err
		}
	}

	return nil
}

func getAllGRPC(states []daprState, statestore string, meta map[string]string) ([]daprState, error) {
	m := map[string]string{metadataPartitionKey: partitionKey}
	for k, v := range meta {
		m[k] = v
	}
	responses := make([]daprState, len(states))
	for i, state := range states {
		log.Printf("getting state for key %s\n", state.Key)
		res, err := grpcClient.GetState(context.Background(), &runtimev1pb.GetStateRequest{
			StoreName: statestore,
			Key:       state.Key,
			Metadata:  m,
		})
		if err != nil {
			return nil, err
		}
		log.Printf("found state for key %s, value is %s\n", state.Key, res.Data)
		val, err := parseState(state.Key, res.Data)
		if err != nil {
			return nil, err
		}
		responses[i] = daprState{
			Key:   state.Key,
			Value: val,
		}
	}

	return responses, nil
}

func setErrorMessage(method, errorString string) (int, string) {
	log.Printf("GRPC %s had error %s\n", method, errorString)

	return http.StatusInternalServerError, errorString
}

func daprState2StateItems(daprStates []daprState, meta map[string]string) []*commonv1pb.StateItem {
	m := map[string]string{metadataPartitionKey: partitionKey}
	for k, v := range meta {
		m[k] = v
	}
	stateItems := make([]*commonv1pb.StateItem, len(daprStates))
	for i, daprState := range daprStates {
		val, _ := json.Marshal(daprState.Value)
		stateItems[i] = &commonv1pb.StateItem{
			Key:      daprState.Key,
			Value:    val,
			Metadata: m,
		}
	}

	return stateItems
}

func daprState2TransactionalStateRequest(daprStates []daprState) []*runtimev1pb.TransactionalStateOperation {
	transactionalStateRequests := make([]*runtimev1pb.TransactionalStateOperation, len(daprStates))
	for i, daprState := range daprStates {
		val, _ := json.Marshal(daprState.Value)
		transactionalStateRequests[i] = &runtimev1pb.TransactionalStateOperation{
			OperationType: daprState.OperationType,
			Request: &commonv1pb.StateItem{
				Key:   daprState.Key,
				Value: val,
			},
		}
	}

	return transactionalStateRequests
}

func createStateURL(key, statestore string, meta map[string]string) (string, error) {
	stateURL := fmt.Sprintf(stateURLTemplate, daprHTTPPort, statestore)
	url, err := url.Parse(stateURL)
	if err != nil {
		return "", fmt.Errorf("could not parse %s: %s", stateURL, err.Error())
	}

	url.Path = path.Join(url.Path, key)

	m := map[string]string{metadataPartitionKey: partitionKey}
	for k, v := range meta {
		m[k] = v
	}
	url.RawQuery = metadata2RawQuery(m)

	return url.String(), nil
}

func createBulkStateURL(statestore string) (string, error) {
	bulkStateURL := fmt.Sprintf(bulkStateURLTemplate, daprHTTPPort, statestore)
	url, err := url.Parse(bulkStateURL)
	if err != nil {
		return "", fmt.Errorf("could not parse %s: %s", bulkStateURL, err.Error())
	}

	return url.String(), nil
}

// epoch returns the current unix epoch timestamp
func epoch() int {
	return (int)(time.Now().UTC().UnixNano() / 1000000)
}

// appRouter initializes restful api router
func appRouter() *mux.Router {
	router := mux.NewRouter().StrictSlash(true)

	// Log requests and their processing time
	router.Use(utils.LoggerMiddleware)

	router.HandleFunc("/", indexHandler).Methods("GET")
	router.HandleFunc("/test/http/{command}/{statestore}", httpHandler).Methods("POST")
	router.HandleFunc("/test/grpc/{command}/{statestore}", grpcHandler).Methods("POST")
	router.Use(mux.CORSMethodMiddleware(router))

	return router
}

<<<<<<< HEAD
=======
func initGRPCClient() {
	daprPort, _ := os.LookupEnv("DAPR_GRPC_PORT")
	url := fmt.Sprintf("localhost:%s", daprPort)
	log.Printf("Connecting to dapr using url %s", url)
	for retries := 10; retries > 0; retries-- {
		var err error
		grpcConn, err = grpc.Dial(url, grpc.WithTransportCredentials(insecure.NewCredentials()))
		if err == nil {
			break
		}

		if retries == 0 {
			log.Printf("Could not connect to dapr: %v", err)
			log.Panic(err)
		}

		log.Printf("Could not connect to dapr: %v, retrying...", err)
		time.Sleep(5 * time.Second)
	}

	daprClient = runtimev1pb.NewDaprClient(grpcConn)
}

>>>>>>> 032581df
func main() {
	grpcClient = utils.GetGRPCClient(daprGRPCPort)

	log.Printf("State App - listening on http://localhost:%d", appPort)
	log.Printf("State endpoint - to be saved at %s", fmt.Sprintf(stateURLTemplate, daprHTTPPort, "statestore"))
	utils.StartServer(appPort, appRouter, true, false)
}<|MERGE_RESOLUTION|>--- conflicted
+++ resolved
@@ -29,11 +29,6 @@
 	"time"
 
 	"github.com/gorilla/mux"
-<<<<<<< HEAD
-=======
-	"google.golang.org/grpc"
-	"google.golang.org/grpc/credentials/insecure"
->>>>>>> 032581df
 
 	daprhttp "github.com/dapr/dapr/pkg/http"
 	commonv1pb "github.com/dapr/dapr/pkg/proto/common/v1"
@@ -805,32 +800,6 @@
 	return router
 }
 
-<<<<<<< HEAD
-=======
-func initGRPCClient() {
-	daprPort, _ := os.LookupEnv("DAPR_GRPC_PORT")
-	url := fmt.Sprintf("localhost:%s", daprPort)
-	log.Printf("Connecting to dapr using url %s", url)
-	for retries := 10; retries > 0; retries-- {
-		var err error
-		grpcConn, err = grpc.Dial(url, grpc.WithTransportCredentials(insecure.NewCredentials()))
-		if err == nil {
-			break
-		}
-
-		if retries == 0 {
-			log.Printf("Could not connect to dapr: %v", err)
-			log.Panic(err)
-		}
-
-		log.Printf("Could not connect to dapr: %v, retrying...", err)
-		time.Sleep(5 * time.Second)
-	}
-
-	daprClient = runtimev1pb.NewDaprClient(grpcConn)
-}
-
->>>>>>> 032581df
 func main() {
 	grpcClient = utils.GetGRPCClient(daprGRPCPort)
 
