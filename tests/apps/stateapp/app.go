--- conflicted
+++ resolved
@@ -194,12 +194,8 @@
 
 	output := make([]daprState, 0, len(states))
 	for _, state := range states {
-<<<<<<< HEAD
-		value, err := get(state.Key, statestore)
-=======
 		value, err := get(state.Key, statestore, meta)
 
->>>>>>> fa6d5538
 		if err != nil {
 			return nil, err
 		}
@@ -304,12 +300,8 @@
 	log.Printf("Processing delete request for %d states.", len(states))
 
 	for _, state := range states {
-<<<<<<< HEAD
-		err := delete(state.Key, statestore)
-=======
 		err := delete(state.Key, statestore, meta)
 
->>>>>>> fa6d5538
 		if err != nil {
 			return err
 		}
