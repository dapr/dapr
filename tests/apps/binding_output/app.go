--- conflicted
+++ resolved
@@ -22,11 +22,6 @@
 	"net/http"
 
 	"github.com/gorilla/mux"
-<<<<<<< HEAD
-=======
-	"google.golang.org/grpc"
-	"google.golang.org/grpc/credentials/insecure"
->>>>>>> 032581df
 	"google.golang.org/protobuf/types/known/anypb"
 
 	commonv1pb "github.com/dapr/dapr/pkg/proto/common/v1"
@@ -170,31 +165,6 @@
 	return router
 }
 
-<<<<<<< HEAD
-=======
-func initGRPCClient() {
-	url := fmt.Sprintf("localhost:%d", 50001)
-	log.Printf("Connecting to dapr using url %s", url)
-	for retries := 10; retries > 0; retries-- {
-		var err error
-		grpcConn, err = grpc.Dial(url, grpc.WithTransportCredentials(insecure.NewCredentials()))
-		if err == nil {
-			break
-		}
-
-		if retries == 0 {
-			log.Printf("Could not connect to dapr: %v", err)
-			log.Panic(err)
-		}
-
-		log.Printf("Could not connect to dapr: %v, retrying...", err)
-		time.Sleep(5 * time.Second)
-	}
-
-	daprClient = runtimev1pb.NewDaprClient(grpcConn)
-}
-
->>>>>>> 032581df
 func main() {
 	daprClient = utils.GetGRPCClient(50001)
 
