/*
Copyright 2021 The Dapr Authors
Licensed under the Apache License, Version 2.0 (the "License");
you may not use this file except in compliance with the License.
You may obtain a copy of the License at
    http://www.apache.org/licenses/LICENSE-2.0
Unless required by applicable law or agreed to in writing, software
distributed under the License is distributed on an "AS IS" BASIS,
WITHOUT WARRANTIES OR CONDITIONS OF ANY KIND, either express or implied.
See the License for the specific language governing permissions and
limitations under the License.
*/

//nolint:forbidigo
package main

import (
	"bytes"
	"context"
	"encoding/base64"
	"encoding/json"
	"errors"
	"fmt"
	"io"
	"log"
	"net/http"
	"os"
	"strconv"
	"strings"
	"time"

	guuid "github.com/google/uuid"
	"github.com/gorilla/mux"
	"google.golang.org/grpc"
	"google.golang.org/grpc/metadata"
	"google.golang.org/protobuf/types/known/anypb"

	commonv1pb "github.com/dapr/dapr/pkg/proto/common/v1"
	runtimev1pb "github.com/dapr/dapr/pkg/proto/runtime/v1"
	"github.com/dapr/dapr/tests/apps/utils"
)

var (
	appPort      = 3000
	daprHTTPPort = 3500
	daprGRPCPort = 50001

	httpClient = utils.NewHTTPClient()
	daprClient runtimev1pb.DaprClient

	httpMethods []string
)

const (
	jsonContentType = "application/json"
)

func init() {
	p := os.Getenv("DAPR_HTTP_PORT")
	if p != "" && p != "0" {
		daprHTTPPort, _ = strconv.Atoi(p)
	}
	p = os.Getenv("DAPR_GRPC_PORT")
	if p != "" && p != "0" {
		daprGRPCPort, _ = strconv.Atoi(p)
	}
	p = os.Getenv("PORT")
	if p != "" && p != "0" {
		appPort, _ = strconv.Atoi(p)
	}
}

type testCommandRequest struct {
	RemoteApp        string  `json:"remoteApp,omitempty"`
	Method           string  `json:"method,omitempty"`
	RemoteAppTracing string  `json:"remoteAppTracing"`
	Message          *string `json:"message,omitempty"`
}

type appResponse struct {
	Message string `json:"message,omitempty"`
}

type negativeTestResult struct {
	MainCallSuccessful bool                   `json:"callSuccessful"`
	RawBody            []byte                 `json:"rawBody"`
	RawError           string                 `json:"rawError"`
	Results            []individualTestResult `json:"results"`
}

type individualTestResult struct {
	TestCase       string `json:"case"`
	CallSuccessful bool   `json:"callSuccessful"`
}

type httpTestMethods struct {
	Verb       string
	Callback   string
	SendBody   bool
	ExpectBody bool
}

var testMethods = []httpTestMethods{
	{
		Verb:       "GET",
		Callback:   "gethandler",
		SendBody:   false,
		ExpectBody: true,
	},
	{
		Verb:       "HEAD",
		Callback:   "headhandler",
		SendBody:   false,
		ExpectBody: false,
	},
	{
		Verb:       "POST",
		Callback:   "posthandler",
		SendBody:   true,
		ExpectBody: true,
	},
	{
		Verb:       "PUT",
		Callback:   "puthandler",
		SendBody:   true,
		ExpectBody: true,
	},
	{
		Verb:       "DELETE",
		Callback:   "deletehandler",
		SendBody:   true,
		ExpectBody: true,
	},
	// Go's net/http library does not support sending requests with the CONNECT method
	/*{
		Verb:       "CONNECT",
		Callback:   "connecthandler",
		SendBody:   true,
		ExpectBody: true,
	},*/
	{
		Verb:       "OPTIONS",
		Callback:   "optionshandler",
		SendBody:   true,
		ExpectBody: true,
	},
	{
		Verb:       "TRACE",
		Callback:   "tracehandler",
		SendBody:   true,
		ExpectBody: true,
	},
	{
		Verb:       "PATCH",
		Callback:   "patchhandler",
		SendBody:   true,
		ExpectBody: true,
	},
}

// indexHandler is the handler for root path
func indexHandler(w http.ResponseWriter, r *http.Request) {
	log.Println("indexHandler is called")

	w.WriteHeader(http.StatusOK)
	json.NewEncoder(w).Encode(appResponse{Message: "OK"})
}

func singlehopHandler(w http.ResponseWriter, r *http.Request) {
	w.WriteHeader(http.StatusOK)
	response := "singlehop is called"
	json.NewEncoder(w).Encode(appResponse{Message: response})
}

func multihopHandler(w http.ResponseWriter, r *http.Request) {
	response, statusCode, err := invokeService("serviceinvocation-callee-1", "singlehop")
	if err != nil {
		onHTTPCallFailed(w, statusCode, err)
		return
	}

	w.WriteHeader(http.StatusOK)
	json.NewEncoder(w).Encode(response)
}

// Handles a request with a JSON body.  Extracts s string from the input json and returns in it an appResponse.
func withBodyHandler(w http.ResponseWriter, r *http.Request) {
	fmt.Printf("withBodyHandler called. HTTP Verb: %s\n", r.Method)
	body, err := io.ReadAll(r.Body)
	if err != nil {
		onBadRequest(w, err)
		return
	}
	fmt.Printf("withBodyHandler body: %s\n", string(body))
	var s string
	err = json.Unmarshal(body, &s)
	if err != nil {
		onDeserializationFailed(w, err)
		return
	}

	w.Header().Add("x-dapr-tests-request-method", r.Method)
	w.WriteHeader(http.StatusOK)

	json.NewEncoder(w).Encode(appResponse{Message: s})
}

// Handles a request with no body.  Returns an appResponse with appResponse.Message "ok", which caller validates.
func noBodyHandler(w http.ResponseWriter, r *http.Request) {
	fmt.Printf("noBodyHandler called. HTTP Verb: %s \n", r.Method)
	w.Header().Add("x-dapr-tests-request-method", r.Method)

	logAndSetResponse(w, http.StatusOK, "ok")
}

func opAllowHandler(w http.ResponseWriter, r *http.Request) {
	w.WriteHeader(http.StatusOK)
	response := "opAllow is called"
	json.NewEncoder(w).Encode(appResponse{Message: response})
}

func opDenyHandler(w http.ResponseWriter, r *http.Request) {
	w.WriteHeader(http.StatusOK)
	response := "opDeny is called"
	json.NewEncoder(w).Encode(appResponse{Message: response})
}

func testHandler(w http.ResponseWriter, r *http.Request) {
	fmt.Println("Enter testHandler")
	var commandBody testCommandRequest
	err := json.NewDecoder(r.Body).Decode(&commandBody)
	if err != nil {
		onBadRequest(w, err)
		return
	}

	fmt.Printf("  testHandler invoking %s with method %s\n", commandBody.RemoteApp, commandBody.Method)
	response, statusCode, err := invokeService(commandBody.RemoteApp, commandBody.Method)
	if err != nil {
		w.WriteHeader(statusCode)
		json.NewEncoder(w).Encode(appResponse{
			Message: err.Error(),
		})
		return
	}

	w.WriteHeader(http.StatusOK)
	json.NewEncoder(w).Encode(response)
}

func invokeService(remoteApp, method string) (appResponse, int, error) {
	return invokeServiceWithBody(remoteApp, method, nil)
}

func invokeServiceWithBody(remoteApp, method string, data []byte) (appResponse, int, error) {
	resp, err := invokeServiceWithBodyHeader(remoteApp, method, data, map[string]string{})
	var statusCode int
	if resp != nil {
		statusCode = resp.StatusCode
	}
	if err != nil {
		return appResponse{}, statusCode, err
	}
	defer resp.Body.Close()

	var appResp appResponse
	err = json.NewDecoder(resp.Body).Decode(&appResp)
	if err != nil {
		return appResponse{}, statusCode, err
	}

	// invokeServiceWithBodyHeader uses http client.Do method which
	// returns success for everything except 2xx error codes. Check
	// the status code to extract non 2xx errors.
	if statusCode != http.StatusOK {
		return appResponse{}, statusCode, errors.New(appResp.Message)
	}

	return appResp, statusCode, nil
}

func invokeServiceWithBodyHeader(remoteApp, method string, data []byte, headers map[string]string) (*http.Response, error) {
	url := fmt.Sprintf("http://localhost:%s/v1.0/invoke/%s/method/%s", strconv.Itoa(daprHTTPPort), remoteApp, method)
	fmt.Printf("invoke url is %s\n", url)

	var t io.Reader
	if data != nil {
		t = bytes.NewReader(data)
	}

	/* #nosec */
	req, _ := http.NewRequest(http.MethodPost, url, t)
	for k, v := range headers {
		req.Header.Add(k, v)
	}

	req.Header.Add("Content-Type", jsonContentType)
	return httpClient.Do(req)
}

func invokeServiceWithDaprAppIDHeader(remoteApp, method string, data []byte, headers map[string]string) (*http.Response, error) {
	url := fmt.Sprintf("http://localhost:%s/%s", strconv.Itoa(daprHTTPPort), method)
	fmt.Printf("invoke url is %s\n", url)

	var t io.Reader
	if data != nil {
		t = bytes.NewReader(data)
	}

	/* #nosec */
	req, _ := http.NewRequest(http.MethodPost, url, t)
	req.Header.Add("dapr-app-id", remoteApp)
	for k, v := range headers {
		req.Header.Add(k, v)
	}

	req.Header.Add("Content-Type", jsonContentType)
	return httpClient.Do(req)
}

func constructRequest(id, method, httpVerb string, body []byte) *runtimev1pb.InvokeServiceRequest {
	msg := &commonv1pb.InvokeRequest{Method: method}
	msg.ContentType = jsonContentType
	msg.Data = &anypb.Any{Value: body}
	if httpVerb != "" {
		msg.HttpExtension = &commonv1pb.HTTPExtension{
			Verb: commonv1pb.HTTPExtension_Verb(commonv1pb.HTTPExtension_Verb_value[httpVerb]), //nolint:nosnakecase
		}
	}

	return &runtimev1pb.InvokeServiceRequest{
		Id:      id,
		Message: msg,
	}
}

// appRouter initializes restful api router
func appRouter() *mux.Router {
	router := mux.NewRouter().StrictSlash(true)

	// Log requests and their processing time
	router.Use(utils.LoggerMiddleware)

	router.HandleFunc("/", indexHandler).Methods("GET")
	router.HandleFunc("/singlehop", singlehopHandler).Methods("POST")
	router.HandleFunc("/multihop", multihopHandler).Methods("POST")

	router.HandleFunc("/opAllow", opAllowHandler).Methods("POST")
	router.HandleFunc("/opDeny", opDenyHandler).Methods("POST")

	router.HandleFunc("/tests/invoke_test", testHandler)

	// these are called through dapr service invocation
	for _, test := range testMethods {
		if test.SendBody {
			router.HandleFunc("/"+test.Callback, withBodyHandler).Methods(test.Verb)
		} else {
			router.HandleFunc("/"+test.Callback, noBodyHandler).Methods(test.Verb)
		}
	}

	// called through dapr service invocation and meant to cause error
	router.HandleFunc("/timeouterror", timeoutServiceCall).Methods("POST")
	router.HandleFunc("/parseerror", parseErrorServiceCall).Methods("POST")
	router.HandleFunc("/largedatahttp", largeDataErrorServiceCallHTTP).Methods("POST")
	router.HandleFunc("/largedatagrpc", largeDataErrorServiceCallGrpc).Methods("POST")

	// called by test to run some cases - these will themselves make calls
	router.HandleFunc("/httptohttptest", httpTohttpTest).Methods("POST")
	router.HandleFunc("/grpctogrpctest", grpcToGrpcTest).Methods("POST")
	router.HandleFunc("/httptogrpctest", httpToGrpcTest).Methods("POST")
	router.HandleFunc("/grpctohttptest", grpcToHTTPTest).Methods("POST")
	router.HandleFunc("/badservicecalltesthttp", badServiceCallTestHTTP).Methods("POST")
	router.HandleFunc("/badservicecalltestgrpc", badServiceCallTestGrpc).Methods("POST")

	// service invocation v1 e2e tests
	router.HandleFunc("/tests/dapr_id_httptohttptest", testDaprIDRequestHTTPToHTTP).Methods("POST")
	router.HandleFunc("/tests/v1_httptohttptest", testV1RequestHTTPToHTTP).Methods("POST")
	router.HandleFunc("/tests/v1_httptogrpctest", testV1RequestHTTPToGRPC).Methods("POST")
	router.HandleFunc("/tests/v1_grpctogrpctest", testV1RequestGRPCToGRPC).Methods("POST")
	router.HandleFunc("/tests/v1_grpctohttptest", testV1RequestGRPCToHTTP).Methods("POST")
	router.HandleFunc("/retrieve_request_object", retrieveRequestObject).Methods("POST")

	// test path for Dapr method invocation decode
	router.PathPrefix("/path/").HandlerFunc(testPathHTTPCall)

	router.Use(mux.CORSMethodMiddleware(router))

	return router
}

func retrieveRequestObject(w http.ResponseWriter, r *http.Request) {
	headers := map[string][]string{}
	for k, vals := range r.Header {
		headers[k] = vals
		log.Printf("headers: %s %q\n", k, vals)
	}

	serializedHeaders, _ := json.Marshal(headers)

	w.Header().Set("Content-Type", jsonContentType)
	w.Header().Set("DaprTest-Response-1", "DaprTest-Response-Value-1")
	w.Header().Set("DaprTest-Response-2", "DaprTest-Response-Value-2")

	if val, ok := headers["Daprtest-Traceid"]; ok {
		// val[0] is client app given trace id
		w.Header().Set("traceparent", val[0])
	}
	w.WriteHeader(http.StatusOK)
	w.Write(serializedHeaders)
}

func requestHTTPToHTTP(w http.ResponseWriter, r *http.Request, send func(remoteApp, method string, data []byte, headers map[string]string) (*http.Response, error)) {
	var commandBody testCommandRequest
	err := json.NewDecoder(r.Body).Decode(&commandBody)
	if err != nil {
		onBadRequest(w, err)
		return
	}

	log.Printf("httpTohttpTest - target app: %s\n", commandBody.RemoteApp)

	daprAddress := fmt.Sprintf("localhost:%d", daprHTTPPort)

	log.Printf("dapr address is %s\n", daprAddress)
	testMessage := guuid.New().String()
	b, err := json.Marshal(testMessage)
	if err != nil {
		log.Printf("marshal had error %s\n", err)
		onSerializationFailed(w, err)
		return
	}

	log.Printf("httpTohttpTest calling with message %s\n", string(b))
	headers := map[string]string{
		"DaprTest-Request-1": "DaprValue1",
		"DaprTest-Request-2": "DaprValue2",
	}

	tracing, _ := strconv.ParseBool(commandBody.RemoteAppTracing)
	if tracing {
		headers["Daprtest-Traceid"] = "00-4bf92f3577b34da6a3ce929d0e0e4736-00f067aa0ba902b7-01"
	}

	resp, err := send(commandBody.RemoteApp, "retrieve_request_object", b, headers)
	if err != nil {
		log.Printf("response had error %s\n", err)
		onHTTPCallFailed(w, 0, err)
		return
	}

	respHeaders := map[string][]string{}
	for k, vals := range resp.Header {
		respHeaders[k] = vals
	}
	respHeaderString, _ := json.Marshal(respHeaders)

	reqHeadersString, err := io.ReadAll(resp.Body)
	resp.Body.Close()
	if err != nil {
		onBadRequest(w, err)
		return
	}

	respMessage := map[string]string{
		"request":  string(reqHeadersString),
		"response": string(respHeaderString),
	}

	respBody, err := json.Marshal(respMessage)
	if err != nil {
		onBadRequest(w, err)
		return
	}

	log.Printf("response was %s\n", respBody)

	logAndSetResponse(w, http.StatusOK, string(respBody))
}

// testDaprIDRequestHTTPToHTTP calls from http caller to http callee without requiring the caller to use Dapr style URL.
func testDaprIDRequestHTTPToHTTP(w http.ResponseWriter, r *http.Request) {
	log.Println("Enter service invocation with dapr-app-id header and shorter URL - http -> http")
	requestHTTPToHTTP(w, r, invokeServiceWithDaprAppIDHeader)
}

// testV1RequestHTTPToHTTP calls from http caller to http callee
func testV1RequestHTTPToHTTP(w http.ResponseWriter, r *http.Request) {
	log.Println("Enter service invocation v1 - http -> http")
	requestHTTPToHTTP(w, r, invokeServiceWithBodyHeader)
}

// testV1RequestHTTPToGRPC calls from http caller to grpc callee
func testV1RequestHTTPToGRPC(w http.ResponseWriter, r *http.Request) {
	log.Println("Enter service invocation v1 - http -> grpc")
	var commandBody testCommandRequest
	err := json.NewDecoder(r.Body).Decode(&commandBody)
	if err != nil {
		onBadRequest(w, err)
		return
	}

	log.Printf("httpTogrpcTest - target app: %s\n", commandBody.RemoteApp)

	daprAddress := fmt.Sprintf("localhost:%d", daprHTTPPort)

	log.Printf("dapr address is %s\n", daprAddress)
	testMessage := guuid.New().String()
	b, err := json.Marshal(testMessage)
	if err != nil {
		log.Printf("marshal had error %s\n", err)
		onSerializationFailed(w, err)
		return
	}

	log.Printf("httpTogrpcTest calling with message %s\n", string(b))
	headers := map[string]string{
		"DaprTest-Request-1": "DaprValue1",
		"DaprTest-Request-2": "DaprValue2",
	}

	tracing, _ := strconv.ParseBool(commandBody.RemoteAppTracing)
	if tracing {
		headers["Daprtest-Traceid"] = "00-4bf92f3577b34da6a3ce929d0e0e4736-00f067aa0ba902b7-01"
	}
	resp, err := invokeServiceWithBodyHeader(
		commandBody.RemoteApp,
		"retrieve_request_object",
		b,
		headers,
	)
	if err != nil {
		log.Printf("response had error %s\n", err)
		onHTTPCallFailed(w, 0, err)
		return
	}

	respHeaders := map[string][]string{}
	for k, vals := range resp.Header {
		respHeaders[k] = vals
	}
	respHeaderString, _ := json.Marshal(respHeaders)

	reqHeadersString, err := io.ReadAll(resp.Body)
	resp.Body.Close()
	if err != nil {
		onBadRequest(w, err)
		return
	}

	respMessage := map[string]string{
		"request":  string(reqHeadersString),
		"response": string(respHeaderString),
	}

	respBody, err := json.Marshal(respMessage)
	if err != nil {
		onBadRequest(w, err)
		return
	}

	log.Printf("response was %s\n", respBody)

	logAndSetResponse(w, http.StatusOK, string(respBody))
}

// testV1RequestGRPCToGRPC calls from http caller to grpc callee
func testV1RequestGRPCToGRPC(w http.ResponseWriter, r *http.Request) {
	log.Println("Enter service invocation v1 - grpc -> grpc")
	var commandBody testCommandRequest
	err := json.NewDecoder(r.Body).Decode(&commandBody)
	if err != nil {
		onBadRequest(w, err)
		return
	}

	log.Printf("gRPCTogRPCTest - target app: %s\n", commandBody.RemoteApp)

	// Create the client
	tracing, _ := strconv.ParseBool(commandBody.RemoteAppTracing)
	var ctx context.Context
	if tracing {
		ctx = metadata.AppendToOutgoingContext(
			r.Context(),
			"DaprTest-Request-1", "DaprValue1",
			"DaprTest-Request-2", "DaprValue2",
			"Daprtest-Traceid", "00-4bf92f3577b34da6a3ce929d0e0e4736-00f067aa0ba902b7-01",
		)
	} else {
		ctx = metadata.AppendToOutgoingContext(
			r.Context(),
			"DaprTest-Request-1", "DaprValue1",
			"DaprTest-Request-2", "DaprValue2",
		)
	}
	req := &runtimev1pb.InvokeServiceRequest{
		Id: commandBody.RemoteApp,
		Message: &commonv1pb.InvokeRequest{
			Method:      "retrieve_request_object",
			Data:        &anypb.Any{Value: []byte("GRPCToGRPCTest")},
			ContentType: "text/plain; utf-8",
		},
	}

	var header, trailer metadata.MD
	resp, err := daprClient.InvokeService(
		ctx,
		req,
		grpc.Header(&header),   // will retrieve header
		grpc.Trailer(&trailer), // will retrieve trailer
	)
	if err != nil {
		log.Printf("response had error %s\n", err)
		onHTTPCallFailed(w, 0, err)
		return
	}

	reqHeadersString := resp.GetData().Value

	respHeaders := map[string][]string{}
	for k, vals := range header {
		var listValue []string
		if strings.HasSuffix(k, "-bin") {
			for _, val := range vals {
				listValue = append(listValue, base64.StdEncoding.EncodeToString([]byte(val)))
			}
		} else {
			listValue = append(listValue, vals...)
		}
		respHeaders[k] = listValue
	}

	respHeaderString, _ := json.Marshal(respHeaders)

	respTrailers := map[string][]string{}

	for k, vals := range trailer {
		respTrailers[k] = vals
	}
	respTrailerString, _ := json.Marshal(respTrailers)

	respMessage := map[string]string{
		"request":  string(reqHeadersString),
		"response": string(respHeaderString),
		"trailers": string(respTrailerString),
	}

	respBody, err := json.Marshal(respMessage)
	if err != nil {
		onBadRequest(w, err)
		return
	}

	log.Printf("response was %s\n", respBody)

	logAndSetResponse(w, http.StatusOK, string(respBody))
}

// testV1RequestGRPCToHTTP calls from grpc caller to http callee
func testV1RequestGRPCToHTTP(w http.ResponseWriter, r *http.Request) {
	log.Println("Enter service invocation v1 - grpc -> http")
	var commandBody testCommandRequest
	err := json.NewDecoder(r.Body).Decode(&commandBody)
	if err != nil {
		onBadRequest(w, err)
		return
	}

	log.Printf("grpcToHTTPTest - target app: %s\n", commandBody.RemoteApp)

	tracing, _ := strconv.ParseBool(commandBody.RemoteAppTracing)
	var ctx context.Context
	if tracing {
		ctx = metadata.AppendToOutgoingContext(
			r.Context(),
			"DaprTest-Request-1", "DaprValue1",
			"DaprTest-Request-2", "DaprValue2",
			"Daprtest-Traceid", "00-4bf92f3577b34da6a3ce929d0e0e4736-00f067aa0ba902b7-01",
		)
	} else {
		ctx = metadata.AppendToOutgoingContext(
			r.Context(),
			"DaprTest-Request-1", "DaprValue1",
			"DaprTest-Request-2", "DaprValue2",
		)
	}

	req := &runtimev1pb.InvokeServiceRequest{
		Id: commandBody.RemoteApp,
		Message: &commonv1pb.InvokeRequest{
			Method:      "retrieve_request_object",
			Data:        &anypb.Any{Value: []byte("GRPCToHTTPTest")},
			ContentType: "text/plain; utf-8",
			HttpExtension: &commonv1pb.HTTPExtension{
				Verb: commonv1pb.HTTPExtension_POST, //nolint:nosnakecase
			},
		},
	}
	var header metadata.MD
	resp, err := daprClient.InvokeService(
		ctx,
		req,
		grpc.Header(&header), // will retrieve header
	)
	if err != nil {
		log.Printf("response had error %s\n", err)
		onHTTPCallFailed(w, 0, err)
		return
	}

	reqHeadersString := resp.GetData().Value

	respHeaders := map[string][]string{}
	for k, vals := range header {
		var listValue []string
		if strings.HasSuffix(k, "-bin") {
			for _, val := range vals {
				listValue = append(listValue, base64.StdEncoding.EncodeToString([]byte(val)))
			}
		} else {
			listValue = append(listValue, vals...)
		}
		respHeaders[k] = listValue
	}

	respHeaderString, _ := json.Marshal(respHeaders)

	respMessage := map[string]string{
		"request":  string(reqHeadersString),
		"response": string(respHeaderString),
	}

	respBody, err := json.Marshal(respMessage)
	if err != nil {
		onBadRequest(w, err)
		return
	}

	log.Printf("response was %s\n", respBody)

	logAndSetResponse(w, http.StatusOK, string(respBody))
}

// Performs calls from grpc client to grpc server.  It sends a random string to the other app
// and expects the response to contain the same string inside an appResponse.
func grpcToGrpcTest(w http.ResponseWriter, r *http.Request) {
	log.Println("Enter grpcToGrpcTest")
	var commandBody testCommandRequest
	err := json.NewDecoder(r.Body).Decode(&commandBody)
	if err != nil {
		onBadRequest(w, err)
		return
	}

	log.Printf("%s - target app: %s\n", commandBody.Method, commandBody.RemoteApp)

	testMessage := guuid.New().String()
	b, err := json.Marshal(testMessage)
	if err != nil {
		log.Printf("marshal had error %s\n", err)
		onSerializationFailed(w, err)
		return
	}

	log.Printf("%s calling with message %s\n", commandBody.Method, string(b))

	req := constructRequest(commandBody.RemoteApp, commandBody.Method, "", b)
	resp, err := daprClient.InvokeService(r.Context(), req)
	if err != nil {
		logAndSetResponse(w, http.StatusInternalServerError, "grpc call failed with "+err.Error())
		return
	}

	body := resp.Data.GetValue()
	log.Printf("resp was %s\n", string(body))

	var responseMessage appResponse
	err = json.Unmarshal(body, &responseMessage)
	if err != nil {
		onDeserializationFailed(w, err)
		return
	}

	// validate response ends with "[testMessage] | [httpMethod]"
	if testMessage != responseMessage.Message {
		errorMessage := "Expected " + testMessage + " received " + responseMessage.Message
		logAndSetResponse(w, http.StatusInternalServerError, errorMessage)
		return
	}

	// caller of this method doesn't inspect response, it only looks for status
	logAndSetResponse(w, http.StatusOK, "success")
}

// Performs calls from http client to grpc server.  It sends a random string to the other app
// and expects the response to contain the same string inside an appResponse.
func httpToGrpcTest(w http.ResponseWriter, r *http.Request) {
	log.Println("Enter httpToGrpcTest")
	var commandBody testCommandRequest
	err := json.NewDecoder(r.Body).Decode(&commandBody)
	if err != nil {
		onBadRequest(w, err)
		return
	}

	log.Printf("httpToGrpcTest - target app: %s\n", commandBody.RemoteApp)

	daprAddress := fmt.Sprintf("localhost:%d", daprHTTPPort)

	log.Printf("dapr address is %s\n", daprAddress)
	testMessage := guuid.New().String()
	b, err := json.Marshal(testMessage)
	if err != nil {
		log.Printf("marshal had error %s\n", err)
		onSerializationFailed(w, err)
		return
	}

	log.Printf("httpToGrpcTest calling with message %s\n", string(b))
	resp, statusCode, err := invokeServiceWithBody(commandBody.RemoteApp, "httpToGrpcTest", b)
	if err != nil {
		log.Printf("response had error %s\n", err)
		onHTTPCallFailed(w, statusCode, err)
		return
	}

	log.Printf("response was %s\n", resp.Message)

	logAndSetResponse(w, http.StatusOK, "success")
}

// Performs calls from http client to http server.  It sends a random string to the other app
// and expects the response to contain the same string inside an appResponse.
// It calls methods with all 4 http methods (verbs)
func httpTohttpTest(w http.ResponseWriter, r *http.Request) {
	log.Println("Enter httpTohttpTest")
	defer r.Body.Close()
	var commandBody testCommandRequest
	err := json.NewDecoder(r.Body).Decode(&commandBody)
	if err != nil {
		onBadRequest(w, err)
		return
	}

	log.Printf("httpTohttpTest - target app: %s\n", commandBody.RemoteApp)

	daprAddress := fmt.Sprintf("localhost:%d", daprHTTPPort)

	log.Printf("dapr address is %s\n", daprAddress)
	testMessage := guuid.New().String()

	log.Printf("httpTohttpTest calling with message %s\n", testMessage)

	for _, test := range testMethods {
		testMessage := "ok"
		if test.SendBody {
			if commandBody.Message != nil {
				testMessage = *commandBody.Message
			} else {
				testMessage = guuid.New().String()
			}
		}
		url := fmt.Sprintf(
			"http://localhost:%s/v1.0/invoke/%s/method/%s",
			strconv.Itoa(daprHTTPPort), commandBody.RemoteApp,
			test.Callback)
		log.Printf("%s invoke url is %s\n", test.Verb, url)
		var b []byte

		if test.SendBody {
			var err error
			b, err = json.Marshal(testMessage)
			if err != nil {
				log.Printf("marshal had error %s\n", err)
				onSerializationFailed(w, err)
				return
			}
			log.Printf("sending body: %s\n", string(b))
		}

		resp, err := httpWrapper(test.Verb, url, b)
		if err != nil {
			log.Printf("response had error %s\n", err)
			onHTTPCallFailed(w, 0, err)
			return
		}

		if test.ExpectBody && testMessage != resp.Message {
			errorMessage := "Expected " + testMessage + " received " + resp.Message
			logAndSetResponse(w, http.StatusInternalServerError, errorMessage)
			return
		}

		log.Printf("httpTohttpTest - %s test successful\n", test.Verb)
	}

	logAndSetResponse(w, http.StatusOK, "success")
}

// data should be serialized by caller
func httpWrapper(httpMethod string, url string, data []byte) (appResponse, error) {
	var appResp appResponse

	var requestBody io.Reader
	if len(data) > 0 {
		requestBody = bytes.NewReader(data)
	}

	req, err := http.NewRequest(httpMethod, sanitizeHTTPURL(url), requestBody)
	if err != nil {
		return appResp, err
	}
	res, err := httpClient.Do(req)
	if err != nil {
		return appResp, err
	}
	defer func() {
		// Drain before closing
		_, _ = io.Copy(io.Discard, res.Body)
		_ = res.Body.Close()
	}()

	actualVerb := res.Header.Get("x-dapr-tests-request-method")

	if httpMethod != actualVerb {
		return appResp, fmt.Errorf("Expected HTTP verb: %s actual %s", httpMethod, actualVerb) //nolint:stylecheck
	}

	body, err := io.ReadAll(res.Body)
	log.Printf("response body: %s\n", string(body))
	if err != nil {
		return appResp, err
	}
	if len(body) > 0 {
		err = json.Unmarshal(body, &appResp)
		if err != nil {
			return appResp, err
		}
	}

	return appResp, nil
}

// Performs calls from grpc client to http server.  It sends a random string to the other app
// and expects the response to contain the same string inside an appResponse.
// It uses all 4 http methods (verbs) in metadata to invoke the proper http method.
func grpcToHTTPTest(w http.ResponseWriter, r *http.Request) {
	fmt.Println("Enter grpcToHTTPTest")
	var commandBody testCommandRequest
	err := json.NewDecoder(r.Body).Decode(&commandBody)
	if err != nil {
		onBadRequest(w, err)
		return
	}

	fmt.Printf("grpcToHTTPTest - target app: %s\n", commandBody.RemoteApp)

	var b []byte
	for _, v := range httpMethods {
		testMessage := guuid.New().String()
		b, err = json.Marshal(testMessage)
		if err != nil {
			fmt.Printf("marshal had error %s\n", err)
			onSerializationFailed(w, err)
			return
		}

		fmt.Printf("grpcToHTTPTest calling with verb %s, message %s\n", v, testMessage)
		req := constructRequest(commandBody.RemoteApp, "posthandler", v, b)

		var resp *commonv1pb.InvokeResponse
		var err error
		switch v {
		case "POST":
			req.Message.Method = "posthandler"
		case "GET":
			req.Message.Method = "gethandler"
		case "PUT":
			req.Message.Method = "puthandler"
		case "DELETE":
			req.Message.Method = "deletehandler"
		default:
			fmt.Println("Unexpected option")
			if err != nil {
				logAndSetResponse(w, http.StatusInternalServerError, "unexpected option "+v)
				return
			}
		}

		resp, err = daprClient.InvokeService(r.Context(), req)
		if err != nil {
			logAndSetResponse(w, http.StatusInternalServerError, "error returned from grpc client")
			return
		}

		body := resp.Data.GetValue()

		fmt.Printf("resp was %s\n", string(body))
		// var responseMessage string
		var appResp appResponse
		err = json.Unmarshal(body, &appResp)
		if err != nil {
			onDeserializationFailed(w, err)
			return
		}

		// We don't send a body with GET.  The receiving method just
		// returns the body, so skip.
		if v == "GET" {
			continue
		}

		if testMessage != appResp.Message {
			errorMessage := "Expected " + testMessage + " received " + appResp.Message
			logAndSetResponse(w, http.StatusInternalServerError, errorMessage)
			return
		}
	}

	logAndSetResponse(w, http.StatusOK, "success")
}

func badServiceCallTestHTTP(w http.ResponseWriter, r *http.Request) {
	fmt.Println("Enter badServiceCallTestHTTP")
	var commandBody testCommandRequest
	err := json.NewDecoder(r.Body).Decode(&commandBody)
	if err != nil {
		onBadRequest(w, err)
		return
	}

	fmt.Printf("badServiceCallTestHTTP - target app: %s\n", commandBody.RemoteApp)

	daprAddress := fmt.Sprintf("localhost:%s", strconv.Itoa(daprHTTPPort))

	fmt.Printf("dapr address is %s\n", daprAddress)
	var testMessage struct {
		Data string `json:"data"`
	}
	testMessage.Data = guuid.New().String()

	fmt.Printf("badServiceCallTestHTTP calling with message %v\n", testMessage)

	// post
	url := fmt.Sprintf(
		"http://localhost:%s/v1.0/invoke/%s/method/%s",
		strconv.Itoa(daprHTTPPort),
		commandBody.RemoteApp,
		commandBody.Method,
	)
	fmt.Printf("%s invoke url is %s\n", commandBody.Method, url)
	b, err := json.Marshal(testMessage)
	if err != nil {
		fmt.Printf("marshal had error %s\n", err)
		onSerializationFailed(w, err)
		return
	}

	fmt.Printf("%s method body is %s\n", commandBody.Method, string(b))

	var testResponse negativeTestResult

	prevTimeout := httpClient.Timeout
	// Explicitly set the timeout to force an error
	if commandBody.Method == "timeouterror" {
		httpClient.Timeout = 5 * time.Second
	}
	resp, err := httpClient.Post(sanitizeHTTPURL(url), jsonContentType, bytes.NewReader(b))
	if commandBody.Method == "timeouterror" {
		httpClient.Timeout = prevTimeout
	}

	testResponse.MainCallSuccessful = err == nil && resp.StatusCode == 200

	if resp != nil && resp.Body != nil {
		fmt.Printf("badServiceCallTestHTTP - Response Code: %d", resp.StatusCode)
		w.WriteHeader(resp.StatusCode)
		rawBody, _ := io.ReadAll(resp.Body)
		resp.Body.Close()
		testResponse.RawBody = rawBody
		json.NewDecoder(strings.NewReader(string(rawBody))).Decode(&testResponse.Results)
	}

	if err != nil {
		testResponse.RawError = err.Error()

		if resp == nil {
			w.WriteHeader(http.StatusInternalServerError)
		}
	}

	json.NewEncoder(w).Encode(testResponse)
}

func badServiceCallTestGrpc(w http.ResponseWriter, r *http.Request) {
	fmt.Println("Enter badServiceCallTestGrpc")
	var commandBody testCommandRequest
	err := json.NewDecoder(r.Body).Decode(&commandBody)
	if err != nil {
		onBadRequest(w, err)
		return
	}

	fmt.Printf("badServiceCallTestGrpc - target app: %s\n", commandBody.RemoteApp)

	timeoutDuration := 30 * time.Second
	// Shorten the timeout if we want to force the error
	if commandBody.Method == "timeouterror" {
		timeoutDuration = 5 * time.Second
	}
	ctx, cancel := context.WithTimeout(r.Context(), timeoutDuration)
	defer cancel()

	var testMessage struct {
		Data string `json:"data"`
	}
	testMessage.Data = guuid.New().String()

	fmt.Printf("badServiceCallTestGrpc calling with message %v\n", testMessage)

	b, _ := json.Marshal(testMessage)
	req := constructRequest(commandBody.RemoteApp, commandBody.Method, "POST", b)

	var testResponse negativeTestResult
	resp, err := daprClient.InvokeService(ctx, req)
	testResponse.MainCallSuccessful = true
	if err != nil {
		testResponse.MainCallSuccessful = false
		testResponse.RawError = err.Error()
		w.WriteHeader(http.StatusInternalServerError)
	}

	if resp != nil && resp.Data != nil {
		rawBody := resp.Data.GetValue()
		testResponse.RawBody = rawBody
		json.NewDecoder(strings.NewReader(string(rawBody))).Decode(&testResponse.Results)
	}

	json.NewEncoder(w).Encode(testResponse)
}

func timeoutServiceCall(w http.ResponseWriter, r *http.Request) {
	fmt.Println("Entering timeoutServiceCall")

	// Timeout for the client is 5 seconds, we just need to wait longer than that.
	time.Sleep(10 * time.Second)

	logAndSetResponse(w, 200, "Client waited longer than it should have.")
}

func parseErrorServiceCall(w http.ResponseWriter, r *http.Request) {
	fmt.Println("Entering parseErrorServiceCall")
	var data struct {
		Data int `json:"data"`
	}

	err := json.NewDecoder(r.Body).Decode(&data)
	if err != nil {
		onSerializationFailed(w, err)
		return
	}

	// We shouldn't get here.
	logAndSetResponse(w, 200, fmt.Sprintf("Request should have failed to parse: %v", data))
}

func largeDataErrorServiceCallHTTP(w http.ResponseWriter, r *http.Request) {
	largeDataErrorServiceCall(w, r, true)
}

func largeDataErrorServiceCallGrpc(w http.ResponseWriter, r *http.Request) {
	largeDataErrorServiceCall(w, r, false)
}

func largeDataErrorServiceCall(w http.ResponseWriter, r *http.Request, isHTTP bool) {
	fmt.Println("Entering largeDataErrorServiceCall")

	// post
	url := fmt.Sprintf(
		"http://localhost:%s/v1.0/invoke/serviceinvocation-callee-0/method/posthandler",
		strconv.Itoa(daprHTTPPort))

	testSizes := []struct {
		size int
		name string
	}{
		{
			size: 1024 * 1024,
			name: "1MB",
		},
		{
			size: 1024*1024*3 - 454,
			name: "4MB",
		},
		{
			size: 1024*1024*3 - 1,
			name: "4MB+",
		},
		{
			size: 1024 * 1024 * 8,
			name: "8MB",
		},
	}

	results := make([]individualTestResult, len(testSizes))
	for i, test := range testSizes {
		var result individualTestResult
		result.TestCase = test.name

		body := make([]byte, test.size)
		jsonBody, _ := json.Marshal(body)
		fmt.Printf("largeDataErrorServiceCall - Request size: %d\n", len(jsonBody))

		if isHTTP {
			resp, err := httpClient.Post(sanitizeHTTPURL(url), jsonContentType, bytes.NewReader(jsonBody))
			result.CallSuccessful = !((resp != nil && resp.StatusCode != 200) || err != nil)
			if resp != nil {
				// Drain before closing
				_, _ = io.Copy(io.Discard, resp.Body)
				resp.Body.Close()
			}
		} else {
			req := constructRequest("serviceinvocation-callee-0", "posthandler", "POST", jsonBody)
			_, err := daprClient.InvokeService(r.Context(), req)
			result.CallSuccessful = err == nil
		}

		results[i] = result
	}

	json.NewEncoder(w).Encode(results)
}

// testPathHTTPCall return the path received form request.
func testPathHTTPCall(w http.ResponseWriter, r *http.Request) {
	logAndSetResponse(w, http.StatusOK, r.RequestURI)
}

func main() {
	daprClient = utils.GetGRPCClient(daprGRPCPort)

	httpMethods = []string{"POST", "GET", "PUT", "DELETE"}

<<<<<<< HEAD
	log.Printf("Hello Dapr - listening on http://localhost:%d\n", appPort)
=======
	log.Printf("Dapr service_invocation - listening on http://localhost:%d", appPort)
>>>>>>> 15e6cfb7
	utils.StartServer(appPort, appRouter, true, false)
}

// Bad http request
func onBadRequest(w http.ResponseWriter, err error) {
	msg := "deserialization failed with " + err.Error()
	logAndSetResponse(w, http.StatusBadRequest, msg)
}

func onDeserializationFailed(w http.ResponseWriter, err error) {
	msg := "deserialization failed with " + err.Error()
	logAndSetResponse(w, http.StatusInternalServerError, msg)
}

func onSerializationFailed(w http.ResponseWriter, err error) {
	msg := "serialization failed with " + err.Error()
	logAndSetResponse(w, http.StatusInternalServerError, msg)
}

func onHTTPCallFailed(w http.ResponseWriter, statusCode int, err error) {
	msg := "HTTP call failed with " + err.Error()
	if statusCode == 0 {
		statusCode = http.StatusInternalServerError
	}
	logAndSetResponse(w, statusCode, msg)
}

func logAndSetResponse(w http.ResponseWriter, statusCode int, message string) {
	log.Println(message)

	w.WriteHeader(statusCode)
	json.NewEncoder(w).
		Encode(appResponse{Message: message})
}

//--- The functions below are copied from utils/helpers.go to workaround the package include in a container problem.

func sanitizeHTTPURL(url string) string {
	if !strings.Contains(url, "http") {
		url = fmt.Sprintf("http://%s", url)
	}

	return url
}<|MERGE_RESOLUTION|>--- conflicted
+++ resolved
@@ -1241,11 +1241,7 @@
 
 	httpMethods = []string{"POST", "GET", "PUT", "DELETE"}
 
-<<<<<<< HEAD
-	log.Printf("Hello Dapr - listening on http://localhost:%d\n", appPort)
-=======
-	log.Printf("Dapr service_invocation - listening on http://localhost:%d", appPort)
->>>>>>> 15e6cfb7
+	log.Printf("Dapr service_invocation - listening on http://localhost:%d\n", appPort)
 	utils.StartServer(appPort, appRouter, true, false)
 }
 
