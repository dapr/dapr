/*
Copyright 2021 The Dapr Authors
Licensed under the Apache License, Version 2.0 (the "License");
you may not use this file except in compliance with the License.
You may obtain a copy of the License at
    http://www.apache.org/licenses/LICENSE-2.0
Unless required by applicable law or agreed to in writing, software
distributed under the License is distributed on an "AS IS" BASIS,
WITHOUT WARRANTIES OR CONDITIONS OF ANY KIND, either express or implied.
See the License for the specific language governing permissions and
limitations under the License.
*/

package main

import (
	"encoding/base64"
	"encoding/json"
	"errors"
	"fmt"
	"io"
	"log"
	"net/http"
	"strings"
	"sync"

	"github.com/google/uuid"
	"github.com/gorilla/mux"
	"k8s.io/apimachinery/pkg/util/sets"

	"github.com/dapr/dapr/tests/apps/utils"
)

const (
<<<<<<< HEAD
	appPort       = 3000
	pubsubA       = "pubsub-a-topic-http"
	pubsubB       = "pubsub-b-topic-http"
	pubsubC       = "pubsub-c-topic-http"
	pubsubJob     = "pubsub-job-topic-http"
	pubsubRaw     = "pubsub-raw-topic-http"
	pubsubPayload = "pubsub-payload-topic-http"
=======
	appPort          = 3000
	pubsubA          = "pubsub-a-topic-http"
	pubsubB          = "pubsub-b-topic-http"
	pubsubC          = "pubsub-c-topic-http"
	pubsubJob        = "pubsub-job-topic-http"
	pubsubRaw        = "pubsub-raw-topic-http"
	pubsubDead       = "pubsub-dead-topic-http"
	pubsubDeadLetter = "pubsub-deadletter-topic-http"
>>>>>>> 37cde5a5
)

type appResponse struct {
	// Status field for proper handling of errors form pubsub
	Status    string `json:"status,omitempty"`
	Message   string `json:"message,omitempty"`
	StartTime int    `json:"start_time,omitempty"`
	EndTime   int    `json:"end_time,omitempty"`
}

type receivedMessagesResponse struct {
<<<<<<< HEAD
	ReceivedByTopicA       []string `json:"pubsub-a-topic"`
	ReceivedByTopicB       []string `json:"pubsub-b-topic"`
	ReceivedByTopicC       []string `json:"pubsub-c-topic"`
	ReceivedByTopicJob     []string `json:"pubsub-job-topic"`
	ReceivedByTopicRaw     []string `json:"pubsub-raw-topic"`
	ReceivedByTopicPayload []string `json:"pubsub-payload-topic"`
=======
	ReceivedByTopicA          []string `json:"pubsub-a-topic"`
	ReceivedByTopicB          []string `json:"pubsub-b-topic"`
	ReceivedByTopicC          []string `json:"pubsub-c-topic"`
	ReceivedByTopicJob        []string `json:"pubsub-job-topic"`
	ReceivedByTopicRaw        []string `json:"pubsub-raw-topic"`
	ReceivedByTopicDead       []string `json:"pubsub-dead-topic"`
	ReceivedByTopicDeadLetter []string `json:"pubsub-deadletter-topic"`
>>>>>>> 37cde5a5
}

type subscription struct {
	PubsubName      string            `json:"pubsubname"`
	Topic           string            `json:"topic"`
	Route           string            `json:"route"`
	DeadLetterTopic string            `json:"deadLetterTopic"`
	Metadata        map[string]string `json:"metadata"`
}

// respondWith determines the response to return when a message
// is received.
type respondWith int

const (
	respondWithSuccess respondWith = iota
	// respond with empty json message
	respondWithEmptyJSON
	// respond with error
	respondWithError
	// respond with retry
	respondWithRetry
	// respond with invalid status
	respondWithInvalidStatus
)

var (
	// using sets to make the test idempotent on multiple delivery of same message
<<<<<<< HEAD
	receivedMessagesA       sets.String
	receivedMessagesB       sets.String
	receivedMessagesC       sets.String
	receivedMessagesJob     sets.String
	receivedMessagesRaw     sets.String
	receivedMessagesPayload sets.String
	desiredResponse         respondWith
	lock                    sync.Mutex
=======
	receivedMessagesA          sets.String
	receivedMessagesB          sets.String
	receivedMessagesC          sets.String
	receivedMessagesJob        sets.String
	receivedMessagesRaw        sets.String
	receivedMessagesDead       sets.String
	receivedMessagesDeadLetter sets.String
	desiredResponse            respondWith
	lock                       sync.Mutex
>>>>>>> 37cde5a5
)

// indexHandler is the handler for root path
func indexHandler(w http.ResponseWriter, _ *http.Request) {
	log.Printf("indexHandler called")

	w.WriteHeader(http.StatusOK)
	json.NewEncoder(w).Encode(appResponse{Message: "OK"})
}

// this handles /dapr/subscribe, which is called from dapr into this app.
// this returns the list of topics the app is subscribed to.
func configureSubscribeHandler(w http.ResponseWriter, _ *http.Request) {
	pubsubName := "messagebus"

	t := []subscription{
		{
			PubsubName: pubsubName,
			Topic:      pubsubA,
			Route:      pubsubA,
		},
		{
			PubsubName: pubsubName,
			Topic:      pubsubB,
			Route:      pubsubB,
		},
		// pubsub-c-topic is loaded from the YAML/CRD
		// tests/config/app_topic_subscription_pubsub.yaml.
		{
			PubsubName: pubsubName,
			Topic:      pubsubJob,
			Route:      pubsubJob,
		},
		{
			PubsubName: pubsubName,
			Topic:      pubsubRaw,
			Route:      pubsubRaw,
			Metadata: map[string]string{
				"rawPayload": "true",
			},
		},
		{
<<<<<<< HEAD
			PubsubName: pubsubName,
			Topic:      pubsubPayload,
			Route:      pubsubPayload,
=======
			PubsubName:      pubsubName,
			Topic:           pubsubDead,
			Route:           pubsubDead,
			DeadLetterTopic: pubsubDeadLetter,
		},
		{
			PubsubName: pubsubName,
			Topic:      pubsubDeadLetter,
			Route:      pubsubDeadLetter,
>>>>>>> 37cde5a5
		},
	}

	log.Printf("configureSubscribeHandler called; subscribing to: %v\n", t)

	w.WriteHeader(http.StatusOK)
	json.NewEncoder(w).Encode(t)
}

func readMessageBody(reqID string, r *http.Request) (msg string, err error) {
	defer r.Body.Close()

	var body []byte
	if r.Body != nil {
		var data []byte
		data, err = io.ReadAll(r.Body)
		if err == nil {
			body = data
		}
	} else {
		// error
		err = errors.New("r.Body is nil")
	}

	if err != nil {
		return "", err
	}

	msg, err = extractMessage(reqID, body)
	if err != nil {
		return "", fmt.Errorf("error from extractMessage: %w", err)
	}

	// Raw data does not have content-type, so it is handled as-is.
	// Because the publisher encodes to JSON before publishing, we need to decode here.
	if strings.HasSuffix(r.URL.String(), pubsubRaw) {
		var actualMsg string
		err = json.Unmarshal([]byte(msg), &actualMsg)
		if err != nil {
			// Log only
			log.Printf("(%s) Error extracing JSON from raw event: %v", reqID, err)
		} else {
			msg = actualMsg
		}
	}

	return msg, nil
}

func subscribeHandler(w http.ResponseWriter, r *http.Request) {
	reqID, ok := r.Context().Value("reqid").(string)
	if reqID == "" || !ok {
		reqID = uuid.New().String()
	}

	msg, err := readMessageBody(reqID, r)

	// Before we handle the error, see if we need to respond in another way
	// We still want the message so we can log it
	log.Printf("(%s) subscribeHandler called %s. Message: %s", reqID, r.URL, msg)
	switch desiredResponse {
	case respondWithRetry:
		log.Printf("(%s) Responding with RETRY", reqID)
		// do not store received messages, respond with success but a retry status
		w.WriteHeader(http.StatusOK)
		json.NewEncoder(w).Encode(appResponse{
			Message: "retry later",
			Status:  "RETRY",
		})
		return
	case respondWithError:
		log.Printf("(%s) Responding with ERROR", reqID)
		// do not store received messages, respond with error
		w.WriteHeader(http.StatusInternalServerError)
		return
	case respondWithInvalidStatus:
		log.Printf("(%s) Responding with INVALID", reqID)
		// do not store received messages, respond with success but an invalid status
		w.WriteHeader(http.StatusOK)
		json.NewEncoder(w).Encode(appResponse{
			Message: "invalid status triggers retry",
			Status:  "INVALID",
		})
		return
	}

	if err != nil {
		log.Printf("(%s) Responding with DROP due to error: %v", reqID, err)
		// Return 200 with DROP status to drop message
		w.WriteHeader(http.StatusOK)
		json.NewEncoder(w).Encode(appResponse{
			Message: err.Error(),
			Status:  "DROP",
		})
		return
	}

<<<<<<< HEAD
	msg := string(body)

	// Data as payload will only send the data instead of cloud event.
	// If not we need to extract message from cloud event.
	if !strings.HasSuffix(r.URL.String(), pubsubPayload) {
		msg, err = extractMessage(body)
		if err != nil {
			log.Printf("Responding with DROP")
			// Return success with DROP status to drop message
			w.WriteHeader(http.StatusOK)
			json.NewEncoder(w).Encode(appResponse{
				Message: err.Error(),
				Status:  "DROP",
			})
			return
		}

		// Raw data does not have content-type, so it is handled as-is.
		// Because the publisher encodes to JSON before publishing, we need to decode here.
		if strings.HasSuffix(r.URL.String(), pubsubRaw) {
			var actualMsg string
			err = json.Unmarshal([]byte(msg), &actualMsg)
			if err != nil {
				log.Printf("Error extracing JSON from raw event: %v", err)
			} else {
				msg = actualMsg
			}
		}
	}

=======
>>>>>>> 37cde5a5
	lock.Lock()
	defer lock.Unlock()
	if strings.HasSuffix(r.URL.String(), pubsubA) && !receivedMessagesA.Has(msg) {
		receivedMessagesA.Insert(msg)
	} else if strings.HasSuffix(r.URL.String(), pubsubB) && !receivedMessagesB.Has(msg) {
		receivedMessagesB.Insert(msg)
	} else if strings.HasSuffix(r.URL.String(), pubsubC) && !receivedMessagesC.Has(msg) {
		receivedMessagesC.Insert(msg)
	} else if strings.HasSuffix(r.URL.String(), pubsubJob) && !receivedMessagesJob.Has(msg) {
		receivedMessagesJob.Insert(msg)
	} else if strings.HasSuffix(r.URL.String(), pubsubRaw) && !receivedMessagesRaw.Has(msg) {
		receivedMessagesRaw.Insert(msg)
<<<<<<< HEAD
	} else if strings.HasSuffix(r.URL.String(), pubsubPayload) && !receivedMessagesPayload.Has(msg) {
		receivedMessagesPayload.Insert(msg)
=======
	} else if strings.HasSuffix(r.URL.String(), pubsubDead) && !receivedMessagesDead.Has(msg) {
		receivedMessagesDead.Insert(msg)
	} else if strings.HasSuffix(r.URL.String(), pubsubDeadLetter) && !receivedMessagesDeadLetter.Has(msg) {
		receivedMessagesDeadLetter.Insert(msg)
>>>>>>> 37cde5a5
	} else {
		// This case is triggered when there is multiple redelivery of same message or a message
		// is thre for an unknown URL path

		errorMessage := fmt.Sprintf("Unexpected/Multiple redelivery of message from %s", r.URL.String())
		log.Printf("(%s) Responding with DROP. %s", reqID, errorMessage)
		// Return success with DROP status to drop message
		w.WriteHeader(http.StatusOK)
		json.NewEncoder(w).Encode(appResponse{
			Message: errorMessage,
			Status:  "DROP",
		})
		return
	}

	w.WriteHeader(http.StatusOK)
	if desiredResponse == respondWithEmptyJSON {
		log.Printf("(%s) Responding with {}", reqID)
		w.Write([]byte("{}"))
	} else {
		log.Printf("(%s) Responding with SUCCESS", reqID)
		json.NewEncoder(w).Encode(appResponse{
			Message: "consumed",
			Status:  "SUCCESS",
		})
	}
}

func extractMessage(reqID string, body []byte) (string, error) {
	log.Printf("(%s) extractMessage() called with body=%s", reqID, string(body))

	m := make(map[string]interface{})
	err := json.Unmarshal(body, &m)
	if err != nil {
		log.Printf("(%s) Could not unmarshal: %v", reqID, err)
		return "", err
	}

	if m["data_base64"] != nil {
		b, err := base64.StdEncoding.DecodeString(m["data_base64"].(string))
		if err != nil {
			log.Printf("(%s) Could not base64 decode: %v", reqID, err)
			return "", err
		}

		msg := string(b)
		log.Printf("(%s) output from base64='%s'", reqID, msg)
		return msg, nil
	}

	msg := m["data"].(string)
	log.Printf("(%s) output='%s'", reqID, msg)

	return msg, nil
}

func unique(slice []string) []string {
	keys := make(map[string]bool)
	list := []string{}
	for _, entry := range slice {
		if _, value := keys[entry]; !value {
			keys[entry] = true
			list = append(list, entry)
		}
	}
	return list
}

// the test calls this to get the messages received
func getReceivedMessages(w http.ResponseWriter, r *http.Request) {
	reqID, ok := r.Context().Value("reqid").(string)
	if reqID == "" || !ok {
		reqID = "s-" + uuid.New().String()
	}

	response := receivedMessagesResponse{
<<<<<<< HEAD
		ReceivedByTopicA:       unique(receivedMessagesA.List()),
		ReceivedByTopicB:       unique(receivedMessagesB.List()),
		ReceivedByTopicC:       unique(receivedMessagesC.List()),
		ReceivedByTopicJob:     unique(receivedMessagesJob.List()),
		ReceivedByTopicRaw:     unique(receivedMessagesRaw.List()),
		ReceivedByTopicPayload: unique(receivedMessagesPayload.List()),
=======
		ReceivedByTopicA:          unique(receivedMessagesA.List()),
		ReceivedByTopicB:          unique(receivedMessagesB.List()),
		ReceivedByTopicC:          unique(receivedMessagesC.List()),
		ReceivedByTopicJob:        unique(receivedMessagesJob.List()),
		ReceivedByTopicRaw:        unique(receivedMessagesRaw.List()),
		ReceivedByTopicDead:       unique(receivedMessagesDead.List()),
		ReceivedByTopicDeadLetter: unique(receivedMessagesDeadLetter.List()),
>>>>>>> 37cde5a5
	}

	log.Printf("getReceivedMessages called. reqID=%s response=%s", reqID, response)

	w.WriteHeader(http.StatusOK)
	json.NewEncoder(w).Encode(response)
}

// setDesiredResponse returns an http.HandlerFunc that sets the desired response
// to `resp` and logs `msg`.
func setDesiredResponse(resp respondWith, msg string) http.HandlerFunc {
	return func(w http.ResponseWriter, r *http.Request) {
		defer r.Body.Close()
		lock.Lock()
		defer lock.Unlock()
		log.Print(msg)
		desiredResponse = resp
		w.WriteHeader(http.StatusOK)
	}
}

// handler called for empty-json case.
func initializeHandler(w http.ResponseWriter, _ *http.Request) {
	initializeSets()
	w.WriteHeader(http.StatusOK)
}

// initialize all the sets for a clean test.
func initializeSets() {
	// initialize all the sets
	receivedMessagesA = sets.NewString()
	receivedMessagesB = sets.NewString()
	receivedMessagesC = sets.NewString()
	receivedMessagesJob = sets.NewString()
	receivedMessagesRaw = sets.NewString()
<<<<<<< HEAD
	receivedMessagesPayload = sets.NewString()
=======
	receivedMessagesDead = sets.NewString()
	receivedMessagesDeadLetter = sets.NewString()
>>>>>>> 37cde5a5
}

// appRouter initializes restful api router
func appRouter() *mux.Router {
	log.Printf("Called appRouter()")
	router := mux.NewRouter().StrictSlash(true)

	// Log requests and their processing time
	router.Use(utils.LoggerMiddleware)

	router.HandleFunc("/", indexHandler).Methods("GET")

	router.HandleFunc("/getMessages", getReceivedMessages).Methods("POST")
	router.HandleFunc("/set-respond-success",
		setDesiredResponse(respondWithSuccess, "set respond with success")).Methods("POST")
	router.HandleFunc("/set-respond-error",
		setDesiredResponse(respondWithError, "set respond with error")).Methods("POST")
	router.HandleFunc("/set-respond-retry",
		setDesiredResponse(respondWithRetry, "set respond with retry")).Methods("POST")
	router.HandleFunc("/set-respond-empty-json",
		setDesiredResponse(respondWithEmptyJSON, "set respond with empty json"))
	router.HandleFunc("/set-respond-invalid-status",
		setDesiredResponse(respondWithInvalidStatus, "set respond with invalid status")).Methods("POST")
	router.HandleFunc("/initialize", initializeHandler).Methods("POST")

	router.HandleFunc("/dapr/subscribe", configureSubscribeHandler).Methods("GET")

	router.HandleFunc("/"+pubsubA, subscribeHandler).Methods("POST")
	router.HandleFunc("/"+pubsubB, subscribeHandler).Methods("POST")
	router.HandleFunc("/"+pubsubC, subscribeHandler).Methods("POST")
	router.HandleFunc("/"+pubsubJob, subscribeHandler).Methods("POST")
	router.HandleFunc("/"+pubsubRaw, subscribeHandler).Methods("POST")
	router.HandleFunc("/"+pubsubDead, subscribeHandler).Methods("POST")
	router.HandleFunc("/"+pubsubDeadLetter, subscribeHandler).Methods("POST")
	router.Use(mux.CORSMethodMiddleware(router))

	return router
}

func main() {
	// initialize sets on application start
	initializeSets()

	log.Printf("Dapr E2E test app: pubsub - listening on http://localhost:%d", appPort)
	utils.StartServer(appPort, appRouter, true)
}<|MERGE_RESOLUTION|>--- conflicted
+++ resolved
@@ -32,24 +32,15 @@
 )
 
 const (
-<<<<<<< HEAD
-	appPort       = 3000
-	pubsubA       = "pubsub-a-topic-http"
-	pubsubB       = "pubsub-b-topic-http"
-	pubsubC       = "pubsub-c-topic-http"
-	pubsubJob     = "pubsub-job-topic-http"
-	pubsubRaw     = "pubsub-raw-topic-http"
-	pubsubPayload = "pubsub-payload-topic-http"
-=======
 	appPort          = 3000
 	pubsubA          = "pubsub-a-topic-http"
 	pubsubB          = "pubsub-b-topic-http"
 	pubsubC          = "pubsub-c-topic-http"
 	pubsubJob        = "pubsub-job-topic-http"
 	pubsubRaw        = "pubsub-raw-topic-http"
+	pubsubPayload    = "pubsub-payload-topic-http"
 	pubsubDead       = "pubsub-dead-topic-http"
 	pubsubDeadLetter = "pubsub-deadletter-topic-http"
->>>>>>> 37cde5a5
 )
 
 type appResponse struct {
@@ -61,22 +52,14 @@
 }
 
 type receivedMessagesResponse struct {
-<<<<<<< HEAD
-	ReceivedByTopicA       []string `json:"pubsub-a-topic"`
-	ReceivedByTopicB       []string `json:"pubsub-b-topic"`
-	ReceivedByTopicC       []string `json:"pubsub-c-topic"`
-	ReceivedByTopicJob     []string `json:"pubsub-job-topic"`
-	ReceivedByTopicRaw     []string `json:"pubsub-raw-topic"`
-	ReceivedByTopicPayload []string `json:"pubsub-payload-topic"`
-=======
 	ReceivedByTopicA          []string `json:"pubsub-a-topic"`
 	ReceivedByTopicB          []string `json:"pubsub-b-topic"`
 	ReceivedByTopicC          []string `json:"pubsub-c-topic"`
 	ReceivedByTopicJob        []string `json:"pubsub-job-topic"`
 	ReceivedByTopicRaw        []string `json:"pubsub-raw-topic"`
+	ReceivedByTopicPayload    []string `json:"pubsub-payload-topic"`
 	ReceivedByTopicDead       []string `json:"pubsub-dead-topic"`
 	ReceivedByTopicDeadLetter []string `json:"pubsub-deadletter-topic"`
->>>>>>> 37cde5a5
 }
 
 type subscription struct {
@@ -105,26 +88,16 @@
 
 var (
 	// using sets to make the test idempotent on multiple delivery of same message
-<<<<<<< HEAD
-	receivedMessagesA       sets.String
-	receivedMessagesB       sets.String
-	receivedMessagesC       sets.String
-	receivedMessagesJob     sets.String
-	receivedMessagesRaw     sets.String
-	receivedMessagesPayload sets.String
-	desiredResponse         respondWith
-	lock                    sync.Mutex
-=======
 	receivedMessagesA          sets.String
 	receivedMessagesB          sets.String
 	receivedMessagesC          sets.String
 	receivedMessagesJob        sets.String
 	receivedMessagesRaw        sets.String
+	receivedMessagesPayload    sets.String
 	receivedMessagesDead       sets.String
 	receivedMessagesDeadLetter sets.String
 	desiredResponse            respondWith
 	lock                       sync.Mutex
->>>>>>> 37cde5a5
 )
 
 // indexHandler is the handler for root path
@@ -167,11 +140,11 @@
 			},
 		},
 		{
-<<<<<<< HEAD
 			PubsubName: pubsubName,
 			Topic:      pubsubPayload,
 			Route:      pubsubPayload,
-=======
+		},
+		{
 			PubsubName:      pubsubName,
 			Topic:           pubsubDead,
 			Route:           pubsubDead,
@@ -181,7 +154,6 @@
 			PubsubName: pubsubName,
 			Topic:      pubsubDeadLetter,
 			Route:      pubsubDeadLetter,
->>>>>>> 37cde5a5
 		},
 	}
 
@@ -210,21 +182,27 @@
 		return "", err
 	}
 
-	msg, err = extractMessage(reqID, body)
-	if err != nil {
-		return "", fmt.Errorf("error from extractMessage: %w", err)
-	}
-
-	// Raw data does not have content-type, so it is handled as-is.
-	// Because the publisher encodes to JSON before publishing, we need to decode here.
-	if strings.HasSuffix(r.URL.String(), pubsubRaw) {
-		var actualMsg string
-		err = json.Unmarshal([]byte(msg), &actualMsg)
+	msg = string(body)
+
+	// Data as payload will only send the data instead of cloud event.
+	// If not we need to extract message from cloud event.
+	if !strings.HasSuffix(r.URL.String(), pubsubPayload) {
+		msg, err = extractMessage(reqID, body)
 		if err != nil {
-			// Log only
-			log.Printf("(%s) Error extracing JSON from raw event: %v", reqID, err)
-		} else {
-			msg = actualMsg
+			return "", fmt.Errorf("error from extractMessage: %w", err)
+		}
+
+		// Raw data does not have content-type, so it is handled as-is.
+		// Because the publisher encodes to JSON before publishing, we need to decode here.
+		if strings.HasSuffix(r.URL.String(), pubsubRaw) {
+			var actualMsg string
+			err = json.Unmarshal([]byte(msg), &actualMsg)
+			if err != nil {
+				// Log only
+				log.Printf("(%s) Error extracing JSON from raw event: %v", reqID, err)
+			} else {
+				msg = actualMsg
+			}
 		}
 	}
 
@@ -279,39 +257,6 @@
 		return
 	}
 
-<<<<<<< HEAD
-	msg := string(body)
-
-	// Data as payload will only send the data instead of cloud event.
-	// If not we need to extract message from cloud event.
-	if !strings.HasSuffix(r.URL.String(), pubsubPayload) {
-		msg, err = extractMessage(body)
-		if err != nil {
-			log.Printf("Responding with DROP")
-			// Return success with DROP status to drop message
-			w.WriteHeader(http.StatusOK)
-			json.NewEncoder(w).Encode(appResponse{
-				Message: err.Error(),
-				Status:  "DROP",
-			})
-			return
-		}
-
-		// Raw data does not have content-type, so it is handled as-is.
-		// Because the publisher encodes to JSON before publishing, we need to decode here.
-		if strings.HasSuffix(r.URL.String(), pubsubRaw) {
-			var actualMsg string
-			err = json.Unmarshal([]byte(msg), &actualMsg)
-			if err != nil {
-				log.Printf("Error extracing JSON from raw event: %v", err)
-			} else {
-				msg = actualMsg
-			}
-		}
-	}
-
-=======
->>>>>>> 37cde5a5
 	lock.Lock()
 	defer lock.Unlock()
 	if strings.HasSuffix(r.URL.String(), pubsubA) && !receivedMessagesA.Has(msg) {
@@ -324,15 +269,12 @@
 		receivedMessagesJob.Insert(msg)
 	} else if strings.HasSuffix(r.URL.String(), pubsubRaw) && !receivedMessagesRaw.Has(msg) {
 		receivedMessagesRaw.Insert(msg)
-<<<<<<< HEAD
 	} else if strings.HasSuffix(r.URL.String(), pubsubPayload) && !receivedMessagesPayload.Has(msg) {
 		receivedMessagesPayload.Insert(msg)
-=======
 	} else if strings.HasSuffix(r.URL.String(), pubsubDead) && !receivedMessagesDead.Has(msg) {
 		receivedMessagesDead.Insert(msg)
 	} else if strings.HasSuffix(r.URL.String(), pubsubDeadLetter) && !receivedMessagesDeadLetter.Has(msg) {
 		receivedMessagesDeadLetter.Insert(msg)
->>>>>>> 37cde5a5
 	} else {
 		// This case is triggered when there is multiple redelivery of same message or a message
 		// is thre for an unknown URL path
@@ -409,22 +351,14 @@
 	}
 
 	response := receivedMessagesResponse{
-<<<<<<< HEAD
-		ReceivedByTopicA:       unique(receivedMessagesA.List()),
-		ReceivedByTopicB:       unique(receivedMessagesB.List()),
-		ReceivedByTopicC:       unique(receivedMessagesC.List()),
-		ReceivedByTopicJob:     unique(receivedMessagesJob.List()),
-		ReceivedByTopicRaw:     unique(receivedMessagesRaw.List()),
-		ReceivedByTopicPayload: unique(receivedMessagesPayload.List()),
-=======
 		ReceivedByTopicA:          unique(receivedMessagesA.List()),
 		ReceivedByTopicB:          unique(receivedMessagesB.List()),
 		ReceivedByTopicC:          unique(receivedMessagesC.List()),
 		ReceivedByTopicJob:        unique(receivedMessagesJob.List()),
 		ReceivedByTopicRaw:        unique(receivedMessagesRaw.List()),
+		ReceivedByTopicPayload:    unique(receivedMessagesPayload.List()),
 		ReceivedByTopicDead:       unique(receivedMessagesDead.List()),
 		ReceivedByTopicDeadLetter: unique(receivedMessagesDeadLetter.List()),
->>>>>>> 37cde5a5
 	}
 
 	log.Printf("getReceivedMessages called. reqID=%s response=%s", reqID, response)
@@ -460,12 +394,9 @@
 	receivedMessagesC = sets.NewString()
 	receivedMessagesJob = sets.NewString()
 	receivedMessagesRaw = sets.NewString()
-<<<<<<< HEAD
 	receivedMessagesPayload = sets.NewString()
-=======
 	receivedMessagesDead = sets.NewString()
 	receivedMessagesDeadLetter = sets.NewString()
->>>>>>> 37cde5a5
 }
 
 // appRouter initializes restful api router
