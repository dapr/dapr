/*
Copyright 2021 The Dapr Authors
Licensed under the Apache License, Version 2.0 (the "License");
you may not use this file except in compliance with the License.
You may obtain a copy of the License at
    http://www.apache.org/licenses/LICENSE-2.0
Unless required by applicable law or agreed to in writing, software
distributed under the License is distributed on an "AS IS" BASIS,
WITHOUT WARRANTIES OR CONDITIONS OF ANY KIND, either express or implied.
See the License for the specific language governing permissions and
limitations under the License.
*/

package main

import (
	"encoding/base64"
	"encoding/json"
	"errors"
	"fmt"
	"io"
	"log"
	"net/http"
	"os"
	"strings"
	"sync"

	"github.com/google/uuid"
	"github.com/gorilla/mux"
	"k8s.io/apimachinery/pkg/util/sets"

	"github.com/dapr/dapr/tests/apps/utils"
)

const (
<<<<<<< HEAD
	appPort            = 3000
	pubsubA            = "pubsub-a-topic-http"
	pubsubB            = "pubsub-b-topic-http"
	pubsubC            = "pubsub-c-topic-http"
	pubsubJob          = "pubsub-job-topic-http"
	pubsubRaw          = "pubsub-raw-topic-http"
	pubsubDead         = "pubsub-dead-topic-http"
	pubsubDeadLetter   = "pubsub-deadletter-topic-http"
	pubsubBulkTopic    = "pubsub-bulk-topic-http"
	pubsubRawBulkTopic = "pubsub-raw-bulk-topic-http"
	pubsubCEBulkTopic  = "pubsub-ce-bulk-topic-http"
=======
	appPort          = 3000
	pubsubA          = "pubsub-a-topic-http"
	pubsubB          = "pubsub-b-topic-http"
	pubsubC          = "pubsub-c-topic-http"
	pubsubJob        = "pubsub-job-topic-http"
	pubsubRaw        = "pubsub-raw-topic-http"
	pubsubDead       = "pubsub-dead-topic-http"
	pubsubDeadLetter = "pubsub-deadletter-topic-http"
	PubSubEnvVar     = "DAPR_TEST_PUBSUB_NAME"
>>>>>>> 9da16f4a
)

var pubsubName = "messagebus"

func init() {
	if psName := os.Getenv(PubSubEnvVar); len(psName) != 0 {
		pubsubName = psName
	}
}

type appResponse struct {
	// Status field for proper handling of errors form pubsub
	Status    string `json:"status,omitempty"`
	Message   string `json:"message,omitempty"`
	StartTime int    `json:"start_time,omitempty"`
	EndTime   int    `json:"end_time,omitempty"`
}

type receivedMessagesResponse struct {
	ReceivedByTopicA          []string `json:"pubsub-a-topic"`
	ReceivedByTopicB          []string `json:"pubsub-b-topic"`
	ReceivedByTopicC          []string `json:"pubsub-c-topic"`
	ReceivedByTopicJob        []string `json:"pubsub-job-topic"`
	ReceivedByTopicRaw        []string `json:"pubsub-raw-topic"`
	ReceivedByTopicDead       []string `json:"pubsub-dead-topic"`
	ReceivedByTopicDeadLetter []string `json:"pubsub-deadletter-topic"`
	ReceivedByTopicBulk       []string `json:"pubsub-bulk-topic"`
	ReceivedByTopicRawBulk    []string `json:"pubsub-raw-bulk-topic"`
	ReceivedByTopicCEBulk     []string `json:"pubsub-ce-bulk-topic"`
}

type subscription struct {
	PubsubName      string            `json:"pubsubname"`
	Topic           string            `json:"topic"`
	Route           string            `json:"route"`
	DeadLetterTopic string            `json:"deadLetterTopic"`
	Metadata        map[string]string `json:"metadata"`
}

// respondWith determines the response to return when a message
// is received.
type respondWith int

const (
	respondWithSuccess respondWith = iota
	// respond with empty json message
	respondWithEmptyJSON
	// respond with error
	respondWithError
	// respond with retry
	respondWithRetry
	// respond with invalid status
	respondWithInvalidStatus
)

var (
	// using sets to make the test idempotent on multiple delivery of same message
	receivedMessagesA            sets.String
	receivedMessagesB            sets.String
	receivedMessagesC            sets.String
	receivedMessagesJob          sets.String
	receivedMessagesRaw          sets.String
	receivedMessagesDead         sets.String
	receivedMessagesDeadLetter   sets.String
	receivedMessagesBulkTopic    sets.String
	receivedMessagesRawBulkTopic sets.String
	receivedMessagesCEBulkTopic  sets.String
	desiredResponse              respondWith
	lock                         sync.Mutex
)

// indexHandler is the handler for root path
func indexHandler(w http.ResponseWriter, _ *http.Request) {
	log.Printf("indexHandler called")

	w.WriteHeader(http.StatusOK)
	json.NewEncoder(w).Encode(appResponse{Message: "OK"})
}

// this handles /dapr/subscribe, which is called from dapr into this app.
// this returns the list of topics the app is subscribed to.
func configureSubscribeHandler(w http.ResponseWriter, _ *http.Request) {
	t := []subscription{
		{
			PubsubName: pubsubName,
			Topic:      pubsubA,
			Route:      pubsubA,
		},
		{
			PubsubName: pubsubName,
			Topic:      pubsubB,
			Route:      pubsubB,
		},
		// pubsub-c-topic is loaded from the YAML/CRD
		// tests/config/app_topic_subscription_pubsub.yaml.
		{
			PubsubName: pubsubName,
			Topic:      pubsubJob,
			Route:      pubsubJob,
		},
		{
			PubsubName: pubsubName,
			Topic:      pubsubRaw,
			Route:      pubsubRaw,
			Metadata: map[string]string{
				"rawPayload": "true",
			},
		},
		{
			PubsubName:      pubsubName,
			Topic:           pubsubDead,
			Route:           pubsubDead,
			DeadLetterTopic: pubsubDeadLetter,
		},
		{
			PubsubName: pubsubName,
			Topic:      pubsubDeadLetter,
			Route:      pubsubDeadLetter,
		},
		{
			PubsubName: pubsubName,
			Topic:      pubsubBulkTopic,
			Route:      pubsubBulkTopic,
		},
		{
			PubsubName: pubsubName,
			Topic:      pubsubRawBulkTopic,
			Route:      pubsubRawBulkTopic,
			Metadata: map[string]string{
				"rawPayload": "true",
			},
		},
		{
			PubsubName: pubsubName,
			Topic:      pubsubCEBulkTopic,
			Route:      pubsubCEBulkTopic,
		},
	}

	log.Printf("configureSubscribeHandler called; subscribing to: %v\n", t)

	w.WriteHeader(http.StatusOK)
	json.NewEncoder(w).Encode(t)
}

func readMessageBody(reqID string, r *http.Request) (msg string, err error) {
	defer r.Body.Close()

	var body []byte
	if r.Body != nil {
		var data []byte
		data, err = io.ReadAll(r.Body)
		if err == nil {
			body = data
		}
	} else {
		// error
		err = errors.New("r.Body is nil")
	}

	if err != nil {
		return "", err
	}

	msg, err = extractMessage(reqID, body)
	if err != nil {
		return "", fmt.Errorf("error from extractMessage: %w", err)
	}

	// Raw data does not have content-type, so it is handled as-is.
	// Because the publisher encodes to JSON before publishing, we need to decode here.
	if strings.HasSuffix(r.URL.String(), pubsubRaw) || strings.HasSuffix(r.URL.String(), pubsubRawBulkTopic) {
		var actualMsg string
		err = json.Unmarshal([]byte(msg), &actualMsg)
		if err != nil {
			// Log only
			log.Printf("(%s) Error extracing JSON from raw event: %v", reqID, err)
		} else {
			msg = actualMsg
		}
	}

	return msg, nil
}

func subscribeHandler(w http.ResponseWriter, r *http.Request) {
	reqID, ok := r.Context().Value("reqid").(string)
	if reqID == "" || !ok {
		reqID = uuid.New().String()
	}

	msg, err := readMessageBody(reqID, r)

	// Before we handle the error, see if we need to respond in another way
	// We still want the message so we can log it
	log.Printf("(%s) subscribeHandler called %s. Message: %s", reqID, r.URL, msg)
	switch desiredResponse {
	case respondWithRetry:
		log.Printf("(%s) Responding with RETRY", reqID)
		// do not store received messages, respond with success but a retry status
		w.WriteHeader(http.StatusOK)
		json.NewEncoder(w).Encode(appResponse{
			Message: "retry later",
			Status:  "RETRY",
		})
		return
	case respondWithError:
		log.Printf("(%s) Responding with ERROR", reqID)
		// do not store received messages, respond with error
		w.WriteHeader(http.StatusInternalServerError)
		return
	case respondWithInvalidStatus:
		log.Printf("(%s) Responding with INVALID", reqID)
		// do not store received messages, respond with success but an invalid status
		w.WriteHeader(http.StatusOK)
		json.NewEncoder(w).Encode(appResponse{
			Message: "invalid status triggers retry",
			Status:  "INVALID",
		})
		return
	}

	if err != nil {
		log.Printf("(%s) Responding with DROP due to error: %v", reqID, err)
		// Return 200 with DROP status to drop message
		w.WriteHeader(http.StatusOK)
		json.NewEncoder(w).Encode(appResponse{
			Message: err.Error(),
			Status:  "DROP",
		})
		return
	}

	lock.Lock()
	defer lock.Unlock()
	if strings.HasSuffix(r.URL.String(), pubsubA) && !receivedMessagesA.Has(msg) {
		receivedMessagesA.Insert(msg)
	} else if strings.HasSuffix(r.URL.String(), pubsubB) && !receivedMessagesB.Has(msg) {
		receivedMessagesB.Insert(msg)
	} else if strings.HasSuffix(r.URL.String(), pubsubC) && !receivedMessagesC.Has(msg) {
		receivedMessagesC.Insert(msg)
	} else if strings.HasSuffix(r.URL.String(), pubsubJob) && !receivedMessagesJob.Has(msg) {
		receivedMessagesJob.Insert(msg)
	} else if strings.HasSuffix(r.URL.String(), pubsubRaw) && !receivedMessagesRaw.Has(msg) {
		receivedMessagesRaw.Insert(msg)
	} else if strings.HasSuffix(r.URL.String(), pubsubDead) && !receivedMessagesDead.Has(msg) {
		receivedMessagesDead.Insert(msg)
	} else if strings.HasSuffix(r.URL.String(), pubsubDeadLetter) && !receivedMessagesDeadLetter.Has(msg) {
		receivedMessagesDeadLetter.Insert(msg)
	} else if strings.HasSuffix(r.URL.String(), pubsubBulkTopic) && !receivedMessagesBulkTopic.Has(msg) {
		receivedMessagesBulkTopic.Insert(msg)
	} else if strings.HasSuffix(r.URL.String(), pubsubRawBulkTopic) && !receivedMessagesRawBulkTopic.Has(msg) {
		receivedMessagesRawBulkTopic.Insert(msg)
	} else if strings.HasSuffix(r.URL.String(), pubsubCEBulkTopic) && !receivedMessagesCEBulkTopic.Has(msg) {
		receivedMessagesCEBulkTopic.Insert(msg)
	} else {
		// This case is triggered when there is multiple redelivery of same message or a message
		// is thre for an unknown URL path

		errorMessage := fmt.Sprintf("Unexpected/Multiple redelivery of message from %s", r.URL.String())
		log.Printf("(%s) Responding with DROP. %s", reqID, errorMessage)
		// Return success with DROP status to drop message
		w.WriteHeader(http.StatusOK)
		json.NewEncoder(w).Encode(appResponse{
			Message: errorMessage,
			Status:  "DROP",
		})
		return
	}

	w.WriteHeader(http.StatusOK)
	if desiredResponse == respondWithEmptyJSON {
		log.Printf("(%s) Responding with {}", reqID)
		w.Write([]byte("{}"))
	} else {
		log.Printf("(%s) Responding with SUCCESS", reqID)
		json.NewEncoder(w).Encode(appResponse{
			Message: "consumed",
			Status:  "SUCCESS",
		})
	}
}

func extractMessage(reqID string, body []byte) (string, error) {
	log.Printf("(%s) extractMessage() called with body=%s", reqID, string(body))

	m := make(map[string]interface{})
	err := json.Unmarshal(body, &m)
	if err != nil {
		log.Printf("(%s) Could not unmarshal: %v", reqID, err)
		return "", err
	}

	if m["data_base64"] != nil {
		b, err := base64.StdEncoding.DecodeString(m["data_base64"].(string))
		if err != nil {
			log.Printf("(%s) Could not base64 decode: %v", reqID, err)
			return "", err
		}

		msg := string(b)
		log.Printf("(%s) output from base64='%s'", reqID, msg)
		return msg, nil
	}

	msg := m["data"].(string)
	log.Printf("(%s) output='%s'", reqID, msg)

	return msg, nil
}

func unique(slice []string) []string {
	keys := make(map[string]bool)
	list := []string{}
	for _, entry := range slice {
		if _, value := keys[entry]; !value {
			keys[entry] = true
			list = append(list, entry)
		}
	}
	return list
}

// the test calls this to get the messages received
func getReceivedMessages(w http.ResponseWriter, r *http.Request) {
	reqID, ok := r.Context().Value("reqid").(string)
	if reqID == "" || !ok {
		reqID = "s-" + uuid.New().String()
	}

	response := receivedMessagesResponse{
		ReceivedByTopicA:          unique(receivedMessagesA.List()),
		ReceivedByTopicB:          unique(receivedMessagesB.List()),
		ReceivedByTopicC:          unique(receivedMessagesC.List()),
		ReceivedByTopicJob:        unique(receivedMessagesJob.List()),
		ReceivedByTopicRaw:        unique(receivedMessagesRaw.List()),
		ReceivedByTopicDead:       unique(receivedMessagesDead.List()),
		ReceivedByTopicDeadLetter: unique(receivedMessagesDeadLetter.List()),
		ReceivedByTopicBulk:       unique(receivedMessagesBulkTopic.List()),
		ReceivedByTopicRawBulk:    unique(receivedMessagesRawBulkTopic.List()),
		ReceivedByTopicCEBulk:     unique(receivedMessagesCEBulkTopic.List()),
	}

	log.Printf("getReceivedMessages called. reqID=%s response=%s", reqID, response)

	w.WriteHeader(http.StatusOK)
	json.NewEncoder(w).Encode(response)
}

// setDesiredResponse returns an http.HandlerFunc that sets the desired response
// to `resp` and logs `msg`.
func setDesiredResponse(resp respondWith, msg string) http.HandlerFunc {
	return func(w http.ResponseWriter, r *http.Request) {
		defer r.Body.Close()
		lock.Lock()
		defer lock.Unlock()
		log.Print(msg)
		desiredResponse = resp
		w.WriteHeader(http.StatusOK)
	}
}

// handler called for empty-json case.
func initializeHandler(w http.ResponseWriter, _ *http.Request) {
	initializeSets()
	w.WriteHeader(http.StatusOK)
}

// initialize all the sets for a clean test.
func initializeSets() {
	// initialize all the sets
	receivedMessagesA = sets.NewString()
	receivedMessagesB = sets.NewString()
	receivedMessagesC = sets.NewString()
	receivedMessagesJob = sets.NewString()
	receivedMessagesRaw = sets.NewString()
	receivedMessagesDead = sets.NewString()
	receivedMessagesDeadLetter = sets.NewString()
	receivedMessagesBulkTopic = sets.NewString()
	receivedMessagesRawBulkTopic = sets.NewString()
	receivedMessagesCEBulkTopic = sets.NewString()
}

// appRouter initializes restful api router
func appRouter() *mux.Router {
	log.Printf("Called appRouter()")
	router := mux.NewRouter().StrictSlash(true)

	// Log requests and their processing time
	router.Use(utils.LoggerMiddleware)

	router.HandleFunc("/", indexHandler).Methods("GET")

	router.HandleFunc("/getMessages", getReceivedMessages).Methods("POST")
	router.HandleFunc("/set-respond-success",
		setDesiredResponse(respondWithSuccess, "set respond with success")).Methods("POST")
	router.HandleFunc("/set-respond-error",
		setDesiredResponse(respondWithError, "set respond with error")).Methods("POST")
	router.HandleFunc("/set-respond-retry",
		setDesiredResponse(respondWithRetry, "set respond with retry")).Methods("POST")
	router.HandleFunc("/set-respond-empty-json",
		setDesiredResponse(respondWithEmptyJSON, "set respond with empty json"))
	router.HandleFunc("/set-respond-invalid-status",
		setDesiredResponse(respondWithInvalidStatus, "set respond with invalid status")).Methods("POST")
	router.HandleFunc("/initialize", initializeHandler).Methods("POST")

	router.HandleFunc("/dapr/subscribe", configureSubscribeHandler).Methods("GET")

	router.HandleFunc("/"+pubsubA, subscribeHandler).Methods("POST")
	router.HandleFunc("/"+pubsubB, subscribeHandler).Methods("POST")
	router.HandleFunc("/"+pubsubC, subscribeHandler).Methods("POST")
	router.HandleFunc("/"+pubsubJob, subscribeHandler).Methods("POST")
	router.HandleFunc("/"+pubsubRaw, subscribeHandler).Methods("POST")
	router.HandleFunc("/"+pubsubDead, subscribeHandler).Methods("POST")
	router.HandleFunc("/"+pubsubDeadLetter, subscribeHandler).Methods("POST")
	router.HandleFunc("/"+pubsubBulkTopic, subscribeHandler).Methods("POST")
	router.HandleFunc("/"+pubsubRawBulkTopic, subscribeHandler).Methods("POST")
	router.HandleFunc("/"+pubsubCEBulkTopic, subscribeHandler).Methods("POST")
	router.Use(mux.CORSMethodMiddleware(router))

	return router
}

func main() {
	// initialize sets on application start
	initializeSets()

	log.Printf("Dapr E2E test app: pubsub - listening on http://localhost:%d", appPort)
	utils.StartServer(appPort, appRouter, true, false)
}<|MERGE_RESOLUTION|>--- conflicted
+++ resolved
@@ -33,7 +33,6 @@
 )
 
 const (
-<<<<<<< HEAD
 	appPort            = 3000
 	pubsubA            = "pubsub-a-topic-http"
 	pubsubB            = "pubsub-b-topic-http"
@@ -45,17 +44,7 @@
 	pubsubBulkTopic    = "pubsub-bulk-topic-http"
 	pubsubRawBulkTopic = "pubsub-raw-bulk-topic-http"
 	pubsubCEBulkTopic  = "pubsub-ce-bulk-topic-http"
-=======
-	appPort          = 3000
-	pubsubA          = "pubsub-a-topic-http"
-	pubsubB          = "pubsub-b-topic-http"
-	pubsubC          = "pubsub-c-topic-http"
-	pubsubJob        = "pubsub-job-topic-http"
-	pubsubRaw        = "pubsub-raw-topic-http"
-	pubsubDead       = "pubsub-dead-topic-http"
-	pubsubDeadLetter = "pubsub-deadletter-topic-http"
-	PubSubEnvVar     = "DAPR_TEST_PUBSUB_NAME"
->>>>>>> 9da16f4a
+	PubSubEnvVar       = "DAPR_TEST_PUBSUB_NAME"
 )
 
 var pubsubName = "messagebus"
