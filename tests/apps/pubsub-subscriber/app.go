--- conflicted
+++ resolved
@@ -368,12 +368,8 @@
 	}
 
 	msg := m["data"].(string)
-<<<<<<< HEAD
-	log.Printf("(%s) output='%s'\n", reqID, msg)
-=======
 	pubsubName := m["pubsubname"].(string)
-	log.Printf("(%s) pubsub='%s' output='%s'", reqID, pubsubName, msg)
->>>>>>> bc6127d6
+	log.Printf("(%s) pubsub='%s' output='%s'\n", reqID, pubsubName, msg)
 
 	return msg, nil
 }
