/*
Copyright 2021 The Dapr Authors
Licensed under the Apache License, Version 2.0 (the "License");
you may not use this file except in compliance with the License.
You may obtain a copy of the License at
    http://www.apache.org/licenses/LICENSE-2.0
Unless required by applicable law or agreed to in writing, software
distributed under the License is distributed on an "AS IS" BASIS,
WITHOUT WARRANTIES OR CONDITIONS OF ANY KIND, either express or implied.
See the License for the specific language governing permissions and
limitations under the License.
*/

package main

import (
	"encoding/json"
	"fmt"
	"log"
	"net/http"
	"os"
	"strings"

	"github.com/gorilla/mux"
)

const (
	appPort                 = 3000
	daprV1URL               = "http://localhost:3500/v1.0"
	actorMethodURLFormat    = daprV1URL + "/actors/%s/%s/%s/%s"
	actorSaveStateURLFormat = daprV1URL + "/actors/%s/%s/state/"
	actorGetStateURLFormat  = daprV1URL + "/actors/%s/%s/state/%s/"
	defaultActorType        = "testactorfeatures"   // Actor type must be unique per test app.
	actorTypeEnvName        = "TEST_APP_ACTOR_TYPE" // Env variable tests can set to change actor type.
	actorIdleTimeout        = "1h"
	actorScanInterval       = "30s"
	drainOngoingCallTimeout = "30s"
	drainRebalancedActors   = true
	secondsToWaitInMethod   = 5
)

type daprConfig struct {
	Entities                []string `json:"entities,omitempty"`
	ActorIdleTimeout        string   `json:"actorIdleTimeout,omitempty"`
	ActorScanInterval       string   `json:"actorScanInterval,omitempty"`
	DrainOngoingCallTimeout string   `json:"drainOngoingCallTimeout,omitempty"`
	DrainRebalancedActors   bool     `json:"drainRebalancedActors,omitempty"`
}

var registeredActorType = map[string]bool{}

var daprConfigResponse = daprConfig{
	getActorType(),
	actorIdleTimeout,
	actorScanInterval,
	drainOngoingCallTimeout,
	drainRebalancedActors,
}

func getActorType() []string {
	actorType := os.Getenv(actorTypeEnvName)
	if actorType == "" {
		registeredActorType[defaultActorType] = true
		return []string{defaultActorType}
	}

	actorTypes := strings.Split(actorType, ",")
	for _, tp := range actorTypes {
		registeredActorType[tp] = true
	}
	return actorTypes
}

// indexHandler is the handler for root path
func indexHandler(w http.ResponseWriter, r *http.Request) {
	log.Println("indexHandler is called")
	w.WriteHeader(http.StatusOK)
}

func configHandler(w http.ResponseWriter, r *http.Request) {
	log.Printf("Processing dapr request for %s, responding with %v\n", r.URL.RequestURI(), daprConfigResponse)
	w.Header().Set("Content-Type", "application/json")
	w.WriteHeader(http.StatusOK)
	json.NewEncoder(w).Encode(daprConfigResponse)
}

func actorMethodHandler(w http.ResponseWriter, r *http.Request) {
	log.Printf("Processing actor method request for %s\n", r.URL.RequestURI())
	w.Header().Set("Content-Type", "application/json")
	w.WriteHeader(http.StatusOK)
}

func deactivateActorHandler(w http.ResponseWriter, r *http.Request) {
	log.Printf("Processing %s actor request for %s\n", r.Method, r.URL.RequestURI())
	actorType := mux.Vars(r)["actorType"]

<<<<<<< HEAD
	if actorType != registeredActorType {
		log.Printf("Unknown actor type: %s\n", actorType)
=======
	if !registeredActorType[actorType] {
		log.Printf("Unknown actor type: %s", actorType)
>>>>>>> 6649a1b8
		w.WriteHeader(http.StatusBadRequest)
		return
	}

	w.Header().Set("Content-Type", "application/json")
	w.WriteHeader(http.StatusOK)
}

func healthzHandler(w http.ResponseWriter, r *http.Request) {
	w.WriteHeader(http.StatusOK)
	w.Write([]byte(""))
}

// appRouter initializes restful api router
func appRouter() *mux.Router {
	router := mux.NewRouter().StrictSlash(true)

	router.HandleFunc("/", indexHandler).Methods("GET")
	router.HandleFunc("/dapr/config", configHandler).Methods("GET")

	router.HandleFunc("/actors/{actorType}/{id}/method/{method}", actorMethodHandler).Methods("PUT")
	router.HandleFunc("/actors/{actorType}/{id}/method/{reminderOrTimer}/{method}", actorMethodHandler).Methods("PUT")

	router.HandleFunc("/actors/{actorType}/{id}", deactivateActorHandler).Methods("POST", "DELETE")

	router.HandleFunc("/healthz", healthzHandler).Methods("GET")

	router.Use(mux.CORSMethodMiddleware(router))

	return router
}

func main() {
	log.Printf("Actor App - listening on http://localhost:%d\n", appPort)

	log.Fatal(http.ListenAndServe(fmt.Sprintf(":%d", appPort), appRouter()))
}<|MERGE_RESOLUTION|>--- conflicted
+++ resolved
@@ -94,13 +94,8 @@
 	log.Printf("Processing %s actor request for %s\n", r.Method, r.URL.RequestURI())
 	actorType := mux.Vars(r)["actorType"]
 
-<<<<<<< HEAD
-	if actorType != registeredActorType {
-		log.Printf("Unknown actor type: %s\n", actorType)
-=======
 	if !registeredActorType[actorType] {
 		log.Printf("Unknown actor type: %s", actorType)
->>>>>>> 6649a1b8
 		w.WriteHeader(http.StatusBadRequest)
 		return
 	}
