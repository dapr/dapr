--- conflicted
+++ resolved
@@ -1,19 +1,11 @@
-<<<<<<< HEAD
-FROM golang:1.24-bookworm as build_env
-=======
-FROM golang:1.24.11-bullseye as build_env
->>>>>>> 66472eae
+FROM golang:1.24.11-bookworm as build_env
 
 ENV CGO_ENABLED=0
 WORKDIR /app
 COPY *.go go.mod ./
 RUN go get -d -v && go build -o tester .
 
-<<<<<<< HEAD
-FROM golang:1.24-bookworm as fortio_build_env
-=======
-FROM golang:1.24.11-bullseye as fortio_build_env
->>>>>>> 66472eae
+FROM golang:1.24.11-bookworm as fortio_build_env
 
 WORKDIR /fortio
 ADD "https://api.github.com/repos/dapr/fortio/branches/v1.38.4-dapr" skipcache
