--- conflicted
+++ resolved
@@ -125,13 +125,8 @@
 }
 
 func logsHandler(w http.ResponseWriter, r *http.Request) {
-<<<<<<< HEAD
 	log.Printf("Processing dapr %s request for %s\n", r.Method, r.URL.RequestURI())
-	if r.Method == "DELETE" {
-=======
-	log.Printf("Processing dapr %s request for %s", r.Method, r.URL.RequestURI())
 	if r.Method == http.MethodDelete {
->>>>>>> 364376ba
 		resetLogs()
 	}
 
