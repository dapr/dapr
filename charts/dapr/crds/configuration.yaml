--- conflicted
+++ resolved
@@ -317,7 +317,6 @@
                           with increased cardinality. The default is true in Dapr 1.13,
                           but will be changed to false in 1.14+'
                         type: boolean
-<<<<<<< HEAD
                       latencyDistributionBuckets:
                         description: 'If a list of integers is specified, use
                           these values for latency distribution buckets instead
@@ -325,7 +324,6 @@
                         items:
                           type: integer
                         type: array
-=======
                       pathMatching:
                         description: PathMatching defines the path matching configuration for HTTP server metrics.
                         properties:
@@ -338,7 +336,6 @@
                             items:
                               type: string
                         type: object
->>>>>>> 53aa8399
                     type: object
                   rules:
                     items:
