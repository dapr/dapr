
---
apiVersion: apiextensions.k8s.io/v1
kind: CustomResourceDefinition
metadata:
  annotations:
    controller-gen.kubebuilder.io/version: v0.11.3
  creationTimestamp: null
  name: configurations.dapr.io
  labels:
    app.kubernetes.io/part-of: "dapr"
spec:
  group: dapr.io
  names:
    kind: Configuration
    listKind: ConfigurationList
    plural: configurations
    singular: configuration
  scope: Namespaced
  versions:
  - name: v1alpha1
    schema:
      openAPIV3Schema:
        description: Configuration describes an Dapr configuration setting.
        properties:
          apiVersion:
            description: 'APIVersion defines the versioned schema of this representation
              of an object. Servers should convert recognized schemas to the latest
              internal value, and may reject unrecognized values. More info: https://git.k8s.io/community/contributors/devel/sig-architecture/api-conventions.md#resources'
            type: string
          kind:
            description: 'Kind is a string value representing the REST resource this
              object represents. Servers may infer this from the endpoint the client
              submits requests to. Cannot be updated. In CamelCase. More info: https://git.k8s.io/community/contributors/devel/sig-architecture/api-conventions.md#types-kinds'
            type: string
          metadata:
            type: object
          spec:
            description: ConfigurationSpec is the spec for an configuration.
            properties:
              accessControl:
                description: AccessControlSpec is the spec object in ConfigurationSpec.
                properties:
                  defaultAction:
                    type: string
                  policies:
                    items:
                      description: AppPolicySpec defines the policy data structure
                        for each app.
                      properties:
                        appId:
                          type: string
                        defaultAction:
                          type: string
                        namespace:
                          type: string
                        operations:
                          items:
                            description: AppOperationAction defines the data structure
                              for each app operation.
                            properties:
                              action:
                                type: string
                              httpVerb:
                                items:
                                  type: string
                                type: array
                              name:
                                type: string
                            required:
                            - action
                            - name
                            type: object
                          type: array
                        trustDomain:
                          type: string
                      required:
                      - appId
                      type: object
                    type: array
                  trustDomain:
                    type: string
                type: object
              api:
                description: APISpec describes the configuration for Dapr APIs.
                properties:
                  allowed:
                    description: List of allowed APIs. Can be used in conjunction with denied.
                    items:
                      description: APIAccessRule describes an access rule for allowing or denying a Dapr API.
                      properties:
                        name:
                          type: string
                        protocol:
                          type: string
                        version:
                          type: string
                      required:
                      - name
                      - version
                      type: object
                    type: array
                  denied:
                    description: List of denied APIs. Can be used in conjunction with allowed.
                    items:
                      description: APIAccessRule describes an access rule for allowing or denying a Dapr API.
                      properties:
                        name:
                          type: string
                        protocol:
                          type: string
                        version:
                          type: string
                      required:
                      - name
                      - version
                      type: object
                    type: array
                type: object
              appHttpPipeline:
                description: PipelineSpec defines the middleware pipeline.
                properties:
                  handlers:
                    items:
                      description: HandlerSpec defines a request handlers.
                      properties:
                        name:
                          type: string
                        selector:
                          description: SelectorSpec selects target services to which
                            the handler is to be applied.
                          properties:
                            fields:
                              items:
                                description: SelectorField defines a selector fields.
                                properties:
                                  field:
                                    type: string
                                  value:
                                    type: string
                                required:
                                - field
                                - value
                                type: object
                              type: array
                          required:
                          - fields
                          type: object
                        type:
                          type: string
                      required:
                      - name
                      - type
                      type: object
                    type: array
                required:
                - handlers
                type: object
              components:
                description: ComponentsSpec describes the configuration for Dapr components
                properties:
                  deny:
                    description: Denylist of component types that cannot be instantiated
                    items:
                      type: string
                    type: array
                type: object
              features:
                items:
                  description: FeatureSpec defines the features that are enabled/disabled.
                  properties:
                    enabled:
                      type: boolean
                    name:
                      type: string
                  required:
                  - enabled
                  - name
                  type: object
                type: array
              httpPipeline:
                description: PipelineSpec defines the middleware pipeline.
                properties:
                  handlers:
                    items:
                      description: HandlerSpec defines a request handlers.
                      properties:
                        name:
                          type: string
                        selector:
                          description: SelectorSpec selects target services to which
                            the handler is to be applied.
                          properties:
                            fields:
                              items:
                                description: SelectorField defines a selector fields.
                                properties:
                                  field:
                                    type: string
                                  value:
                                    type: string
                                required:
                                - field
                                - value
                                type: object
                              type: array
                          required:
                          - fields
                          type: object
                        type:
                          type: string
                      required:
                      - name
                      - type
                      type: object
                    type: array
                required:
                - handlers
                type: object
              logging:
                description: LoggingSpec defines the configuration for logging.
                properties:
                  apiLogging:
                    description: Configure API logging.
                    properties:
                      enabled:
                        description: Default value for enabling API logging. Sidecars
                          can always override this by setting `--enable-api-logging`
                          to true or false explicitly. The default value is false.
                        type: boolean
                      obfuscateURLs:
                        description: 'When enabled, obfuscates the values of URLs
                          in HTTP API logs, logging the route name rather than the
                          full path being invoked, which could contain PII. Default:
                          false. This option has no effect if API logging is disabled.'
                        type: boolean
                      omitHealthChecks:
                        description: 'If true, health checks are not reported in API
                          logs. Default: false. This option has no effect if API logging
                          is disabled.'
                        type: boolean
                    type: object
                type: object
              metric:
                default:
                  enabled: true
                description: MetricSpec defines metrics configuration.
                properties:
                  enabled:
                    type: boolean
                  http:
                    description: MetricHTTP defines configuration for metrics for
                      the HTTP server
                    properties:
                      increasedCardinality:
                        description: 'If true, metrics for the HTTP server are collected
                          with increased cardinality. The default is true in Dapr 1.13,
                          but will be changed to false in 1.15+'
                        type: boolean
                      pathMatching:
                        description: PathMatching defines the path matching configuration for HTTP server metrics.
                        type: array
                        items:
                          type: string
<<<<<<< HEAD
=======
                      excludeVerbs:
                        description: If true (default is false) HTTP verbs (e.g., GET, POST) are excluded from the metrics.
                        type: boolean
>>>>>>> bde3fdf3
                    type: object
                  rules:
                    items:
                      description: MetricsRule defines configuration options for a
                        metric.
                      properties:
                        labels:
                          items:
                            description: MetricsLabel defines an object that allows
                              to set regex expressions for a label.
                            properties:
                              name:
                                type: string
                              regex:
                                additionalProperties:
                                  type: string
                                type: object
                            required:
                            - name
                            - regex
                            type: object
                          type: array
                        name:
                          type: string
                      required:
                      - labels
                      - name
                      type: object
                    type: array
                required:
                - enabled
                type: object
              metrics:
                default:
                  enabled: true
                description: MetricSpec defines metrics configuration.
                properties:
                  enabled:
                    type: boolean
                  http:
                    description: MetricHTTP defines configuration for metrics for
                      the HTTP server
                    properties:
                      increasedCardinality:
                        description: 'If true, metrics for the HTTP server are collected
                          with increased cardinality. The default is true in Dapr 1.13,
                          but will be changed to false in 1.14+'
                        type: boolean
                      latencyDistributionBuckets:
                        description: 'If a list of integers is specified, use
                          these values for latency distribution buckets instead
                          of the default values.'
                        items:
                          type: integer
                        type: array
                      pathMatching:
                        description: PathMatching defines the path matching configuration for HTTP server metrics.
                        type: array
                        items:
                          type: string
<<<<<<< HEAD
=======
                      excludeVerbs:
                          description: If true (default is false) HTTP verbs (e.g., GET, POST) are excluded from the metrics.
                          type: boolean
>>>>>>> bde3fdf3
                    type: object
                  rules:
                    items:
                      description: MetricsRule defines configuration options for a
                        metric.
                      properties:
                        labels:
                          items:
                            description: MetricsLabel defines an object that allows
                              to set regex expressions for a label.
                            properties:
                              name:
                                type: string
                              regex:
                                additionalProperties:
                                  type: string
                                type: object
                            required:
                            - name
                            - regex
                            type: object
                          type: array
                        name:
                          type: string
                      required:
                      - labels
                      - name
                      type: object
                    type: array
                required:
                - enabled
                type: object
              mtls:
                description: MTLSSpec defines mTLS configuration.
                properties:
                  allowedClockSkew:
                    type: string
                  controlPlaneTrustDomain:
                    type: string
                  enabled:
                    type: boolean
                  sentryAddress:
                    type: string
                  tokenValidators:
                    description: Additional token validators to use. When Dapr is
                      running in Kubernetes mode, this is in addition to the built-in
                      "kubernetes" validator. In self-hosted mode, enabling a custom
                      validator will disable the built-in "insecure" validator.
                    items:
                      description: ValidatorSpec contains additional token validators
                        to use.
                      properties:
                        name:
                          description: Name of the validator
                          enum:
                          - jwks
                          type: string
                        options:
                          description: Options for the validator, if any
                          type: object
                          x-kubernetes-preserve-unknown-fields: true
                      required:
                      - name
                      type: object
                    type: array
                  workloadCertTTL:
                    type: string
                required:
                - enabled
                type: object
              nameResolution:
                description: NameResolutionSpec is the spec for name resolution configuration.
                properties:
                  component:
                    type: string
                  configuration:
                    description: DynamicValue is a dynamic value struct for the component.metadata
                      pair value.
                    type: object
                    x-kubernetes-preserve-unknown-fields: true
                  version:
                    type: string
                required:
                - component
                - configuration
                - version
                type: object
              secrets:
                description: SecretsSpec is the spec for secrets configuration.
                properties:
                  scopes:
                    items:
                      description: SecretsScope defines the scope for secrets.
                      properties:
                        allowedSecrets:
                          items:
                            type: string
                          type: array
                        defaultAccess:
                          type: string
                        deniedSecrets:
                          items:
                            type: string
                          type: array
                        storeName:
                          type: string
                      required:
                      - storeName
                      type: object
                    type: array
                required:
                - scopes
                type: object
              tracing:
                description: TracingSpec defines distributed tracing configuration.
                properties:
                  otel:
                    description: OtelSpec defines Otel exporter configurations.
                    properties:
                      endpointAddress:
                        type: string
                      isSecure:
                        type: boolean
                      protocol:
                        type: string
                    required:
                    - endpointAddress
                    - isSecure
                    - protocol
                    type: object
                  samplingRate:
                    type: string
                  stdout:
                    type: boolean
                  zipkin:
                    description: ZipkinSpec defines Zipkin trace configurations.
                    properties:
                      endpointAddress:
                        type: string
                    required:
                    - endpointAddress
                    type: object
                required:
                - samplingRate
                type: object
              wasm:
                description: WasmSpec describes the security profile for all Dapr Wasm components.
                properties:
                  strictSandbox:
                    type: boolean
                type: object
            type: object
        type: object
    served: true
    storage: true<|MERGE_RESOLUTION|>--- conflicted
+++ resolved
@@ -262,12 +262,9 @@
                         type: array
                         items:
                           type: string
-<<<<<<< HEAD
-=======
                       excludeVerbs:
                         description: If true (default is false) HTTP verbs (e.g., GET, POST) are excluded from the metrics.
                         type: boolean
->>>>>>> bde3fdf3
                     type: object
                   rules:
                     items:
@@ -328,12 +325,9 @@
                         type: array
                         items:
                           type: string
-<<<<<<< HEAD
-=======
                       excludeVerbs:
                           description: If true (default is false) HTTP verbs (e.g., GET, POST) are excluded from the metrics.
                           type: boolean
->>>>>>> bde3fdf3
                     type: object
                   rules:
                     items:
