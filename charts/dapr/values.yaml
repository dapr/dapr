--- conflicted
+++ resolved
@@ -37,11 +37,8 @@
   #   ca: "ca.crt"
   #   cert: "tls.crt"
   #   key: "tls.key"
-<<<<<<< HEAD
+  argoRolloutServiceReconciler:
+    enabled: false
 
   operator:
-    watchdogCanPatchPodLabels: false
-=======
-  argoRolloutServiceReconciler:
-    enabled: false
->>>>>>> b7f63da6
+    watchdogCanPatchPodLabels: false