replicaCount: 1
logLevel: info

image:
  registry: docker.io/daprio
  name: dashboard
<<<<<<< HEAD
  tag: "0.10.0-rc.1"
=======
  tag: "0.10.0"
>>>>>>> da9ea6f8
  imagePullSecrets: ""

nameOverride: ""
fullnameOverride: ""

ports:
  protocol: TCP
  port: 8080
  targetPort: 8080
  
runAsNonRoot: true
serviceType: ClusterIP
resources: {}
serviceAnnotations: {}<|MERGE_RESOLUTION|>--- conflicted
+++ resolved
@@ -4,11 +4,7 @@
 image:
   registry: docker.io/daprio
   name: dashboard
-<<<<<<< HEAD
-  tag: "0.10.0-rc.1"
-=======
   tag: "0.10.0"
->>>>>>> da9ea6f8
   imagePullSecrets: ""
 
 nameOverride: ""
