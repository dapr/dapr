--- conflicted
+++ resolved
@@ -34,14 +34,10 @@
         args:
         - "--log-level"
         - {{ .Values.logLevel }}
-<<<<<<< HEAD
         - "--log-json-enabled"
         - {{ .Values.global.logJsonEnabled }}
-      serviceAccountName: dapr-operator            
-=======
       serviceAccountName: dapr-operator            
 {{- if .Values.global.imagePullSecrets }}
       imagePullSecrets:
         - name: {{ .Values.global.imagePullSecrets }}
-{{- end }}
->>>>>>> 71640f35
+{{- end }}