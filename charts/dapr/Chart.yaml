apiVersion: v1
appVersion: "1.4.0"
description: A Helm chart for Dapr on Kubernetes
name: dapr
<<<<<<< HEAD
version: 1.3.1
=======
version: 1.4.0
>>>>>>> 176f32cd
dependencies:
  - name: dapr_rbac
    version: "1.4.0"
    repository: "file://dapr_rbac"
  - name: dapr_operator
<<<<<<< HEAD
    version: "1.3.1"
    repository: "file://dapr_operator"
  - name: dapr_placement
    version: "1.3.1"
    repository: "file://dapr_placement"
  - name: dapr_sidecar_injector
    version: "1.3.1"
    repository: "file://dapr_sidecar_injector"
  - name: dapr_sentry
    version: "1.3.1"
    repository: "file://dapr_sentry"
  - name: dapr_dashboard
    version: "0.7.1"
=======
    version: "1.4.0"
    repository: "file://dapr_operator"
  - name: dapr_placement
    version: "1.4.0"
    repository: "file://dapr_placement"
  - name: dapr_sidecar_injector
    version: "1.4.0"
    repository: "file://dapr_sidecar_injector"
  - name: dapr_sentry
    version: "1.4.0"
    repository: "file://dapr_sentry"
  - name: dapr_dashboard
    version: "0.8.0"
>>>>>>> 176f32cd
    repository: "file://dapr_dashboard"<|MERGE_RESOLUTION|>--- conflicted
+++ resolved
@@ -2,43 +2,23 @@
 appVersion: "1.4.0"
 description: A Helm chart for Dapr on Kubernetes
 name: dapr
-<<<<<<< HEAD
-version: 1.3.1
-=======
-version: 1.4.0
->>>>>>> 176f32cd
+version: 1.4.1
 dependencies:
   - name: dapr_rbac
     version: "1.4.0"
     repository: "file://dapr_rbac"
   - name: dapr_operator
-<<<<<<< HEAD
-    version: "1.3.1"
+    version: "1.4.1"
     repository: "file://dapr_operator"
   - name: dapr_placement
-    version: "1.3.1"
+    version: "1.4.1"
     repository: "file://dapr_placement"
   - name: dapr_sidecar_injector
-    version: "1.3.1"
+    version: "1.4.1"
     repository: "file://dapr_sidecar_injector"
   - name: dapr_sentry
-    version: "1.3.1"
+    version: "1.4.1"
     repository: "file://dapr_sentry"
   - name: dapr_dashboard
-    version: "0.7.1"
-=======
-    version: "1.4.0"
-    repository: "file://dapr_operator"
-  - name: dapr_placement
-    version: "1.4.0"
-    repository: "file://dapr_placement"
-  - name: dapr_sidecar_injector
-    version: "1.4.0"
-    repository: "file://dapr_sidecar_injector"
-  - name: dapr_sentry
-    version: "1.4.0"
-    repository: "file://dapr_sentry"
-  - name: dapr_dashboard
-    version: "0.8.0"
->>>>>>> 176f32cd
+    version: "0.8.1"
     repository: "file://dapr_dashboard"