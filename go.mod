--- conflicted
+++ resolved
@@ -13,12 +13,7 @@
 	github.com/dapr/kit v0.0.5-0.20230401092230-30d122f67bdc
 	github.com/evanphx/json-patch/v5 v5.6.0
 	github.com/fasthttp/router v1.4.18
-<<<<<<< HEAD
-	github.com/ghodss/yaml v1.0.1-0.20190212211648-25d852aebe32
-	github.com/go-logr/logr v1.2.4
-=======
 	github.com/go-logr/logr v1.2.3
->>>>>>> 0fec7ad0
 	github.com/golang/mock v1.6.0
 	github.com/golang/protobuf v1.5.3
 	github.com/google/cel-go v0.13.0
@@ -75,7 +70,7 @@
 	k8s.io/code-generator v0.26.3
 	k8s.io/klog v1.0.0
 	k8s.io/metrics v0.26.3
-	k8s.io/utils v0.0.0-20230220204549-a5ecb0141aa5
+	k8s.io/utils v0.0.0-20230313181309-38a27ef9d749
 	sigs.k8s.io/controller-runtime v0.14.5
 	sigs.k8s.io/yaml v1.3.0
 )
@@ -371,13 +366,8 @@
 	go.uber.org/multierr v1.11.0 // indirect
 	go.uber.org/zap v1.24.0 // indirect
 	golang.org/x/crypto v0.7.0 // indirect
-<<<<<<< HEAD
 	golang.org/x/mod v0.10.0 // indirect
 	golang.org/x/oauth2 v0.6.0 // indirect
-=======
-	golang.org/x/mod v0.9.0 // indirect
-	golang.org/x/oauth2 v0.5.0 // indirect
->>>>>>> 0fec7ad0
 	golang.org/x/sys v0.7.0 // indirect
 	golang.org/x/term v0.7.0 // indirect
 	golang.org/x/text v0.9.0 // indirect
@@ -403,12 +393,7 @@
 	k8s.io/gengo v0.0.0-20220902162205-c0856e24416d // indirect
 	k8s.io/klog/v2 v2.80.1 // indirect
 	k8s.io/kube-openapi v0.0.0-20221012153701-172d655c2280 // indirect
-<<<<<<< HEAD
-	k8s.io/utils v0.0.0-20230313181309-38a27ef9d749
 	lukechampine.com/uint128 v1.3.0 // indirect
-=======
-	lukechampine.com/uint128 v1.2.0 // indirect
->>>>>>> 0fec7ad0
 	modernc.org/cc/v3 v3.40.0 // indirect
 	modernc.org/ccgo/v3 v3.16.13 // indirect
 	modernc.org/libc v1.22.3 // indirect
