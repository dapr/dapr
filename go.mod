--- conflicted
+++ resolved
@@ -64,12 +64,6 @@
 	k8s.io/metrics v0.20.0
 	sigs.k8s.io/controller-runtime v0.11.0
 )
-
-<<<<<<< HEAD
-require github.com/go-logr/logr v1.2.0
-=======
-require github.com/cenkalti/backoff v2.2.1+incompatible
->>>>>>> 6d9e67b4
 
 require (
 	cloud.google.com/go v0.86.0 // indirect
