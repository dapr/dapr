--- conflicted
+++ resolved
@@ -63,14 +63,10 @@
 	sigs.k8s.io/controller-runtime v0.11.0
 )
 
-<<<<<<< HEAD
 require (
 	github.com/cenkalti/backoff v2.2.1+incompatible
 	github.com/go-logr/logr v1.2.2
 )
-=======
-require github.com/cenkalti/backoff v2.2.1+incompatible
->>>>>>> 4b920e3a
 
 require (
 	cloud.google.com/go v0.86.0 // indirect
