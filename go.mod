module github.com/dapr/dapr

go 1.19

require (
	contrib.go.opencensus.io/exporter/prometheus v0.4.1
	github.com/AdhityaRamadhanus/fasthttpcors v0.0.0-20170121111917-d4c07198763a
	github.com/PuerkitoBio/purell v1.1.1
	github.com/agrea/ptr v0.0.0-20180711073057-77a518d99b7b
	github.com/cenkalti/backoff/v4 v4.1.3
	github.com/dapr/components-contrib v1.8.0-rc.1.0.20220914221812-57b5acc1cb19
	github.com/dapr/kit v0.0.2
	github.com/fasthttp/router v1.3.8
	github.com/fsnotify/fsnotify v1.5.4
	github.com/ghodss/yaml v1.0.0
	github.com/go-logr/logr v1.2.3
	github.com/gogo/protobuf v1.3.2
	github.com/google/cel-go v0.9.0
	github.com/google/go-cmp v0.5.8
	github.com/google/uuid v1.3.0
	github.com/gorilla/mux v1.8.0
	github.com/grpc-ecosystem/go-grpc-middleware v1.3.0
	github.com/hashicorp/go-hclog v1.2.1
	github.com/hashicorp/go-msgpack v1.1.5
	github.com/hashicorp/go-multierror v1.1.1
	github.com/hashicorp/golang-lru v0.5.4
	github.com/hashicorp/raft v1.3.9
	github.com/hashicorp/raft-boltdb v0.0.0-20220329195025-15018e9b97e0
	github.com/kelseyhightower/envconfig v1.4.0
	github.com/minio/blake2b-simd v0.0.0-20160723061019-3f5f724cb5b1
	github.com/mitchellh/mapstructure v1.5.1-0.20220423185008-bf980b35cac4
	github.com/openzipkin/zipkin-go v0.4.0 // indirect
	github.com/phayes/freeport v0.0.0-20220201140144-74d24b5ae9f5
	github.com/pkg/errors v0.9.1
	github.com/prometheus/client_golang v1.12.2
	github.com/prometheus/client_model v0.2.0
	github.com/prometheus/common v0.35.0
	github.com/sony/gobreaker v0.4.2-0.20210216022020-dd874f9dd33b
	github.com/stretchr/testify v1.8.0
	github.com/valyala/fasthttp v1.34.0
	go.opencensus.io v0.23.0
	go.opentelemetry.io/otel v1.7.0
	go.uber.org/atomic v1.9.0
	go.uber.org/automaxprocs v1.5.1
	go.uber.org/ratelimit v0.2.0
	golang.org/x/net v0.0.0-20220630215102-69896b714898
	google.golang.org/genproto v0.0.0-20220622171453-ea41d75dfa0f
	google.golang.org/grpc v1.48.0
	google.golang.org/protobuf v1.28.0
	gopkg.in/yaml.v2 v2.4.0
	k8s.io/api v0.23.0
	k8s.io/apiextensions-apiserver v0.23.0
	k8s.io/apimachinery v0.23.0
	k8s.io/cli-runtime v0.23.0
	k8s.io/client-go v0.23.0
	k8s.io/code-generator v0.23.0
	k8s.io/klog v1.0.0
	k8s.io/metrics v0.20.0
	sigs.k8s.io/controller-runtime v0.11.0
)

require (
	github.com/golang/mock v1.6.0
	github.com/golang/protobuf v1.5.2
	go.opentelemetry.io/otel/exporters/otlp/otlptrace v1.7.0
	go.opentelemetry.io/otel/exporters/otlp/otlptrace/otlptracegrpc v1.7.0
	go.opentelemetry.io/otel/exporters/otlp/otlptrace/otlptracehttp v1.7.0
	go.opentelemetry.io/otel/exporters/zipkin v1.7.0
	go.opentelemetry.io/otel/sdk v1.7.0
	go.opentelemetry.io/otel/trace v1.7.0
)

require (
	cloud.google.com/go v0.100.2 // indirect
	cloud.google.com/go/compute v1.5.0 // indirect
	cloud.google.com/go/datastore v1.1.0 // indirect
	cloud.google.com/go/iam v0.3.0 // indirect
	cloud.google.com/go/pubsub v1.12.2 // indirect
	cloud.google.com/go/secretmanager v1.4.0 // indirect
	cloud.google.com/go/storage v1.10.0 // indirect
	dubbo.apache.org/dubbo-go/v3 v3.0.3-0.20220610080020-48691a404537 // indirect
	github.com/99designs/go-keychain v0.0.0-20191008050251-8e49817e8af4 // indirect
	github.com/99designs/keyring v1.2.0 // indirect
	github.com/AthenZ/athenz v1.10.39 // indirect
	github.com/Azure/azure-amqp-common-go/v3 v3.2.3 // indirect
	github.com/Azure/azure-event-hubs-go/v3 v3.3.18 // indirect
	github.com/Azure/azure-pipeline-go v0.2.3 // indirect
	github.com/Azure/azure-sdk-for-go v65.0.0+incompatible // indirect
	github.com/Azure/azure-sdk-for-go/sdk/azcore v1.1.0 // indirect
	github.com/Azure/azure-sdk-for-go/sdk/azidentity v1.1.0 // indirect
	github.com/Azure/azure-sdk-for-go/sdk/data/azappconfig v0.4.0 // indirect
	github.com/Azure/azure-sdk-for-go/sdk/data/azcosmos v0.3.1 // indirect
	github.com/Azure/azure-sdk-for-go/sdk/data/aztables v1.0.1 // indirect
	github.com/Azure/azure-sdk-for-go/sdk/internal v1.0.0 // indirect
	github.com/Azure/azure-sdk-for-go/sdk/keyvault/azsecrets v0.7.1 // indirect
	github.com/Azure/azure-sdk-for-go/sdk/keyvault/internal v0.5.0 // indirect
	github.com/Azure/azure-sdk-for-go/sdk/messaging/azservicebus v1.0.1 // indirect
	github.com/Azure/azure-storage-blob-go v0.10.0 // indirect
	github.com/Azure/azure-storage-queue-go v0.0.0-20191125232315-636801874cdd // indirect
	github.com/Azure/go-amqp v0.17.4 // indirect
	github.com/Azure/go-autorest v14.2.0+incompatible // indirect
	github.com/Azure/go-autorest/autorest v0.11.27 // indirect
	github.com/Azure/go-autorest/autorest/adal v0.9.18 // indirect
	github.com/Azure/go-autorest/autorest/azure/auth v0.5.11 // indirect
	github.com/Azure/go-autorest/autorest/azure/cli v0.4.5 // indirect
	github.com/Azure/go-autorest/autorest/date v0.3.0 // indirect
	github.com/Azure/go-autorest/autorest/to v0.4.0 // indirect
	github.com/Azure/go-autorest/autorest/validation v0.3.1 // indirect
	github.com/Azure/go-autorest/logger v0.2.1 // indirect
	github.com/Azure/go-autorest/tracing v0.6.0 // indirect
	github.com/AzureAD/microsoft-authentication-library-for-go v0.5.1 // indirect
	github.com/DataDog/zstd v1.5.0 // indirect
	github.com/OneOfOne/xxhash v1.2.8 // indirect
	github.com/PuerkitoBio/urlesc v0.0.0-20170810143723-de5bf2ad4578 // indirect
	github.com/RoaringBitmap/roaring v1.1.0 // indirect
	github.com/Shopify/sarama v1.30.0 // indirect
	github.com/StackExchange/wmi v0.0.0-20210224194228-fe8f1750fd46 // indirect
	github.com/Workiva/go-datastructures v1.0.53 // indirect
	github.com/a8m/documentdb v1.3.1-0.20220405205223-5b41ba0aaeb1 // indirect
	github.com/aerospike/aerospike-client-go v4.5.0+incompatible // indirect
	github.com/afex/hystrix-go v0.0.0-20180502004556-fa1af6a1f4f5 // indirect
	github.com/agnivade/levenshtein v1.0.1 // indirect
	github.com/alibaba/sentinel-golang v1.0.4 // indirect
	github.com/alibabacloud-go/alibabacloud-gateway-spi v0.0.4 // indirect
	github.com/alibabacloud-go/darabonba-openapi v0.1.16 // indirect
	github.com/alibabacloud-go/debug v0.0.0-20190504072949-9472017b5c68 // indirect
	github.com/alibabacloud-go/endpoint-util v1.1.0 // indirect
	github.com/alibabacloud-go/oos-20190601 v1.0.1 // indirect
	github.com/alibabacloud-go/openapi-util v0.0.10 // indirect
	github.com/alibabacloud-go/tea v1.1.17 // indirect
	github.com/alibabacloud-go/tea-utils v1.4.3 // indirect
	github.com/aliyun/aliyun-log-go-sdk v0.1.37 // indirect
	github.com/aliyun/aliyun-oss-go-sdk v2.0.7+incompatible // indirect
	github.com/aliyun/aliyun-tablestore-go-sdk v1.6.0 // indirect
	github.com/aliyun/credentials-go v1.1.2 // indirect
	github.com/andres-erbsen/clock v0.0.0-20160526145045-9e14626cd129 // indirect
	github.com/andybalholm/brotli v1.0.4 // indirect
	github.com/antlr/antlr4/runtime/Go/antlr v0.0.0-20210826220005-b48c857c3a0e // indirect
	github.com/apache/dubbo-getty v1.4.9-0.20220610060150-8af010f3f3dc // indirect
	github.com/apache/dubbo-go-hessian2 v1.11.0 // indirect
	github.com/apache/pulsar-client-go v0.8.1 // indirect
	github.com/apache/pulsar-client-go/oauth2 v0.0.0-20220120090717-25e59572242e // indirect
	github.com/apache/rocketmq-client-go/v2 v2.1.1-rc2 // indirect
	github.com/appscode/go-querystring v0.0.0-20170504095604-0126cfb3f1dc // indirect
	github.com/ardielle/ardielle-go v1.5.2 // indirect
	github.com/armon/go-metrics v0.3.10 // indirect
	github.com/asaskevich/govalidator v0.0.0-20200108200545-475eaeb16496 // indirect
	github.com/aws/aws-sdk-go v1.43.16 // indirect
	github.com/awslabs/kinesis-aggregation/go v0.0.0-20210630091500-54e17340d32f // indirect
	github.com/aymerick/douceur v0.2.0 // indirect
	github.com/beorn7/perks v1.0.1 // indirect
	github.com/bits-and-blooms/bitset v1.2.0 // indirect
	github.com/boltdb/bolt v1.3.1 // indirect
	github.com/bradfitz/gomemcache v0.0.0-20190913173617-a41fca850d0b // indirect
	github.com/camunda/zeebe/clients/go/v8 v8.0.4 // indirect
	github.com/cenkalti/backoff v2.2.1+incompatible // indirect
	github.com/cespare/xxhash/v2 v2.1.2 // indirect
	github.com/coreos/go-oidc v2.1.0+incompatible // indirect
	github.com/creasty/defaults v1.5.2 // indirect
	github.com/cyphar/filepath-securejoin v0.2.3 // indirect
	github.com/dancannon/gorethink v4.0.0+incompatible // indirect
	github.com/danieljoos/wincred v1.1.2 // indirect
	github.com/davecgh/go-spew v1.1.1 // indirect
	github.com/deepmap/oapi-codegen v1.8.1 // indirect
	github.com/denisenkom/go-mssqldb v0.0.0-20210411162248-d9abbec934ba // indirect
	github.com/devigned/tab v0.1.1 // indirect
	github.com/dghubble/go-twitter v0.0.0-20190719072343-39e5462e111f // indirect
	github.com/dghubble/oauth1 v0.6.0 // indirect
	github.com/dghubble/sling v1.3.0 // indirect
	github.com/dgryski/go-rendezvous v0.0.0-20200823014737-9f7001d12a5f // indirect
	github.com/didip/tollbooth v4.0.2+incompatible // indirect
	github.com/dimchansky/utfbom v1.1.1 // indirect
	github.com/dubbogo/gost v1.11.25 // indirect
	github.com/dubbogo/triple v1.1.8 // indirect
	github.com/dvsekhvalnov/jose2go v1.5.0 // indirect
	github.com/eapache/go-resiliency v1.2.0 // indirect
	github.com/eapache/go-xerial-snappy v0.0.0-20180814174437-776d5712da21 // indirect
	github.com/eapache/queue v1.1.0 // indirect
	github.com/eclipse/paho.mqtt.golang v1.3.5 // indirect
	github.com/emicklei/go-restful v2.9.5+incompatible // indirect
	github.com/emirpasic/gods v1.12.0 // indirect
	github.com/evanphx/json-patch v4.12.0+incompatible // indirect
	github.com/fasthttp-contrib/sessions v0.0.0-20160905201309-74f6ac73d5d5 // indirect
	github.com/fatih/color v1.13.0 // indirect
	github.com/frankban/quicktest v1.14.3 // indirect
	github.com/go-errors/errors v1.4.0 // indirect
	github.com/go-kit/kit v0.10.0 // indirect
	github.com/go-kit/log v0.2.0 // indirect
	github.com/go-logfmt/logfmt v0.5.1 // indirect
	github.com/go-logr/stdr v1.2.2 // indirect
	github.com/go-ole/go-ole v1.2.5 // indirect
	github.com/go-openapi/jsonpointer v0.19.5 // indirect
	github.com/go-openapi/jsonreference v0.19.5 // indirect
	github.com/go-openapi/swag v0.19.14 // indirect
	github.com/go-ozzo/ozzo-validation/v4 v4.3.0 // indirect
	github.com/go-playground/locales v0.14.0 // indirect
	github.com/go-playground/universal-translator v0.18.0 // indirect
	github.com/go-playground/validator/v10 v10.11.0 // indirect
	github.com/go-redis/redis/v8 v8.11.5 // indirect
	github.com/go-sql-driver/mysql v1.6.0 // indirect
	github.com/go-stack/stack v1.8.0 // indirect
	github.com/gobwas/glob v0.2.3 // indirect
	github.com/gocql/gocql v0.0.0-20210515062232-b7ef815b4556 // indirect
	github.com/godbus/dbus v0.0.0-20190726142602-4481cbc300e2 // indirect
	github.com/gofrs/uuid v4.0.0+incompatible // indirect
	github.com/golang-jwt/jwt v3.2.2+incompatible // indirect
	github.com/golang-jwt/jwt/v4 v4.2.0 // indirect
	github.com/golang-sql/civil v0.0.0-20190719163853-cb61b32ac6fe // indirect
	github.com/golang/groupcache v0.0.0-20210331224755-41bb18bfe9da // indirect
	github.com/golang/snappy v0.0.4 // indirect
	github.com/google/btree v1.0.1 // indirect
	github.com/google/go-querystring v1.0.0 // indirect
	github.com/google/gofuzz v1.2.0 // indirect
	github.com/google/shlex v0.0.0-20191202100458-e7afc7fbc510 // indirect
	github.com/googleapis/gax-go/v2 v2.2.0 // indirect
	github.com/googleapis/gnostic v0.5.5 // indirect
	github.com/gorilla/css v1.0.0 // indirect
	github.com/gorilla/websocket v1.5.0 // indirect
	github.com/grandcat/zeroconf v0.0.0-20190424104450-85eadb44205c // indirect
	github.com/gregjones/httpcache v0.0.0-20180305231024-9cad4c3443a7 // indirect
	github.com/grpc-ecosystem/grpc-gateway/v2 v2.7.0 // indirect
	github.com/gsterjov/go-libsecret v0.0.0-20161001094733-a6f4afe4910c // indirect
	github.com/hailocab/go-hostpool v0.0.0-20160125115350-e80d13ce29ed // indirect
	github.com/hashicorp/consul/api v1.11.0 // indirect
	github.com/hashicorp/errwrap v1.1.0 // indirect
	github.com/hashicorp/go-cleanhttp v0.5.2 // indirect
	github.com/hashicorp/go-immutable-radix v1.3.1 // indirect
	github.com/hashicorp/go-rootcerts v1.0.2 // indirect
	github.com/hashicorp/go-uuid v1.0.2 // indirect
	github.com/hashicorp/serf v0.9.6 // indirect
	github.com/hazelcast/hazelcast-go-client v0.0.0-20190530123621-6cf767c2f31a // indirect
	github.com/huaweicloud/huaweicloud-sdk-go-obs v3.21.12+incompatible // indirect
	github.com/huaweicloud/huaweicloud-sdk-go-v3 v0.0.87 // indirect
	github.com/imdario/mergo v0.3.12 // indirect
	github.com/inconshreveable/mousetrap v1.0.0 // indirect
	github.com/influxdata/influxdb-client-go v1.4.0 // indirect
	github.com/influxdata/line-protocol v0.0.0-20210311194329-9aa0e372d097 // indirect
	github.com/jackc/chunkreader/v2 v2.0.1 // indirect
	github.com/jackc/pgconn v1.13.0 // indirect
	github.com/jackc/pgio v1.0.0 // indirect
	github.com/jackc/pgpassfile v1.0.0 // indirect
	github.com/jackc/pgproto3/v2 v2.3.1 // indirect
	github.com/jackc/pgservicefile v0.0.0-20200714003250-2b9c44734f2b // indirect
	github.com/jackc/pgtype v1.12.0 // indirect
	github.com/jackc/pgx/v4 v4.17.0 // indirect
	github.com/jackc/pgx/v5 v5.0.0 // indirect
	github.com/jackc/puddle v1.2.1 // indirect
	github.com/jackc/puddle/v2 v2.0.0 // indirect
	github.com/jcmturner/aescts/v2 v2.0.0 // indirect
	github.com/jcmturner/dnsutils/v2 v2.0.0 // indirect
	github.com/jcmturner/gofork v1.0.0 // indirect
	github.com/jcmturner/gokrb5/v8 v8.4.2 // indirect
	github.com/jcmturner/rpc/v2 v2.0.3 // indirect
	github.com/jinzhu/copier v0.3.5 // indirect
	github.com/jmespath/go-jmespath v0.4.0 // indirect
	github.com/josharian/intern v1.0.0 // indirect
	github.com/jpillora/backoff v1.0.0 // indirect
	github.com/json-iterator/go v1.1.12 // indirect
	github.com/k0kubun/pp v3.0.1+incompatible // indirect
	github.com/klauspost/compress v1.15.1 // indirect
	github.com/knadh/koanf v1.4.1 // indirect
	github.com/kylelemons/godebug v1.1.0 // indirect
	github.com/labd/commercetools-go-sdk v0.3.2 // indirect
	github.com/leodido/go-urn v1.2.1 // indirect
	github.com/liggitt/tabwriter v0.0.0-20181228230101-89fcab3d43de // indirect
	github.com/linkedin/goavro/v2 v2.9.8 // indirect
	github.com/machinebox/graphql v0.2.2 // indirect
	github.com/magiconair/properties v1.8.6 // indirect
	github.com/mailru/easyjson v0.7.6 // indirect
	github.com/matoous/go-nanoid/v2 v2.0.0 // indirect
	github.com/mattn/go-colorable v0.1.12 // indirect
	github.com/mattn/go-ieproxy v0.0.1 // indirect
	github.com/mattn/go-isatty v0.0.14 // indirect
	github.com/matttproud/golang_protobuf_extensions v1.0.2-0.20181231171920-c182affec369 // indirect
	github.com/miekg/dns v1.1.50 // indirect
	github.com/mitchellh/copystructure v1.2.0 // indirect
	github.com/mitchellh/go-homedir v1.1.0 // indirect
	github.com/mitchellh/reflectwalk v1.0.2 // indirect
	github.com/moby/spdystream v0.2.0 // indirect
	github.com/modern-go/concurrent v0.0.0-20180306012644-bacd9c7ef1dd // indirect
	github.com/modern-go/reflect2 v1.0.2 // indirect
	github.com/monochromegane/go-gitignore v0.0.0-20200626010858-205db1a8cc00 // indirect
	github.com/mrz1836/postmark v1.2.9 // indirect
	github.com/mschoch/smat v0.2.0 // indirect
	github.com/mtibben/percent v0.2.1 // indirect
	github.com/natefinch/lumberjack v2.0.0+incompatible // indirect
	github.com/nats-io/nats.go v1.13.1-0.20220308171302-2f2f6968e98d // indirect
	github.com/nats-io/nkeys v0.3.0 // indirect
	github.com/nats-io/nuid v1.0.1 // indirect
	github.com/nats-io/stan.go v0.8.3 // indirect
	github.com/open-policy-agent/opa v0.43.1 // indirect
	github.com/opentracing/opentracing-go v1.2.0 // indirect
	github.com/oracle/oci-go-sdk/v54 v54.0.0 // indirect
	github.com/patrickmn/go-cache v2.1.0+incompatible // indirect
	github.com/pelletier/go-toml v1.9.4 // indirect
	github.com/peterbourgon/diskv v2.0.1+incompatible // indirect
	github.com/pierrec/lz4 v2.6.1+incompatible // indirect
	github.com/pkg/browser v0.0.0-20210115035449-ce105d075bb4 // indirect
	github.com/pmezard/go-difflib v1.0.0 // indirect
	github.com/pquerna/cachecontrol v0.0.0-20180517163645-1555304b9b35 // indirect
	github.com/prometheus/procfs v0.7.3 // indirect
	github.com/prometheus/statsd_exporter v0.22.3 // indirect
	github.com/rabbitmq/amqp091-go v1.3.4 // indirect
	github.com/rcrowley/go-metrics v0.0.0-20201227073835-cf1acfcdf475 // indirect
	github.com/robfig/cron/v3 v3.0.1 // indirect
	github.com/rs/zerolog v1.25.0 // indirect
	github.com/samuel/go-zookeeper v0.0.0-20190923202752-2cc03de413da // indirect
	github.com/satori/go.uuid v1.2.1-0.20181028125025-b2ce2384e17b // indirect
	github.com/savsgio/gotils v0.0.0-20210217112953-d4a072536008 // indirect
	github.com/sendgrid/rest v2.6.9+incompatible // indirect
	github.com/sendgrid/sendgrid-go v3.11.1+incompatible // indirect
	github.com/shirou/gopsutil v3.20.11+incompatible // indirect
	github.com/shirou/gopsutil/v3 v3.21.6 // indirect
	github.com/sijms/go-ora/v2 v2.2.22 // indirect
	github.com/sirupsen/logrus v1.9.0 // indirect
	github.com/spaolacci/murmur3 v1.1.0 // indirect
	github.com/spf13/cast v1.4.1 // indirect
	github.com/spf13/cobra v1.5.0 // indirect
	github.com/spf13/pflag v1.0.5 // indirect
	github.com/stathat/consistent v1.0.0 // indirect
	github.com/stoewer/go-strcase v1.2.0 // indirect
	github.com/stretchr/objx v0.4.0 // indirect
	github.com/supplyon/gremcos v0.1.0 // indirect
<<<<<<< HEAD
=======
	github.com/tencentcloud/tencentcloud-sdk-go/tencentcloud/common v1.0.476 // indirect
	github.com/tencentcloud/tencentcloud-sdk-go/tencentcloud/ssm v1.0.476 // indirect
>>>>>>> ed40d9ca
	github.com/tetratelabs/wazero v1.0.0-pre.1 // indirect
	github.com/tidwall/gjson v1.14.0 // indirect
	github.com/tidwall/match v1.1.1 // indirect
	github.com/tidwall/pretty v1.2.0 // indirect
	github.com/tjfoc/gmsm v1.3.2 // indirect
	github.com/tklauser/go-sysconf v0.3.6 // indirect
	github.com/tklauser/numcpus v0.2.2 // indirect
	github.com/valyala/bytebufferpool v1.0.0 // indirect
	github.com/vektah/gqlparser/v2 v2.4.6 // indirect
	github.com/vmware/vmware-go-kcl v1.5.0 // indirect
	github.com/wapc/wapc-go v0.5.2 // indirect
	github.com/xdg-go/pbkdf2 v1.0.0 // indirect
	github.com/xdg-go/scram v1.0.2 // indirect
	github.com/xdg-go/stringprep v1.0.2 // indirect
	github.com/xeipuuv/gojsonpointer v0.0.0-20190905194746-02993c407bfb // indirect
	github.com/xeipuuv/gojsonreference v0.0.0-20180127040603-bd5ef7bd5415 // indirect
	github.com/xlab/treeprint v0.0.0-20181112141820-a009c3971eca // indirect
	github.com/yashtewari/glob-intersection v0.1.0 // indirect
	github.com/youmark/pkcs8 v0.0.0-20181117223130-1be2e3e5546d // indirect
	github.com/yuin/gopher-lua v0.0.0-20200603152657-dc2b0ca8b37e // indirect
	go.mongodb.org/mongo-driver v1.5.1 // indirect
	go.opentelemetry.io/otel/exporters/otlp/internal/retry v1.7.0 // indirect
	go.opentelemetry.io/proto/otlp v0.16.0 // indirect
	go.starlark.net v0.0.0-20200306205701-8dd3e2ee1dd5 // indirect
	go.uber.org/multierr v1.8.0 // indirect
	go.uber.org/zap v1.21.0 // indirect
	golang.org/x/crypto v0.0.0-20220829220503-c86fa9a7ed90 // indirect
	golang.org/x/mod v0.6.0-dev.0.20220419223038-86c51ed26bb4 // indirect
	golang.org/x/oauth2 v0.0.0-20220309155454-6242fa91716a // indirect
	golang.org/x/sync v0.0.0-20220601150217-0de741cfad7f // indirect
	golang.org/x/sys v0.0.0-20220715151400-c0bba94af5f8 // indirect
	golang.org/x/term v0.0.0-20210927222741-03fcf44c2211 // indirect
	golang.org/x/text v0.3.7 // indirect
	golang.org/x/time v0.0.0-20211116232009-f0f3c7e86c11 // indirect
	golang.org/x/tools v0.1.11 // indirect
	golang.org/x/xerrors v0.0.0-20220609144429-65e65417b02f // indirect
	gomodules.xyz/jsonpatch/v2 v2.2.0 // indirect
	google.golang.org/api v0.74.0 // indirect
	google.golang.org/appengine v1.6.7 // indirect
	gopkg.in/alexcesaro/quotedprintable.v3 v3.0.0-20150716171945-2caba252f4dc // indirect
	gopkg.in/couchbase/gocb.v1 v1.6.4 // indirect
	gopkg.in/couchbase/gocbcore.v7 v7.1.18 // indirect
	gopkg.in/couchbaselabs/gocbconnstr.v1 v1.0.4 // indirect
	gopkg.in/couchbaselabs/jsonx.v1 v1.0.1 // indirect
	gopkg.in/fatih/pool.v2 v2.0.0 // indirect
	gopkg.in/gomail.v2 v2.0.0-20160411212932-81ebce5c23df // indirect
	gopkg.in/gorethink/gorethink.v4 v4.1.0 // indirect
	gopkg.in/inf.v0 v0.9.1 // indirect
	gopkg.in/ini.v1 v1.66.2 // indirect
	gopkg.in/natefinch/lumberjack.v2 v2.0.0 // indirect
	gopkg.in/square/go-jose.v2 v2.5.1 // indirect
	gopkg.in/yaml.v3 v3.0.1 // indirect
	k8s.io/component-base v0.23.0 // indirect
	k8s.io/gengo v0.0.0-20210813121822-485abfe95c7c // indirect
	k8s.io/klog/v2 v2.30.0 // indirect
	k8s.io/kube-openapi v0.0.0-20211115234752-e816edb12b65 // indirect
	k8s.io/utils v0.0.0-20210930125809-cb0fa318a74b // indirect
	sigs.k8s.io/json v0.0.0-20211020170558-c049b76a60c6 // indirect
	sigs.k8s.io/kustomize/api v0.10.1 // indirect
	sigs.k8s.io/kustomize/kyaml v0.13.0 // indirect
	sigs.k8s.io/structured-merge-diff/v4 v4.2.0 // indirect
	sigs.k8s.io/yaml v1.3.0 // indirect
)

replace (
	github.com/toolkits/concurrent => github.com/niean/gotools v0.0.0-20151221085310-ff3f51fc5c60
	gopkg.in/couchbaselabs/gocbconnstr.v1 => github.com/couchbaselabs/gocbconnstr v1.0.5
	k8s.io/client => github.com/kubernetes-client/go v0.0.0-20190928040339-c757968c4c36
)

replace github.com/eclipse/paho.mqtt.golang => github.com/shivamkm07/paho.mqtt.golang v1.3.6-0.20220106130409-e28a1db639f8

// Uncomment for local development for testing with changes in the components-contrib repository.
// Don't commit with this uncommented!
//
// replace github.com/dapr/components-contrib => ../components-contrib
//
// Then, run `make modtidy` in this repository.
// This ensures that go.mod and go.sum are up-to-date.
<<<<<<< HEAD
// TEMP ONLY

replace github.com/dapr/components-contrib => ../components-contrib
=======
// TEMP ONLY
>>>>>>> ed40d9ca
<|MERGE_RESOLUTION|>--- conflicted
+++ resolved
@@ -321,11 +321,8 @@
 	github.com/stoewer/go-strcase v1.2.0 // indirect
 	github.com/stretchr/objx v0.4.0 // indirect
 	github.com/supplyon/gremcos v0.1.0 // indirect
-<<<<<<< HEAD
-=======
 	github.com/tencentcloud/tencentcloud-sdk-go/tencentcloud/common v1.0.476 // indirect
 	github.com/tencentcloud/tencentcloud-sdk-go/tencentcloud/ssm v1.0.476 // indirect
->>>>>>> ed40d9ca
 	github.com/tetratelabs/wazero v1.0.0-pre.1 // indirect
 	github.com/tidwall/gjson v1.14.0 // indirect
 	github.com/tidwall/match v1.1.1 // indirect
@@ -405,10 +402,4 @@
 //
 // Then, run `make modtidy` in this repository.
 // This ensures that go.mod and go.sum are up-to-date.
-<<<<<<< HEAD
-// TEMP ONLY
-
-replace github.com/dapr/components-contrib => ../components-contrib
-=======
-// TEMP ONLY
->>>>>>> ed40d9ca
+// TEMP ONLY