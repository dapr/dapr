--- conflicted
+++ resolved
@@ -2,11 +2,7 @@
 
 go 1.21
 
-<<<<<<< HEAD
-toolchain go1.21.3
-=======
 toolchain go1.21.4
->>>>>>> 2d48367d
 
 require (
 	contrib.go.opencensus.io/exporter/prometheus v0.4.2
