module github.com/dapr/dapr

go 1.16

require (
	contrib.go.opencensus.io/exporter/prometheus v0.2.0
	contrib.go.opencensus.io/exporter/zipkin v0.1.1
	github.com/AdhityaRamadhanus/fasthttpcors v0.0.0-20170121111917-d4c07198763a
	github.com/PuerkitoBio/purell v1.1.1
<<<<<<< HEAD
	github.com/dapr/components-contrib v1.0.1-0.20210301230228-a8de09faf452
=======
	github.com/cenkalti/backoff/v4 v4.1.0
	github.com/dapr/components-contrib v1.0.0-rc6
>>>>>>> 0defe315
	github.com/fasthttp/router v1.3.5
	github.com/fsnotify/fsnotify v1.4.9
	github.com/ghodss/yaml v1.0.0
	github.com/golang/protobuf v1.4.3
	github.com/google/go-cmp v0.5.2
	github.com/google/uuid v1.2.0
	github.com/gorilla/mux v1.7.3
	github.com/grpc-ecosystem/go-grpc-middleware v1.2.2
	github.com/hashicorp/go-hclog v0.9.1
	github.com/hashicorp/go-msgpack v0.5.5
	github.com/hashicorp/raft v1.2.0
	github.com/hashicorp/raft-boltdb v0.0.0-20171010151810-6e5ba93211ea
	github.com/json-iterator/go v1.1.10
	github.com/kelseyhightower/envconfig v1.4.0
	github.com/minio/blake2b-simd v0.0.0-20160723061019-3f5f724cb5b1
	github.com/mitchellh/mapstructure v1.3.3
	github.com/openzipkin/zipkin-go v0.2.2
	github.com/phayes/freeport v0.0.0-20171002181615-b8543db493a5
	github.com/pkg/errors v0.9.1
	github.com/prometheus/client_golang v1.8.0
	github.com/prometheus/client_model v0.2.0
	github.com/prometheus/common v0.14.0
	github.com/sirupsen/logrus v1.6.0
	github.com/stretchr/testify v1.6.1
	github.com/valyala/fasthttp v1.19.0
	go.opencensus.io v0.22.5
	go.opentelemetry.io/otel v0.13.0
	go.uber.org/atomic v1.6.0
	golang.org/x/net v0.0.0-20201202161906-c7110b5ffcbb // indirect
	golang.org/x/sys v0.0.0-20201202213521-69691e467435 // indirect
	google.golang.org/genproto v0.0.0-20201204160425-06b3db808446
	google.golang.org/grpc v1.34.0
	google.golang.org/protobuf v1.25.0
	gopkg.in/yaml.v2 v2.3.0
	k8s.io/api v0.20.0
	k8s.io/apiextensions-apiserver v0.20.0
	k8s.io/apimachinery v0.20.0
	k8s.io/cli-runtime v0.20.0
	k8s.io/client-go v0.20.0
	k8s.io/code-generator v0.20.0
	k8s.io/klog v1.0.0
	k8s.io/metrics v0.20.0
	sigs.k8s.io/controller-runtime v0.7.0
)

replace (
	gopkg.in/couchbaselabs/gocbconnstr.v1 => github.com/couchbaselabs/gocbconnstr v1.0.5
	k8s.io/client => github.com/kubernetes-client/go v0.0.0-20190928040339-c757968c4c36
)<|MERGE_RESOLUTION|>--- conflicted
+++ resolved
@@ -3,62 +3,58 @@
 go 1.16
 
 require (
-	contrib.go.opencensus.io/exporter/prometheus v0.2.0
-	contrib.go.opencensus.io/exporter/zipkin v0.1.1
-	github.com/AdhityaRamadhanus/fasthttpcors v0.0.0-20170121111917-d4c07198763a
-	github.com/PuerkitoBio/purell v1.1.1
-<<<<<<< HEAD
-	github.com/dapr/components-contrib v1.0.1-0.20210301230228-a8de09faf452
-=======
-	github.com/cenkalti/backoff/v4 v4.1.0
-	github.com/dapr/components-contrib v1.0.0-rc6
->>>>>>> 0defe315
-	github.com/fasthttp/router v1.3.5
-	github.com/fsnotify/fsnotify v1.4.9
-	github.com/ghodss/yaml v1.0.0
-	github.com/golang/protobuf v1.4.3
-	github.com/google/go-cmp v0.5.2
-	github.com/google/uuid v1.2.0
-	github.com/gorilla/mux v1.7.3
-	github.com/grpc-ecosystem/go-grpc-middleware v1.2.2
-	github.com/hashicorp/go-hclog v0.9.1
-	github.com/hashicorp/go-msgpack v0.5.5
-	github.com/hashicorp/raft v1.2.0
-	github.com/hashicorp/raft-boltdb v0.0.0-20171010151810-6e5ba93211ea
-	github.com/json-iterator/go v1.1.10
-	github.com/kelseyhightower/envconfig v1.4.0
-	github.com/minio/blake2b-simd v0.0.0-20160723061019-3f5f724cb5b1
-	github.com/mitchellh/mapstructure v1.3.3
-	github.com/openzipkin/zipkin-go v0.2.2
-	github.com/phayes/freeport v0.0.0-20171002181615-b8543db493a5
-	github.com/pkg/errors v0.9.1
-	github.com/prometheus/client_golang v1.8.0
-	github.com/prometheus/client_model v0.2.0
-	github.com/prometheus/common v0.14.0
-	github.com/sirupsen/logrus v1.6.0
-	github.com/stretchr/testify v1.6.1
-	github.com/valyala/fasthttp v1.19.0
-	go.opencensus.io v0.22.5
-	go.opentelemetry.io/otel v0.13.0
-	go.uber.org/atomic v1.6.0
-	golang.org/x/net v0.0.0-20201202161906-c7110b5ffcbb // indirect
-	golang.org/x/sys v0.0.0-20201202213521-69691e467435 // indirect
-	google.golang.org/genproto v0.0.0-20201204160425-06b3db808446
-	google.golang.org/grpc v1.34.0
-	google.golang.org/protobuf v1.25.0
-	gopkg.in/yaml.v2 v2.3.0
-	k8s.io/api v0.20.0
-	k8s.io/apiextensions-apiserver v0.20.0
-	k8s.io/apimachinery v0.20.0
-	k8s.io/cli-runtime v0.20.0
-	k8s.io/client-go v0.20.0
-	k8s.io/code-generator v0.20.0
-	k8s.io/klog v1.0.0
-	k8s.io/metrics v0.20.0
-	sigs.k8s.io/controller-runtime v0.7.0
+        contrib.go.opencensus.io/exporter/prometheus v0.2.0
+        contrib.go.opencensus.io/exporter/zipkin v0.1.1
+        github.com/AdhityaRamadhanus/fasthttpcors v0.0.0-20170121111917-d4c07198763a
+        github.com/PuerkitoBio/purell v1.1.1
+        github.com/cenkalti/backoff/v4 v4.1.0
+        github.com/dapr/components-contrib v1.0.1-0.20210301230228-a8de09faf452
+        github.com/fasthttp/router v1.3.5
+        github.com/fsnotify/fsnotify v1.4.9
+        github.com/ghodss/yaml v1.0.0
+        github.com/golang/protobuf v1.4.3
+        github.com/google/go-cmp v0.5.2
+        github.com/google/uuid v1.2.0
+        github.com/gorilla/mux v1.7.3
+        github.com/grpc-ecosystem/go-grpc-middleware v1.2.2
+        github.com/hashicorp/go-hclog v0.9.1
+        github.com/hashicorp/go-msgpack v0.5.5
+        github.com/hashicorp/raft v1.2.0
+        github.com/hashicorp/raft-boltdb v0.0.0-20171010151810-6e5ba93211ea
+        github.com/json-iterator/go v1.1.10
+        github.com/kelseyhightower/envconfig v1.4.0
+        github.com/minio/blake2b-simd v0.0.0-20160723061019-3f5f724cb5b1
+        github.com/mitchellh/mapstructure v1.3.3
+        github.com/openzipkin/zipkin-go v0.2.2
+        github.com/phayes/freeport v0.0.0-20171002181615-b8543db493a5
+        github.com/pkg/errors v0.9.1
+        github.com/prometheus/client_golang v1.8.0
+        github.com/prometheus/client_model v0.2.0
+        github.com/prometheus/common v0.14.0
+        github.com/sirupsen/logrus v1.6.0
+        github.com/stretchr/testify v1.6.1
+        github.com/valyala/fasthttp v1.19.0
+        go.opencensus.io v0.22.5
+        go.opentelemetry.io/otel v0.13.0
+        go.uber.org/atomic v1.6.0
+        golang.org/x/net v0.0.0-20201202161906-c7110b5ffcbb // indirect
+        golang.org/x/sys v0.0.0-20201202213521-69691e467435 // indirect
+        google.golang.org/genproto v0.0.0-20201204160425-06b3db808446
+        google.golang.org/grpc v1.34.0
+        google.golang.org/protobuf v1.25.0
+        gopkg.in/yaml.v2 v2.3.0
+        k8s.io/api v0.20.0
+        k8s.io/apiextensions-apiserver v0.20.0
+        k8s.io/apimachinery v0.20.0
+        k8s.io/cli-runtime v0.20.0
+        k8s.io/client-go v0.20.0
+        k8s.io/code-generator v0.20.0
+        k8s.io/klog v1.0.0
+        k8s.io/metrics v0.20.0
+        sigs.k8s.io/controller-runtime v0.7.0
 )
 
 replace (
-	gopkg.in/couchbaselabs/gocbconnstr.v1 => github.com/couchbaselabs/gocbconnstr v1.0.5
-	k8s.io/client => github.com/kubernetes-client/go v0.0.0-20190928040339-c757968c4c36
+        gopkg.in/couchbaselabs/gocbconnstr.v1 => github.com/couchbaselabs/gocbconnstr v1.0.5
+        k8s.io/client => github.com/kubernetes-client/go v0.0.0-20190928040339-c757968c4c36
 )