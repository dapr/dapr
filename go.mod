module github.com/dapr/dapr

go 1.18

require (
	contrib.go.opencensus.io/exporter/prometheus v0.4.1
	contrib.go.opencensus.io/exporter/zipkin v0.1.1
	github.com/AdhityaRamadhanus/fasthttpcors v0.0.0-20170121111917-d4c07198763a
	github.com/PuerkitoBio/purell v1.1.1
	github.com/agrea/ptr v0.0.0-20180711073057-77a518d99b7b
	github.com/cenkalti/backoff/v4 v4.1.1
	github.com/dapr/components-contrib v1.7.1-0.20220602220636-704f4dd7307d
	github.com/dapr/kit v0.0.2-0.20210614175626-b9074b64d233
	github.com/fasthttp/router v1.3.8
	github.com/fsnotify/fsnotify v1.5.4
	github.com/ghodss/yaml v1.0.0
	github.com/go-logr/logr v1.2.3
	github.com/gogo/protobuf v1.3.2
	github.com/golang/protobuf v1.5.2
	github.com/google/cel-go v0.9.0
	github.com/google/go-cmp v0.5.8
	github.com/google/uuid v1.3.0
	github.com/gorilla/mux v1.8.0
	github.com/grpc-ecosystem/go-grpc-middleware v1.3.0
	github.com/hashicorp/go-hclog v0.16.2
	github.com/hashicorp/go-msgpack v1.1.5
	github.com/hashicorp/go-multierror v1.1.1
	github.com/hashicorp/golang-lru v0.5.4
	github.com/hashicorp/raft v1.2.0
	github.com/hashicorp/raft-boltdb v0.0.0-20171010151810-6e5ba93211ea
	github.com/kelseyhightower/envconfig v1.4.0
	github.com/minio/blake2b-simd v0.0.0-20160723061019-3f5f724cb5b1
	github.com/mitchellh/mapstructure v1.5.0
	github.com/openzipkin/zipkin-go v0.2.2
	github.com/phayes/freeport v0.0.0-20171002181615-b8543db493a5
	github.com/pkg/errors v0.9.1
	github.com/prometheus/client_golang v1.12.2
	github.com/prometheus/client_model v0.2.0
	github.com/prometheus/common v0.34.0
	github.com/sony/gobreaker v0.4.2-0.20210216022020-dd874f9dd33b
	github.com/stretchr/testify v1.7.1
	github.com/trusch/grpc-proxy v0.0.0-20190529073533-02b64529f274
	github.com/valyala/fasthttp v1.31.1-0.20211216042702-258a4c17b4f4
	go.opencensus.io v0.23.0
	go.opentelemetry.io/otel v1.7.0
	go.uber.org/atomic v1.9.0
	go.uber.org/automaxprocs v1.4.0
	go.uber.org/ratelimit v0.2.0
	golang.org/x/net v0.0.0-20220520000938-2e3eb7b945c2
	google.golang.org/genproto v0.0.0-20211104193956-4c6863e31247
	google.golang.org/grpc v1.46.2
	google.golang.org/protobuf v1.28.0
	gopkg.in/yaml.v2 v2.4.0
	k8s.io/api v0.23.0
	k8s.io/apiextensions-apiserver v0.23.0
	k8s.io/apimachinery v0.23.0
	k8s.io/cli-runtime v0.23.0
	k8s.io/client-go v0.23.0
	k8s.io/code-generator v0.23.0
	k8s.io/klog v1.0.0
	k8s.io/metrics v0.20.0
	sigs.k8s.io/controller-runtime v0.11.0
)

require (
	github.com/cenkalti/backoff v2.2.1+incompatible
	github.com/golang/mock v1.6.0
)

require (
	cloud.google.com/go v0.86.0 // indirect
	cloud.google.com/go/datastore v1.1.0 // indirect
	cloud.google.com/go/pubsub v1.12.2 // indirect
	cloud.google.com/go/storage v1.10.0 // indirect
	dubbo.apache.org/dubbo-go/v3 v3.0.2-0.20220530101825-e5e2efa63e57 // indirect
	github.com/99designs/go-keychain v0.0.0-20191008050251-8e49817e8af4 // indirect
	github.com/99designs/keyring v1.2.0 // indirect
	github.com/AthenZ/athenz v1.10.39 // indirect
	github.com/Azure/azure-amqp-common-go/v3 v3.2.3 // indirect
	github.com/Azure/azure-event-hubs-go/v3 v3.3.18 // indirect
	github.com/Azure/azure-pipeline-go v0.2.3 // indirect
	github.com/Azure/azure-sdk-for-go v63.4.0+incompatible // indirect
	github.com/Azure/azure-sdk-for-go/sdk/azcore v0.23.1 // indirect
	github.com/Azure/azure-sdk-for-go/sdk/azidentity v0.14.0 // indirect
	github.com/Azure/azure-sdk-for-go/sdk/internal v0.9.2 // indirect
	github.com/Azure/azure-sdk-for-go/sdk/keyvault/azsecrets v0.7.0 // indirect
	github.com/Azure/azure-sdk-for-go/sdk/keyvault/internal v0.3.0 // indirect
	github.com/Azure/azure-sdk-for-go/sdk/messaging/azservicebus v0.4.0 // indirect
	github.com/Azure/azure-sdk-for-go/sdk/messaging/internal v0.1.0 // indirect
	github.com/Azure/azure-storage-blob-go v0.10.0 // indirect
	github.com/Azure/azure-storage-queue-go v0.0.0-20191125232315-636801874cdd // indirect
	github.com/Azure/go-amqp v0.17.4 // indirect
	github.com/Azure/go-autorest v14.2.0+incompatible // indirect
	github.com/Azure/go-autorest/autorest v0.11.27 // indirect
	github.com/Azure/go-autorest/autorest/adal v0.9.18 // indirect
	github.com/Azure/go-autorest/autorest/azure/auth v0.5.11 // indirect
	github.com/Azure/go-autorest/autorest/azure/cli v0.4.5 // indirect
	github.com/Azure/go-autorest/autorest/date v0.3.0 // indirect
	github.com/Azure/go-autorest/autorest/to v0.4.0 // indirect
	github.com/Azure/go-autorest/autorest/validation v0.3.1 // indirect
	github.com/Azure/go-autorest/logger v0.2.1 // indirect
	github.com/Azure/go-autorest/tracing v0.6.0 // indirect
	github.com/AzureAD/microsoft-authentication-library-for-go v0.4.0 // indirect
	github.com/DataDog/zstd v1.5.0 // indirect
	github.com/OneOfOne/xxhash v1.2.7 // indirect
	github.com/PuerkitoBio/urlesc v0.0.0-20170810143723-de5bf2ad4578 // indirect
	github.com/RoaringBitmap/roaring v1.1.0 // indirect
	github.com/Shopify/sarama v1.23.1 // indirect
	github.com/StackExchange/wmi v0.0.0-20210224194228-fe8f1750fd46 // indirect
	github.com/Workiva/go-datastructures v1.0.52 // indirect
	github.com/a8m/documentdb v1.3.1-0.20220405205223-5b41ba0aaeb1 // indirect
	github.com/aerospike/aerospike-client-go v4.5.0+incompatible // indirect
	github.com/afex/hystrix-go v0.0.0-20180502004556-fa1af6a1f4f5 // indirect
	github.com/alibaba/sentinel-golang v1.0.4 // indirect
	github.com/alibabacloud-go/alibabacloud-gateway-spi v0.0.4 // indirect
	github.com/alibabacloud-go/darabonba-openapi v0.1.16 // indirect
	github.com/alibabacloud-go/debug v0.0.0-20190504072949-9472017b5c68 // indirect
	github.com/alibabacloud-go/endpoint-util v1.1.0 // indirect
	github.com/alibabacloud-go/oos-20190601 v1.0.1 // indirect
	github.com/alibabacloud-go/openapi-util v0.0.10 // indirect
	github.com/alibabacloud-go/tea v1.1.17 // indirect
	github.com/alibabacloud-go/tea-utils v1.4.3 // indirect
	github.com/aliyun/aliyun-oss-go-sdk v2.0.7+incompatible // indirect
	github.com/aliyun/aliyun-tablestore-go-sdk v1.6.0 // indirect
	github.com/aliyun/credentials-go v1.1.2 // indirect
	github.com/andres-erbsen/clock v0.0.0-20160526145045-9e14626cd129 // indirect
	github.com/andybalholm/brotli v1.0.2 // indirect
	github.com/antlr/antlr4/runtime/Go/antlr v0.0.0-20210826220005-b48c857c3a0e // indirect
	github.com/apache/dubbo-getty v1.4.8 // indirect
	github.com/apache/dubbo-go-hessian2 v1.11.0 // indirect
	github.com/apache/pulsar-client-go v0.8.1 // indirect
	github.com/apache/pulsar-client-go/oauth2 v0.0.0-20220120090717-25e59572242e // indirect
	github.com/apache/rocketmq-client-go/v2 v2.1.1-rc2 // indirect
	github.com/ardielle/ardielle-go v1.5.2 // indirect
	github.com/armon/go-metrics v0.3.9 // indirect
	github.com/asaskevich/EventBus v0.0.0-20200907212545-49d423059eef // indirect
	github.com/asaskevich/govalidator v0.0.0-20200108200545-475eaeb16496 // indirect
	github.com/aws/aws-sdk-go v1.41.7 // indirect
	github.com/awslabs/kinesis-aggregation/go v0.0.0-20210630091500-54e17340d32f // indirect
	github.com/aymerick/douceur v0.2.0 // indirect
	github.com/beorn7/perks v1.0.1 // indirect
	github.com/bits-and-blooms/bitset v1.2.0 // indirect
	github.com/boltdb/bolt v1.3.1 // indirect
	github.com/bradfitz/gomemcache v0.0.0-20190913173617-a41fca850d0b // indirect
	github.com/camunda-cloud/zeebe/clients/go v1.0.1 // indirect
	github.com/cespare/xxhash/v2 v2.1.2 // indirect
	github.com/coreos/go-oidc v2.1.0+incompatible // indirect
	github.com/creasty/defaults v1.5.2 // indirect
	github.com/cyphar/filepath-securejoin v0.2.2 // indirect
	github.com/dancannon/gorethink v4.0.0+incompatible // indirect
	github.com/danieljoos/wincred v1.1.2 // indirect
	github.com/davecgh/go-spew v1.1.1 // indirect
	github.com/deepmap/oapi-codegen v1.8.1 // indirect
	github.com/denisenkom/go-mssqldb v0.0.0-20210411162248-d9abbec934ba // indirect
	github.com/devigned/tab v0.1.1 // indirect
	github.com/dghubble/go-twitter v0.0.0-20190719072343-39e5462e111f // indirect
	github.com/dghubble/oauth1 v0.6.0 // indirect
	github.com/dghubble/sling v1.3.0 // indirect
	github.com/dgryski/go-rendezvous v0.0.0-20200823014737-9f7001d12a5f // indirect
	github.com/didip/tollbooth v4.0.2+incompatible // indirect
	github.com/dimchansky/utfbom v1.1.1 // indirect
	github.com/dubbogo/gost v1.11.25 // indirect
	github.com/dubbogo/triple v1.1.8 // indirect
	github.com/dvsekhvalnov/jose2go v1.5.0 // indirect
	github.com/eapache/go-resiliency v1.2.0 // indirect
	github.com/eapache/go-xerial-snappy v0.0.0-20180814174437-776d5712da21 // indirect
	github.com/eapache/queue v1.1.0 // indirect
	github.com/eclipse/paho.mqtt.golang v1.3.5 // indirect
	github.com/emicklei/go-restful v2.9.5+incompatible // indirect
	github.com/emirpasic/gods v1.12.0 // indirect
	github.com/evanphx/json-patch v4.12.0+incompatible // indirect
	github.com/fasthttp-contrib/sessions v0.0.0-20160905201309-74f6ac73d5d5 // indirect
	github.com/fatih/color v1.10.0 // indirect
	github.com/frankban/quicktest v1.14.3 // indirect
	github.com/go-errors/errors v1.4.0 // indirect
	github.com/go-kit/log v0.2.0 // indirect
	github.com/go-logfmt/logfmt v0.5.1 // indirect
	github.com/go-ole/go-ole v1.2.5 // indirect
	github.com/go-openapi/jsonpointer v0.19.5 // indirect
	github.com/go-openapi/jsonreference v0.19.5 // indirect
	github.com/go-openapi/swag v0.19.14 // indirect
	github.com/go-ozzo/ozzo-validation/v4 v4.3.0 // indirect
	github.com/go-playground/locales v0.14.0 // indirect
	github.com/go-playground/universal-translator v0.18.0 // indirect
	github.com/go-playground/validator/v10 v10.11.0 // indirect
	github.com/go-redis/redis/v8 v8.11.5 // indirect
	github.com/go-sql-driver/mysql v1.5.0 // indirect
	github.com/go-stack/stack v1.8.0 // indirect
	github.com/gobwas/glob v0.2.3 // indirect
	github.com/gocql/gocql v0.0.0-20210515062232-b7ef815b4556 // indirect
	github.com/godbus/dbus v0.0.0-20190726142602-4481cbc300e2 // indirect
	github.com/gofrs/uuid v4.0.0+incompatible // indirect
	github.com/golang-jwt/jwt v3.2.2+incompatible // indirect
	github.com/golang-jwt/jwt/v4 v4.2.0 // indirect
	github.com/golang-sql/civil v0.0.0-20190719163853-cb61b32ac6fe // indirect
	github.com/golang/groupcache v0.0.0-20210331224755-41bb18bfe9da // indirect
	github.com/golang/snappy v0.0.4 // indirect
	github.com/google/btree v1.0.1 // indirect
	github.com/google/go-querystring v1.0.0 // indirect
	github.com/google/gofuzz v1.1.0 // indirect
	github.com/google/shlex v0.0.0-20191202100458-e7afc7fbc510 // indirect
	github.com/googleapis/gax-go/v2 v2.0.5 // indirect
	github.com/googleapis/gnostic v0.5.5 // indirect
	github.com/gorilla/css v1.0.0 // indirect
	github.com/gorilla/websocket v1.4.2 // indirect
	github.com/grandcat/zeroconf v0.0.0-20190424104450-85eadb44205c // indirect
	github.com/gregjones/httpcache v0.0.0-20180305231024-9cad4c3443a7 // indirect
	github.com/gsterjov/go-libsecret v0.0.0-20161001094733-a6f4afe4910c // indirect
	github.com/hailocab/go-hostpool v0.0.0-20160125115350-e80d13ce29ed // indirect
	github.com/hashicorp/consul/api v1.11.0 // indirect
	github.com/hashicorp/errwrap v1.1.0 // indirect
	github.com/hashicorp/go-cleanhttp v0.5.1 // indirect
	github.com/hashicorp/go-immutable-radix v1.3.1 // indirect
	github.com/hashicorp/go-rootcerts v1.0.2 // indirect
	github.com/hashicorp/go-uuid v1.0.2 // indirect
	github.com/hashicorp/serf v0.9.5 // indirect
	github.com/hazelcast/hazelcast-go-client v0.0.0-20190530123621-6cf767c2f31a // indirect
	github.com/huaweicloud/huaweicloud-sdk-go-obs v3.21.12+incompatible // indirect
	github.com/huaweicloud/huaweicloud-sdk-go-v3 v0.0.87 // indirect
	github.com/imdario/mergo v0.3.12 // indirect
	github.com/inconshreveable/mousetrap v1.0.0 // indirect
	github.com/influxdata/influxdb-client-go v1.4.0 // indirect
	github.com/influxdata/line-protocol v0.0.0-20210311194329-9aa0e372d097 // indirect
	github.com/jackc/chunkreader/v2 v2.0.1 // indirect
	github.com/jackc/pgconn v1.11.0 // indirect
	github.com/jackc/pgio v1.0.0 // indirect
	github.com/jackc/pgpassfile v1.0.0 // indirect
	github.com/jackc/pgproto3/v2 v2.2.0 // indirect
	github.com/jackc/pgservicefile v0.0.0-20200714003250-2b9c44734f2b // indirect
	github.com/jackc/pgtype v1.10.0 // indirect
	github.com/jackc/pgx/v4 v4.15.0 // indirect
	github.com/jackc/puddle v1.2.1 // indirect
	github.com/jcmturner/gofork v1.0.0 // indirect
	github.com/jinzhu/copier v0.3.5 // indirect
	github.com/jmespath/go-jmespath v0.4.0 // indirect
	github.com/josharian/intern v1.0.0 // indirect
	github.com/jpillora/backoff v1.0.0 // indirect
	github.com/json-iterator/go v1.1.12 // indirect
	github.com/jstemmer/go-junit-report v0.9.1 // indirect
	github.com/k0kubun/pp v3.0.1+incompatible // indirect
	github.com/klauspost/compress v1.14.4 // indirect
	github.com/knadh/koanf v1.4.1 // indirect
	github.com/kylelemons/godebug v1.1.0 // indirect
	github.com/leodido/go-urn v1.2.1 // indirect
	github.com/liggitt/tabwriter v0.0.0-20181228230101-89fcab3d43de // indirect
	github.com/linkedin/goavro/v2 v2.9.8 // indirect
	github.com/machinebox/graphql v0.2.2 // indirect
	github.com/magiconair/properties v1.8.6 // indirect
	github.com/mailru/easyjson v0.7.6 // indirect
	github.com/matoous/go-nanoid/v2 v2.0.0 // indirect
	github.com/mattn/go-colorable v0.1.8 // indirect
	github.com/mattn/go-ieproxy v0.0.1 // indirect
	github.com/mattn/go-isatty v0.0.14 // indirect
	github.com/matttproud/golang_protobuf_extensions v1.0.2-0.20181231171920-c182affec369 // indirect
	github.com/miekg/dns v1.1.35 // indirect
	github.com/mitchellh/copystructure v1.2.0 // indirect
	github.com/mitchellh/go-homedir v1.1.0 // indirect
	github.com/mitchellh/reflectwalk v1.0.2 // indirect
	github.com/moby/spdystream v0.2.0 // indirect
	github.com/modern-go/concurrent v0.0.0-20180306012644-bacd9c7ef1dd // indirect
	github.com/modern-go/reflect2 v1.0.2 // indirect
	github.com/monochromegane/go-gitignore v0.0.0-20200626010858-205db1a8cc00 // indirect
	github.com/mrz1836/postmark v1.2.9 // indirect
	github.com/mschoch/smat v0.2.0 // indirect
	github.com/mtibben/percent v0.2.1 // indirect
	github.com/natefinch/lumberjack v2.0.0+incompatible // indirect
	github.com/nats-io/nats.go v1.13.1-0.20220308171302-2f2f6968e98d // indirect
	github.com/nats-io/nkeys v0.3.0 // indirect
	github.com/nats-io/nuid v1.0.1 // indirect
	github.com/nats-io/stan.go v0.8.3 // indirect
	github.com/open-policy-agent/opa v0.23.2 // indirect
	github.com/opentracing/opentracing-go v1.2.0 // indirect
	github.com/oracle/oci-go-sdk/v54 v54.0.0 // indirect
	github.com/patrickmn/go-cache v2.1.0+incompatible // indirect
	github.com/pelletier/go-toml v1.9.3 // indirect
	github.com/peterbourgon/diskv v2.0.1+incompatible // indirect
	github.com/pierrec/lz4 v2.5.2+incompatible // indirect
	github.com/pkg/browser v0.0.0-20210115035449-ce105d075bb4 // indirect
	github.com/pmezard/go-difflib v1.0.0 // indirect
	github.com/pquerna/cachecontrol v0.0.0-20180517163645-1555304b9b35 // indirect
	github.com/prometheus/procfs v0.7.3 // indirect
	github.com/prometheus/statsd_exporter v0.22.3 // indirect
	github.com/rabbitmq/amqp091-go v1.3.4 // indirect
	github.com/rcrowley/go-metrics v0.0.0-20181016184325-3113b8401b8a // indirect
	github.com/robfig/cron/v3 v3.0.1 // indirect
	github.com/rs/zerolog v1.25.0 // indirect
	github.com/samuel/go-zookeeper v0.0.0-20190923202752-2cc03de413da // indirect
	github.com/satori/go.uuid v1.2.1-0.20181028125025-b2ce2384e17b // indirect
	github.com/savsgio/gotils v0.0.0-20210217112953-d4a072536008 // indirect
	github.com/sendgrid/rest v2.6.3+incompatible // indirect
	github.com/sendgrid/sendgrid-go v3.5.0+incompatible // indirect
	github.com/shirou/gopsutil v3.20.11+incompatible // indirect
	github.com/shirou/gopsutil/v3 v3.21.6 // indirect
	github.com/sijms/go-ora/v2 v2.2.22 // indirect
	github.com/sirupsen/logrus v1.8.1 // indirect
	github.com/spaolacci/murmur3 v1.1.0 // indirect
	github.com/spf13/cast v1.3.1 // indirect
	github.com/spf13/cobra v1.2.1 // indirect
	github.com/spf13/pflag v1.0.5 // indirect
	github.com/stathat/consistent v1.0.0 // indirect
	github.com/stoewer/go-strcase v1.2.0 // indirect
	github.com/stretchr/objx v0.3.0 // indirect
	github.com/supplyon/gremcos v0.1.0 // indirect
	github.com/tidwall/gjson v1.8.1 // indirect
	github.com/tidwall/match v1.0.3 // indirect
	github.com/tidwall/pretty v1.2.0 // indirect
	github.com/tjfoc/gmsm v1.3.2 // indirect
	github.com/tklauser/go-sysconf v0.3.6 // indirect
	github.com/tklauser/numcpus v0.2.2 // indirect
	github.com/valyala/bytebufferpool v1.0.0 // indirect
	github.com/vmware/vmware-go-kcl v1.5.0 // indirect
	github.com/xdg-go/pbkdf2 v1.0.0 // indirect
	github.com/xdg-go/scram v1.0.2 // indirect
	github.com/xdg-go/stringprep v1.0.2 // indirect
	github.com/xeipuuv/gojsonpointer v0.0.0-20180127040702-4e3ac2762d5f // indirect
	github.com/xeipuuv/gojsonreference v0.0.0-20180127040603-bd5ef7bd5415 // indirect
	github.com/xlab/treeprint v0.0.0-20181112141820-a009c3971eca // indirect
	github.com/yashtewari/glob-intersection v0.0.0-20180916065949-5c77d914dd0b // indirect
	github.com/youmark/pkcs8 v0.0.0-20181117223130-1be2e3e5546d // indirect
	github.com/yuin/gopher-lua v0.0.0-20200603152657-dc2b0ca8b37e // indirect
	go.mongodb.org/mongo-driver v1.5.1 // indirect
	go.starlark.net v0.0.0-20200306205701-8dd3e2ee1dd5 // indirect
	go.uber.org/multierr v1.7.0 // indirect
	go.uber.org/zap v1.21.0 // indirect
	golang.org/x/crypto v0.0.0-20220131195533-30dcbda58838 // indirect
	golang.org/x/lint v0.0.0-20210508222113-6edffad5e616 // indirect
	golang.org/x/mod v0.5.1 // indirect
	golang.org/x/oauth2 v0.0.0-20220223155221-ee480838109b // indirect
	golang.org/x/sync v0.0.0-20210220032951-036812b2e83c // indirect
	golang.org/x/sys v0.0.0-20220412211240-33da011f77ad // indirect
	golang.org/x/term v0.0.0-20210927222741-03fcf44c2211 // indirect
	golang.org/x/text v0.3.7 // indirect
	golang.org/x/time v0.0.0-20211116232009-f0f3c7e86c11 // indirect
	golang.org/x/tools v0.1.9 // indirect
	golang.org/x/xerrors v0.0.0-20200804184101-5ec99f83aff1 // indirect
	gomodules.xyz/jsonpatch/v2 v2.2.0 // indirect
	google.golang.org/api v0.50.0 // indirect
	google.golang.org/appengine v1.6.7 // indirect
	gopkg.in/alexcesaro/quotedprintable.v3 v3.0.0-20150716171945-2caba252f4dc // indirect
	gopkg.in/couchbase/gocb.v1 v1.6.4 // indirect
	gopkg.in/couchbase/gocbcore.v7 v7.1.18 // indirect
	gopkg.in/couchbaselabs/gocbconnstr.v1 v1.0.4 // indirect
	gopkg.in/couchbaselabs/jsonx.v1 v1.0.1 // indirect
	gopkg.in/fatih/pool.v2 v2.0.0 // indirect
	gopkg.in/gomail.v2 v2.0.0-20160411212932-81ebce5c23df // indirect
	gopkg.in/gorethink/gorethink.v4 v4.1.0 // indirect
	gopkg.in/inf.v0 v0.9.1 // indirect
	gopkg.in/ini.v1 v1.62.0 // indirect
	gopkg.in/jcmturner/aescts.v1 v1.0.1 // indirect
	gopkg.in/jcmturner/dnsutils.v1 v1.0.1 // indirect
	gopkg.in/jcmturner/gokrb5.v7 v7.3.0 // indirect
	gopkg.in/jcmturner/rpc.v1 v1.1.0 // indirect
	gopkg.in/natefinch/lumberjack.v2 v2.0.0 // indirect
	gopkg.in/square/go-jose.v2 v2.5.0 // indirect
	gopkg.in/yaml.v3 v3.0.0-20210107192922-496545a6307b // indirect
	k8s.io/component-base v0.23.0 // indirect
	k8s.io/gengo v0.0.0-20210813121822-485abfe95c7c // indirect
	k8s.io/klog/v2 v2.30.0 // indirect
	k8s.io/kube-openapi v0.0.0-20211115234752-e816edb12b65 // indirect
	k8s.io/utils v0.0.0-20210930125809-cb0fa318a74b // indirect
	sigs.k8s.io/json v0.0.0-20211020170558-c049b76a60c6 // indirect
	sigs.k8s.io/kustomize/api v0.10.1 // indirect
	sigs.k8s.io/kustomize/kyaml v0.13.0 // indirect
	sigs.k8s.io/structured-merge-diff/v4 v4.2.0 // indirect
	sigs.k8s.io/yaml v1.3.0 // indirect
)

replace (
	go.opentelemetry.io/otel => go.opentelemetry.io/otel v0.20.0
	gopkg.in/couchbaselabs/gocbconnstr.v1 => github.com/couchbaselabs/gocbconnstr v1.0.5
	k8s.io/client => github.com/kubernetes-client/go v0.0.0-20190928040339-c757968c4c36
)

replace github.com/eclipse/paho.mqtt.golang => github.com/shivamkm07/paho.mqtt.golang v1.3.6-0.20220106130409-e28a1db639f8

<<<<<<< HEAD
replace github.com/dapr/components-contrib => github.com/beiwei30/components-contrib v0.4.1-0.20220603163116-fa6cff30d029
=======
// Uncomment for local development for testing with changes in the components-contrib repository.
// Don't commit with this uncommented!
//
// replace github.com/dapr/components-contrib => ../components-contrib
//
// Then, run `make modtidy` in this repository.
// This ensures that go.mod and go.sum are up-to-date.
>>>>>>> 2109cf55
<|MERGE_RESOLUTION|>--- conflicted
+++ resolved
@@ -373,14 +373,12 @@
 
 replace github.com/eclipse/paho.mqtt.golang => github.com/shivamkm07/paho.mqtt.golang v1.3.6-0.20220106130409-e28a1db639f8
 
-<<<<<<< HEAD
 replace github.com/dapr/components-contrib => github.com/beiwei30/components-contrib v0.4.1-0.20220603163116-fa6cff30d029
-=======
+
 // Uncomment for local development for testing with changes in the components-contrib repository.
 // Don't commit with this uncommented!
 //
 // replace github.com/dapr/components-contrib => ../components-contrib
 //
 // Then, run `make modtidy` in this repository.
-// This ensures that go.mod and go.sum are up-to-date.
->>>>>>> 2109cf55
+// This ensures that go.mod and go.sum are up-to-date.