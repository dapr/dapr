#
# Copyright 2021 The Dapr Authors
# Licensed under the Apache License, Version 2.0 (the "License");
# you may not use this file except in compliance with the License.
# You may obtain a copy of the License at
#     http://www.apache.org/licenses/LICENSE-2.0
# Unless required by applicable law or agreed to in writing, software
# distributed under the License is distributed on an "AS IS" BASIS,
# WITHOUT WARRANTIES OR CONDITIONS OF ANY KIND, either express or implied.
# See the License for the specific language governing permissions and
# limitations under the License.
#

# Required secrets:
# - AZURE_CREDENTIALS: JSON object containing the Azure service principal credentials. Docs: https://github.com/Azure/login#configure-a-service-principal-with-a-secret
# - PERF_AZURE_STORAGE_ACCOUNT and PERF_AZURE_STORAGE_KEY: Credentials for the Storage Account where to store the result of perf tests
# - DAPR_BOT_TOKEN: Token for the Dapr bot
#
# Optional secrets:
# - AZURE_DIAG_LOG_ANALYTICS_WORKSPACE_ID: Resource ID of the Log Analytics Workspace where to store certain diagnostic logs (e.g. `/subscriptions/<subscription>/resourcegroups/<resource group>/providers/Microsoft.OperationalInsights/workspaces/<workspace name>`)
# - AZURE_DIAG_STORAGE_ID: Resource ID of the Azure Storage account where to store certain diagnostic logs (e.g. `/subscriptions/<subscription>/resourcegroups/<resource group>/providers/Microsoft.Storage/storageAccounts/<storage account name>`)

name: dapr-perf

on:
<<<<<<< HEAD
  # Run every 6 hours
  schedule:
    - cron: "0 */12 * * *"
=======
  # Run every 8 hours on weekdays, and daily on weekends
  schedule:
    - cron: "44 6,14,22 * * 1-5"
    - cron: "44 23 * * 0,6"
>>>>>>> 044931c1
  # Manual trigger
  workflow_dispatch:
  # Dispatch on external events
  repository_dispatch:
    types: [perf-test]

env:
  # Configure proxy for Go modules
  GOPROXY: https://proxy.golang.org
  # Version of kubectl
  KUBECTLVER: "v1.25.2"
  # Version of Helm
  HELMVER: "v3.10.0"
  # Kubernetes namespace to use
  DAPR_NAMESPACE: "dapr-tests"
  # Timeout for tests
  MAX_TEST_TIMEOUT: 5400
  # Space-separated of supported Azure regions: one will be picked randomly for each cluster
  AZURE_REGIONS: "westus3"
  # Container registry where to cache perf test images
  DAPR_CACHE_REGISTRY: "dapre2eacr.azurecr.io"

jobs:
  deploy-infrastructure:
    name: Deploy test infrastructure
    runs-on: ubuntu-latest
    steps:
      - name: Set up for scheduled test
        if: github.event_name != 'repository_dispatch'
        run: |
          echo "CHECKOUT_REPO=${{ github.repository }}" >> $GITHUB_ENV
          echo "CHECKOUT_REF=refs/heads/master" >> $GITHUB_ENV
        shell: bash
      - name: Parse test payload
        if: github.event_name == 'repository_dispatch'
        uses: actions/github-script@v6.2.0
        with:
          github-token: ${{secrets.DAPR_BOT_TOKEN}}
          script: |
            const testPayload = context.payload.client_payload;
            if (testPayload && testPayload.command == "ok-to-perf") {
              var fs = require('fs');
              // Set environment variables
              fs.appendFileSync(process.env.GITHUB_ENV,
                `CHECKOUT_REPO=${testPayload.pull_head_repo}\n`+
                `CHECKOUT_REF=${testPayload.pull_head_ref}\n`+
                `PR_NUMBER=${testPayload.issue.number}`
              );
            }
      - name: Create PR comment
        if: env.PR_NUMBER != ''
        uses: artursouza/sticky-pull-request-comment@v2.2.0
        with:
          header: ${{ github.run_id }}
          number: ${{ env.PR_NUMBER }}
          hide: true
          hide_classify: OUTDATED
          GITHUB_TOKEN: ${{ secrets.DAPR_BOT_TOKEN }}
          message: |
            # Dapr perf test

            🔗 **[Link to Action run](${{ github.server_url }}/${{ github.repository }}/actions/runs/${{ github.run_id }})**

            Commit ref: ${{ env.CHECKOUT_REF }}
      - name: Check out code
        if: env.CHECKOUT_REPO != ''
        uses: actions/checkout@v3
        with:
          repository: ${{ env.CHECKOUT_REPO }}
          ref: ${{ env.CHECKOUT_REF }}
      - name: Login to Azure
        if: env.CHECKOUT_REPO != ''
        uses: azure/login@v1
        with:
          creds: ${{ secrets.AZURE_CREDENTIALS }}
      - name: Build test prefix
        if: env.CHECKOUT_REPO != ''
        run: |
          BASE_STR="PERF|${GITHUB_SHA}|${GITHUB_SERVER_URL}|${GITHUB_REPOSITORY}|${GITHUB_RUN_ID}|${GITHUB_RUN_ATTEMPT}"
          echo "Base string is ${BASE_STR}"
          SUFFIX=$(echo $BASE_STR | sha1sum | head -c 10)
          echo "Suffix is ${SUFFIX}"
          TEST_PREFIX="daprprf${SUFFIX}"
          echo "Test prefix is ${TEST_PREFIX}"
          echo "TEST_PREFIX=${TEST_PREFIX}" >> $GITHUB_ENV
          echo "TEST_RESOURCE_GROUP=Dapr-Perf-${TEST_PREFIX}" >> $GITHUB_ENV
        shell: bash
      - name: Deploy the test cluster
        if: env.TEST_PREFIX != ''
        run: |
          # Select two random Azure regions
          REGIONS=(${{ env.AZURE_REGIONS }})
          REGIONS_SIZE=${#REGIONS[@]}
          REGIONS_IDX=$(($RANDOM % $REGIONS_SIZE))
          REGION=${REGIONS[$REGIONS_IDX]}
          echo "AZURE_REGION=${REGION}" >> $GITHUB_ENV
          echo "Deploying to Azure region: ${REGION}"

           # Tags
          TAGS="date=$(date --iso-8601=seconds)"
          echo "Tags: ${TAGS}"

          # Create a resource group
          az group create \
            --resource-group "${{ env.TEST_RESOURCE_GROUP }}" \
            --location ${REGION} \
            --tags "${TAGS}"

          # Deploy the test cluster, deploying AKS only
          # Retry the deployment twice in case of transient failures (such as capacity constraints)
          success=false
          for i in 1 2 3; do 
            az deployment group create \
              --resource-group "${{ env.TEST_RESOURCE_GROUP }}" \
              --template-file ./tests/test-infra/azure-aks.bicep \
              --parameters \
                namePrefix="${{ env.TEST_PREFIX }}" \
                location=${REGION} \
                linuxVMSize=Standard_D8s_v4 \
                diagLogAnalyticsWorkspaceResourceId="${{ secrets.AZURE_DIAG_LOG_ANALYTICS_WORKSPACE_ID }}" \
                diagStorageResourceId="${{ secrets.AZURE_DIAG_STORAGE_ID }}" \
              && success=true \
              && break \
              || sleep 120
          done
          # Exit with error if failed
          $success || exit 1
        shell: bash
      - name: Update PR comment for success
        if: success() && env.PR_NUMBER != ''
        uses: artursouza/sticky-pull-request-comment@v2.2.0
        with:
          header: ${{ github.run_id }}
          number: ${{ env.PR_NUMBER }}
          append: true
          GITHUB_TOKEN: ${{ secrets.DAPR_BOT_TOKEN }}
          message: |
            ## ✅ Infrastructure deployed

            - Resource group name: `Dapr-Perf-${{ env.TEST_PREFIX }}`
            - Azure region: ${{ env.AZURE_REGION }}

      - name: Update PR comment for failure
        if: failure() && env.PR_NUMBER != ''
        uses: artursouza/sticky-pull-request-comment@v2.2.0
        with:
          header: ${{ github.run_id }}
          number: ${{ env.PR_NUMBER }}
          append: true
          GITHUB_TOKEN: ${{ secrets.DAPR_BOT_TOKEN }}
          message: |
            ## ❌ Infrastructure deployment failed

            - Resource group name: `Dapr-Perf-${{ env.TEST_PREFIX }}`
            - Azure region: ${{ env.AZURE_REGION }}

            Please check the logs for details on the failure.

  build:
    name: Build
    runs-on: ubuntu-latest
    env:
      GOOS: linux
      GOARCH: amd64
      TARGET_OS: linux
      TARGET_ARCH: amd64
    steps:
      - name: Set up for scheduled test
        if: github.event_name != 'repository_dispatch'
        run: |
          echo "CHECKOUT_REPO=${{ github.repository }}" >> $GITHUB_ENV
          echo "CHECKOUT_REF=refs/heads/master" >> $GITHUB_ENV
        shell: bash
      - name: Parse test payload
        if: github.event_name == 'repository_dispatch'
        uses: actions/github-script@v6.2.0
        with:
          github-token: ${{secrets.DAPR_BOT_TOKEN}}
          script: |
            const testPayload = context.payload.client_payload;
            if (testPayload && testPayload.command == "ok-to-perf") {
              var fs = require('fs');
              // Set environment variables
              fs.appendFileSync(process.env.GITHUB_ENV,
                `CHECKOUT_REPO=${testPayload.pull_head_repo}\n`+
                `CHECKOUT_REF=${testPayload.pull_head_ref}\n`+
                `PR_NUMBER=${testPayload.issue.number}`
              );
            }
      - name: Check out code
        if: env.CHECKOUT_REPO != ''
        uses: actions/checkout@v3
        with:
          repository: ${{ env.CHECKOUT_REPO }}
          ref: ${{ env.CHECKOUT_REF }}
      - name: Set up Go
        id: setup-go
        uses: actions/setup-go@v3
        with:
          go-version-file: 'go.mod'
      - name: Cache Go modules (perf)
        if: env.CHECKOUT_REPO != '' && runner.os == 'Linux'
        uses: actions/cache@v3
        with:
          path: |
            ~/.cache/go-build
            ~/go/pkg/mod
          key: ${{ runner.os }}-go-perf-${{ hashFiles('**/go.sum') }}
          restore-keys: |
            ${{ runner.os }}-go-perf-
      - name: Login to Azure
        if: env.CHECKOUT_REPO != ''
        uses: azure/login@v1
        with:
          creds: ${{ secrets.AZURE_CREDENTIALS }}
      - name: Login to cache registry
        if: env.CHECKOUT_REPO != '' && env.DAPR_CACHE_REGISTRY != ''
        run: |
          az acr login --name ${{ env.DAPR_CACHE_REGISTRY }}
        shell: bash
      - name: Build test prefix and set env vars
        if: env.CHECKOUT_REPO != ''
        run: |
          BASE_STR="PERF|${GITHUB_SHA}|${GITHUB_SERVER_URL}|${GITHUB_REPOSITORY}|${GITHUB_RUN_ID}|${GITHUB_RUN_ATTEMPT}"
          echo "Base string is ${BASE_STR}"
          SUFFIX=$(echo $BASE_STR | sha1sum | head -c 10)
          echo "Suffix is ${SUFFIX}"
          TEST_PREFIX="daprprf${SUFFIX}"
          echo "Test prefix is ${TEST_PREFIX}"
          echo "TEST_PREFIX=${TEST_PREFIX}" >> $GITHUB_ENV
          echo "DAPR_REGISTRY=${TEST_PREFIX}acr.azurecr.io" >> $GITHUB_ENV
          echo "TEST_CLUSTER=${TEST_PREFIX}-aks" >> $GITHUB_ENV
          echo "DAPR_TAG=${TEST_PREFIX}" >> $GITHUB_ENV
          echo "DAPR_TEST_TAG=${TEST_PREFIX}" >> $GITHUB_ENV
          echo "TEST_RESOURCE_GROUP=Dapr-Perf-${TEST_PREFIX}" >> $GITHUB_ENV
        shell: bash
      - name: Build dapr and its docker image
        if: env.TEST_PREFIX != ''
        run: |
          make build
          make docker-build
        shell: bash
      - name: Wait for Azure Container Registry deployment
        timeout-minutes: 30
        if: env.TEST_PREFIX != ''
        run: |
          until az acr show --name ${{ env.TEST_PREFIX }}acr --query "id"
          do
              echo "Azure Container Registry not ready yet: sleeping for 20 seconds"
              sleep 20
          done
        shell: bash
      - name: Login to Azure Container Registry
        if: env.TEST_PREFIX != ''
        run: |
          az acr login --name ${{ env.TEST_PREFIX }}acr
        shell: bash
      - name: Push Dapr container images
        if: env.TEST_PREFIX != ''
        run: |
          make docker-push
        shell: bash
      - name: Build and push perf test apps
        if: env.TEST_PREFIX != ''
        run: |
          make build-push-perf-app-all
        shell: bash
      - name: Update PR comment for success
        if: success() && env.PR_NUMBER != ''
        uses: artursouza/sticky-pull-request-comment@v2.2.0
        with:
          header: ${{ github.run_id }}
          number: ${{ env.PR_NUMBER }}
          append: true
          GITHUB_TOKEN: ${{ secrets.DAPR_BOT_TOKEN }}
          message: |
            ## ✅ Build succeeded

            - Image tag: `${{ env.DAPR_TAG }}`
            - Test image tag: `${{ env.DAPR_TEST_TAG }}`
      - name: Update PR comment for failure
        if: failure() && env.PR_NUMBER != ''
        uses: artursouza/sticky-pull-request-comment@v2.2.0
        with:
          header: ${{ github.run_id }}
          number: ${{ env.PR_NUMBER }}
          append: true
          GITHUB_TOKEN: ${{ secrets.DAPR_BOT_TOKEN }}
          message: |
            ## ❌ Build failed

            Please check the logs for details on the error.

  test-perf:
    name: Perf tests
    needs:
      - build
      - deploy-infrastructure
    runs-on: ubuntu-latest
    env:
      GOOS: linux
      GOARCH: amd64
      AZURE_STORAGE_ACCOUNT: ${{ secrets.PERF_AZURE_STORAGE_ACCOUNT }}
      AZURE_STORAGE_ACCESS_KEY: ${{ secrets.PERF_AZURE_STORAGE_KEY }}
      PULL_POLICY: IfNotPresent
    steps:
      - name: Setup test output
        run: |
          export TEST_OUTPUT_FILE_PREFIX=$GITHUB_WORKSPACE/test_report
          echo "TEST_OUTPUT_FILE_PREFIX=$TEST_OUTPUT_FILE_PREFIX" >> $GITHUB_ENV
        shell: bash
      - name: Set up log paths
        run: |
          echo "DAPR_CONTAINER_LOG_PATH=$GITHUB_WORKSPACE/container_logs/perf_tests" >> $GITHUB_ENV
          echo "DAPR_TEST_LOG_PATH=$GITHUB_WORKSPACE/test_logs/perf_tests" >> $GITHUB_ENV
        shell: bash
      - name: Set up for scheduled test
        if: github.event_name != 'repository_dispatch'
        run: |
          echo "CHECKOUT_REPO=${{ github.repository }}" >> $GITHUB_ENV
          echo "CHECKOUT_REF=refs/heads/master" >> $GITHUB_ENV
        shell: bash
      - name: Parse test payload
        if: github.event_name == 'repository_dispatch'
        uses: actions/github-script@v6.2.0
        with:
          github-token: ${{secrets.DAPR_BOT_TOKEN}}
          script: |
            const testPayload = context.payload.client_payload;
            if (testPayload && testPayload.command == "ok-to-perf") {
              let selectedTestsEnvVar = ""
              if (testPayload?.args) {
                selectedTestsEnvVar = `DAPR_PERF_TEST=${testPayload.args}\n`
              }
              var fs = require('fs');
              // Set environment variables
              fs.appendFileSync(process.env.GITHUB_ENV,
                `${selectedTestsEnvVar}`+
                `CHECKOUT_REPO=${testPayload.pull_head_repo}\n`+
                `CHECKOUT_REF=${testPayload.pull_head_ref}\n`+
                `PR_NUMBER=${testPayload.issue.number}`
              );
            }
      - name: Check out code
        if: env.CHECKOUT_REPO != ''
        uses: actions/checkout@v3
        with:
          repository: ${{ env.CHECKOUT_REPO }}
          ref: ${{ env.CHECKOUT_REF }}
      - name: Set up Go
        id: setup-go
        uses: actions/setup-go@v3
        with:
          go-version-file: 'go.mod'
      - name: Cache Go modules (perf-test)
        if: env.CHECKOUT_REPO != '' && runner.os == 'Linux'
        uses: actions/cache@v3
        with:
          path: |
            ~/.cache/go-build
            ~/go/pkg/mod
          key: ${{ runner.os }}-go-perf-test-${{ hashFiles('**/go.sum') }}
          restore-keys: |
            ${{ runner.os }}-go-perf-test-
      - uses: azure/setup-kubectl@v1
        with:
          version: ${{ env.KUBECTLVER }}
        id: install
      - name: Set up Helm ${{ env.HELMVER }}
        uses: azure/setup-helm@v1
        with:
          version: ${{ env.HELMVER }}
      - name: Login to Azure
        if: env.CHECKOUT_REPO != ''
        uses: azure/login@v1
        with:
          creds: ${{ secrets.AZURE_CREDENTIALS }}
      - name: Build test prefix and set env vars
        if: env.CHECKOUT_REPO != ''
        run: |
          BASE_STR="PERF|${GITHUB_SHA}|${GITHUB_SERVER_URL}|${GITHUB_REPOSITORY}|${GITHUB_RUN_ID}|${GITHUB_RUN_ATTEMPT}"
          echo "Base string is ${BASE_STR}"
          SUFFIX=$(echo $BASE_STR | sha1sum | head -c 10)
          echo "Suffix is ${SUFFIX}"
          TEST_PREFIX="daprprf${SUFFIX}"
          echo "Test prefix is ${TEST_PREFIX}"
          echo "TEST_PREFIX=${TEST_PREFIX}" >> $GITHUB_ENV
          echo "DAPR_REGISTRY=${TEST_PREFIX}acr.azurecr.io" >> $GITHUB_ENV
          echo "TEST_CLUSTER=${TEST_PREFIX}-aks" >> $GITHUB_ENV
          echo "DAPR_TAG=${TEST_PREFIX}" >> $GITHUB_ENV
          echo "DAPR_TEST_TAG=${TEST_PREFIX}" >> $GITHUB_ENV
          echo "TEST_RESOURCE_GROUP=Dapr-Perf-${TEST_PREFIX}" >> $GITHUB_ENV
        shell: bash
      - name: Connect to Kubernetes
        if: env.TEST_PREFIX != ''
        run: |
          az aks get-credentials -n "${{ env.TEST_CLUSTER }}" -g "${{ env.TEST_RESOURCE_GROUP }}"
          kubectl create namespace ${{ env.DAPR_NAMESPACE }}
        shell: bash
      - name: Preparing AKS cluster for test
        if: env.TEST_PREFIX != ''
        run: |
          make setup-helm-init
          make setup-test-env
          kubectl get pods -n ${{ env.DAPR_NAMESPACE }}
      - name: Deploy dapr to AKS cluster
        if: env.TEST_PREFIX != ''
        env:
          ADDITIONAL_HELM_SET: "dapr_operator.logLevel=debug,dapr_operator.watchInterval=20s,dapr_dashboard.enabled=false"
        run: make docker-deploy-k8s
      - name: Deploy test components
        if: env.TEST_PREFIX != ''
        run: make setup-test-components
      - name: Run all performance tests
        if: env.TEST_PREFIX != ''
        run: make test-perf-all
      - name: Save control plane logs
        if: always() && env.TEST_PREFIX != ''
        run: |
          make save-dapr-control-plane-k8s-logs
      - name: Upload container logs
        if: always() && env.TEST_PREFIX != ''
        uses: actions/upload-artifact@master
        with:
          name: perf_container_logs
          path: ${{ env.DAPR_CONTAINER_LOG_PATH }}
      - name: Upload test logs
        if: always()
        uses: actions/upload-artifact@master
        with:
          name: perf_test_logs
          path: ${{ env.DAPR_TEST_LOG_PATH }}
      - name: Upload test results
        if: always()
        uses: actions/upload-artifact@master
        with:
          #TODO: .json suffix can be removed from artifact name after test analytics scripts are updated
          name: test_perf.json
          path: ${{ env.TEST_OUTPUT_FILE_PREFIX }}_perf*.*
      - name: Add job test summary
        if: always()
        uses: test-summary/action@v2
        with:
          paths: ${{ env.TEST_OUTPUT_FILE_PREFIX }}_perf*.xml
      - name: Add job test outputs
        if: always()
        uses: actions/github-script@v6
        with:
          script: |
            const script = require('./.github/scripts/dapr_tests_summary.js')
            await script({core, glob})
      - name: Update PR comment for success
        if: success() && env.PR_NUMBER != ''
        uses: artursouza/sticky-pull-request-comment@v2.2.0
        with:
          header: ${{ github.run_id }}
          number: ${{ env.PR_NUMBER }}
          append: true
          GITHUB_TOKEN: ${{ secrets.DAPR_BOT_TOKEN }}
          message: |
            ## ✅ Perf tests succeeded

            - Image tag: `${{ env.DAPR_TAG }}`
            - Test image tag: `${{ env.DAPR_TEST_TAG }}`
      - name: Update PR comment for failure
        if: failure() && env.PR_NUMBER != ''
        uses: artursouza/sticky-pull-request-comment@v2.2.0
        with:
          header: ${{ github.run_id }}
          number: ${{ env.PR_NUMBER }}
          append: true
          GITHUB_TOKEN: ${{ secrets.DAPR_BOT_TOKEN }}
          message: |
            ## ❌ Perf tests failed

            Please check the logs for details on the error.
      - name: Update PR comment for cancellation
        if: cancelled() && env.PR_NUMBER != ''
        uses: artursouza/sticky-pull-request-comment@v2.2.0
        with:
          header: ${{ github.run_id }}
          number: ${{ env.PR_NUMBER }}
          append: true
          GITHUB_TOKEN: ${{ secrets.DAPR_BOT_TOKEN }}
          message: |
            ## ⚠️ Perf tests cancelled

            The Action has been canceled

  cleanup:
    name: Clean up Azure resources
    runs-on: ubuntu-latest
    needs:
      - test-perf
    if: always()
    steps:
      - name: Login to Azure
        uses: azure/login@v1
        with:
          creds: ${{ secrets.AZURE_CREDENTIALS }}
      - name: Build test prefix
        run: |
          BASE_STR="PERF|${GITHUB_SHA}|${GITHUB_SERVER_URL}|${GITHUB_REPOSITORY}|${GITHUB_RUN_ID}|${GITHUB_RUN_ATTEMPT}"
          echo "Base string is ${BASE_STR}"
          SUFFIX=$(echo $BASE_STR | sha1sum | head -c 10)
          echo "Suffix is ${SUFFIX}"
          TEST_PREFIX="daprprf${SUFFIX}"
          echo "Test prefix is ${TEST_PREFIX}"
          echo "TEST_PREFIX=${TEST_PREFIX}" >> $GITHUB_ENV
        shell: bash
      - name: Delete cluster
        run: |
          # We are not waiting for these commands to complete, and we're ignoring errors
          echo "Starting removal of resource group Dapr-Perf-${TEST_PREFIX}"
          az group delete --no-wait --yes --name "Dapr-Perf-${TEST_PREFIX}" || true
        shell: bash<|MERGE_RESOLUTION|>--- conflicted
+++ resolved
@@ -23,16 +23,10 @@
 name: dapr-perf
 
 on:
-<<<<<<< HEAD
-  # Run every 6 hours
-  schedule:
-    - cron: "0 */12 * * *"
-=======
   # Run every 8 hours on weekdays, and daily on weekends
   schedule:
     - cron: "44 6,14,22 * * 1-5"
     - cron: "44 23 * * 0,6"
->>>>>>> 044931c1
   # Manual trigger
   workflow_dispatch:
   # Dispatch on external events
