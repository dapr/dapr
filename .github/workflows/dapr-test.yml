--- conflicted
+++ resolved
@@ -28,11 +28,7 @@
   schedule:
     # - cron: "11 3,7,11,15,19,23 * * 1-5"
     # - cron: "11 11,23 * * 0,6"
-<<<<<<< HEAD
-    - cron: "5 * * * *"
-=======
     - cron: '0 */1.5 * * *'
->>>>>>> b0278beb
   # Manual trigger
   workflow_dispatch:
   # Dispatch on external events
@@ -59,12 +55,7 @@
   AZURE_REGIONS: "westus3"
   AZURE_ARM_REGIONS: "eastus"
   # Container registry where to cache e2e test images
-<<<<<<< HEAD
-  #DAPR_CACHE_REGISTRY: "dapre2eacr.azurecr.io"
-  DAPR_CACHE_REGISTRY: "acatestacr.azurecr.io"
-=======
   DAPR_CACHE_REGISTRY: "daprhzkacr.azurecr.io"
->>>>>>> b0278beb
   # Whether to collect TCP dumps
   TCP_DUMPS: "false"
   # Useful for upgrade/downgrade/compatibility tests
@@ -562,12 +553,7 @@
         shell: bash
       - name: Run E2E tests
         if: env.TEST_PREFIX != '' && env.SKIP_E2E != 'true'
-<<<<<<< HEAD
-        #run: make test-e2e-all
-        run: DAPR_E2E_TEST="pubsub" make test-e2e-all 
-=======
         run: DAPR_E2E_TEST="actor_sdks" make test-e2e-all
->>>>>>> b0278beb
       - name: Add job test summary
         if: always()
         uses: test-summary/action@v2
