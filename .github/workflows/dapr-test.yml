#
# Copyright 2021 The Dapr Authors
# Licensed under the Apache License, Version 2.0 (the "License");
# you may not use this file except in compliance with the License.
# You may obtain a copy of the License at
#     http://www.apache.org/licenses/LICENSE-2.0
# Unless required by applicable law or agreed to in writing, software
# distributed under the License is distributed on an "AS IS" BASIS,
# WITHOUT WARRANTIES OR CONDITIONS OF ANY KIND, either express or implied.
# See the License for the specific language governing permissions and
# limitations under the License.
#

# Required secrets:
# - AZURE_CREDENTIALS: JSON object containing the Azure service principal credentials. Docs: https://github.com/Azure/login#configure-a-service-principal-with-a-secret
# - DAPR_BOT_TOKEN: Token for the Dapr bot
#
# Optional secrets:
# - AZURE_DIAG_LOG_ANALYTICS_WORKSPACE_ID: Resource ID of the Log Analytics Workspace where to store certain diagnostic logs (e.g. `/subscriptions/<subscription>/resourcegroups/<resource group>/providers/Microsoft.OperationalInsights/workspaces/<workspace name>`)
# - AZURE_DIAG_STORAGE_ID: Resource ID of the Azure Storage account where to store certain diagnostic logs (e.g. `/subscriptions/<subscription>/resourcegroups/<resource group>/providers/Microsoft.Storage/storageAccounts/<storage account name>`)
# - AZURE_ARM_DIAG_LOG_ANALYTICS_WORKSPACE_ID: Resource ID of the Log Analytics Workspace where to store certain diagnostic logs for Arm64 (e.g. `/subscriptions/<subscription>/resourcegroups/<resource group>/providers/Microsoft.OperationalInsights/workspaces/<workspace name>`)
# - AZURE_ARM_DIAG_STORAGE_ID: Resource ID of the Azure Storage account where to store certain diagnostic logs for Arm64 (e.g. `/subscriptions/<subscription>/resourcegroups/<resource group>/providers/Microsoft.Storage/storageAccounts/<storage account name>`)

name: dapr-test

on:
  # Run every 4 hours on weekdays, and every 12 hours on weekends
  schedule:
    - cron: "11 3,7,11,15,19,23 * * 1-5"
    - cron: "11 11,23 * * 0,6"
  # Manual trigger
  workflow_dispatch:
  # Dispatch on external events
  repository_dispatch:
    types: [e2e-test]
env:
  # Configure proxy for Go modules
  GOPROXY: https://proxy.golang.org
  # Version of kubectl
  KUBECTLVER: "v1.25.2"
  # If not empty, uses cloud resources for testing
  TEST_CLOUD_ENV: "azure"
  # Version of Helm
  HELMVER: "v3.10.0"
  # Kubernetes namespace to use
  DAPR_NAMESPACE: "dapr-tests"
  # Timeout for tests
  MAX_TEST_TIMEOUT: 5400
  # Enable HA mode for tests
  HA_MODE: true
  # Enable tests on ARM64
  ENABLE_ARM: "false"
  # Space-separated of supported Azure regions: one will be picked randomly for each cluster
  AZURE_REGIONS: "westus3"
  AZURE_ARM_REGIONS: "eastus"
  # Container registry where to cache e2e test images
  DAPR_CACHE_REGISTRY: "dapre2eacr.azurecr.io"
  # Name of the Azure Key Vault resource used in tests
  # The credentials defined in AZURE_CREDENTIALS must have permissions to perform operations in this vault
  AZURE_KEY_VAULT_NAME: "dapre2ekv"
  # Whether to collect TCP dumps
  TCP_DUMPS: "false"
<<<<<<< HEAD
  # Additional build tags for Dapr
  DAPR_GO_BUILD_TAGS: "subtlecrypto"
=======
  # Useful for upgrade/downgrade/compatibility tests
  # TODO: Make this auto-populated based on GitHub's releases.
  DAPR_TEST_N_MINUS_1_IMAGE: "ghcr.io/dapr/daprd:1.11.1"
  # 1.10.x does not work on newest Windows version for E2E tests
  # Populate this env var once we have an old version that works with latest win version
  DAPR_TEST_N_MINUS_2_IMAGE: ""
>>>>>>> 8b6059a0

jobs:
  deploy-infrastructure:
    name: Deploy test infrastructure
    runs-on: ubuntu-22.04
    steps:
      - name: Set up for manual runs
        if: github.event_name == 'workflow_dispatch'
        run: |
          echo "CHECKOUT_REPO=${{ github.repository }}" >> $GITHUB_ENV
          echo "CHECKOUT_REF=${{ github.ref }}" >> $GITHUB_ENV
        shell: bash
      - name: Set up for scheduled test
        if: github.event_name == 'schedule'
        run: |
          echo "CHECKOUT_REPO=${{ github.repository }}" >> $GITHUB_ENV
          echo "CHECKOUT_REF=refs/heads/master" >> $GITHUB_ENV
        shell: bash
      - name: Set up for dispatched events
        if: github.event_name == 'repository_dispatch'
        uses: actions/github-script@v6.2.0
        with:
          github-token: ${{secrets.DAPR_BOT_TOKEN}}
          script: |
            const testPayload = context.payload.client_payload;
            if (testPayload && testPayload.command == "ok-to-test") {
              var fs = require('fs');
              // Set environment variables
              fs.appendFileSync(process.env.GITHUB_ENV,
                `CHECKOUT_REPO=${testPayload.pull_head_repo}\n`+
                `CHECKOUT_REF=${testPayload.pull_head_ref}\n`+
                `PR_NUMBER=${testPayload.issue.number}`
              );
            }
      - name: Create PR comment
        if: env.PR_NUMBER != ''
        uses: artursouza/sticky-pull-request-comment@v2.2.0
        with:
          header: ${{ github.run_id }}
          number: ${{ env.PR_NUMBER }}
          hide: true
          hide_classify: OUTDATED
          GITHUB_TOKEN: ${{ secrets.DAPR_BOT_TOKEN }}
          message: |
            # Dapr E2E test

            🔗 **[Link to Action run](${{ github.server_url }}/${{ github.repository }}/actions/runs/${{ github.run_id }})**

            Commit ref: ${{ env.CHECKOUT_REF }}
      - name: Check out code
        if: env.CHECKOUT_REPO != ''
        uses: actions/checkout@v3
        with:
          repository: ${{ env.CHECKOUT_REPO }}
          ref: ${{ env.CHECKOUT_REF }}
      - name: Login to Azure
        if: env.CHECKOUT_REPO != ''
        uses: azure/login@v1
        with:
          creds: ${{ secrets.AZURE_CREDENTIALS }}
      - name: Build test prefix
        if: env.CHECKOUT_REPO != ''
        run: |
          BASE_STR="E2E|${GITHUB_SHA}|${GITHUB_SERVER_URL}|${GITHUB_REPOSITORY}|${GITHUB_RUN_ID}|${GITHUB_RUN_ATTEMPT}"
          SUFFIX=$(echo $BASE_STR | sha1sum | head -c 10)
          TEST_PREFIX="dapre2e${SUFFIX}"
          echo "Test prefix is ${TEST_PREFIX}"
          echo "TEST_PREFIX=${TEST_PREFIX}" >> $GITHUB_ENV
        shell: bash
      - name: Deploy the test cluster
        if: env.TEST_PREFIX != ''
        run: |
          # Select one random Azure region
          REGIONS=(${{ env.AZURE_REGIONS }})
          REGIONS_SIZE=${#REGIONS[@]}
          REGIONS_IDX=$(($RANDOM % $REGIONS_SIZE))
          REGION1=${REGIONS[$REGIONS_IDX]}
          echo "REGION1=${REGION1}" >> $GITHUB_ENV
          REGION2=${REGIONS[$REGIONS_IDX]}
          echo "REGION2=${REGION2}" >> $GITHUB_ENV
          REGION3=${{ env.AZURE_ARM_REGIONS }}
          echo "REGION3=${REGION3}" >> $GITHUB_ENV
          echo "Deploying to Azure regions: Linux_amd64=${REGION1} Windows=${REGION2} Linux_arm64=${REGION3}"
          # Tags
          DATE_TAG=$(date --iso-8601=seconds)
          echo "Tags: date=${DATE_TAG}"

          # Deploy Linux arm64/amd64 and Windows clusters
          # Retry the deployment twice in case of transient failures (such as capacity constraints)
          success=false
          for i in 1 2 3; do 
            az deployment sub create \
              --name "${{ env.TEST_PREFIX }}" \
              --location ${REGION1} \
              --template-file ./tests/test-infra/azure-all.bicep \
              --parameters \
                namePrefix="${{ env.TEST_PREFIX }}" \
                enableArm="${{ env.ENABLE_ARM }}" \
                location1=${REGION1} \
                location2=${REGION2} \
                location3=${REGION3} \
                dateTag="${DATE_TAG}" \
                diagLogAnalyticsWorkspaceResourceId="${{ secrets.AZURE_DIAG_LOG_ANALYTICS_WORKSPACE_ID }}" \
                diagStorageResourceId="${{ secrets.AZURE_DIAG_STORAGE_ID }}" \
                armDiagLogAnalyticsWorkspaceResourceId="${{ secrets.AZURE_ARM_DIAG_LOG_ANALYTICS_WORKSPACE_ID }}" \
                armDiagStorageResourceId="${{ secrets.AZURE_ARM_DIAG_STORAGE_ID }}" \
              && success=true \
              && break \
              || sleep 120
          done
          # Exit with error if failed
          $success || exit 1
        shell: bash
      - name: Update PR comment for success
        if: success() && env.PR_NUMBER != ''
        uses: artursouza/sticky-pull-request-comment@v2.2.0
        with:
          header: ${{ github.run_id }}
          number: ${{ env.PR_NUMBER }}
          append: true
          GITHUB_TOKEN: ${{ secrets.DAPR_BOT_TOKEN }}
          message: |
            ## ✅ Infrastructure deployed

            | Cluster | Resource group name | Azure region |
            | --- | --- | --- |
            | Linux | `Dapr-E2E-${{ env.TEST_PREFIX }}l` | ${{ env.REGION1 }} |
            | Windows | `Dapr-E2E-${{ env.TEST_PREFIX }}w` | ${{ env.REGION2 }} |
            | Linux/arm64 | `Dapr-E2E-${{ env.TEST_PREFIX }}la` | ${{ env.REGION3 }} |
      - name: Update PR comment for failure
        if: failure() && env.PR_NUMBER != ''
        uses: artursouza/sticky-pull-request-comment@v2.2.0
        with:
          header: ${{ github.run_id }}
          number: ${{ env.PR_NUMBER }}
          append: true
          GITHUB_TOKEN: ${{ secrets.DAPR_BOT_TOKEN }}
          message: |
            ## ❌ Infrastructure deployment failed

            | Cluster | Resource group name | Azure region |
            | --- | --- | --- |
            | Linux | `Dapr-E2E-${{ env.TEST_PREFIX }}l` | ${{ env.REGION1 }} |
            | Windows | `Dapr-E2E-${{ env.TEST_PREFIX }}w` | ${{ env.REGION2 }} |
            | Linux/arm64 | `Dapr-E2E-${{ env.TEST_PREFIX }}la` | ${{ env.REGION3 }} |

            Please check the logs for details on the failure.

  build:
    name: Build for  ${{ matrix.target_os }} on ${{ matrix.target_arch }}
    runs-on: ${{ matrix.os }}
    env:
      GOOS: ${{ matrix.target_os }}
      GOARCH: ${{ matrix.target_arch }}
      TARGET_OS: ${{ matrix.target_os }}
      TARGET_ARCH: ${{ matrix.target_arch }}
    strategy:
      fail-fast: false
      matrix:
        include:
          - os: ubuntu-22.04
            target_os: linux
            target_arch: amd64
          - os: windows-2022
            target_os: windows
            target_arch: amd64
            windows_version: ltsc2022
    steps:
      - name: Set up for manual runs
        if: github.event_name == 'workflow_dispatch'
        run: |
          echo "CHECKOUT_REPO=${{ github.repository }}" >> $GITHUB_ENV
          echo "CHECKOUT_REF=${{ github.ref }}" >> $GITHUB_ENV
        shell: bash
      - name: Set up for scheduled test
        if: github.event_name == 'schedule'
        run: |
          echo "CHECKOUT_REPO=${{ github.repository }}" >> $GITHUB_ENV
          echo "CHECKOUT_REF=refs/heads/master" >> $GITHUB_ENV
        shell: bash
      - name: Set up for dispatched events
        if: github.event_name == 'repository_dispatch'
        uses: actions/github-script@v6.2.0
        with:
          github-token: ${{secrets.DAPR_BOT_TOKEN}}
          script: |
            const testPayload = context.payload.client_payload;
            if (testPayload && testPayload.command == "ok-to-test") {
              var fs = require('fs');
              // Set environment variables
              fs.appendFileSync(process.env.GITHUB_ENV,
                `CHECKOUT_REPO=${testPayload.pull_head_repo}\n`+
                `CHECKOUT_REF=${testPayload.pull_head_ref}\n`+
                `PR_NUMBER=${testPayload.issue.number}`
              );
            }
      # In windows-2019 images, WSL comes with bash.exe (but no distribution) and that causes issues
      # See: https://github.community/t/wsl-not-available-for-hosted-windows-machine/124389
      - name: Remove bash.exe from WSL
        if: runner.os == 'Windows'
        run: |
          rm.exe "C:/WINDOWS/system32/bash.EXE"
      - name: Check out code
        if: env.CHECKOUT_REPO != ''
        uses: actions/checkout@v3
        with:
          repository: ${{ env.CHECKOUT_REPO }}
          ref: ${{ env.CHECKOUT_REF }}
      - name: Set up Go
        id: setup-go
        uses: actions/setup-go@v3
        with:
          go-version-file: "go.mod"
      - name: Cache Go modules (Linux)
        if: env.CHECKOUT_REPO != '' && runner.os == 'Linux'
        uses: actions/cache@v3
        with:
          path: |
            ~/.cache/go-build
            ~/go/pkg/mod
          key: ${{ runner.os }}-go-build-${{ hashFiles('**/go.sum') }}
          restore-keys: |
            ${{ runner.os }}-go-build-
      - name: Cache Go modules (Windows)
        if: env.CHECKOUT_REPO != '' && runner.os == 'Windows'
        uses: actions/cache@v3
        with:
          path: |
            ~\AppData\Local\go-build
            ~\go\pkg\mod
          key: ${{ runner.os }}-go-build-${{ hashFiles('**/go.sum') }}
          restore-keys: |
            ${{ runner.os }}-go-build-
      - name: Login to Azure
        if: env.CHECKOUT_REPO != ''
        uses: azure/login@v1
        with:
          creds: ${{ secrets.AZURE_CREDENTIALS }}
      - name: Login to cache registry for Windows
        if: runner.os == 'Windows' && env.CHECKOUT_REPO != '' && env.DAPR_CACHE_REGISTRY != ''
        run: |
          $accessToken = (az acr login  -n ${{ env.DAPR_CACHE_REGISTRY }} --expose-token --query accessToken)
          docker login ${{ env.DAPR_CACHE_REGISTRY }} -u 00000000-0000-0000-0000-000000000000 -p $accessToken
      - name: Login to cache registry for Linux or Mac
        if: runner.os != 'Windows' && env.CHECKOUT_REPO != '' && env.DAPR_CACHE_REGISTRY != ''
        run: |
          az acr login --name ${{ env.DAPR_CACHE_REGISTRY }}
        shell: bash
      - name: Build test prefix and set env vars
        if: env.CHECKOUT_REPO != ''
        run: |
          BASE_STR="E2E|${GITHUB_SHA}|${GITHUB_SERVER_URL}|${GITHUB_REPOSITORY}|${GITHUB_RUN_ID}|${GITHUB_RUN_ATTEMPT}"
          SUFFIX=$(echo $BASE_STR | sha1sum | head -c 10)
          TEST_PREFIX=""
          if [ "${{ env.TARGET_OS }}" == "windows" ] ; then
            TEST_PREFIX="dapre2e${SUFFIX}w"
          elif [ "${{ env.TARGET_ARCH }}" == "arm64" ] ; then  
            TEST_PREFIX="dapre2e${SUFFIX}la"
          else
            TEST_PREFIX="dapre2e${SUFFIX}l"
          fi
          echo "Test prefix is ${TEST_PREFIX}"
          echo "TEST_PREFIX=${TEST_PREFIX}" >> $GITHUB_ENV
          echo "DAPR_REGISTRY=${TEST_PREFIX}acr.azurecr.io" >> $GITHUB_ENV
          echo "TEST_CLUSTER=${TEST_PREFIX}-aks" >> $GITHUB_ENV
          echo "DAPR_TAG=${TEST_PREFIX}" >> $GITHUB_ENV
          echo "DAPR_TEST_TAG=${TEST_PREFIX}" >> $GITHUB_ENV
          echo "TEST_RESOURCE_GROUP=Dapr-E2E-${TEST_PREFIX}" >> $GITHUB_ENV
          echo "WINDOWS_VERSION=${{ matrix.windows_version }}" >> $GITHUB_ENV
        shell: bash
      - name: Build Dapr and its Docker images
        if: env.TEST_PREFIX != ''
        run: |
          make build
          if [ "${{ env.TARGET_OS }}" = "linux" ] && [ "${{ env.TARGET_ARCH }}" != "arm" ]; then
            # For Linux, we use images based on Mariner
            DOCKERFILE=Dockerfile-mariner make docker-build
          else
            make docker-build
          fi
        shell: bash
      - name: Wait for Azure Container Registry deployment
        timeout-minutes: 30
        if: env.TEST_PREFIX != ''
        run: ./tests/test-infra/wait_${{ env.TEST_CLOUD_ENV }}_registry.sh ${{ env.TEST_PREFIX }}acr
        shell: bash
      - name: Login to Azure Container Registry for Windows
        if: runner.os == 'Windows' && env.TEST_PREFIX != ''
        run: |
          $accessToken = (az acr login  -n ${{ env.DAPR_REGISTRY }} --expose-token --query accessToken)
          docker login ${{ env.DAPR_REGISTRY }} -u 00000000-0000-0000-0000-000000000000 -p $accessToken
      - name: Login to Azure Container Registry for Linux or Mac
        if: runner.os != 'Windows' && env.TEST_PREFIX != ''
        run: |
          az acr login --name ${{ env.TEST_PREFIX }}acr
        shell: bash
      - name: Push Dapr container images
        if: env.TEST_PREFIX != ''
        run: |
          if [ "${{ env.TARGET_OS }}" = "linux" ] && [ "${{ env.TARGET_ARCH }}" != "arm" ]; then
            # For Linux, we use images based on Mariner
            DOCKERFILE=Dockerfile-mariner make docker-push
          else
            make docker-push
          fi
        shell: bash
      - name: Build and push E2E test apps
        if: env.TEST_PREFIX != ''
        run: |
          make build-push-e2e-app-all
        shell: bash
      - name: Update PR comment for success
        if: success() && env.PR_NUMBER != ''
        uses: artursouza/sticky-pull-request-comment@v2.2.0
        with:
          header: ${{ github.run_id }}
          number: ${{ env.PR_NUMBER }}
          append: true
          GITHUB_TOKEN: ${{ secrets.DAPR_BOT_TOKEN }}
          message: |
            ## ✅ Build succeeded for ${{ matrix.target_os }}/${{ matrix.target_arch }}

            - Image tag: `${{ env.DAPR_TAG }}`
            - Test image tag: `${{ env.DAPR_TEST_TAG }}`
      - name: Update PR comment for failure
        if: failure() && env.PR_NUMBER != ''
        uses: artursouza/sticky-pull-request-comment@v2.2.0
        with:
          header: ${{ github.run_id }}
          number: ${{ env.PR_NUMBER }}
          append: true
          GITHUB_TOKEN: ${{ secrets.DAPR_BOT_TOKEN }}
          message: |
            ## ❌ Build failed for ${{ matrix.target_os }}/${{ matrix.target_arch }}

            Please check the logs for details on the error.

  test-e2e:
    name: End-to-end ${{ matrix.target_os }} on ${{ matrix.target_arch }} tests
    needs:
      - build
      - deploy-infrastructure
    # Always run on Linux as the local OS is irrelevant and this is faster
    runs-on: ubuntu-22.04
    env:
      TARGET_OS: ${{ matrix.target_os }}
      TARGET_ARCH: ${{ matrix.target_arch }}
      TEST_OUTPUT_FILE_PREFIX: "test_report"
      PULL_POLICY: IfNotPresent
    strategy:
      fail-fast: false
      matrix:
        include:
          - target_os: linux
            target_arch: amd64
          - target_os: windows
            target_arch: amd64
            windows_version: ltsc2022
    steps:
      - name: Set up log paths
        run: |
          echo "DAPR_CONTAINER_LOG_PATH=$GITHUB_WORKSPACE/container_logs/${{ matrix.target_os }}_${{ matrix.target_arch }}" | sed 's/\\/\//g' >> $GITHUB_ENV
          echo "DAPR_TEST_LOG_PATH=$GITHUB_WORKSPACE/test_logs/${{ matrix.target_os }}_${{ matrix.target_arch }}" | sed 's/\\/\//g' >> $GITHUB_ENV
        shell: bash
      - name: Set up for manual runs
        if: github.event_name == 'workflow_dispatch'
        run: |
          echo "CHECKOUT_REPO=${{ github.repository }}" >> $GITHUB_ENV
          echo "CHECKOUT_REF=${{ github.ref }}" >> $GITHUB_ENV
        shell: bash
      - name: Set up for scheduled test
        if: github.event_name == 'schedule'
        run: |
          echo "CHECKOUT_REPO=${{ github.repository }}" >> $GITHUB_ENV
          echo "CHECKOUT_REF=refs/heads/master" >> $GITHUB_ENV
        shell: bash
      - name: Set up for dispatched events
        if: github.event_name == 'repository_dispatch'
        uses: actions/github-script@v6.2.0
        with:
          github-token: ${{secrets.DAPR_BOT_TOKEN}}
          script: |
            const testPayload = context.payload.client_payload;
            if (testPayload && testPayload.command == "ok-to-test") {
              var fs = require('fs');
              // Set environment variables
              fs.appendFileSync(process.env.GITHUB_ENV,
                `CHECKOUT_REPO=${testPayload.pull_head_repo}\n`+
                `CHECKOUT_REF=${testPayload.pull_head_ref}\n`+
                `PR_NUMBER=${testPayload.issue.number}`
              );
            }
      - name: Check out code
        if: env.CHECKOUT_REPO != ''
        uses: actions/checkout@v3
        with:
          repository: ${{ env.CHECKOUT_REPO }}
          ref: ${{ env.CHECKOUT_REF }}
      - name: Set up Go
        id: setup-go
        uses: actions/setup-go@v3
        with:
          go-version-file: "go.mod"
      - name: Cache Go modules (test)
        if: env.CHECKOUT_REPO != '' && runner.os == 'Linux'
        uses: actions/cache@v3
        with:
          path: |
            ~/.cache/go-build
            ~/go/pkg/mod
          key: ${{ runner.os }}-go-tests-${{ hashFiles('**/go.sum') }}
          restore-keys: |
            ${{ runner.os }}-go-tests-
      - uses: azure/setup-kubectl@v3
        with:
          version: ${{ env.KUBECTLVER }}
        id: install
      - name: Set up Helm ${{ env.HELMVER }}
        uses: azure/setup-helm@v3
        with:
          version: ${{ env.HELMVER }}
      - name: Login to Azure
        if: env.CHECKOUT_REPO != ''
        uses: azure/login@v1
        with:
          creds: ${{ secrets.AZURE_CREDENTIALS }}
      - name: Build test prefix and set env vars
        if: env.CHECKOUT_REPO != ''
        run: |
          BASE_STR="E2E|${GITHUB_SHA}|${GITHUB_SERVER_URL}|${GITHUB_REPOSITORY}|${GITHUB_RUN_ID}|${GITHUB_RUN_ATTEMPT}"
          SUFFIX=$(echo $BASE_STR | sha1sum | head -c 10)
          TEST_PREFIX=""
          if [ "${{ env.TARGET_OS }}" == "windows" ] ; then
            TEST_PREFIX="dapre2e${SUFFIX}w"
          elif [ "${{ env.TARGET_ARCH }}" == "arm64" ] ; then  
            TEST_PREFIX="dapre2e${SUFFIX}la"
          else
            TEST_PREFIX="dapre2e${SUFFIX}l"
          fi
          echo "Test prefix is ${TEST_PREFIX}"
          echo "TEST_PREFIX=${TEST_PREFIX}" >> $GITHUB_ENV
          echo "DAPR_REGISTRY=${TEST_PREFIX}acr.azurecr.io" >> $GITHUB_ENV
          echo "TEST_CLUSTER=${TEST_PREFIX}-aks" >> $GITHUB_ENV
          echo "DAPR_TAG=${TEST_PREFIX}" >> $GITHUB_ENV
          echo "DAPR_TEST_TAG=${TEST_PREFIX}" >> $GITHUB_ENV
          echo "TEST_RESOURCE_GROUP=Dapr-E2E-${TEST_PREFIX}" >> $GITHUB_ENV
          echo "WINDOWS_VERSION=${{ matrix.windows_version }}" >> $GITHUB_ENV
        shell: bash
      - name: Enable tcpdump
        if: env.TCP_DUMPS == 'true'
        run: |
          sudo tcpdump -nn -i any -w sntp.cap &
          sleep 1
        shell: bash
      - name: Connect to Kubernetes
        if: env.TEST_PREFIX != ''
        run: |
          az aks get-credentials -n "${{ env.TEST_CLUSTER }}" -g "${{ env.TEST_RESOURCE_GROUP }}"
          kubectl create namespace ${{ env.DAPR_NAMESPACE }}
        shell: bash
      - name: Setup for cloud resources
        if: env.TEST_PREFIX != '' && env.TEST_CLOUD_ENV != ''
        env:
          AZURE_CREDENTIALS: ${{ secrets.AZURE_CREDENTIALS }}
        run: ./tests/test-infra/setup_${{ env.TEST_CLOUD_ENV }}.sh
        shell: bash
      - name: Preparing AKS cluster for test
        if: env.TEST_PREFIX != ''
        run: |
          make setup-helm-init
          make setup-test-env-redis
          make setup-test-env-kafka
          make setup-test-env-zipkin
          if [ "${{ env.DAPR_TEST_STATE_STORE }}" == "" ] ; then
            make setup-test-env-mongodb
          fi
          kubectl get pods -n ${{ env.DAPR_NAMESPACE }}
        shell: bash
      - name: Deploy dapr to AKS cluster
        if: env.TEST_PREFIX != ''
        env:
          ADDITIONAL_HELM_SET: "dapr_operator.logLevel=debug,dapr_operator.watchInterval=20s,dapr_dashboard.enabled=false"
        run: make docker-deploy-k8s
      - name: Deploy test components
        if: env.TEST_PREFIX != ''
        run: make setup-test-components
      - name: Show dapr configurations
        if: env.TEST_PREFIX != ''
        run: kubectl get configurations daprsystem -n ${{ env.DAPR_NAMESPACE }} -o yaml
      - name: Determine if E2E tests should run
        if: env.TEST_PREFIX != '' && env.TEST_CLOUD_ENV != ''
        run: ./tests/test-infra/skip_${{ env.TEST_CLOUD_ENV }}.sh
        shell: bash
      - name: Run E2E tests
        if: env.TEST_PREFIX != '' && env.SKIP_E2E != 'true'
        run: make test-e2e-all
      - name: Add job test summary
        if: always()
        uses: test-summary/action@v2
        with:
          paths: ${{ env.TEST_OUTPUT_FILE_PREFIX }}_e2e*.xml
      - name: Add job test outputs
        if: always()
        uses: actions/github-script@v6
        with:
          script: |
            const script = require('./.github/scripts/dapr_tests_summary.js')
            await script({core, glob})
      - name: Save control plane K8s resources
        if: always() && env.TEST_PREFIX != ''
        run: |
          make save-dapr-control-plane-k8s-resources || true
      - name: Save control plane logs
        if: always() && env.TEST_PREFIX != ''
        run: |
          make save-dapr-control-plane-k8s-logs
      - name: Stop tcpdump
        if: always() && env.TCP_DUMPS == 'true'
        run: |
          sleep 1
          sudo kill -2 $(pgrep tcpdump)
          sleep 1
      # Container log files can be bigger than the maximum file size allowed by GitHub
      - name: Compress logs
        if: always()
        run: |
          test ${{ env.DAPR_CONTAINER_LOG_PATH }} \
            && gzip --fast -r ${{ env.DAPR_CONTAINER_LOG_PATH }} \
            || true
          test ${{ env.DAPR_TEST_LOG_PATH }} \
            && gzip --fast -r ${{ env.DAPR_TEST_LOG_PATH }} \
            || true
          test -f sntp.cap \
            && gzip --fast sntp.cap \
            || true
        shell: bash
      - name: Upload tcpdump
        if: always() && env.TCP_DUMPS == 'true'
        uses: actions/upload-artifact@master
        with:
          name: ${{ matrix.target_os }}_${{ matrix.target_arch }}_tcpdump
          path: sntp.cap.gz
      - name: Upload container logs
        if: always()
        uses: actions/upload-artifact@master
        with:
          name: ${{ matrix.target_os }}_${{ matrix.target_arch }}_container_logs
          path: ${{ env.DAPR_CONTAINER_LOG_PATH }}
      - name: Upload test logs
        if: always()
        uses: actions/upload-artifact@master
        with:
          name: ${{ matrix.target_os }}_${{ matrix.target_arch }}_test_logs
          path: ${{ env.DAPR_TEST_LOG_PATH }}
      - name: Upload test results
        if: always()
        uses: actions/upload-artifact@master
        with:
          #TODO: .json suffix can be removed from artifact name after test analytics scripts are updated
          name: ${{ matrix.target_os }}_${{ matrix.target_arch }}_e2e.json
          path: ${{ env.TEST_OUTPUT_FILE_PREFIX }}_e2e.*
      - name: Update PR comment for success
        if: success() && env.PR_NUMBER != '' && env.SKIP_E2E != 'true'
        uses: artursouza/sticky-pull-request-comment@v2.2.0
        with:
          header: ${{ github.run_id }}
          number: ${{ env.PR_NUMBER }}
          append: true
          GITHUB_TOKEN: ${{ secrets.DAPR_BOT_TOKEN }}
          message: |
            ## ✅ Tests succeeded on ${{ matrix.target_os }}/${{ matrix.target_arch }}

            - Image tag: `${{ env.DAPR_TAG }}`
            - Test image tag: `${{ env.DAPR_TEST_TAG }}`
      - name: Update PR comment for skipped test run
        if: success() && env.PR_NUMBER != '' && env.SKIP_E2E == 'true'
        uses: artursouza/sticky-pull-request-comment@v2.2.0
        with:
          header: ${{ github.run_id }}
          number: ${{ env.PR_NUMBER }}
          append: true
          GITHUB_TOKEN: ${{ secrets.DAPR_BOT_TOKEN }}
          message: |
            ## ⚠️ Tests skipped on ${{ matrix.target_os }}/${{ matrix.target_arch }}

            - Image tag: `${{ env.DAPR_TAG }}`
            - Test image tag: `${{ env.DAPR_TEST_TAG }}`
      - name: Update PR comment for failure
        if: failure() && env.PR_NUMBER != ''
        uses: artursouza/sticky-pull-request-comment@v2.2.0
        with:
          header: ${{ github.run_id }}
          number: ${{ env.PR_NUMBER }}
          append: true
          GITHUB_TOKEN: ${{ secrets.DAPR_BOT_TOKEN }}
          message: |
            ## ❌ Tests failed on ${{ matrix.target_os }}/${{ matrix.target_arch }}

            Please check the logs for details on the error.
      - name: Update PR comment for cancellation
        if: cancelled() && env.PR_NUMBER != ''
        uses: artursouza/sticky-pull-request-comment@v2.2.0
        with:
          header: ${{ github.run_id }}
          number: ${{ env.PR_NUMBER }}
          append: true
          GITHUB_TOKEN: ${{ secrets.DAPR_BOT_TOKEN }}
          message: |
            ## ⚠️ Tests cancelled for ${{ matrix.target_os }}/${{ matrix.target_arch }}

            The Action has been canceled

  cleanup:
    name: Clean up Azure resources
    runs-on: ubuntu-22.04
    needs:
      - test-e2e
    if: always()
    steps:
      - name: Login to Azure
        uses: azure/login@v1
        with:
          creds: ${{ secrets.AZURE_CREDENTIALS }}
      - name: Build test prefix
        run: |
          BASE_STR="E2E|${GITHUB_SHA}|${GITHUB_SERVER_URL}|${GITHUB_REPOSITORY}|${GITHUB_RUN_ID}|${GITHUB_RUN_ATTEMPT}"
          SUFFIX=$(echo $BASE_STR | sha1sum | head -c 10)
          TEST_PREFIX="dapre2e${SUFFIX}"
          echo "Test prefix is ${TEST_PREFIX}"
          echo "TEST_PREFIX=${TEST_PREFIX}" >> $GITHUB_ENV
        shell: bash
      - name: Delete Linux cluster
        run: |
          # We are not waiting for these commands to complete, and we're ignoring errors
          echo "Starting removal of resource group Dapr-E2E-${{ env.TEST_PREFIX }}l"
          az group delete --no-wait --yes --name "Dapr-E2E-${{ env.TEST_PREFIX }}l" || true
        shell: bash
      - name: Delete Windows cluster
        run: |
          # We are not waiting for these commands to complete, and we're ignoring errors
          echo "Starting removal of resource group Dapr-E2E-${{ env.TEST_PREFIX }}w"
          az group delete --no-wait --yes --name "Dapr-E2E-${{ env.TEST_PREFIX }}w" || true
        shell: bash
      - name: Delete Arm64 cluster
        if: env.ENABLE_ARM == 'true'
        run: |
          # We are not waiting for these commands to complete, and we're ignoring errors
          echo "Starting removal of resource group Dapr-E2E-${{ env.TEST_PREFIX }}la"
          az group delete --no-wait --yes --name "Dapr-E2E-${{ env.TEST_PREFIX }}la" || true
        shell: bash<|MERGE_RESOLUTION|>--- conflicted
+++ resolved
@@ -60,17 +60,14 @@
   AZURE_KEY_VAULT_NAME: "dapre2ekv"
   # Whether to collect TCP dumps
   TCP_DUMPS: "false"
-<<<<<<< HEAD
   # Additional build tags for Dapr
   DAPR_GO_BUILD_TAGS: "subtlecrypto"
-=======
   # Useful for upgrade/downgrade/compatibility tests
   # TODO: Make this auto-populated based on GitHub's releases.
   DAPR_TEST_N_MINUS_1_IMAGE: "ghcr.io/dapr/daprd:1.11.1"
   # 1.10.x does not work on newest Windows version for E2E tests
   # Populate this env var once we have an old version that works with latest win version
   DAPR_TEST_N_MINUS_2_IMAGE: ""
->>>>>>> 8b6059a0
 
 jobs:
   deploy-infrastructure:
