--- conflicted
+++ resolved
@@ -22,11 +22,7 @@
     runs-on: ${{ matrix.os }}
     env:
       GOVER: 1.15
-<<<<<<< HEAD
-      GOLANGCILINT_VER: 1.28
-=======
-      GOLANGCILINT_VER: 1.31.0
->>>>>>> 7ddf957a
+      GOLANGCILINT_VER: 1.31
       GOOS: ${{ matrix.target_os }}
       GOARCH: ${{ matrix.target_arch }}
       GOPROXY: https://proxy.golang.org
