#
# Copyright 2021 The Dapr Authors
# Licensed under the Apache License, Version 2.0 (the "License");
# you may not use this file except in compliance with the License.
# You may obtain a copy of the License at
#     http://www.apache.org/licenses/LICENSE-2.0
# Unless required by applicable law or agreed to in writing, software
# distributed under the License is distributed on an "AS IS" BASIS,
# WITHOUT WARRANTIES OR CONDITIONS OF ANY KIND, either express or implied.
# See the License for the specific language governing permissions and
# limitations under the License.
#

name: dapr

on:
  workflow_dispatch:
  schedule:
    - cron: "00 22 * * *"
  push:
    branches:
      - master
      - release-*
      - feature/*
    tags:
      - v*
  pull_request:
    branches:
      - master
      - release-*
      - feature/*
jobs:
  lint:
    name: lint & proto validation
    runs-on: ubuntu-latest
    strategy:
      fail-fast: false
      matrix:
        target_os: ["linux"]
        target_arch: ["amd64"]
    env:
      GOLANGCILINT_VER: "v1.55.2"
      PROTOC_VERSION: "21.12"
      GOOS: "${{ matrix.target_os }}"
      GOARCH: "${{ matrix.target_arch }}"
      GOPROXY: "https://proxy.golang.org"
    steps:
      - name: Check out code into the Go module directory
        uses: actions/checkout@v4
      - name: Set up Go
        id: setup-go
        uses: actions/setup-go@v5
        with:
          go-version-file: "go.mod"
      - name: Check white space in .md files
        if: github.event_name == 'pull_request'
        run: |
          TRAILING_WHITESPACE=0
          # only check changed docs in pr
          for file in $(git diff --cached --name-only --diff-filter=ACRMTU $GITHUB_BASE_REF | grep "\.md"); do
            if grep -r '[[:blank:]]$' "$1" > /dev/null; then
              echo "trailing whitespace: ${1}" >&2
              ERRORS=yes
              ((TRAILING_WHITESPACE=TRAILING_WHITESPACE+1))
            fi
          done
          if [[ -n "$ERRORS" ]]; then
            echo >&2
            echo "ERRORS found" >&2
            echo "${TRAILING_WHITESPACE} files with trailing whitespace" >&2
            echo >&2
            exit 1
          fi
      - name: Check for disallowed changes in go.mod
        run: node ./.github/scripts/check_go_mod.mjs
      - name: golangci-lint
        uses: golangci/golangci-lint-action@v3.7.0
        with:
          version: ${{ env.GOLANGCILINT_VER }}
          skip-cache: true
          args: --build-tags allcomponents
      - name: Run go mod tidy check diff
        run: make modtidy check-diff
      - name: Check for retracted dependencies
        run: |
          if [[ $(go list -mod=mod -f '{{if .Retracted}}{{.}}{{end}}' -u -m all) ]]; then
            exit 1
          else
            exit 0
          fi
      - name: Run gen-proto check diff
        run: |
          wget https://github.com/protocolbuffers/protobuf/releases/download/v${{ env.PROTOC_VERSION }}/protoc-${{ env.PROTOC_VERSION }}-linux-x86_64.zip
          unzip protoc-${{ env.PROTOC_VERSION }}-linux-x86_64.zip -d protoc
          sudo cp -r protoc/include/google/ /usr/local/include/
          sudo chmod -R 755 /usr/local/include/google
          sudo cp protoc/bin/protoc /usr/local/bin/
          sudo chmod +x /usr/local/bin/protoc
          rm -r protoc protoc-${{ env.PROTOC_VERSION }}-linux-x86_64.zip
          make init-proto
          make gen-proto check-proto-diff
  unit-tests:
    name: Unit tests
    needs: lint
    runs-on: "${{ matrix.os }}"
    strategy:
      fail-fast: false
      matrix:
        include:
          - os: ubuntu-latest
            target_os: linux
            target_arch: amd64
          - os: windows-2022
            target_os: windows
            target_arch: amd64
            windows_version: ltsc2022
          - os: macOS-latest
            target_os: darwin
            target_arch: amd64
    env:
      GOOS: "${{ matrix.target_os }}"
      GOARCH: "${{ matrix.target_arch }}"
      GOPROXY: "https://proxy.golang.org"
      ARCHIVE_OUTDIR: "dist/archives"
      TEST_OUTPUT_FILE_PREFIX: "test_report"
    steps:
      - name: Check out code into the Go module directory
        uses: actions/checkout@v4
      - name: Set up Go
        id: setup-go
        uses: actions/setup-go@v5
        with:
          go-version-file: "go.mod"
      - name: Run make test
        env:
          COVERAGE_OPTS: "-coverprofile=coverage.txt -covermode=atomic"
        run: make test
      - name: Codecov
        uses: codecov/codecov-action@v1
      - name: Upload test results
        if: always()
        uses: actions/upload-artifact@v4
        with:
          name: ${{ matrix.target_os }}_${{ matrix.target_arch }}_test_unit.json
          path: ${{ env.TEST_OUTPUT_FILE_PREFIX }}_unit.json

  integration-tests:
    name: Integration tests
    needs: lint
    runs-on: "${{ matrix.os }}"
    strategy:
      fail-fast: false
      matrix:
        include:
          - os: ubuntu-latest
            target_os: linux
            target_arch: amd64
          - os: windows-2022
            target_os: windows
            target_arch: amd64
            windows_version: ltsc2022
          - os: macOS-latest
            target_os: darwin
            target_arch: amd64
    env:
      GOOS: "${{ matrix.target_os }}"
      GOARCH: "${{ matrix.target_arch }}"
      GOPROXY: "https://proxy.golang.org"
      TEST_OUTPUT_FILE_PREFIX: "test_report"
    steps:
      - name: Check out code into the Go module directory
        uses: actions/checkout@v4
      - name: Set up Go
        id: setup-go
        uses: actions/setup-go@v5
        with:
          go-version-file: "go.mod"
<<<<<<< HEAD
=======
      - name: Cache Go modules (Linux)
        if: matrix.target_os == 'linux'
        uses: actions/cache@v3
        with:
          path: |
            ~/.cache/go-build
            ~/go/pkg/mod
          key: ${{ matrix.target_os }}-${{ matrix.target_arch }}-go-${{ steps.setup-go.outputs.go-version }}-build-${{ hashFiles('**/go.sum') }}
          restore-keys: |
            ${{ matrix.target_os }}-${{ matrix.target_arch }}-go-${{ steps.setup-go.outputs.go-version }}-build-
      - name: Cache Go modules (Windows)
        if: matrix.target_os == 'windows'
        uses: actions/cache@v3
        with:
          path: |
            ~\AppData\Local\go-build
            ~\go\pkg\mod
          key: ${{ matrix.target_os }}-${{ matrix.target_arch }}-go-${{ steps.setup-go.outputs.go-version }}-build-${{ hashFiles('**/go.sum') }}
          restore-keys: |
            ${{ matrix.target_os }}-${{ matrix.target_arch }}-go-${{ steps.setup-go.outputs.go-version }}-build-
      - name: Cache Go modules (macOS)
        if: matrix.target_os == 'darwin'
        uses: actions/cache@v3
        with:
          path: |
            ~/Library/Caches/go-build
            ~/go/pkg/mod
          key: ${{ matrix.target_os }}-${{ matrix.target_arch }}-go-${{ steps.setup-go.outputs.go-version }}-build-${{ hashFiles('**/go.sum') }}
          restore-keys: |
            ${{ matrix.target_os }}-${{ matrix.target_arch }}-go-${{ steps.setup-go.outputs.go-version }}-build-
      - name: Build binaries
        run: make build
>>>>>>> 8d01d773
      - name: Run make test-integration
        run: make test-integration
  build:
    name: "Build artifacts on ${{ matrix.job_name }} - ${{ matrix.sidecar_flavor }}"
    runs-on: "${{ matrix.os }}"
    needs: [unit-tests, integration-tests]
    env:
      GOOS: "${{ matrix.target_os }}"
      GOARCH: "${{ matrix.target_arch }}"
      GOPROXY: "https://proxy.golang.org"
      ARCHIVE_OUTDIR: "dist/archives"
    strategy:
      fail-fast: false
      matrix:
        include:
          - os: ubuntu-latest
            target_os: linux
            target_arch: amd64
            job_name: "Linux/amd64"
            sidecar_flavor: "allcomponents"
          - os: ubuntu-latest
            target_os: linux
            target_arch: amd64
            job_name: "Linux/amd64"
            sidecar_flavor: "stablecomponents"
          - os: ubuntu-latest
            target_os: linux
            target_arch: arm64
            job_name: "Linux/arm64"
            sidecar_flavor: "allcomponents"
          - os: ubuntu-latest
            target_os: linux
            target_arch: arm64
            job_name: "Linux/arm64"
            sidecar_flavor: "stablecomponents"
          - os: ubuntu-latest
            target_os: linux
            target_arch: arm
            job_name: "Linux/arm"
            sidecar_flavor: "allcomponents"
          - os: ubuntu-latest
            target_os: linux
            target_arch: arm
            job_name: "Linux/arm"
            sidecar_flavor: "stablecomponents"
          - os: windows-2019
            target_os: windows
            target_arch: amd64
            windows_version: "1809"
            job_name: "Windows 1809"
            sidecar_flavor: "allcomponents"
          - os: windows-2022
            target_os: windows
            target_arch: amd64
            windows_version: ltsc2022
            job_name: "Windows LTSC 2022"
            sidecar_flavor: "allcomponents"
          - os: macOS-latest
            target_os: darwin
            target_arch: amd64
            job_name: "macOS/Intel"
            sidecar_flavor: "allcomponents"
          - os: macOS-latest
            target_os: darwin
            target_arch: arm64
            job_name: "macOS/Apple Silicon"
            sidecar_flavor: "allcomponents"
    steps:
      - name: Set up QEMU
        uses: docker/setup-qemu-action@v3
        if: matrix.target_os == 'linux' && github.event_name != 'pull_request'
        with:
          image: tonistiigi/binfmt:latest
          platforms: arm64
      - name: Set up Docker Buildx
        uses: docker/setup-buildx-action@v3
        if: matrix.target_os == 'linux' && github.event_name != 'pull_request'
        with:
          version: v0.10.1 # Don't use latest since it broke our workflow once
      - name: Check out code into the Go module directory
        uses: actions/checkout@v4
      - name: Set up Go
        id: setup-go
        uses: actions/setup-go@v5
        with:
          go-version-file: "go.mod"
      - name: Parse release version and set REL_VERSION and LATEST_RELEASE
        run: python ./.github/scripts/get_release_version.py ${{ github.event_name }}
      - name: Updates version for sidecar flavor
        if: matrix.sidecar_flavor != 'allcomponents'
        run: |
          echo "REL_VERSION=${REL_VERSION}-${{matrix.sidecar_flavor}}" >>${GITHUB_ENV}
          # Only sidecar is built
          echo "BINARIES=daprd" >>${GITHUB_ENV}
        shell: bash
      - name: Set REPO_OWNER
        if: matrix.target_os != 'darwin'
        run: |
          REPO_OWNER=${{ github.repository_owner }}
          # Lowercase the value
          echo "REPO_OWNER=${REPO_OWNER,,}" >>${GITHUB_ENV}
        shell: bash
      - name: Run make release to build and archive binaries
        env:
          GOOS: ${{ matrix.target_os }}
          GOARCH: ${{ matrix.target_arch }}
          ARCHIVE_OUT_DIR: ${{ env.ARCHIVE_OUTDIR }}
        if: matrix.sidecar_flavor == 'allcomponents'
        run: |
          mkdir -p "${ARCHIVE_OUT_DIR}"
          make release
        shell: bash
      - name: Run make release to build and archive binaries for flavor
        env:
          GOOS: ${{ matrix.target_os }}
          GOARCH: ${{ matrix.target_arch }}
          ARCHIVE_OUT_DIR: ${{ env.ARCHIVE_OUTDIR }}
          DAPR_SIDECAR_FLAVOR: "${{ matrix.sidecar_flavor }}"
        if: matrix.sidecar_flavor != 'allcomponents'
        run: |
          mkdir -p "${ARCHIVE_OUT_DIR}"
          make release-flavor
        shell: bash
      - name: upload artifacts
        uses: actions/upload-artifact@v4
        # Avoid publishing duplicate Windows artifacts, which will cause an error
        if: matrix.windows_version != '1809'
        with:
          name: dapr_${{ matrix.target_os }}_${{ matrix.target_arch }}_${{ matrix.sidecar_flavor }}
          path: ${{ env.ARCHIVE_OUTDIR }}
          compression-level: 0 # Content is already compressed
      - name: upload artifacts - grafana dashboards
        if: matrix.target_arch == 'amd64' && matrix.target_os == 'linux' && matrix.sidecar_flavor == 'allcomponents'
        uses: actions/upload-artifact@v4
        with:
          name: dapr_grafana_dashboards
          path: ./grafana/*.json
      - name: Docker Hub Login
        if: matrix.target_os != 'darwin' && github.event_name != 'pull_request' && env.DOCKER_REGISTRY_ID != ''
        uses: docker/login-action@v3
        env:
          DOCKER_REGISTRY_ID: ${{ secrets.DOCKER_REGISTRY_ID }}
        with:
          username: ${{ secrets.DOCKER_REGISTRY_ID }}
          password: ${{ secrets.DOCKER_REGISTRY_PASS }}
      - name: GitHub Container Registry login
        if: matrix.target_os != 'darwin' && github.event_name != 'pull_request'
        uses: docker/login-action@v3
        with:
          registry: ghcr.io
          username: ${{ github.repository_owner }}
          password: ${{ secrets.GITHUB_TOKEN }}
      - name: Build and push Docker images to Docker Hub
        if: matrix.target_os != 'darwin' && github.event_name != 'pull_request' && env.DOCKER_REGISTRY_ID != ''
        env:
          DOCKER_REGISTRY_ID: ${{ secrets.DOCKER_REGISTRY_ID }}
          DAPR_REGISTRY: ${{ secrets.DOCKER_REGISTRY }}
          TARGET_OS: ${{ matrix.target_os }}
          TARGET_ARCH: ${{ matrix.target_arch }}
          WINDOWS_VERSION: ${{ matrix.windows_version }}
        run: |
          echo "Build Docker images and push to Docker Hub..."
          DAPR_TAG=${{ env.REL_VERSION }} make docker-push

          # Mariner images are built only on linux/amd64 and linux/arm64
          if [ "$TARGET_OS" = "linux" ] && [ "$TARGET_ARCH" != "arm" ]; then
            DOCKERFILE=Dockerfile-mariner DAPR_TAG="${{ env.REL_VERSION }}-mariner" make docker-push
          fi
        shell: bash
      - name: Build and push Docker images to GHCR
        if: matrix.target_os != 'darwin' && github.event_name != 'pull_request'
        env:
          DAPR_REGISTRY: ghcr.io/${{ env.REPO_OWNER }}
          TARGET_OS: ${{ matrix.target_os }}
          TARGET_ARCH: ${{ matrix.target_arch }}
          WINDOWS_VERSION: ${{ matrix.windows_version }}
        run: |
          echo "Build Docker images and push to GHCR..."
          DAPR_TAG=${{ env.REL_VERSION }} make docker-push

          # Mariner images are built only on linux/amd64 and linux/arm64
          if [ "$TARGET_OS" = "linux" ] && [ "$TARGET_ARCH" != "arm" ]; then
            DOCKERFILE=Dockerfile-mariner DAPR_TAG="${{ env.REL_VERSION }}-mariner" make docker-push
          fi
        shell: bash
  publish:
    name: Publish binaries
    needs: build
    if: github.event_name != 'pull_request'
    env:
      ARTIFACT_DIR: ./release
      DOCKER_REGISTRY: ${{ secrets.DOCKER_REGISTRY }}
    runs-on: ubuntu-latest
    steps:
      - name: Check out code into the Go module directory
        uses: actions/checkout@v4
      - name: Parse release version and set REL_VERSION and LATEST_RELEASE
        run: python ./.github/scripts/get_release_version.py ${{ github.event_name }}
      - name: Set REPO_OWNER
        if: matrix.target_os != 'darwin'
        shell: bash
        run: |
          REPO_OWNER=${{ github.repository_owner }}
          # Lowercase the value
          echo "REPO_OWNER=${REPO_OWNER,,}" >>${GITHUB_ENV}
      - name: "download artifact: dapr_linux_amd64_allcomponents"
        uses: actions/download-artifact@v4
        with:
          name: dapr_linux_amd64_allcomponents
          path: ${{ env.ARTIFACT_DIR }}
      - name: "download artifact: dapr_linux_amd64_stablecomponents"
        uses: actions/download-artifact@v4
        with:
          name: dapr_linux_amd64_stablecomponents
          path: ${{ env.ARTIFACT_DIR }}
      - name: "download artifact: dapr_linux_arm_allcomponents"
        uses: actions/download-artifact@v4
        with:
          name: dapr_linux_arm_allcomponents
          path: ${{ env.ARTIFACT_DIR }}
      - name: "download artifact: dapr_linux_arm_stablecomponents"
        uses: actions/download-artifact@v4
        with:
          name: dapr_linux_arm_stablecomponents
          path: ${{ env.ARTIFACT_DIR }}
      - name: "download artifact: dapr_linux_arm64_allcomponents"
        uses: actions/download-artifact@v4
        with:
          name: dapr_linux_arm64_allcomponents
          path: ${{ env.ARTIFACT_DIR }}
      - name: "download artifact: dapr_linux_arm64_stablecomponents"
        uses: actions/download-artifact@v4
        with:
          name: dapr_linux_arm64_stablecomponents
          path: ${{ env.ARTIFACT_DIR }}
      - name: "download artifact: dapr_windows_amd64_allcomponents"
        uses: actions/download-artifact@v4
        with:
          name: dapr_windows_amd64_allcomponents
          path: ${{ env.ARTIFACT_DIR }}
      - name: "download artifact: dapr_darwin_amd64_allcomponents"
        uses: actions/download-artifact@v4
        with:
          name: dapr_darwin_amd64_allcomponents
          path: ${{ env.ARTIFACT_DIR }}
      - name: "download artifact: dapr_darwin_arm64_allcomponents"
        uses: actions/download-artifact@v4
        with:
          name: dapr_darwin_arm64_allcomponents
          path: ${{ env.ARTIFACT_DIR }}
      - name: "download artifact: dapr_grafana_dashboards"
        uses: actions/download-artifact@v4
        with:
          name: dapr_grafana_dashboards
          path: ${{ env.ARTIFACT_DIR }}
      - name: generate checksum files
        run: cd ${ARTIFACT_DIR} && for i in *; do sha256sum -b $i > "$i.sha256"; done && cd -
      - name: lists artifacts
        run: ls -l ${{ env.ARTIFACT_DIR }}
      - name: publish binaries to github
        if: startswith(github.ref, 'refs/tags/v')
        run: |
          echo "installing github-release-cli..."
          sudo npm install --silent --no-progress -g github-release-cli@2.1.0
          if [ "$LATEST_RELEASE" = "true" ]; then
            export RELEASE_BODY=`cat ./docs/release_notes/v${REL_VERSION}.md`
          else
            export RELEASE_BODY="This is the release candidate ${REL_VERSION}"
          fi
          # Get the list of files
          RELEASE_ARTIFACT=(${ARTIFACT_DIR}/*)
          # Parse repository to get owner and repo names
          OWNER_NAME="${GITHUB_REPOSITORY%%/*}"
          REPO_NAME="${GITHUB_REPOSITORY#*/}"
          export GITHUB_TOKEN=${{ secrets.DAPR_BOT_TOKEN }}
          echo "Uploading Dapr Runtime Binaries to GitHub Release"
          github-release upload \
            --owner $OWNER_NAME \
            --repo $REPO_NAME \
            --tag "v${REL_VERSION}" \
            --release-name "Dapr Runtime v${REL_VERSION}" \
            --body "${RELEASE_BODY}" \
            --prerelease true \
            ${RELEASE_ARTIFACT[*]}
        shell: bash
  docker-publish:
    name: Publish docker images
    needs: build
    if: github.event_name != 'pull_request'
    env:
      DOCKER_REGISTRY: ${{ secrets.DOCKER_REGISTRY }}
      LATEST_TAG: latest
    runs-on: ubuntu-latest
    strategy:
      fail-fast: false
      matrix:
        sidecar_flavor: ["allcomponents", "stablecomponents"]
    steps:
      - name: Check out code into the Go module directory
        uses: actions/checkout@v4
      - name: Parse release version and set REL_VERSION and LATEST_RELEASE
        run: python ./.github/scripts/get_release_version.py ${{ github.event_name }}
      - name: Updates version for sidecar flavor
        if: matrix.sidecar_flavor != 'allcomponents'
        run: |
          echo "REL_VERSION=${REL_VERSION}-${{matrix.sidecar_flavor}}" >>${GITHUB_ENV}
          echo "LATEST_TAG=latest-${{matrix.sidecar_flavor}}" >>${GITHUB_ENV}
          # We are doing image flavors only for Linux.
          echo "DOCKER_MULTI_ARCH=linux-amd64 linux-arm64 linux-arm" >>${GITHUB_ENV}
          # Only sidecar is built
          echo "BINARIES=daprd" >>${GITHUB_ENV}
        shell: bash
      - name: Set REPO_OWNER
        shell: bash
        run: |
          REPO_OWNER=${{ github.repository_owner }}
          # Lowercase the value
          echo "REPO_OWNER=${REPO_OWNER,,}" >>${GITHUB_ENV}
      - name: Docker Hub Login
        uses: docker/login-action@v3
        if: env.DOCKER_REGISTRY != ''
        with:
          username: ${{ secrets.DOCKER_REGISTRY_ID }}
          password: ${{ secrets.DOCKER_REGISTRY_PASS }}
      - name: GitHub Container Registry login
        uses: docker/login-action@v3
        with:
          registry: ghcr.io
          username: ${{ github.repository_owner }}
          password: ${{ secrets.GITHUB_TOKEN }}
      - name: Build and push Docker multiarch manifest to Docker Hub
        if: env.DOCKER_REGISTRY_ID != ''
        env:
          DOCKER_REGISTRY_ID: ${{ secrets.DOCKER_REGISTRY_ID }}
          DAPR_REGISTRY: ${{ secrets.DOCKER_REGISTRY }}
        run: |
          echo "Build Docker multiarch manifest and push to Docker"
          DAPR_TAG="${{ env.REL_VERSION }}" make docker-publish

          # Publish the `-mariner` tag
          # Mariner images are built only on linux/amd64 and linux/arm64
          # Also, these use the "latest-mariner" tag if it's the latest
          DOCKER_MULTI_ARCH="linux-amd64 linux-arm64" \
          DAPR_TAG="${{ env.REL_VERSION }}-mariner" \
          LATEST_TAG=${{ env.LATEST_TAG }}-mariner \
            make docker-publish
        shell: bash
      - name: Build and push Docker multiarch Windows manifest to Docker Hub
        if: env.DOCKER_REGISTRY_ID != '' && matrix.sidecar_flavor == 'allcomponents'
        env:
          DOCKER_REGISTRY_ID: ${{ secrets.DOCKER_REGISTRY_ID }}
          DAPR_REGISTRY: ${{ secrets.DOCKER_REGISTRY }}
        run: |
          # Publish the `-windows-amd64` manifest.
          # Note, the "latest" tag from the previous step already contains 
          # the windows images, so we don't need to publish the "latest-windows-amd64" tag.
          DOCKER_MULTI_ARCH="windows-1809-amd64 windows-ltsc2022-amd64" \
          DAPR_TAG="${{ env.REL_VERSION }}-windows-amd64" \
          LATEST_RELEASE=false \
          MANIFEST_TAG="${{ env.REL_VERSION }}" \
            make docker-publish
        shell: bash
      - name: Build and push Docker multiarch manifest to GHCR
        env:
          DAPR_REGISTRY: ghcr.io/${{ env.REPO_OWNER }}
        run: |
          echo "Build Docker multiarch manifest and push to GHCR"
          DAPR_TAG="${{ env.REL_VERSION }}" make docker-publish

          # Publish the `-mariner` tag
          # Mariner images are built only on linux/amd64 and linux/arm64
          # Also, these use the "latest-mariner" tag if it's the latest
          DOCKER_MULTI_ARCH="linux-amd64 linux-arm64" \
          DAPR_TAG="${{ env.REL_VERSION }}-mariner" \
          LATEST_TAG=${{ env.LATEST_TAG }}-mariner \
            make docker-publish
      - name: Build and push Docker multiarch Windows manifest to GHCR
        if: matrix.sidecar_flavor == 'allcomponents'
        env:
          DAPR_REGISTRY: ghcr.io/${{ env.REPO_OWNER }}
        run: |
          # Publish the `-windows-amd64` manifest.
          # Note, the "latest" tag from the previous step already contains 
          # the windows images, so we don't need to publish the "latest-windows-amd64" tag.
          DOCKER_MULTI_ARCH="windows-1809-amd64 windows-ltsc2022-amd64" \
          DAPR_TAG="${{ env.REL_VERSION }}-windows-amd64" \
          LATEST_RELEASE=false \
          MANIFEST_TAG="${{ env.REL_VERSION }}" \
            make docker-publish
        shell: bash
  helm:
    name: Package Helm Chart
    needs: [publish, docker-publish]
    if: github.event_name != 'pull_request'
    env:
      ARTIFACT_DIR: ./release
      HELM_PACKAGE_DIR: helm
      DAPR_VERSION_ARTIFACT: dapr_version
      DOCKER_REGISTRY: ${{ secrets.DOCKER_REGISTRY }}
      HELMVER: v3.7.2
    runs-on: ubuntu-latest
    steps:
      - name: Set up Helm ${{ env.HELMVER }}
        uses: azure/setup-helm@v1
        with:
          version: ${{ env.HELMVER }}
      - name: Check out code into the Go module directory
        uses: actions/checkout@v4
      - name: Parse release version and set REL_VERSION and LATEST_RELEASE
        run: python ./.github/scripts/get_release_version.py ${{ github.event_name }}
      - name: Set REPO_OWNER
        if: matrix.target_os != 'darwin'
        shell: bash
        run: |
          REPO_OWNER=${{ github.repository_owner }}
          # Lowercase the value
          echo "REPO_OWNER=${REPO_OWNER,,}" >>${GITHUB_ENV}
      - name: Update Helm chart files for release version ${{ env.REL_VERSION }}
        run: bash ./.github/scripts/set_helm_dapr_version.sh
      - name: Generate Helm chart manifest
        if: env.DOCKER_REGISTRY != ''
        env:
          DAPR_REGISTRY: ${{ env.DOCKER_REGISTRY }}
          DAPR_TAG: ${{ env.REL_VERSION }}
        run: |
          make manifest-gen
        shell: bash
      - name: Move Helm chart manifest to artifact
        if: env.DOCKER_REGISTRY != ''
        run: |
          mkdir -p ${{ env.ARTIFACT_DIR }}
          mv ./dist/install/dapr.yaml ${{ env.ARTIFACT_DIR }}/dapr-operator.yaml
      - name: Save release version
        run: |
          mkdir -p ${{ env.ARTIFACT_DIR }}/${{ env.HELM_PACKAGE_DIR }}
          echo ${REL_VERSION} > ${{ env.ARTIFACT_DIR }}/${{ env.HELM_PACKAGE_DIR }}/${{ env.DAPR_VERSION_ARTIFACT }}
      - name: Package Helm chart
        if: ${{ env.LATEST_RELEASE }} == "true" && env.DOCKER_REGISTRY != ''
        env:
          HELM_CHARTS_DIR: charts/dapr
        run: |
          mkdir -p ${{ env.ARTIFACT_DIR }}/${{ env.HELM_PACKAGE_DIR }}
          helm package ${{ env.HELM_CHARTS_DIR }} --destination ${{ env.ARTIFACT_DIR }}/${{ env.HELM_PACKAGE_DIR }}
      - name: Upload Helm charts package to artifacts
        if: ${{ env.LATEST_RELEASE }} == "true" && env.DOCKER_REGISTRY != ''
        uses: actions/upload-artifact@v4
        with:
          name: dapr_helm_charts_package
          path: ${{ env.ARTIFACT_DIR }}/${{ env.HELM_PACKAGE_DIR }}
  # This job downloads the helm charts package artifact uploaded by the publish job,
  # checks out the helm charts git hub pages repo and commits the latest version of
  # helm charts package.
  # This does not run on forks
  helmpublish:
    name: Publish helm charts to Helm github pages repo
    needs: helm
    if: startswith(github.ref, 'refs/tags/v') && github.repository_owner == 'dapr'
    env:
      ARTIFACT_DIR: ./release
      DAPR_VERSION_ARTIFACT: dapr_version
      HELM_PACKAGE_DIR: helm
    runs-on: ubuntu-latest
    steps:
      - name: Create Helm charts directory
        run: |
          mkdir -p ${{ env.ARTIFACT_DIR }}/${{ env.HELM_PACKAGE_DIR }}
      - name: download artifacts - dapr_helm_charts_package
        uses: actions/download-artifact@v4
        with:
          name: dapr_helm_charts_package
          path: ${{ env.ARTIFACT_DIR }}/${{ env.HELM_PACKAGE_DIR }}
      - name: Checkout Helm Charts Repo
        uses: actions/checkout@v4
        env:
          DAPR_HELM_REPO: dapr/helm-charts
          DAPR_HELM_REPO_CODE_PATH: helm-charts
        with:
          repository: ${{ env.DAPR_HELM_REPO }}
          ref: refs/heads/master
          token: ${{ secrets.DAPR_BOT_TOKEN }}
          path: ${{ env.DAPR_HELM_REPO_CODE_PATH }}
      - name: Upload helm charts to Helm Repo
        env:
          DAPR_HELM_REPO_CODE_PATH: helm-charts
          DAPR_HELM_REPO: https://dapr.github.io/helm-charts/
        run: |
          daprVersion=`cat ${{ env.ARTIFACT_DIR }}/${{ env.HELM_PACKAGE_DIR }}/${{ env.DAPR_VERSION_ARTIFACT }}`
          cd ${{ env.ARTIFACT_DIR }}/${{ env.HELM_PACKAGE_DIR }}
          cp -r `ls -A | grep -v ${{ env.DAPR_VERSION_ARTIFACT }}` $GITHUB_WORKSPACE/${{ env.DAPR_HELM_REPO_CODE_PATH }}
          cd $GITHUB_WORKSPACE/${{ env.DAPR_HELM_REPO_CODE_PATH }}
          helm repo index --url ${{ env.DAPR_HELM_REPO }} --merge index.yaml .
          git config --global user.email "daprweb@microsoft.com"
          git config --global user.name "dapr-bot"
          git add --all
          # Check if the dapr-${daprVersion}.tgz file is modified.
          if git diff --name-only --staged | grep -q ${daprVersion}; then
            # If it is, we update the Helm chart, since this is an intentional update.
            git commit -m "Release - $daprVersion"
            git push
          else
            # If not, this update was accidentally triggered by tagging a release before updating the Helm chart.
            echo "::error::There is no change for ${daprVersion} Helm chart. Did you forget to update the chart version before tagging?"
            exit -1
          fi<|MERGE_RESOLUTION|>--- conflicted
+++ resolved
@@ -175,41 +175,8 @@
         uses: actions/setup-go@v5
         with:
           go-version-file: "go.mod"
-<<<<<<< HEAD
-=======
-      - name: Cache Go modules (Linux)
-        if: matrix.target_os == 'linux'
-        uses: actions/cache@v3
-        with:
-          path: |
-            ~/.cache/go-build
-            ~/go/pkg/mod
-          key: ${{ matrix.target_os }}-${{ matrix.target_arch }}-go-${{ steps.setup-go.outputs.go-version }}-build-${{ hashFiles('**/go.sum') }}
-          restore-keys: |
-            ${{ matrix.target_os }}-${{ matrix.target_arch }}-go-${{ steps.setup-go.outputs.go-version }}-build-
-      - name: Cache Go modules (Windows)
-        if: matrix.target_os == 'windows'
-        uses: actions/cache@v3
-        with:
-          path: |
-            ~\AppData\Local\go-build
-            ~\go\pkg\mod
-          key: ${{ matrix.target_os }}-${{ matrix.target_arch }}-go-${{ steps.setup-go.outputs.go-version }}-build-${{ hashFiles('**/go.sum') }}
-          restore-keys: |
-            ${{ matrix.target_os }}-${{ matrix.target_arch }}-go-${{ steps.setup-go.outputs.go-version }}-build-
-      - name: Cache Go modules (macOS)
-        if: matrix.target_os == 'darwin'
-        uses: actions/cache@v3
-        with:
-          path: |
-            ~/Library/Caches/go-build
-            ~/go/pkg/mod
-          key: ${{ matrix.target_os }}-${{ matrix.target_arch }}-go-${{ steps.setup-go.outputs.go-version }}-build-${{ hashFiles('**/go.sum') }}
-          restore-keys: |
-            ${{ matrix.target_os }}-${{ matrix.target_arch }}-go-${{ steps.setup-go.outputs.go-version }}-build-
       - name: Build binaries
         run: make build
->>>>>>> 8d01d773
       - name: Run make test-integration
         run: make test-integration
   build:
