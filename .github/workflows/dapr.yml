# ------------------------------------------------------------
# Copyright (c) Microsoft Corporation.
# Licensed under the MIT License.
# ------------------------------------------------------------

name: dapr

on:
  push:
    branches:
      - master
      - release-*
    tags:
      - v*
  pull_request:
    branches:
      - master
      - release-*
jobs:
  build:
    name: Build ${{ matrix.target_os }}_${{ matrix.target_arch }} binaries
    runs-on: ${{ matrix.os }}
    env:
      GOVER: 1.15.3
      GOLANGCILINT_VER: v1.31
      GOOS: ${{ matrix.target_os }}
      GOARCH: ${{ matrix.target_arch }}
      GOPROXY: https://proxy.golang.org
      ARCHIVE_OUTDIR: dist/archives
    strategy:
      matrix:
        os: [ubuntu-latest, windows-latest, macOS-latest]
        target_arch: [arm, arm64, amd64]
        include:
          - os: ubuntu-latest
            target_os: linux
          - os: windows-latest
            target_os: windows
          - os: macOS-latest
            target_os: darwin
        exclude:
          - os: windows-latest
            target_arch: arm
          - os: windows-latest
            target_arch: arm64
          - os: macOS-latest
            target_arch: arm
          - os: macOS-latest
            target_arch: arm64
    steps:
      - name: Set up Go ${{ env.GOVER }}
        uses: actions/setup-go@v2
        with:
          go-version: ${{ env.GOVER }}
      - name: Install Docker CE for buildx
        if: matrix.target_os == 'linux' && github.event_name != 'pull_request'
        run: |
          sudo apt update
          sudo apt install apt-transport-https ca-certificates curl gnupg-agent software-properties-common
          curl -fsSL https://download.docker.com/linux/ubuntu/gpg | sudo apt-key add -
          sudo add-apt-repository "deb [arch=amd64] https://download.docker.com/linux/ubuntu $(lsb_release -cs) stable"
          sudo apt update
          sudo apt install docker-ce
          docker -v
      - name: Check out code into the Go module directory
        uses: actions/checkout@v2
      - name: Parse release version and set REL_VERSION
        run: python ./.github/scripts/get_release_version.py
      - name: golangci-lint
        if: matrix.target_arch == 'amd64' && matrix.target_os == 'linux'
        uses: golangci/golangci-lint-action@v2.2.1
        with:
<<<<<<< HEAD
          version: ${{ env.GOLANGLINT_VER }}
      - name: Run go mod tidy check diff
        if: matrix.target_arch == 'amd64' && matrix.target_os == 'linux'
        run: make modtidy check-diff
=======
          version: ${{ env.GOLANGCILINT_VER }}
>>>>>>> 1c21def4
      - name: Run make test
        env:
          COVERAGE_OPTS: "-coverprofile=coverage.txt -covermode=atomic"
        if: matrix.target_arch == 'amd64'
        run: make test
      - name: Codecov
        if: matrix.target_arch == 'amd64' && matrix.target_os == 'linux'
        uses: codecov/codecov-action@v1
      - name: Run make release to build and archive binaries
        run: |
          mkdir -p ${{ env.ARCHIVE_OUTDIR }}
          make release GOOS=${{ matrix.target_os }} GOARCH=${{ matrix.target_arch }} ARCHIVE_OUT_DIR=${{ env.ARCHIVE_OUTDIR }}
      - name: upload artifacts
        uses: actions/upload-artifact@master
        with:
          name: dapr_${{ matrix.target_os }}_${{ matrix.target_arch }}
          path: ${{ env.ARCHIVE_OUTDIR }}
      - name: upload artifacts - grafana dashboards
        if: matrix.target_arch == 'amd64' && matrix.target_os == 'linux'
        uses: actions/upload-artifact@master
        with:
          name: dapr_grafana_dashboards
          path: ./grafana/*.json
      - name: docker login
        if: matrix.target_os != 'darwin' && github.event_name != 'pull_request'
        run: |
          docker login -u ${{ secrets.DOCKER_REGISTRY_ID }} -p ${{ secrets.DOCKER_REGISTRY_PASS }}
      - name: Build and push docker images
        if: matrix.target_os != 'darwin' && github.event_name != 'pull_request'
        run: |
          echo "Build docker image and push image..."
          make docker-push TARGET_OS=${{ matrix.target_os }} TARGET_ARCH=${{ matrix.target_arch }} DAPR_REGISTRY=${{ secrets.DOCKER_REGISTRY }} DAPR_TAG=${{ env.REL_VERSION }}
  publish:
    name: Publish docker image and binaries
    needs: build
    if: github.event_name != 'pull_request'
    env:
      ARTIFACT_DIR: ./release
      HELM_PACKAGE_DIR: helm
      DAPR_VERSION_ARTIFACT: dapr_version
      DOCKER_REGISTRY: ${{ secrets.DOCKER_REGISTRY }}
      HELMVER: v3.2.1
    runs-on: ubuntu-latest
    steps:
      - name: Set up Helm ${{ env.HELMVER }}
        uses: azure/setup-helm@v1
        with:
          version: ${{ env.HELMVER }}
      - name: Check out code into the Go module directory
        uses: actions/checkout@v2
      - name: Install Docker CE for buildx
        run: |
          sudo apt update
          sudo apt install apt-transport-https ca-certificates curl gnupg-agent software-properties-common
          curl -fsSL https://download.docker.com/linux/ubuntu/gpg | sudo apt-key add -
          sudo add-apt-repository "deb [arch=amd64] https://download.docker.com/linux/ubuntu $(lsb_release -cs) stable"
          sudo apt update
          sudo apt install docker-ce
          docker -v
      - name: Parse release version and set REL_VERSION
        run: python ./.github/scripts/get_release_version.py
      - name: Generate helm chart manifest
        run: make manifest-gen DAPR_REGISTRY=${{ env.DOCKER_REGISTRY }} DAPR_TAG=$REL_VERSION
      - name: move helm chart manifest to artifact
        run: |
          mkdir -p ${{ env.ARTIFACT_DIR }}
          mv ./dist/install/dapr.yaml ${{ env.ARTIFACT_DIR }}/dapr-operator.yaml
      - name: download artifacts - dapr_linux_amd64
        uses: actions/download-artifact@master
        with:
          name: dapr_linux_amd64
          path: ${{ env.ARTIFACT_DIR }}
      - name: download artifacts - dapr_linux_arm
        uses: actions/download-artifact@master
        with:
          name: dapr_linux_arm
          path: ${{ env.ARTIFACT_DIR }}
      - name: download artifacts - dapr_linux_arm64
        uses: actions/download-artifact@master
        with:
          name: dapr_linux_arm64
          path: ${{ env.ARTIFACT_DIR }}
      - name: download artifacts - dapr_windows_amd64
        uses: actions/download-artifact@master
        with:
          name: dapr_windows_amd64
          path: ${{ env.ARTIFACT_DIR }}
      - name: download artifacts - dapr_darwin_amd64
        uses: actions/download-artifact@master
        with:
          name: dapr_darwin_amd64
          path: ${{ env.ARTIFACT_DIR }}
      - name: download artifacts - dapr_grafana_dashboards
        uses: actions/download-artifact@master
        with:
          name: dapr_grafana_dashboards
          path: ${{ env.ARTIFACT_DIR }}
      - name: tar release binaries
        run: |
          IMAGE_ARCHS=(amd64 arm arm64)

          for img_arch in "${IMAGE_ARCHS[@]}"; do
            echo "Preparing linux_${img_arch} image..."

            RELEASE_DIR=dist/linux_${img_arch}/release/
            mkdir -p $RELEASE_DIR

            for tgzfile in $ARTIFACT_DIR/*linux_${img_arch}.tar.gz; do
              echo "Extracting $tgzfile ..."
              tar xzvf $tgzfile -C $RELEASE_DIR
            done
          done

      - name: publish binaries to github
        if: startswith(github.ref, 'refs/tags/v')
        run: |
          echo "installing github-release-cli..."
          sudo npm install --silent --no-progress -g github-release-cli@1.3.1

          if [ "$LATEST_RELEASE" = "true" ]; then
            export RELEASE_BODY=`cat ./docs/release_notes/v${REL_VERSION}.md`
          else
            export RELEASE_BODY="This is the release candidate ${REL_VERSION}"
          fi

          # Get the list of files
          RELEASE_ARTIFACT=(${ARTIFACT_DIR}/*)

          # Parse repository to get owner and repo names
          OWNER_NAME="${GITHUB_REPOSITORY%%/*}"
          REPO_NAME="${GITHUB_REPOSITORY#*/}"

          export GITHUB_TOKEN=${{ secrets.DAPR_BOT_TOKEN }}
          echo "Uploading Dapr Runtime Binaries to GitHub Release"
          github-release upload \
            --owner $OWNER_NAME --repo $REPO_NAME \
            --tag "v${REL_VERSION}" \
            --name "Dapr Runtime v${REL_VERSION}" \
            --body "${RELEASE_BODY}" \
            --prerelease true \
            ${RELEASE_ARTIFACT[*]}
      - name: docker login
        run: |
          docker login -u ${{ secrets.DOCKER_REGISTRY_ID }} -p ${{ secrets.DOCKER_REGISTRY_PASS }}
      - name: Build and push docker multiarch manifest
        if: matrix.target_os != 'darwin'
        run: |
          echo "Build docker multiarch image manifest and push it"
          make docker-publish DAPR_REGISTRY=${{ secrets.DOCKER_REGISTRY }} DAPR_TAG=${{ env.REL_VERSION }}
      - name: Save release version
        run: |
          mkdir -p ${{ env.ARTIFACT_DIR }}/${{ env.HELM_PACKAGE_DIR }}
          echo ${REL_VERSION} > ${{ env.ARTIFACT_DIR }}/${{ env.HELM_PACKAGE_DIR }}/${{ env.DAPR_VERSION_ARTIFACT }}
      - name: Package Helm chart
        if: ${{ env.LATEST_RELEASE }} == "true"
        env:
              HELM_CHARTS_DIR: charts/dapr
        run: |
          mkdir -p ${{ env.ARTIFACT_DIR }}/${{ env.HELM_PACKAGE_DIR }}
          helm package ${{ env.HELM_CHARTS_DIR }} --destination ${{ env.ARTIFACT_DIR }}/${{ env.HELM_PACKAGE_DIR }}
      - name: Upload Helm charts package to artifacts
        if: ${{ env.LATEST_RELEASE }} == "true"
        uses: actions/upload-artifact@master
        with:
          name: dapr_helm_charts_package
          path: ${{ env.ARTIFACT_DIR }}/${{ env.HELM_PACKAGE_DIR }}
  # This job downloads the helm charts package artifact uploaded by the publish job,
  # checks out the helm charts git hub pages repo and commits the latest version of
  # helm charts package.
  helmpublish:
    name: Publish helm charts to Helm github pages repo
    needs: publish
    if: startswith(github.ref, 'refs/tags/v') && !contains(github.ref, '-rc.')
    env:
      ARTIFACT_DIR: ./release
      DAPR_VERSION_ARTIFACT: dapr_version
      HELM_PACKAGE_DIR: helm
    runs-on: ubuntu-latest
    steps:
      - name: Create Helm charts directory
        run: |
          mkdir -p ${{ env.ARTIFACT_DIR }}/${{ env.HELM_PACKAGE_DIR }}
      - name: download artifacts - dapr_helm_charts_package
        uses: actions/download-artifact@master
        with:
          name: dapr_helm_charts_package
          path: ${{ env.ARTIFACT_DIR }}/${{ env.HELM_PACKAGE_DIR }}
      - name: Checkout Helm Charts Repo
        uses: actions/checkout@v2
        env:
              DAPR_HELM_REPO: dapr/helm-charts
              DAPR_HELM_REPO_CODE_PATH: helm-charts
        with:
          repository: ${{ env.DAPR_HELM_REPO }}
          ref: refs/heads/master
          token: ${{ secrets.DAPR_BOT_TOKEN }}
          path: ${{ env.DAPR_HELM_REPO_CODE_PATH }}
      - name: Upload helm charts to Helm Repo
        env:
              DAPR_HELM_REPO_CODE_PATH: helm-charts
              DAPR_HELM_REPO: https://dapr.github.io/helm-charts/
        run: |
            daprVersion=`cat ${{ env.ARTIFACT_DIR }}/${{ env.HELM_PACKAGE_DIR }}/${{ env.DAPR_VERSION_ARTIFACT }}`
            cd ${{ env.ARTIFACT_DIR }}/${{ env.HELM_PACKAGE_DIR }}
            cp -r `ls -A | grep -v ${{ env.DAPR_VERSION_ARTIFACT }}` $GITHUB_WORKSPACE/${{ env.DAPR_HELM_REPO_CODE_PATH }}
            cd $GITHUB_WORKSPACE/${{ env.DAPR_HELM_REPO_CODE_PATH }}
            helm repo index --url ${{ env.DAPR_HELM_REPO }} --merge index.yaml .
            git config --global user.email "daprweb@microsoft.com"
            git config --global user.name "dapr-bot"
            git add --all
            git commit -m "Release - $daprVersion"
            git push<|MERGE_RESOLUTION|>--- conflicted
+++ resolved
@@ -70,14 +70,10 @@
         if: matrix.target_arch == 'amd64' && matrix.target_os == 'linux'
         uses: golangci/golangci-lint-action@v2.2.1
         with:
-<<<<<<< HEAD
-          version: ${{ env.GOLANGLINT_VER }}
+          version: ${{ env.GOLANGCILINT_VER }}
       - name: Run go mod tidy check diff
         if: matrix.target_arch == 'amd64' && matrix.target_os == 'linux'
         run: make modtidy check-diff
-=======
-          version: ${{ env.GOLANGCILINT_VER }}
->>>>>>> 1c21def4
       - name: Run make test
         env:
           COVERAGE_OPTS: "-coverprofile=coverage.txt -covermode=atomic"
