--- conflicted
+++ resolved
@@ -25,11 +25,8 @@
     'taction',
     'tanvigour',
     'yaron2',
-<<<<<<< HEAD
+    'rabollin',
     'ashiquemd'
-=======
-    'rabollin',
->>>>>>> 4d626cae
 ]
 
 const SDKs = [
