# Dapr - Any language, any framework, anywhere

Dapr is a portable, event-driven, serverless runtime for building distributed applications across cloud and edge.

[![Build Status](https://dev.azure.com/azure-octo/Dapr/_apis/build/status/builds/dapr%20build?branchName=master)](https://dev.azure.com/azure-octo/Dapr/_build/latest?definitionId=5&branchName=master)

__Note: Dapr is currently under community development in alpha phase. Dapr is not expected to be used for production workloads until its 1.0 stable release.

Dapr is a programming model runtime for writing cloud-native applications which are distributed, dynamically scaled, and loosely coupled in nature. Dapr offers an eventing system on which compute units communicate with each other by exchanging messages.
<br>
<br>
Dapr injects a side-car container/process to each compute unit. The side-car interacts with event triggers and communicates with the compute unit via standard HTTP or GRPC protocols. This enables Dapr to support all existing and future programming languages without requiring developers to import frameworks or libraries.
<br>
Dapr offers built-in state management, reliable messaging (at least once delivery), triggers and bindings through standard HTTP verbs or GRPC interfaces. This allows developers to write stateless, stateful and actor-like services following the same programming paradigm. Developers can freely choose consistency model, threading model and message delivery patterns.

Dapr runs natively on Kubernetes, as a standalone binary on a developer's machine, on an IoT device, or as a container than can be injected into any system, in the cloud or on-premises.

Dapr uses pluggable state stores and message buses such as Redis as well as gRPC to offer a wide range of communication methods, including direct dapr-to-dapr using gRPC and async Pub-Sub with guaranteed delivery and at-least-once semantics.

The Dapr runtime is designed for hyper-scale performance in the cloud and on the edge.

In summary, Dapr:

- Enables easy, event-driven, stateless and stateful, microservices development
- Is community driven, open source and vendor neutral
- Provides consistency and portability through standard open APIs
- Is platform agnostic across cloud and edge 
- Is incrementally adoptable from existing code, with no runtime dependency 
- Works with any programming language and any developer framework
- Has pluggable bindings to state, messaging and storage systems

<br>
###### Dapr Standalone Deployment
<<<<<<< HEAD
![Dapr Standalone](/img/dapr_standalone.png)
<br>
<br>
###### Dapr Kubernetes Deployment
![Dapr on Kubernetes](/img/dapr_k8s.png)
=======
![Dapr Standalone](/img/dapr_standalone.jpg)
<br>
<br>
###### Dapr Kubernetes Deployment
![Dapr on Kubernetes](/img/dapr_k8s.jpg)
>>>>>>> c0711e98

## Why Dapr

Writing high performance, scalable and reliable distributed application is hard. Dapr brings proven patterns and practices to every developer. It unifies event-driven and actors semantics into a simple, consistent programming model. It supports all programming languages without framework lock-in. Developers are not exposed to low-level primitives such as threading, concurrency control, partitioning and scaling. Instead, they can write their code by implementing a simple web server using familiar web frameworks of their choice.

Dapr is flexible in threading and state consistency models. Developers can leverage multi-threading if they choose to, and they can choose among different consistency models. This flexibility enables power developers to implement advanced scenarios without artificial constraints. A developer might also choose to utilize single-threaded calls familiar in other Actor frameworks. Dapr is unique because developers can transition seemlessly between these models without rewriting their code. 

## Features

* Supports all programming languages
* Does not require any libraries or SDKs
* Built-in Eventing system
* Built-in service discovery
* Asynchronous Pub-Sub with guaranteed delivery and at-least-once semantics
* Dapr to Dapr request response using gRPC
* State management - persist and restore
* Choice of concurrency model: Single-Threaded or Multiple
* Triggers (Azure, AWS, GCP, etc.)
* Lightweight (20.4MB binary, 4MB physical memory needed)
* Runs natively on Kubernetes
* Easy to debug - runs locally on your machine

## Get Started using Dapr

See [Getting Started](https://github.com/dapr/docs/getting-started/getting-started.md).

## Samples

* [Run Dapr Locally](https://github.com/dapr/samples/tree/master/1.hello-world)
* [Run Dapr in Kubernetes](https://github.com/dapr/samples/tree/master/2.hello-kubernetes)

See [Samples](https://github.com/dapr/samples) for additional samples.

## Contributing to Dapr

See the [Wiki](https://github.com/dapr/dapr/wiki) for information on contributing to Dapr.<|MERGE_RESOLUTION|>--- conflicted
+++ resolved
@@ -31,19 +31,11 @@
 
 <br>
 ###### Dapr Standalone Deployment
-<<<<<<< HEAD
-![Dapr Standalone](/img/dapr_standalone.png)
-<br>
-<br>
-###### Dapr Kubernetes Deployment
-![Dapr on Kubernetes](/img/dapr_k8s.png)
-=======
 ![Dapr Standalone](/img/dapr_standalone.jpg)
 <br>
 <br>
 ###### Dapr Kubernetes Deployment
 ![Dapr on Kubernetes](/img/dapr_k8s.jpg)
->>>>>>> c0711e98
 
 ## Why Dapr
 
