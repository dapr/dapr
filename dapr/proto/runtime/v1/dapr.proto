// ------------------------------------------------------------
// Copyright (c) Microsoft Corporation.
// Licensed under the MIT License.
// ------------------------------------------------------------

syntax = "proto3";

package dapr.proto.runtime.v1;

import "google/protobuf/any.proto";
import "google/protobuf/empty.proto";
import "dapr/proto/common/v1/common.proto";

option csharp_namespace = "Dapr.Client.Autogen.Grpc.v1";
option java_outer_classname = "DaprProtos";
option java_package = "io.dapr.v1";
option go_package = "github.com/dapr/dapr/pkg/proto/runtime/v1;runtime";

// Dapr service provides APIs to user application to access Dapr building blocks.
service Dapr {
  // Invokes a method on a remote Dapr app.
  rpc InvokeService(InvokeServiceRequest) returns (common.v1.InvokeResponse) {}

  // Gets the state for a specific key.
  rpc GetState(GetStateRequest) returns (GetStateResponse) {}

  // Gets a bulk of state items for a list of keys
  rpc GetBulkState(GetBulkStateRequest) returns (GetBulkStateResponse) {}

  // Saves the state for a specific key.
  rpc SaveState(SaveStateRequest) returns (google.protobuf.Empty) {}

  // Deletes the state for a specific key.
  rpc DeleteState(DeleteStateRequest) returns (google.protobuf.Empty) {}
  
  // Executes transactions for a specified store
  rpc ExecuteStateTransaction(ExecuteStateTransactionRequest) returns (google.protobuf.Empty) {}

  // Publishes events to the specific topic.
  rpc PublishEvent(PublishEventRequest) returns (google.protobuf.Empty) {}

  // Invokes binding data to specific output bindings
  rpc InvokeBinding(InvokeBindingRequest) returns (InvokeBindingResponse) {}

  // Gets secrets from secret stores.
  rpc GetSecret(GetSecretRequest) returns (GetSecretResponse) {}

  // Register an actor timer.
  rpc RegisterActorTimer(RegisterActorTimerRequest) returns (google.protobuf.Empty) {}

  // Unregister an actor timer.
  rpc UnregisterActorTimer(UnregisterActorTimerRequest) returns (google.protobuf.Empty) {}

  // Register an actor reminder.
  rpc RegisterActorReminder(RegisterActorReminderRequest) returns (google.protobuf.Empty) {}

  // Unregister an actor reminder.
  rpc UnregisterActorReminder(UnregisterActorReminderRequest) returns (google.protobuf.Empty) {}

  // Gets the state for a specific actor.
  rpc GetActorState(GetActorStateRequest) returns (GetActorStateResponse) {}

  // Executes state transactions for a specified actor
  rpc ExecuteActorStateTransaction(ExecuteActorStateTransactionRequest) returns (google.protobuf.Empty) {}

  // InvokeActor calls a method on an actor.
  rpc InvokeActor (InvokeActorRequest) returns (InvokeActorResponse) {}
}

// InvokeServiceRequest represents the request message for Service invocation.
message InvokeServiceRequest {
  // Required. Callee's app id.
  string id = 1;

  // Required. message which will be delivered to callee.
  common.v1.InvokeRequest message = 3;
}

// GetStateRequest is the message to get key-value states from specific state store.
message GetStateRequest {
  // The name of state store.
  string store_name = 1;

  // The key of the desired state
  string key = 2;

  // The read consistency of the state store.
  common.v1.StateOptions.StateConsistency consistency = 3;

  // The metadata which will be sent to state store components.
  map<string,string> metadata = 4;
}

// GetBulkStateRequest is the message to get a list of key-value states from specific state store.
message GetBulkStateRequest {
  // The name of state store.
  string store_name = 1;

  // The keys to get.
  repeated string keys = 2;

  // The number of parallel operations executed on the state store for a get operation.
  int32 parallelism = 3;

  // The metadata which will be sent to state store components.
  map<string,string> metadata = 4;
}

// GetBulkStateResponse is the response conveying the list of state values.
message GetBulkStateResponse {
  // The list of items containing the keys to get values for.
  repeated BulkStateItem items = 1;
}

// BulkStateItem is the response item for a bulk get operation.
// Return values include the item key, data and etag.
message BulkStateItem {
  // state item key
  string key = 1;

  // The byte array data
  bytes data = 2;

  // The entity tag which represents the specific version of data.
  // ETag format is defined by the corresponding data store.
  string etag = 3;

  // The error that was returned from the state store in case of a failed get operation.
  string error = 4;
}

// GetStateResponse is the response conveying the state value and etag.
message GetStateResponse {
  // The byte array data
  bytes data = 1;

  // The entity tag which represents the specific version of data.
  // ETag format is defined by the corresponding data store.
  string etag = 2;
}

// DeleteStateRequest is the message to delete key-value states in the specific state store.
message DeleteStateRequest {
  // The name of state store.
  string store_name = 1;

  // The key of the desired state
  string key = 2;

  // The entity tag which represents the specific version of data.
  // The exact ETag format is defined by the corresponding data store.
  string etag = 3;

  // State operation options which includes concurrency/
  // consistency/retry_policy.
  common.v1.StateOptions options = 4;

  // The metadata which will be sent to state store components.
  map<string,string> metadata = 5;
}

// SaveStateRequest is the message to save multiple states into state store.
message SaveStateRequest {
  // The name of state store.
  string store_name = 1;

  // The array of the state key values.
  repeated common.v1.StateItem states = 2;
}

// PublishEventRequest is the message to publish event data to pubsub topic
message PublishEventRequest {
  // The name of the pubsub component
  string pubsub_name = 1;

  // The pubsub topic
  string topic = 2;

  // The data which will be published to topic.
  bytes data = 3;

  // The content type for the data (optional).
<<<<<<< HEAD
  string dataContentType = 4;

  // The metadata passing to pub components
  //
  // metadata property:
  // - key : the key of the message.
  map<string,string> metadata = 5;
=======
  string data_content_type = 4;
>>>>>>> b9e1e198
}

// InvokeBindingRequest is the message to send data to output bindings
message InvokeBindingRequest {
  // The name of the output binding to invoke.
  string name = 1;

  // The data which will be sent to output binding.
  bytes data = 2;

  // The metadata passing to output binding components
  // 
  // Common metadata property:
  // - ttlInSeconds : the time to live in seconds for the message. 
  // If set in the binding definition will cause all messages to 
  // have a default time to live. The message ttl overrides any value
  // in the binding definition.
  map<string,string> metadata = 3;

  // The name of the operation type for the binding to invoke
  string operation = 4;
}

// InvokeBindingResponse is the message returned from an output binding invocation
message InvokeBindingResponse {
  // The data which will be sent to output binding.
  bytes data = 1;

  // The metadata returned from an external system
  map<string,string> metadata = 2;
}

// GetSecretRequest is the message to get secret from secret store.
message GetSecretRequest {
  // The name of secret store.
  string store_name = 1;

  // The name of secret key.
  string key = 2;

  // The metadata which will be sent to secret store components.
  map<string,string> metadata = 3;
}

// GetSecretResponse is the response message to convey the requested secret.
message GetSecretResponse {
  // data is the secret value. Some secret store, such as kubernetes secret
  // store, can save multiple secrets for single secret key.
  map<string, string> data = 1;
}

// TransactionalStateOperation is the message to execute a specified operation with a key-value pair.
message TransactionalStateOperation {
  // The type of operation to be executed
  string operationType = 1;

  // State values to be operated on 
  common.v1.StateItem request = 2;
}

// ExecuteStateTransactionRequest is the message to execute multiple operations on a specified store.
message ExecuteStateTransactionRequest {
  // Required. name of state store.
  string storeName = 1;

  // Required. transactional operation list.
  repeated TransactionalStateOperation operations = 2;

  // The metadata used for transactional operations.
  map<string,string> metadata = 3;
}

// RegisterActorTimerRequest is the message to register a timer for an actor of a given type and id.
message RegisterActorTimerRequest {
  string actor_type = 1;
  string actor_id = 2;
  string name = 3;
  string due_time = 4;
  string period = 5;
  string callback = 6;
  bytes  data = 7;
}

// UnregisterActorTimerRequest is the message to unregister an actor timer
message UnregisterActorTimerRequest {
  string actor_type = 1;
  string actor_id = 2;
  string name = 3;
}

// RegisterActorReminderRequest is the message to register a reminder for an actor of a given type and id.
message RegisterActorReminderRequest {
  string actor_type = 1;
  string actor_id = 2;
  string name = 3;
  string due_time = 4;
  string period = 5;
  bytes  data = 6;
}

// UnregisterActorReminderRequest is the message to unregister an actor reminder.
message UnregisterActorReminderRequest {
  string actor_type = 1;
  string actor_id = 2;
  string name = 3;
}

// GetActorStateRequest is the message to get key-value states from specific actor.
message GetActorStateRequest {
  string actor_type = 1;
  string actor_id = 2;
  string key = 3;
}

// GetActorStateResponse is the response conveying the actor's state value.
message GetActorStateResponse {
  bytes data = 1;
}

// ExecuteActorStateTransactionRequest is the message to execute multiple operations on a specified actor.
message ExecuteActorStateTransactionRequest {
  string actor_type = 1;
  string actor_id = 2;
  repeated TransactionalActorStateOperation operations = 3;
}

// TransactionalAcorStateOperation is the message to execute a specified operation with a key-value pair.
message TransactionalActorStateOperation {
  string operationType = 1;
  string key = 2;
  google.protobuf.Any value = 3;
}

// InvokeActorRequest is the message to call an actor.
message InvokeActorRequest {
  string actor_type = 1;
  string actor_id = 2;
  string method = 3;
  bytes  data = 4;
}

// InvokeActorResponse is the method that returns an actor invocation response.
message InvokeActorResponse {
  bytes data = 1;
}
<|MERGE_RESOLUTION|>--- conflicted
+++ resolved
@@ -1,338 +1,334 @@
-// ------------------------------------------------------------
-// Copyright (c) Microsoft Corporation.
-// Licensed under the MIT License.
-// ------------------------------------------------------------
-
-syntax = "proto3";
-
-package dapr.proto.runtime.v1;
-
-import "google/protobuf/any.proto";
-import "google/protobuf/empty.proto";
-import "dapr/proto/common/v1/common.proto";
-
-option csharp_namespace = "Dapr.Client.Autogen.Grpc.v1";
-option java_outer_classname = "DaprProtos";
-option java_package = "io.dapr.v1";
-option go_package = "github.com/dapr/dapr/pkg/proto/runtime/v1;runtime";
-
-// Dapr service provides APIs to user application to access Dapr building blocks.
-service Dapr {
-  // Invokes a method on a remote Dapr app.
-  rpc InvokeService(InvokeServiceRequest) returns (common.v1.InvokeResponse) {}
-
-  // Gets the state for a specific key.
-  rpc GetState(GetStateRequest) returns (GetStateResponse) {}
-
-  // Gets a bulk of state items for a list of keys
-  rpc GetBulkState(GetBulkStateRequest) returns (GetBulkStateResponse) {}
-
-  // Saves the state for a specific key.
-  rpc SaveState(SaveStateRequest) returns (google.protobuf.Empty) {}
-
-  // Deletes the state for a specific key.
-  rpc DeleteState(DeleteStateRequest) returns (google.protobuf.Empty) {}
-  
-  // Executes transactions for a specified store
-  rpc ExecuteStateTransaction(ExecuteStateTransactionRequest) returns (google.protobuf.Empty) {}
-
-  // Publishes events to the specific topic.
-  rpc PublishEvent(PublishEventRequest) returns (google.protobuf.Empty) {}
-
-  // Invokes binding data to specific output bindings
-  rpc InvokeBinding(InvokeBindingRequest) returns (InvokeBindingResponse) {}
-
-  // Gets secrets from secret stores.
-  rpc GetSecret(GetSecretRequest) returns (GetSecretResponse) {}
-
-  // Register an actor timer.
-  rpc RegisterActorTimer(RegisterActorTimerRequest) returns (google.protobuf.Empty) {}
-
-  // Unregister an actor timer.
-  rpc UnregisterActorTimer(UnregisterActorTimerRequest) returns (google.protobuf.Empty) {}
-
-  // Register an actor reminder.
-  rpc RegisterActorReminder(RegisterActorReminderRequest) returns (google.protobuf.Empty) {}
-
-  // Unregister an actor reminder.
-  rpc UnregisterActorReminder(UnregisterActorReminderRequest) returns (google.protobuf.Empty) {}
-
-  // Gets the state for a specific actor.
-  rpc GetActorState(GetActorStateRequest) returns (GetActorStateResponse) {}
-
-  // Executes state transactions for a specified actor
-  rpc ExecuteActorStateTransaction(ExecuteActorStateTransactionRequest) returns (google.protobuf.Empty) {}
-
-  // InvokeActor calls a method on an actor.
-  rpc InvokeActor (InvokeActorRequest) returns (InvokeActorResponse) {}
-}
-
-// InvokeServiceRequest represents the request message for Service invocation.
-message InvokeServiceRequest {
-  // Required. Callee's app id.
-  string id = 1;
-
-  // Required. message which will be delivered to callee.
-  common.v1.InvokeRequest message = 3;
-}
-
-// GetStateRequest is the message to get key-value states from specific state store.
-message GetStateRequest {
-  // The name of state store.
-  string store_name = 1;
-
-  // The key of the desired state
-  string key = 2;
-
-  // The read consistency of the state store.
-  common.v1.StateOptions.StateConsistency consistency = 3;
-
-  // The metadata which will be sent to state store components.
-  map<string,string> metadata = 4;
-}
-
-// GetBulkStateRequest is the message to get a list of key-value states from specific state store.
-message GetBulkStateRequest {
-  // The name of state store.
-  string store_name = 1;
-
-  // The keys to get.
-  repeated string keys = 2;
-
-  // The number of parallel operations executed on the state store for a get operation.
-  int32 parallelism = 3;
-
-  // The metadata which will be sent to state store components.
-  map<string,string> metadata = 4;
-}
-
-// GetBulkStateResponse is the response conveying the list of state values.
-message GetBulkStateResponse {
-  // The list of items containing the keys to get values for.
-  repeated BulkStateItem items = 1;
-}
-
-// BulkStateItem is the response item for a bulk get operation.
-// Return values include the item key, data and etag.
-message BulkStateItem {
-  // state item key
-  string key = 1;
-
-  // The byte array data
-  bytes data = 2;
-
-  // The entity tag which represents the specific version of data.
-  // ETag format is defined by the corresponding data store.
-  string etag = 3;
-
-  // The error that was returned from the state store in case of a failed get operation.
-  string error = 4;
-}
-
-// GetStateResponse is the response conveying the state value and etag.
-message GetStateResponse {
-  // The byte array data
-  bytes data = 1;
-
-  // The entity tag which represents the specific version of data.
-  // ETag format is defined by the corresponding data store.
-  string etag = 2;
-}
-
-// DeleteStateRequest is the message to delete key-value states in the specific state store.
-message DeleteStateRequest {
-  // The name of state store.
-  string store_name = 1;
-
-  // The key of the desired state
-  string key = 2;
-
-  // The entity tag which represents the specific version of data.
-  // The exact ETag format is defined by the corresponding data store.
-  string etag = 3;
-
-  // State operation options which includes concurrency/
-  // consistency/retry_policy.
-  common.v1.StateOptions options = 4;
-
-  // The metadata which will be sent to state store components.
-  map<string,string> metadata = 5;
-}
-
-// SaveStateRequest is the message to save multiple states into state store.
-message SaveStateRequest {
-  // The name of state store.
-  string store_name = 1;
-
-  // The array of the state key values.
-  repeated common.v1.StateItem states = 2;
-}
-
-// PublishEventRequest is the message to publish event data to pubsub topic
-message PublishEventRequest {
-  // The name of the pubsub component
-  string pubsub_name = 1;
-
-  // The pubsub topic
-  string topic = 2;
-
-  // The data which will be published to topic.
-  bytes data = 3;
-
-  // The content type for the data (optional).
-<<<<<<< HEAD
-  string dataContentType = 4;
-
-  // The metadata passing to pub components
-  //
-  // metadata property:
-  // - key : the key of the message.
-  map<string,string> metadata = 5;
-=======
-  string data_content_type = 4;
->>>>>>> b9e1e198
-}
-
-// InvokeBindingRequest is the message to send data to output bindings
-message InvokeBindingRequest {
-  // The name of the output binding to invoke.
-  string name = 1;
-
-  // The data which will be sent to output binding.
-  bytes data = 2;
-
-  // The metadata passing to output binding components
-  // 
-  // Common metadata property:
-  // - ttlInSeconds : the time to live in seconds for the message. 
-  // If set in the binding definition will cause all messages to 
-  // have a default time to live. The message ttl overrides any value
-  // in the binding definition.
-  map<string,string> metadata = 3;
-
-  // The name of the operation type for the binding to invoke
-  string operation = 4;
-}
-
-// InvokeBindingResponse is the message returned from an output binding invocation
-message InvokeBindingResponse {
-  // The data which will be sent to output binding.
-  bytes data = 1;
-
-  // The metadata returned from an external system
-  map<string,string> metadata = 2;
-}
-
-// GetSecretRequest is the message to get secret from secret store.
-message GetSecretRequest {
-  // The name of secret store.
-  string store_name = 1;
-
-  // The name of secret key.
-  string key = 2;
-
-  // The metadata which will be sent to secret store components.
-  map<string,string> metadata = 3;
-}
-
-// GetSecretResponse is the response message to convey the requested secret.
-message GetSecretResponse {
-  // data is the secret value. Some secret store, such as kubernetes secret
-  // store, can save multiple secrets for single secret key.
-  map<string, string> data = 1;
-}
-
-// TransactionalStateOperation is the message to execute a specified operation with a key-value pair.
-message TransactionalStateOperation {
-  // The type of operation to be executed
-  string operationType = 1;
-
-  // State values to be operated on 
-  common.v1.StateItem request = 2;
-}
-
-// ExecuteStateTransactionRequest is the message to execute multiple operations on a specified store.
-message ExecuteStateTransactionRequest {
-  // Required. name of state store.
-  string storeName = 1;
-
-  // Required. transactional operation list.
-  repeated TransactionalStateOperation operations = 2;
-
-  // The metadata used for transactional operations.
-  map<string,string> metadata = 3;
-}
-
-// RegisterActorTimerRequest is the message to register a timer for an actor of a given type and id.
-message RegisterActorTimerRequest {
-  string actor_type = 1;
-  string actor_id = 2;
-  string name = 3;
-  string due_time = 4;
-  string period = 5;
-  string callback = 6;
-  bytes  data = 7;
-}
-
-// UnregisterActorTimerRequest is the message to unregister an actor timer
-message UnregisterActorTimerRequest {
-  string actor_type = 1;
-  string actor_id = 2;
-  string name = 3;
-}
-
-// RegisterActorReminderRequest is the message to register a reminder for an actor of a given type and id.
-message RegisterActorReminderRequest {
-  string actor_type = 1;
-  string actor_id = 2;
-  string name = 3;
-  string due_time = 4;
-  string period = 5;
-  bytes  data = 6;
-}
-
-// UnregisterActorReminderRequest is the message to unregister an actor reminder.
-message UnregisterActorReminderRequest {
-  string actor_type = 1;
-  string actor_id = 2;
-  string name = 3;
-}
-
-// GetActorStateRequest is the message to get key-value states from specific actor.
-message GetActorStateRequest {
-  string actor_type = 1;
-  string actor_id = 2;
-  string key = 3;
-}
-
-// GetActorStateResponse is the response conveying the actor's state value.
-message GetActorStateResponse {
-  bytes data = 1;
-}
-
-// ExecuteActorStateTransactionRequest is the message to execute multiple operations on a specified actor.
-message ExecuteActorStateTransactionRequest {
-  string actor_type = 1;
-  string actor_id = 2;
-  repeated TransactionalActorStateOperation operations = 3;
-}
-
-// TransactionalAcorStateOperation is the message to execute a specified operation with a key-value pair.
-message TransactionalActorStateOperation {
-  string operationType = 1;
-  string key = 2;
-  google.protobuf.Any value = 3;
-}
-
-// InvokeActorRequest is the message to call an actor.
-message InvokeActorRequest {
-  string actor_type = 1;
-  string actor_id = 2;
-  string method = 3;
-  bytes  data = 4;
-}
-
-// InvokeActorResponse is the method that returns an actor invocation response.
-message InvokeActorResponse {
-  bytes data = 1;
-}
+// ------------------------------------------------------------
+// Copyright (c) Microsoft Corporation.
+// Licensed under the MIT License.
+// ------------------------------------------------------------
+
+syntax = "proto3";
+
+package dapr.proto.runtime.v1;
+
+import "google/protobuf/any.proto";
+import "google/protobuf/empty.proto";
+import "dapr/proto/common/v1/common.proto";
+
+option csharp_namespace = "Dapr.Client.Autogen.Grpc.v1";
+option java_outer_classname = "DaprProtos";
+option java_package = "io.dapr.v1";
+option go_package = "github.com/dapr/dapr/pkg/proto/runtime/v1;runtime";
+
+// Dapr service provides APIs to user application to access Dapr building blocks.
+service Dapr {
+  // Invokes a method on a remote Dapr app.
+  rpc InvokeService(InvokeServiceRequest) returns (common.v1.InvokeResponse) {}
+
+  // Gets the state for a specific key.
+  rpc GetState(GetStateRequest) returns (GetStateResponse) {}
+
+  // Gets a bulk of state items for a list of keys
+  rpc GetBulkState(GetBulkStateRequest) returns (GetBulkStateResponse) {}
+
+  // Saves the state for a specific key.
+  rpc SaveState(SaveStateRequest) returns (google.protobuf.Empty) {}
+
+  // Deletes the state for a specific key.
+  rpc DeleteState(DeleteStateRequest) returns (google.protobuf.Empty) {}
+  
+  // Executes transactions for a specified store
+  rpc ExecuteStateTransaction(ExecuteStateTransactionRequest) returns (google.protobuf.Empty) {}
+
+  // Publishes events to the specific topic.
+  rpc PublishEvent(PublishEventRequest) returns (google.protobuf.Empty) {}
+
+  // Invokes binding data to specific output bindings
+  rpc InvokeBinding(InvokeBindingRequest) returns (InvokeBindingResponse) {}
+
+  // Gets secrets from secret stores.
+  rpc GetSecret(GetSecretRequest) returns (GetSecretResponse) {}
+
+  // Register an actor timer.
+  rpc RegisterActorTimer(RegisterActorTimerRequest) returns (google.protobuf.Empty) {}
+
+  // Unregister an actor timer.
+  rpc UnregisterActorTimer(UnregisterActorTimerRequest) returns (google.protobuf.Empty) {}
+
+  // Register an actor reminder.
+  rpc RegisterActorReminder(RegisterActorReminderRequest) returns (google.protobuf.Empty) {}
+
+  // Unregister an actor reminder.
+  rpc UnregisterActorReminder(UnregisterActorReminderRequest) returns (google.protobuf.Empty) {}
+
+  // Gets the state for a specific actor.
+  rpc GetActorState(GetActorStateRequest) returns (GetActorStateResponse) {}
+
+  // Executes state transactions for a specified actor
+  rpc ExecuteActorStateTransaction(ExecuteActorStateTransactionRequest) returns (google.protobuf.Empty) {}
+
+  // InvokeActor calls a method on an actor.
+  rpc InvokeActor (InvokeActorRequest) returns (InvokeActorResponse) {}
+}
+
+// InvokeServiceRequest represents the request message for Service invocation.
+message InvokeServiceRequest {
+  // Required. Callee's app id.
+  string id = 1;
+
+  // Required. message which will be delivered to callee.
+  common.v1.InvokeRequest message = 3;
+}
+
+// GetStateRequest is the message to get key-value states from specific state store.
+message GetStateRequest {
+  // The name of state store.
+  string store_name = 1;
+
+  // The key of the desired state
+  string key = 2;
+
+  // The read consistency of the state store.
+  common.v1.StateOptions.StateConsistency consistency = 3;
+
+  // The metadata which will be sent to state store components.
+  map<string,string> metadata = 4;
+}
+
+// GetBulkStateRequest is the message to get a list of key-value states from specific state store.
+message GetBulkStateRequest {
+  // The name of state store.
+  string store_name = 1;
+
+  // The keys to get.
+  repeated string keys = 2;
+
+  // The number of parallel operations executed on the state store for a get operation.
+  int32 parallelism = 3;
+
+  // The metadata which will be sent to state store components.
+  map<string,string> metadata = 4;
+}
+
+// GetBulkStateResponse is the response conveying the list of state values.
+message GetBulkStateResponse {
+  // The list of items containing the keys to get values for.
+  repeated BulkStateItem items = 1;
+}
+
+// BulkStateItem is the response item for a bulk get operation.
+// Return values include the item key, data and etag.
+message BulkStateItem {
+  // state item key
+  string key = 1;
+
+  // The byte array data
+  bytes data = 2;
+
+  // The entity tag which represents the specific version of data.
+  // ETag format is defined by the corresponding data store.
+  string etag = 3;
+
+  // The error that was returned from the state store in case of a failed get operation.
+  string error = 4;
+}
+
+// GetStateResponse is the response conveying the state value and etag.
+message GetStateResponse {
+  // The byte array data
+  bytes data = 1;
+
+  // The entity tag which represents the specific version of data.
+  // ETag format is defined by the corresponding data store.
+  string etag = 2;
+}
+
+// DeleteStateRequest is the message to delete key-value states in the specific state store.
+message DeleteStateRequest {
+  // The name of state store.
+  string store_name = 1;
+
+  // The key of the desired state
+  string key = 2;
+
+  // The entity tag which represents the specific version of data.
+  // The exact ETag format is defined by the corresponding data store.
+  string etag = 3;
+
+  // State operation options which includes concurrency/
+  // consistency/retry_policy.
+  common.v1.StateOptions options = 4;
+
+  // The metadata which will be sent to state store components.
+  map<string,string> metadata = 5;
+}
+
+// SaveStateRequest is the message to save multiple states into state store.
+message SaveStateRequest {
+  // The name of state store.
+  string store_name = 1;
+
+  // The array of the state key values.
+  repeated common.v1.StateItem states = 2;
+}
+
+// PublishEventRequest is the message to publish event data to pubsub topic
+message PublishEventRequest {
+  // The name of the pubsub component
+  string pubsub_name = 1;
+
+  // The pubsub topic
+  string topic = 2;
+
+  // The data which will be published to topic.
+  bytes data = 3;
+
+  // The content type for the data (optional).
+  string data_content_type = 4;
+
+  // The metadata passing to pub components
+  //
+  // metadata property:
+  // - key : the key of the message.
+  map<string,string> metadata = 5;
+}
+
+// InvokeBindingRequest is the message to send data to output bindings
+message InvokeBindingRequest {
+  // The name of the output binding to invoke.
+  string name = 1;
+
+  // The data which will be sent to output binding.
+  bytes data = 2;
+
+  // The metadata passing to output binding components
+  // 
+  // Common metadata property:
+  // - ttlInSeconds : the time to live in seconds for the message. 
+  // If set in the binding definition will cause all messages to 
+  // have a default time to live. The message ttl overrides any value
+  // in the binding definition.
+  map<string,string> metadata = 3;
+
+  // The name of the operation type for the binding to invoke
+  string operation = 4;
+}
+
+// InvokeBindingResponse is the message returned from an output binding invocation
+message InvokeBindingResponse {
+  // The data which will be sent to output binding.
+  bytes data = 1;
+
+  // The metadata returned from an external system
+  map<string,string> metadata = 2;
+}
+
+// GetSecretRequest is the message to get secret from secret store.
+message GetSecretRequest {
+  // The name of secret store.
+  string store_name = 1;
+
+  // The name of secret key.
+  string key = 2;
+
+  // The metadata which will be sent to secret store components.
+  map<string,string> metadata = 3;
+}
+
+// GetSecretResponse is the response message to convey the requested secret.
+message GetSecretResponse {
+  // data is the secret value. Some secret store, such as kubernetes secret
+  // store, can save multiple secrets for single secret key.
+  map<string, string> data = 1;
+}
+
+// TransactionalStateOperation is the message to execute a specified operation with a key-value pair.
+message TransactionalStateOperation {
+  // The type of operation to be executed
+  string operationType = 1;
+
+  // State values to be operated on 
+  common.v1.StateItem request = 2;
+}
+
+// ExecuteStateTransactionRequest is the message to execute multiple operations on a specified store.
+message ExecuteStateTransactionRequest {
+  // Required. name of state store.
+  string storeName = 1;
+
+  // Required. transactional operation list.
+  repeated TransactionalStateOperation operations = 2;
+
+  // The metadata used for transactional operations.
+  map<string,string> metadata = 3;
+}
+
+// RegisterActorTimerRequest is the message to register a timer for an actor of a given type and id.
+message RegisterActorTimerRequest {
+  string actor_type = 1;
+  string actor_id = 2;
+  string name = 3;
+  string due_time = 4;
+  string period = 5;
+  string callback = 6;
+  bytes  data = 7;
+}
+
+// UnregisterActorTimerRequest is the message to unregister an actor timer
+message UnregisterActorTimerRequest {
+  string actor_type = 1;
+  string actor_id = 2;
+  string name = 3;
+}
+
+// RegisterActorReminderRequest is the message to register a reminder for an actor of a given type and id.
+message RegisterActorReminderRequest {
+  string actor_type = 1;
+  string actor_id = 2;
+  string name = 3;
+  string due_time = 4;
+  string period = 5;
+  bytes  data = 6;
+}
+
+// UnregisterActorReminderRequest is the message to unregister an actor reminder.
+message UnregisterActorReminderRequest {
+  string actor_type = 1;
+  string actor_id = 2;
+  string name = 3;
+}
+
+// GetActorStateRequest is the message to get key-value states from specific actor.
+message GetActorStateRequest {
+  string actor_type = 1;
+  string actor_id = 2;
+  string key = 3;
+}
+
+// GetActorStateResponse is the response conveying the actor's state value.
+message GetActorStateResponse {
+  bytes data = 1;
+}
+
+// ExecuteActorStateTransactionRequest is the message to execute multiple operations on a specified actor.
+message ExecuteActorStateTransactionRequest {
+  string actor_type = 1;
+  string actor_id = 2;
+  repeated TransactionalActorStateOperation operations = 3;
+}
+
+// TransactionalAcorStateOperation is the message to execute a specified operation with a key-value pair.
+message TransactionalActorStateOperation {
+  string operationType = 1;
+  string key = 2;
+  google.protobuf.Any value = 3;
+}
+
+// InvokeActorRequest is the message to call an actor.
+message InvokeActorRequest {
+  string actor_type = 1;
+  string actor_id = 2;
+  string method = 3;
+  bytes  data = 4;
+}
+
+// InvokeActorResponse is the method that returns an actor invocation response.
+message InvokeActorResponse {
+  bytes data = 1;
+}