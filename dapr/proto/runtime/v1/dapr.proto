/*
Copyright 2021 The Dapr Authors
Licensed under the Apache License, Version 2.0 (the "License");
you may not use this file except in compliance with the License.
You may obtain a copy of the License at
    http://www.apache.org/licenses/LICENSE-2.0
Unless required by applicable law or agreed to in writing, software
distributed under the License is distributed on an "AS IS" BASIS,
WITHOUT WARRANTIES OR CONDITIONS OF ANY KIND, either express or implied.
See the License for the specific language governing permissions and
limitations under the License.
*/

syntax = "proto3";

package dapr.proto.runtime.v1;

import "google/protobuf/any.proto";
import "google/protobuf/empty.proto";
import "google/protobuf/timestamp.proto";
import "dapr/proto/common/v1/common.proto";

option csharp_namespace = "Dapr.Client.Autogen.Grpc.v1";
option java_outer_classname = "DaprProtos";
option java_package = "io.dapr.v1";
option go_package = "github.com/dapr/dapr/pkg/proto/runtime/v1;runtime";

// Dapr service provides APIs to user application to access Dapr building blocks.
service Dapr {
  // Invokes a method on a remote Dapr app.
  // Deprecated: Use proxy mode service invocation instead.
  rpc InvokeService(InvokeServiceRequest) returns (common.v1.InvokeResponse) {}

  // Gets the state for a specific key.
  rpc GetState(GetStateRequest) returns (GetStateResponse) {}

  // Gets a bulk of state items for a list of keys
  rpc GetBulkState(GetBulkStateRequest) returns (GetBulkStateResponse) {}

  // Saves the state for a specific key.
  rpc SaveState(SaveStateRequest) returns (google.protobuf.Empty) {}

  // Queries the state.
  rpc QueryStateAlpha1(QueryStateRequest) returns (QueryStateResponse) {}

  // Deletes the state for a specific key.
  rpc DeleteState(DeleteStateRequest) returns (google.protobuf.Empty) {}

  // Deletes a bulk of state items for a list of keys
  rpc DeleteBulkState(DeleteBulkStateRequest) returns (google.protobuf.Empty) {}

  // Executes transactions for a specified store
  rpc ExecuteStateTransaction(ExecuteStateTransactionRequest) returns (google.protobuf.Empty) {}

  // Publishes events to the specific topic.
  rpc PublishEvent(PublishEventRequest) returns (google.protobuf.Empty) {}

  // Bulk Publishes multiple events to the specified topic.
  rpc BulkPublishEventAlpha1(BulkPublishRequest) returns (BulkPublishResponse) {}

  // Invokes binding data to specific output bindings
  rpc InvokeBinding(InvokeBindingRequest) returns (InvokeBindingResponse) {}

  // Gets secrets from secret stores.
  rpc GetSecret(GetSecretRequest) returns (GetSecretResponse) {}

  // Gets a bulk of secrets
  rpc GetBulkSecret(GetBulkSecretRequest) returns (GetBulkSecretResponse) {}

  // Register an actor timer.
  rpc RegisterActorTimer(RegisterActorTimerRequest) returns (google.protobuf.Empty) {}

  // Unregister an actor timer.
  rpc UnregisterActorTimer(UnregisterActorTimerRequest) returns (google.protobuf.Empty) {}

  // Register an actor reminder.
  rpc RegisterActorReminder(RegisterActorReminderRequest) returns (google.protobuf.Empty) {}

  // Unregister an actor reminder.
  rpc UnregisterActorReminder(UnregisterActorReminderRequest) returns (google.protobuf.Empty) {}

  // Rename an actor reminder.
  rpc RenameActorReminder(RenameActorReminderRequest) returns (google.protobuf.Empty) {}

  // Gets the state for a specific actor.
  rpc GetActorState(GetActorStateRequest) returns (GetActorStateResponse) {}

  // Executes state transactions for a specified actor
  rpc ExecuteActorStateTransaction(ExecuteActorStateTransactionRequest) returns (google.protobuf.Empty) {}

  // InvokeActor calls a method on an actor.
  rpc InvokeActor (InvokeActorRequest) returns (InvokeActorResponse) {}

  // GetConfiguration gets configuration from configuration store.
  rpc GetConfigurationAlpha1(GetConfigurationRequest) returns (GetConfigurationResponse) {}

  // GetConfiguration gets configuration from configuration store.
  rpc GetConfiguration(GetConfigurationRequest) returns (GetConfigurationResponse) {}

  // SubscribeConfiguration gets configuration from configuration store and subscribe the updates event by grpc stream
  rpc SubscribeConfigurationAlpha1(SubscribeConfigurationRequest) returns (stream SubscribeConfigurationResponse) {}

  // SubscribeConfiguration gets configuration from configuration store and subscribe the updates event by grpc stream
  rpc SubscribeConfiguration(SubscribeConfigurationRequest) returns (stream SubscribeConfigurationResponse) {}

  // UnSubscribeConfiguration unsubscribe the subscription of configuration
  rpc UnsubscribeConfigurationAlpha1(UnsubscribeConfigurationRequest) returns (UnsubscribeConfigurationResponse) {}

  // UnSubscribeConfiguration unsubscribe the subscription of configuration
  rpc UnsubscribeConfiguration(UnsubscribeConfigurationRequest) returns (UnsubscribeConfigurationResponse) {}

  // TryLockAlpha1 tries to get a lock with an expiry.
  rpc TryLockAlpha1(TryLockRequest)returns (TryLockResponse) {}

  // UnlockAlpha1 unlocks a lock.
  rpc UnlockAlpha1(UnlockRequest)returns (UnlockResponse) {}

  // EncryptAlpha1 encrypts a message using the Dapr encryption scheme and a key stored in the vault.
  rpc EncryptAlpha1(stream EncryptRequest) returns (stream EncryptResponse);

  // DecryptAlpha1 decrypts a message using the Dapr encryption scheme and a key stored in the vault.
  rpc DecryptAlpha1(stream DecryptRequest) returns (stream DecryptResponse);

  // Gets metadata of the sidecar
  rpc GetMetadata (google.protobuf.Empty) returns (GetMetadataResponse) {}

  // Sets value in extended metadata of the sidecar
  rpc SetMetadata (SetMetadataRequest) returns (google.protobuf.Empty) {}

  // SubtleGetKeyAlpha1 returns the public part of an asymmetric key stored in the vault.
  rpc SubtleGetKeyAlpha1(SubtleGetKeyRequest) returns (SubtleGetKeyResponse);

  // SubtleEncryptAlpha1 encrypts a small message using a key stored in the vault.
  rpc SubtleEncryptAlpha1(SubtleEncryptRequest) returns (SubtleEncryptResponse);

  // SubtleDecryptAlpha1 decrypts a small message using a key stored in the vault.
  rpc SubtleDecryptAlpha1(SubtleDecryptRequest) returns (SubtleDecryptResponse);

  // SubtleWrapKeyAlpha1 wraps a key using a key stored in the vault.
  rpc SubtleWrapKeyAlpha1(SubtleWrapKeyRequest) returns (SubtleWrapKeyResponse);

  // SubtleUnwrapKeyAlpha1 unwraps a key using a key stored in the vault.
  rpc SubtleUnwrapKeyAlpha1(SubtleUnwrapKeyRequest) returns (SubtleUnwrapKeyResponse);

  // SubtleSignAlpha1 signs a message using a key stored in the vault.
  rpc SubtleSignAlpha1(SubtleSignRequest) returns (SubtleSignResponse);

  // SubtleVerifyAlpha1 verifies the signature of a message using a key stored in the vault.
<<<<<<< HEAD
  rpc SubtleVerifyAlpha1(SubtleVerifyAlpha1Request) returns (SubtleVerifyAlpha1Response);
=======
  rpc SubtleVerifyAlpha1(SubtleVerifyRequest) returns (SubtleVerifyResponse);
  
  // Start Workflow
  rpc StartWorkflowAlpha1 (StartWorkflowRequest) returns (WorkflowReference) {}
>>>>>>> 1264bfb3

  // Starts a new instance of a workflow
  rpc StartWorkflowAlpha1 (StartWorkflowRequest) returns (StartWorkflowResponse) {}

  // Gets details about a started workflow instance
  rpc GetWorkflowAlpha1 (GetWorkflowRequest) returns (GetWorkflowResponse) {}

  // Terminates a running workflow instance
  rpc TerminateWorkflowAlpha1 (TerminateWorkflowRequest) returns (google.protobuf.Empty) {}

  // Pauses a running workflow instance
  rpc PauseWorkflowAlpha1 (PauseWorkflowRequest) returns (google.protobuf.Empty) {}

  // Resumes a paused workflow instance
  rpc ResumeWorkflowAlpha1 (ResumeWorkflowRequest) returns (google.protobuf.Empty) {}

  // Raise an event to a running workflow instance
  rpc RaiseEventWorkflowAlpha1 (RaiseEventWorkflowRequest) returns (google.protobuf.Empty) {}

  // Shutdown the sidecar
  rpc Shutdown (google.protobuf.Empty) returns (google.protobuf.Empty) {}
}

// InvokeServiceRequest represents the request message for Service invocation.
message InvokeServiceRequest {
  // Required. Callee's app id.
  string id = 1;

  // Required. message which will be delivered to callee.
  common.v1.InvokeRequest message = 3;
}

// GetStateRequest is the message to get key-value states from specific state store.
message GetStateRequest {
  // The name of state store.
  string store_name = 1;

  // The key of the desired state
  string key = 2;

  // The read consistency of the state store.
  common.v1.StateOptions.StateConsistency consistency = 3;

  // The metadata which will be sent to state store components.
  map<string, string> metadata = 4;
}

// GetBulkStateRequest is the message to get a list of key-value states from specific state store.
message GetBulkStateRequest {
  // The name of state store.
  string store_name = 1;

  // The keys to get.
  repeated string keys = 2;

  // The number of parallel operations executed on the state store for a get operation.
  int32 parallelism = 3;

  // The metadata which will be sent to state store components.
  map<string, string> metadata = 4;
}

// GetBulkStateResponse is the response conveying the list of state values.
message GetBulkStateResponse {
  // The list of items containing the keys to get values for.
  repeated BulkStateItem items = 1;
}

// BulkStateItem is the response item for a bulk get operation.
// Return values include the item key, data and etag.
message BulkStateItem {
  // state item key
  string key = 1;

  // The byte array data
  bytes data = 2;

  // The entity tag which represents the specific version of data.
  // ETag format is defined by the corresponding data store.
  string etag = 3;

  // The error that was returned from the state store in case of a failed get operation.
  string error = 4;

  // The metadata which will be sent to app.
  map<string, string> metadata = 5;
}

// GetStateResponse is the response conveying the state value and etag.
message GetStateResponse {
  // The byte array data
  bytes data = 1;

  // The entity tag which represents the specific version of data.
  // ETag format is defined by the corresponding data store.
  string etag = 2;

  // The metadata which will be sent to app.
  map<string, string> metadata = 3;
}

// DeleteStateRequest is the message to delete key-value states in the specific state store.
message DeleteStateRequest {
  // The name of state store.
  string store_name = 1;

  // The key of the desired state
  string key = 2;

  // The entity tag which represents the specific version of data.
  // The exact ETag format is defined by the corresponding data store.
  common.v1.Etag etag = 3;

  // State operation options which includes concurrency/
  // consistency/retry_policy.
  common.v1.StateOptions options = 4;

  // The metadata which will be sent to state store components.
  map<string, string> metadata = 5;
}

// DeleteBulkStateRequest is the message to delete a list of key-value states from specific state store.
message DeleteBulkStateRequest {
  // The name of state store.
  string store_name = 1;

  // The array of the state key values.
  repeated common.v1.StateItem states = 2;
}

// SaveStateRequest is the message to save multiple states into state store.
message SaveStateRequest {
  // The name of state store.
  string store_name = 1;

  // The array of the state key values.
  repeated common.v1.StateItem states = 2;
}

// QueryStateRequest is the message to query state store.
message QueryStateRequest {
  // The name of state store.
  string store_name = 1 [json_name = "storeName"];

  // The query in JSON format.
  string query = 2;

  // The metadata which will be sent to state store components.
  map<string, string> metadata = 3;
}

message QueryStateItem {
  // The object key.
  string key = 1;

  // The object value.
  bytes  data = 2;

  // The entity tag which represents the specific version of data.
  // ETag format is defined by the corresponding data store.
  string etag = 3;

  // The error message indicating an error in processing of the query result.
  string error = 4;
}

// QueryStateResponse is the response conveying the query results.
message QueryStateResponse {
  // An array of query results.
  repeated QueryStateItem results = 1;

  // Pagination token.
  string token = 2;

  // The metadata which will be sent to app.
  map<string, string> metadata = 3;
}

// PublishEventRequest is the message to publish event data to pubsub topic
message PublishEventRequest {
  // The name of the pubsub component
  string pubsub_name = 1;

  // The pubsub topic
  string topic = 2;

  // The data which will be published to topic.
  bytes data = 3;

  // The content type for the data (optional).
  string data_content_type = 4;

  // The metadata passing to pub components
  //
  // metadata property:
  // - key : the key of the message.
  map<string, string> metadata = 5;
}

// BulkPublishRequest is the message to bulk publish events to pubsub topic
message BulkPublishRequest {
  // The name of the pubsub component
  string pubsub_name = 1;

  // The pubsub topic
  string topic = 2;

  // The entries which contain the individual events and associated details to be published
  repeated BulkPublishRequestEntry entries = 3;

  // The request level metadata passing to to the pubsub components
  map<string, string> metadata = 4;
}

// BulkPublishRequestEntry is the message containing the event to be bulk published
message BulkPublishRequestEntry {
  // The request scoped unique ID referring to this message. Used to map status in response
  string entry_id = 1;

  // The event which will be pulished to the topic
  bytes event = 2;

  // The content type for the event
  string content_type = 3;

  // The event level metadata passing to the pubsub component
  map<string, string> metadata = 4;
}

// BulkPublishResponse is the message returned from a BulkPublishEvent call
message BulkPublishResponse {
  // The entries for different events that failed publish in the BulkPublishEvent call
  repeated BulkPublishResponseFailedEntry failedEntries = 1;
}

// BulkPublishResponseFailedEntry is the message containing the entryID and error of a failed event in BulkPublishEvent call
message BulkPublishResponseFailedEntry {

  // The response scoped unique ID referring to this message
  string entry_id = 1;

  // The error message if any on failure
  string error = 2;
}


// InvokeBindingRequest is the message to send data to output bindings
message InvokeBindingRequest {
  // The name of the output binding to invoke.
  string name = 1;

  // The data which will be sent to output binding.
  bytes data = 2;

  // The metadata passing to output binding components
  //
  // Common metadata property:
  // - ttlInSeconds : the time to live in seconds for the message.
  // If set in the binding definition will cause all messages to
  // have a default time to live. The message ttl overrides any value
  // in the binding definition.
  map<string, string> metadata = 3;

  // The name of the operation type for the binding to invoke
  string operation = 4;
}

// InvokeBindingResponse is the message returned from an output binding invocation
message InvokeBindingResponse {
  // The data which will be sent to output binding.
  bytes data = 1;

  // The metadata returned from an external system
  map<string, string> metadata = 2;
}

// GetSecretRequest is the message to get secret from secret store.
message GetSecretRequest {
  // The name of secret store.
  string store_name = 1 [json_name = "storeName"];

  // The name of secret key.
  string key = 2;

  // The metadata which will be sent to secret store components.
  map<string, string> metadata = 3;
}

// GetSecretResponse is the response message to convey the requested secret.
message GetSecretResponse {
  // data is the secret value. Some secret store, such as kubernetes secret
  // store, can save multiple secrets for single secret key.
  map<string, string> data = 1;
}

// GetBulkSecretRequest is the message to get the secrets from secret store.
message GetBulkSecretRequest {
  // The name of secret store.
  string store_name = 1 [json_name = "storeName"];

  // The metadata which will be sent to secret store components.
  map<string, string> metadata = 2;
}

// SecretResponse is a map of decrypted string/string values
message SecretResponse {
  map<string, string> secrets = 1;
}

// GetBulkSecretResponse is the response message to convey the requested secrets.
message GetBulkSecretResponse {
  // data hold the secret values. Some secret store, such as kubernetes secret
  // store, can save multiple secrets for single secret key.
  map<string, SecretResponse> data = 1;
}

// TransactionalStateOperation is the message to execute a specified operation with a key-value pair.
message TransactionalStateOperation {
  // The type of operation to be executed
  string operationType = 1;

  // State values to be operated on
  common.v1.StateItem request = 2;
}

// ExecuteStateTransactionRequest is the message to execute multiple operations on a specified store.
message ExecuteStateTransactionRequest {
  // Required. name of state store.
  string storeName = 1;

  // Required. transactional operation list.
  repeated TransactionalStateOperation operations = 2;

  // The metadata used for transactional operations.
  map<string, string> metadata = 3;
}

// RegisterActorTimerRequest is the message to register a timer for an actor of a given type and id.
message RegisterActorTimerRequest {
  string actor_type = 1;
  string actor_id = 2;
  string name = 3;
  string due_time = 4;
  string period = 5;
  string callback = 6;
  bytes  data = 7;
  string ttl = 8;
}

// UnregisterActorTimerRequest is the message to unregister an actor timer
message UnregisterActorTimerRequest {
  string actor_type = 1;
  string actor_id = 2;
  string name = 3;
}

// RegisterActorReminderRequest is the message to register a reminder for an actor of a given type and id.
message RegisterActorReminderRequest {
  string actor_type = 1;
  string actor_id = 2;
  string name = 3;
  string due_time = 4;
  string period = 5;
  bytes  data = 6;
  string ttl = 7;
}

// UnregisterActorReminderRequest is the message to unregister an actor reminder.
message UnregisterActorReminderRequest {
  string actor_type = 1;
  string actor_id = 2;
  string name = 3;
}

// RenameActorReminderRequest is the message to rename an actor reminder.
message RenameActorReminderRequest {
  string actor_type = 1;
  string actor_id = 2;
  string old_name = 3;
  string new_name = 4;
}

// GetActorStateRequest is the message to get key-value states from specific actor.
message GetActorStateRequest {
  string actor_type = 1;
  string actor_id = 2;
  string key = 3;
}

// GetActorStateResponse is the response conveying the actor's state value.
message GetActorStateResponse {
  bytes data = 1;
}

// ExecuteActorStateTransactionRequest is the message to execute multiple operations on a specified actor.
message ExecuteActorStateTransactionRequest {
  string actor_type = 1;
  string actor_id = 2;
  repeated TransactionalActorStateOperation operations = 3;
}

// TransactionalActorStateOperation is the message to execute a specified operation with a key-value pair.
message TransactionalActorStateOperation {
  string operationType = 1;
  string key = 2;
  google.protobuf.Any value = 3;
  // The metadata used for transactional operations.
  //
  // Common metadata property:
  // - ttlInSeconds : the time to live in seconds for the stored value.
  map<string, string> metadata = 4;
}

// InvokeActorRequest is the message to call an actor.
message InvokeActorRequest {
  string actor_type = 1;
  string actor_id = 2;
  string method = 3;
  bytes  data = 4;
  map<string, string> metadata = 5;
}

// InvokeActorResponse is the method that returns an actor invocation response.
message InvokeActorResponse {
  bytes data = 1;
}

// GetMetadataResponse is a message that is returned on GetMetadata rpc call
message GetMetadataResponse {
  string id = 1;
  repeated ActiveActorsCount active_actors_count = 2;
  repeated RegisteredComponents registered_components = 3;
  map<string, string> extended_metadata = 4;
  repeated PubsubSubscription subscriptions = 5;
}

message ActiveActorsCount {
  string type = 1;
  int32 count = 2;
}

message RegisteredComponents {
  string name = 1;
  string type = 2;
  string version = 3;
  repeated string capabilities = 4;
}

message PubsubSubscription {
  string pubsub_name = 1;
  string topic = 2;
  map<string,string> metadata = 3;
  PubsubSubscriptionRules rules = 4;
  string dead_letter_topic = 5;
}

message PubsubSubscriptionRules {
  repeated PubsubSubscriptionRule rules = 1;
}

message PubsubSubscriptionRule {
  string match = 1;
  string path = 2;
}

message SetMetadataRequest {
  string key = 1;
  string value = 2;
}

// GetConfigurationRequest is the message to get a list of key-value configuration from specified configuration store.
message GetConfigurationRequest {
  // Required. The name of configuration store.
  string store_name = 1;

  // Optional. The key of the configuration item to fetch.
  // If set, only query for the specified configuration items.
  // Empty list means fetch all.
  repeated string keys = 2;

  // Optional. The metadata which will be sent to configuration store components.
  map<string, string> metadata = 3;
}

// GetConfigurationResponse is the response conveying the list of configuration values.
// It should be the FULL configuration of specified application which contains all of its configuration items.
message GetConfigurationResponse {
  map<string, common.v1.ConfigurationItem> items = 1;
}

// SubscribeConfigurationRequest is the message to get a list of key-value configuration from specified configuration store.
message SubscribeConfigurationRequest {
  // The name of configuration store.
  string store_name = 1;

  // Optional. The key of the configuration item to fetch.
  // If set, only query for the specified configuration items.
  // Empty list means fetch all.
  repeated string keys = 2;

  // The metadata which will be sent to configuration store components.
  map<string, string> metadata = 3;
}

// UnSubscribeConfigurationRequest is the message to stop watching the key-value configuration.
message UnsubscribeConfigurationRequest {
  // The name of configuration store.
  string store_name = 1;

  // The id to unsubscribe.
  string id = 2;
}

message SubscribeConfigurationResponse {
  // Subscribe id, used to stop subscription.
  string id = 1;

  // The list of items containing configuration values
  map<string, common.v1.ConfigurationItem> items = 2;
}

message UnsubscribeConfigurationResponse {
  bool ok = 1;
  string message = 2;
}

message TryLockRequest {
  // Required. The lock store name,e.g. `redis`.
  string store_name = 1 [json_name = "storeName"];

  // Required. resource_id is the lock key. e.g. `order_id_111`
  // It stands for "which resource I want to protect"
  string resource_id = 2 [json_name = "resourceId"];

  // Required. lock_owner indicate the identifier of lock owner.
  // You can generate a uuid as lock_owner.For example,in golang:
  //
  // req.LockOwner = uuid.New().String()
  //
  // This field is per request,not per process,so it is different for each request,
  // which aims to prevent multi-thread in the same process trying the same lock concurrently.
  //
  // The reason why we don't make it automatically generated is:
  // 1. If it is automatically generated,there must be a 'my_lock_owner_id' field in the response.
  // This name is so weird that we think it is inappropriate to put it into the api spec
  // 2. If we change the field 'my_lock_owner_id' in the response to 'lock_owner',which means the current lock owner of this lock,
  // we find that in some lock services users can't get the current lock owner.Actually users don't need it at all.
  // 3. When reentrant lock is needed,the existing lock_owner is required to identify client and check "whether this client can reenter this lock".
  // So this field in the request shouldn't be removed.
  string lock_owner = 3 [json_name = "lockOwner"];

  // Required. The time before expiry.The time unit is second.
  int32 expiry_in_seconds = 4 [json_name = "expiryInSeconds"];
}

message TryLockResponse {
  bool success = 1;
}

message UnlockRequest {
  string store_name = 1 [json_name = "storeName"];
  // resource_id is the lock key.
  string resource_id = 2 [json_name = "resourceId"];
  string lock_owner = 3 [json_name = "lockOwner"];
}

message UnlockResponse {
  enum Status {
    SUCCESS = 0;
    LOCK_DOES_NOT_EXIST = 1;
    LOCK_BELONGS_TO_OTHERS = 2;
    INTERNAL_ERROR = 3;
  }

  Status status = 1;
}

// SubtleGetKeyRequest is the request object for SubtleGetKeyAlpha1.
message SubtleGetKeyRequest {
  enum KeyFormat {
    // PEM (PKIX) (default)
    PEM = 0;
    // JSON (JSON Web Key) as string
    JSON = 1;
  }
 
  // Name of the component
  string component_name = 1 [json_name="componentName"];
  // Name (or name/version) of the key to use in the key vault
  string name = 2;
  // Response format
  KeyFormat format = 3;
}

// SubtleGetKeyResponse is the response for SubtleGetKeyAlpha1.
message SubtleGetKeyResponse {
  // Name (or name/version) of the key.
  // This is returned as response too in case there is a version.
  string name = 1;
  // Public key, encoded in the requested format
  string public_key = 2 [json_name="publicKey"];
}

// SubtleEncryptRequest is the request for SubtleEncryptAlpha1.
message SubtleEncryptRequest {
  // Name of the component
  string component_name = 1 [json_name="componentName"];
  // Message to encrypt.
  bytes plaintext = 2;
  // Algorithm to use, as in the JWA standard.
  string algorithm = 3;
  // Name (or name/version) of the key.
  string key_name = 4 [json_name="keyName"];
  // Nonce / initialization vector.
  // Ignored with asymmetric ciphers.
  bytes nonce = 5;
  // Associated Data when using AEAD ciphers (optional).
  bytes associated_data = 6 [json_name="associatedData"];
}

// SubtleEncryptResponse is the response for SubtleEncryptAlpha1.
message SubtleEncryptResponse {
  // Encrypted ciphertext.
  bytes ciphertext = 1;
  // Authentication tag.
  // This is nil when not using an authenticated cipher.
  bytes tag = 2;
}

// SubtleDecryptRequest is the request for SubtleDecryptAlpha1.
message SubtleDecryptRequest {
  // Name of the component
  string component_name = 1 [json_name="componentName"];
  // Message to decrypt.
  bytes ciphertext = 2;
  // Algorithm to use, as in the JWA standard.
  string algorithm = 3;
  // Name (or name/version) of the key.
  string key_name = 4 [json_name="keyName"];
  // Nonce / initialization vector.
  // Ignored with asymmetric ciphers.
  bytes nonce = 5;
  // Authentication tag.
  // This is nil when not using an authenticated cipher.
  bytes tag = 6;
  // Associated Data when using AEAD ciphers (optional).
  bytes associated_data = 7 [json_name="associatedData"];
}

// SubtleDecryptResponse is the response for SubtleDecryptAlpha1.
message SubtleDecryptResponse {
  // Decrypted plaintext.
  bytes plaintext = 1;
}

// SubtleWrapKeyRequest is the request for SubtleWrapKeyAlpha1.
message SubtleWrapKeyRequest {
  // Name of the component
  string component_name = 1 [json_name="componentName"];
  // Key to wrap
  bytes plaintext_key = 2 [json_name="plaintextKey"];
  // Algorithm to use, as in the JWA standard.
  string algorithm = 3;
  // Name (or name/version) of the key.
  string key_name = 4 [json_name="keyName"];
  // Nonce / initialization vector.
  // Ignored with asymmetric ciphers.
  bytes nonce = 5;
  // Associated Data when using AEAD ciphers (optional).
  bytes associated_data = 6 [json_name="associatedData"];
}

// SubtleWrapKeyResponse is the response for SubtleWrapKeyAlpha1.
message SubtleWrapKeyResponse {
  // Wrapped key.
  bytes wrapped_key = 1 [json_name="wrappedKey"];
  // Authentication tag.
  // This is nil when not using an authenticated cipher.
  bytes tag = 2;
}

// SubtleUnwrapKeyRequest is the request for SubtleUnwrapKeyAlpha1.
message SubtleUnwrapKeyRequest {
  // Name of the component
  string component_name = 1 [json_name="componentName"];
  // Wrapped key.
  bytes wrapped_key = 2 [json_name="wrappedKey"];
  // Algorithm to use, as in the JWA standard.
  string algorithm = 3;
  // Name (or name/version) of the key.
  string key_name = 4 [json_name="keyName"];
  // Nonce / initialization vector.
  // Ignored with asymmetric ciphers.
  bytes nonce = 5;
  // Authentication tag.
  // This is nil when not using an authenticated cipher.
  bytes tag = 6;
  // Associated Data when using AEAD ciphers (optional).
  bytes associated_data = 7 [json_name="associatedData"];
}

// SubtleUnwrapKeyResponse is the response for SubtleUnwrapKeyAlpha1.
message SubtleUnwrapKeyResponse {
  // Key in plaintext
  bytes plaintext_key = 1 [json_name="plaintextKey"];
}

// SubtleSignRequest is the request for SubtleSignAlpha1.
message SubtleSignRequest {
  // Name of the component
  string component_name = 1 [json_name="componentName"];
  // Digest to sign.
  bytes digest = 2;
  // Algorithm to use, as in the JWA standard.
  string algorithm = 3;
  // Name (or name/version) of the key.
  string key_name = 4 [json_name="keyName"];
}

// SubtleSignResponse is the response for SubtleSignAlpha1.
message SubtleSignResponse {
  // The signature that was computed
  bytes signature = 1;
}

// SubtleVerifyRequest is the request for SubtleVerifyAlpha1.
message SubtleVerifyRequest {
  // Name of the component
  string component_name = 1 [json_name="componentName"];
  // Digest of the message.
  bytes digest = 2;
  // Algorithm to use, as in the JWA standard.
  string algorithm = 3;
  // Name (or name/version) of the key.
  string key_name = 4 [json_name="keyName"];
  // Signature to verify.
  bytes signature = 5;
}

// SubtleVerifyResponse is the response for SubtleVerifyAlpha1.
message SubtleVerifyResponse {
  // True if the signature is valid.
  bool valid = 1;
}

<<<<<<< HEAD
=======
// EncryptRequest is the request for EncryptAlpha1.
message EncryptRequest {
  // Request details. Must be present in the first message only.
  EncryptRequestOptions options = 1;
  // Chunk of data of arbitrary size.
  common.v1.StreamPayload payload = 2;
}

// EncryptRequestOptions contains options for the first message in the EncryptAlpha1 request.
message EncryptRequestOptions {
  // Name of the component. Required.
  string component_name = 1 [json_name="componentName"];
  // Name (or name/version) of the key. Required.
  string key_name = 2 [json_name="keyName"];
  // Key wrapping algorithm to use. Required.
  // Supported options include: A256KW (alias: AES), A128CBC, A192CBC, A256CBC, RSA-OAEP-256 (alias: RSA).
  string key_wrap_algorithm = 3;
  // Cipher used to encrypt data (optional): "aes-gcm" (default) or "chacha20-poly1305"
  string data_encryption_cipher = 10;
  // If true, the encrypted document does not contain a key reference.
  // In that case, calls to the Decrypt method must provide a key reference (name or name/version).
  // Defaults to false.
  bool omit_decryption_key_name = 11 [json_name="omitDecryptionKeyName"]; 
  // Key reference to embed in the encrypted document (name or name/version).
  // This is helpful if the reference of the key used to decrypt the document is different from the one used to encrypt it.
  // If unset, uses the reference of the key used to encrypt the document (this is the default behavior).
  // This option is ignored if omit_decryption_key_name is true.
  string decryption_key_name = 12 [json_name="decryptionKeyName"];
}

// EncryptResponse is the response for EncryptAlpha1.
message EncryptResponse {
  // Chunk of data.
  common.v1.StreamPayload payload = 1;
}

// DecryptRequest is the request for DecryptAlpha1.
message DecryptRequest {
  // Request details. Must be present in the first message only.
  DecryptRequestOptions options = 1;
  // Chunk of data of arbitrary size.
  common.v1.StreamPayload payload = 2;
}

// DecryptRequestOptions contains options for the first message in the DecryptAlpha1 request.
message DecryptRequestOptions {
  // Name of the component
  string component_name = 1 [json_name="componentName"];
  // Name (or name/version) of the key to decrypt the message.
  // Overrides any key reference included in the message if present.
  // This is required if the message doesn't include a key reference (i.e. was created with omit_decryption_key_name set to true).
  string key_name = 12 [json_name="keyName"];
}

// DecryptResponse is the response for DecryptAlpha1.
message DecryptResponse {
  // Chunk of data.
  common.v1.StreamPayload payload = 1;
}

message WorkflowReference {
  string instance_id = 1 [json_name = "instanceId"];
}

>>>>>>> 1264bfb3
message GetWorkflowRequest {
  string instance_id  = 1 [json_name = "instanceID"];
  string workflow_component = 2 [json_name = "workflowComponent"];
}

message GetWorkflowResponse {
  string instance_id = 1 [json_name = "instanceID"];
  string workflow_name = 2 [json_name = "workflowName"];
  google.protobuf.Timestamp created_at = 3 [json_name = "createdAt"];
  google.protobuf.Timestamp last_updated_at = 4 [json_name = "lastUpdatedAt"];
  string runtime_status = 5 [json_name = "runtimeStatus"];
  map<string, string> properties = 6;
}

message StartWorkflowRequest {
  string instance_id = 1 [json_name = "instanceID"];
  string workflow_component = 2 [json_name = "workflowComponent"];
  string workflow_name = 3 [json_name = "workflowName"];
  map<string, string> options = 4;
  bytes input = 5;
}

message StartWorkflowResponse {
  string instance_id = 1 [json_name = "instanceID"];
}

message TerminateWorkflowRequest {
  string instance_id = 1 [json_name = "instanceID"];
  string workflow_component = 2 [json_name = "workflowComponent"];
}

message PauseWorkflowRequest {
  string instance_id = 1 [json_name = "instanceID"];
  string workflow_component = 2 [json_name = "workflowComponent"];
}

message ResumeWorkflowRequest {
  string instance_id = 1 [json_name = "instanceID"];
  string workflow_component = 2 [json_name = "workflowComponent"];
}

message RaiseEventWorkflowRequest {
  string instance_id = 1 [json_name = "instanceID"];
  string workflow_component = 2 [json_name = "workflowComponent"];
  string event_name = 3 [json_name = "eventName"];
  bytes input = 4;
}<|MERGE_RESOLUTION|>--- conflicted
+++ resolved
@@ -146,14 +146,7 @@
   rpc SubtleSignAlpha1(SubtleSignRequest) returns (SubtleSignResponse);
 
   // SubtleVerifyAlpha1 verifies the signature of a message using a key stored in the vault.
-<<<<<<< HEAD
-  rpc SubtleVerifyAlpha1(SubtleVerifyAlpha1Request) returns (SubtleVerifyAlpha1Response);
-=======
   rpc SubtleVerifyAlpha1(SubtleVerifyRequest) returns (SubtleVerifyResponse);
-  
-  // Start Workflow
-  rpc StartWorkflowAlpha1 (StartWorkflowRequest) returns (WorkflowReference) {}
->>>>>>> 1264bfb3
 
   // Starts a new instance of a workflow
   rpc StartWorkflowAlpha1 (StartWorkflowRequest) returns (StartWorkflowResponse) {}
@@ -899,8 +892,6 @@
   bool valid = 1;
 }
 
-<<<<<<< HEAD
-=======
 // EncryptRequest is the request for EncryptAlpha1.
 message EncryptRequest {
   // Request details. Must be present in the first message only.
@@ -961,11 +952,6 @@
   common.v1.StreamPayload payload = 1;
 }
 
-message WorkflowReference {
-  string instance_id = 1 [json_name = "instanceId"];
-}
-
->>>>>>> 1264bfb3
 message GetWorkflowRequest {
   string instance_id  = 1 [json_name = "instanceID"];
   string workflow_component = 2 [json_name = "workflowComponent"];
