--- conflicted
+++ resolved
@@ -410,12 +410,8 @@
 		defer a.connLock.Unlock()
 		delete(a.allConnUpdateChan, key)
 	}()
-<<<<<<< HEAD
-	updateComponentFunc := func(c *componentsapi.Component) {
-=======
 
 	updateComponentFunc := func(ctx context.Context, c *componentsapi.Component) {
->>>>>>> 07012258
 		if c.Namespace != in.Namespace {
 			return
 		}
@@ -437,12 +433,9 @@
 		})
 		if err != nil {
 			log.Warnf("error updating sidecar with component %s (%s) from pod %s/%s: %s", c.GetName(), c.Spec.Type, in.Namespace, in.PodName, err)
-<<<<<<< HEAD
 			if status.Code(err) == codes.Unavailable {
 				close(updateChan)
 			}
-=======
->>>>>>> 07012258
 			return
 		}
 
@@ -459,11 +452,6 @@
 			if !ok {
 				return nil
 			}
-<<<<<<< HEAD
-			updateComponentFunc(c)
-		}
-	}
-=======
 			wg.Add(1)
 			go func() {
 				defer wg.Done()
@@ -585,5 +573,4 @@
 			}()
 		}
 	}
->>>>>>> 07012258
 }