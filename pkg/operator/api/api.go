--- conflicted
+++ resolved
@@ -249,28 +249,6 @@
 	return nil
 }
 
-<<<<<<< HEAD
-// GetContainersStatus returns a list of Dapr containers status.
-func (a *apiServer) GetContainersStatus(ctx context.Context, in *operatorv1pb.GetContainersStatusRequest) (*operatorv1pb.GetContainersStatusResponse, error) {
-	var pod corev1.Pod
-
-	if err := a.Client.Get(ctx, client.ObjectKey{
-		Namespace: in.Namespace,
-		Name:      in.Name,
-	}, &pod); err != nil {
-		return nil, errors.Wrap(err, "error getting pod")
-	}
-
-	resp := &operatorv1pb.GetContainersStatusResponse{
-		Statuses: make(map[string]bool),
-	}
-
-	for _, container := range pod.Status.ContainerStatuses {
-		resp.Statuses[container.Name] = container.Ready
-	}
-
-	return resp, nil
-=======
 // chanGracefully control channel to close gracefully in multi-goroutines.
 type chanGracefully struct {
 	ch       chan *componentsapi.Component
@@ -294,5 +272,26 @@
 		close(c.ch)
 	}
 	c.Unlock()
->>>>>>> c0621214
+}
+
+// GetContainersStatus returns a list of Dapr containers status.
+func (a *apiServer) GetContainersStatus(ctx context.Context, in *operatorv1pb.GetContainersStatusRequest) (*operatorv1pb.GetContainersStatusResponse, error) {
+	var pod corev1.Pod
+
+	if err := a.Client.Get(ctx, client.ObjectKey{
+		Namespace: in.Namespace,
+		Name:      in.Name,
+	}, &pod); err != nil {
+		return nil, errors.Wrap(err, "error getting pod")
+	}
+
+	resp := &operatorv1pb.GetContainersStatusResponse{
+		Statuses: make(map[string]bool),
+	}
+
+	for _, container := range pod.Status.ContainerStatuses {
+		resp.Statuses[container.Name] = container.Ready
+	}
+
+	return resp, nil
 }