--- conflicted
+++ resolved
@@ -52,17 +52,6 @@
 
 // Options contains the options for `NewOperator`.
 type Options struct {
-<<<<<<< HEAD
-	Config                    string
-	CertChainPath             string
-	LeaderElection            bool
-	WatchdogEnabled           bool
-	WatchdogInterval          time.Duration
-	WatchdogMaxRestartsPerMin int
-	WatchdogCanPatchPodLabels bool
-	WatchNamespace            string
-	ServiceReconcilerEnabled  bool
-=======
 	Config                              string
 	CertChainPath                       string
 	LeaderElection                      bool
@@ -72,7 +61,7 @@
 	WatchNamespace                      string
 	ServiceReconcilerEnabled            bool
 	ArgoRolloutServiceReconcilerEnabled bool
->>>>>>> b7f63da6
+	WatchdogCanPatchPodLabels bool
 }
 
 type operator struct {
@@ -232,7 +221,6 @@
 			log.Fatalf("Failed to start controller manager, err: %s", err)
 		}
 	}()
-
 	if !o.mgr.GetCache().WaitForCacheSync(ctx) {
 		log.Fatalf("Failed to wait for cache sync")
 	}
