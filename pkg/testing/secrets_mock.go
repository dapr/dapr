--- conflicted
+++ resolved
@@ -57,14 +57,8 @@
 	return []secretstores.Feature{secretstores.FeatureMultipleKeyValuesPerSecret}
 }
 
-<<<<<<< HEAD
-// GetComponentMetadata returns the metadata options for the secret store.
-func (c FakeSecretStore) GetComponentMetadata() map[string]string {
-	return map[string]string{}
-=======
 func (c FakeSecretStore) GetComponentMetadata() map[string]string {
 	return nil
->>>>>>> 5d7dbfcc
 }
 
 type FailingSecretStore struct {
@@ -106,12 +100,6 @@
 	return []secretstores.Feature{}
 }
 
-<<<<<<< HEAD
-// GetComponentMetadata returns the metadata options for the secret store.
-func (c FailingSecretStore) GetComponentMetadata() map[string]string {
-	return map[string]string{}
-=======
 func (c FailingSecretStore) GetComponentMetadata() map[string]string {
 	return nil
->>>>>>> 5d7dbfcc
 }