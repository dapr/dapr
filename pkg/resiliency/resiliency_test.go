/*
Copyright 2021 The Dapr Authors
Licensed under the Apache License, Version 2.0 (the "License");
you may not use this file except in compliance with the License.
You may obtain a copy of the License at
    http://www.apache.org/licenses/LICENSE-2.0
Unless required by applicable law or agreed to in writing, software
distributed under the License is distributed on an "AS IS" BASIS,
WITHOUT WARRANTIES OR CONDITIONS OF ANY KIND, either express or implied.
See the License for the specific language governing permissions and
limitations under the License.
*/

package resiliency

import (
	"context"
	"encoding/json"
	"errors"
	"fmt"
	"net"
	"sync"
	"sync/atomic"
	"testing"
	"time"

	"github.com/phayes/freeport"
	"github.com/stretchr/testify/assert"
	"github.com/stretchr/testify/require"
	"google.golang.org/grpc"
	"google.golang.org/grpc/credentials/insecure"
	v1 "k8s.io/apimachinery/pkg/apis/meta/v1"

	resiliencyV1alpha "github.com/dapr/dapr/pkg/apis/resiliency/v1alpha1"
	operatorv1pb "github.com/dapr/dapr/pkg/proto/operator/v1"
	"github.com/dapr/kit/logger"
	"github.com/dapr/kit/ptr"
)

type mockOperator struct {
	operatorv1pb.UnimplementedOperatorServer
}

var log = logger.NewLogger("dapr.test")

func (mockOperator) ListResiliency(context.Context, *operatorv1pb.ListResiliencyRequest) (*operatorv1pb.ListResiliencyResponse, error) {
	resiliency := resiliencyV1alpha.Resiliency{
		TypeMeta: v1.TypeMeta{
			Kind: "Resiliency",
		},
		ObjectMeta: v1.ObjectMeta{
			Name: "resiliency",
		},
		Spec: resiliencyV1alpha.ResiliencySpec{
			Policies: resiliencyV1alpha.Policies{
				Timeouts: map[string]string{
					"general": "5s",
				},
				Retries: map[string]resiliencyV1alpha.Retry{
					"pubsubRetry": {
						Policy:     "constant",
						Duration:   "5s",
						MaxRetries: ptr.Of(10),
					},
				},
				CircuitBreakers: map[string]resiliencyV1alpha.CircuitBreaker{
					"pubsubCB": {
						Interval:    "8s",
						Timeout:     "45s",
						Trip:        "consecutiveFailures > 8",
						MaxRequests: 1,
					},
				},
			},
			Targets: resiliencyV1alpha.Targets{
				Apps: map[string]resiliencyV1alpha.EndpointPolicyNames{
					"appB": {
						Timeout:                 "general",
						Retry:                   "general",
						CircuitBreaker:          "general",
						CircuitBreakerCacheSize: 100,
					},
				},
				Actors: map[string]resiliencyV1alpha.ActorPolicyNames{
					"myActorType": {
						Timeout:                 "general",
						Retry:                   "general",
						CircuitBreaker:          "general",
						CircuitBreakerScope:     "both",
						CircuitBreakerCacheSize: 5000,
					},
				},
				Components: map[string]resiliencyV1alpha.ComponentPolicyNames{
					"statestore1": {
						Outbound: resiliencyV1alpha.PolicyNames{
							Timeout:        "general",
							Retry:          "general",
							CircuitBreaker: "general",
						},
					},
				},
			},
		},
	}
	resiliencyBytes, _ := json.Marshal(resiliency)

	resiliencyWithScope := resiliencyV1alpha.Resiliency{
		Spec: resiliencyV1alpha.ResiliencySpec{
			Policies: resiliencyV1alpha.Policies{
				Timeouts: map[string]string{
					"general": "5s",
				},
				Retries: map[string]resiliencyV1alpha.Retry{
					"pubsubRetry": {
						Policy:     "constant",
						Duration:   "5s",
						MaxRetries: ptr.Of(10),
					},
				},
				CircuitBreakers: map[string]resiliencyV1alpha.CircuitBreaker{
					"pubsubCB": {
						Interval:    "8s",
						Timeout:     "45s",
						Trip:        "consecutiveFailures > 8",
						MaxRequests: 1,
					},
				},
			},
			Targets: resiliencyV1alpha.Targets{
				Apps: map[string]resiliencyV1alpha.EndpointPolicyNames{
					"appB": {
						Timeout:                 "general",
						Retry:                   "general",
						CircuitBreaker:          "general",
						CircuitBreakerCacheSize: 100,
					},
				},
				Actors: map[string]resiliencyV1alpha.ActorPolicyNames{
					"myActorType": {
						Timeout:                 "general",
						Retry:                   "general",
						CircuitBreaker:          "general",
						CircuitBreakerScope:     "both",
						CircuitBreakerCacheSize: 5000,
					},
				},
				Components: map[string]resiliencyV1alpha.ComponentPolicyNames{
					"statestore1": {
						Outbound: resiliencyV1alpha.PolicyNames{
							Timeout:        "general",
							Retry:          "general",
							CircuitBreaker: "general",
						},
					},
				},
			},
		},
		Scopes: []string{"app1", "app2"},
	}
	resiliencyWithScopesBytes, _ := json.Marshal(resiliencyWithScope)

	return &operatorv1pb.ListResiliencyResponse{
		Resiliencies: [][]byte{
			resiliencyBytes,
			resiliencyWithScopesBytes,
		},
	}, nil
}

func getOperatorClient(address string) operatorv1pb.OperatorClient {
	conn, _ := grpc.Dial(address, grpc.WithTransportCredentials(insecure.NewCredentials()))
	return operatorv1pb.NewOperatorClient(conn)
}

func TestPoliciesForTargets(t *testing.T) {
	ctx := context.Background()
	configs := LoadLocalResiliency(log, "default", "./testdata")
	assert.Len(t, configs, 1)
	r := FromConfigurations(log, configs...)

	tests := []struct {
		name   string
		create func(r *Resiliency) Runner[any]
	}{
		{
			name: "component",
			create: func(r *Resiliency) Runner[any] {
				return NewRunner[any](ctx, r.ComponentOutboundPolicy("statestore1", "Statestore"))
			},
		},
		{
			name: "endpoint",
			create: func(r *Resiliency) Runner[any] {
				return NewRunner[any](ctx, r.EndpointPolicy("appB", "127.0.0.1:3500"))
			},
		},
		{
			name: "actor",
			create: func(r *Resiliency) Runner[any] {
				return NewRunner[any](ctx, r.ActorPreLockPolicy("myActorType", "id"))
			},
		},
		{
			name: "actor post lock",
			create: func(r *Resiliency) Runner[any] {
				return NewRunner[any](ctx, r.ActorPostLockPolicy("myActorType", "id"))
			},
		},
	}

	for _, tt := range tests {
		t.Run(tt.name, func(t *testing.T) {
			p := tt.create(r)
			called := atomic.Bool{}
			_, err := p(func(ctx context.Context) (any, error) {
				called.Store(true)
				return nil, nil
			})
			assert.NoError(t, err)
			assert.True(t, called.Load())
		})
	}
}

func TestLoadKubernetesResiliency(t *testing.T) {
	port, _ := freeport.GetFreePort()
	lis, err := net.Listen("tcp", fmt.Sprintf(":%d", port))
	assert.NoError(t, err)

	s := grpc.NewServer()
	operatorv1pb.RegisterOperatorServer(s, &mockOperator{})
	defer s.Stop()

	go func() {
		s.Serve(lis)
	}()

	time.Sleep(time.Second * 1)

	resiliency := LoadKubernetesResiliency(log, "default", "default",
		getOperatorClient(fmt.Sprintf("localhost:%d", port)))
	assert.NotNil(t, resiliency)
	assert.Len(t, resiliency, 1)
	assert.Equal(t, "Resiliency", resiliency[0].TypeMeta.Kind)
	assert.Equal(t, "resiliency", resiliency[0].ObjectMeta.Name)
}

func TestLoadStandaloneResiliency(t *testing.T) {
	t.Run("test load resiliency", func(t *testing.T) {
		configs := LoadLocalResiliency(log, "app1", "./testdata")
		assert.NotNil(t, configs)
		assert.Len(t, configs, 2)
		assert.Equal(t, "Resiliency", configs[0].Kind)
		assert.Equal(t, "resiliency", configs[0].Name)
		assert.Equal(t, "Resiliency", configs[1].Kind)
		assert.Equal(t, "resiliency", configs[1].Name)
	})

	t.Run("test load resiliency skips other types", func(t *testing.T) {
		configs := LoadLocalResiliency(log, "app1", "../components")
		assert.NotNil(t, configs)
		assert.Len(t, configs, 0)
	})
}

func TestParseActorCircuitBreakerScope(t *testing.T) {
	tests := []struct {
		input  string
		output ActorCircuitBreakerScope
		err    string
	}{
		{
			input:  "type",
			output: ActorCircuitBreakerScopeType,
		},
		{
			input:  "id",
			output: ActorCircuitBreakerScopeID,
		},
		{
			input:  "both",
			output: ActorCircuitBreakerScopeBoth,
		},
		{
			input: "unknown",
			err:   "unknown circuit breaker scope \"unknown\"",
		},
	}
	for _, tt := range tests {
		t.Run(tt.input, func(t *testing.T) {
			actual, err := ParseActorCircuitBreakerScope(tt.input)
			if tt.err == "" {
				assert.NoError(t, err)
				assert.Equal(t, tt.output, actual)
			} else {
				assert.EqualError(t, err, tt.err)
			}
		})
	}
}

func TestParseMaxRetries(t *testing.T) {
	configs := LoadLocalResiliency(log, "app1", "./testdata")
	require.NotNil(t, configs)
	require.Len(t, configs, 2)
	require.NotNil(t, configs[0])

	r := FromConfigurations(log, configs[0])
	require.True(t, len(r.retries) > 0)
	require.NotNil(t, r.retries["noRetry"])
	require.NotNil(t, r.retries["retryForever"])
	require.NotNil(t, r.retries["missingMaxRetries"])
	require.NotNil(t, r.retries["important"])

	// important has "maxRetries: 30"
	assert.Equal(t, int64(30), r.retries["important"].MaxRetries)
	// noRetry has "maxRetries: 0" (no retries)
	assert.Equal(t, int64(0), r.retries["noRetry"].MaxRetries)
	// retryForever has "maxRetries: -1" (retry forever)
	assert.Equal(t, int64(-1), r.retries["retryForever"].MaxRetries)
	// missingMaxRetries has no "maxRetries" so should default to -1
	assert.Equal(t, int64(-1), r.retries["missingMaxRetries"].MaxRetries)
}

func TestResiliencyScopeIsRespected(t *testing.T) {
	port, _ := freeport.GetFreePort()
	lis, err := net.Listen("tcp", fmt.Sprintf(":%d", port))
	assert.NoError(t, err)

	s := grpc.NewServer()
	operatorv1pb.RegisterOperatorServer(s, &mockOperator{})
	defer s.Stop()

	go func() {
		s.Serve(lis)
	}()

	time.Sleep(time.Second * 1)

	resiliencies := LoadLocalResiliency(log, "app1", "./testdata")
	assert.Len(t, resiliencies, 2)

	resiliencies = LoadKubernetesResiliency(log, "app2", "default", getOperatorClient(fmt.Sprintf("localhost:%d", port)))
	assert.Len(t, resiliencies, 2)

	resiliencies = LoadLocalResiliency(log, "app2", "./testdata")
	assert.Len(t, resiliencies, 2)

	resiliencies = LoadLocalResiliency(log, "app3", "./testdata")
	assert.Len(t, resiliencies, 1)
}

func TestBuiltInPoliciesAreCreated(t *testing.T) {
	r := FromConfigurations(log)
	assert.NotNil(t, r.retries[string(BuiltInServiceRetries)])
	retry := r.retries[string(BuiltInServiceRetries)]
	assert.Equal(t, int64(3), retry.MaxRetries)
	assert.Equal(t, time.Second, retry.Duration)
}

func TestResiliencyHasTargetDefined(t *testing.T) {
	r := &resiliencyV1alpha.Resiliency{
		Spec: resiliencyV1alpha.ResiliencySpec{
			Policies: resiliencyV1alpha.Policies{
				Timeouts: map[string]string{
					"myTimeout": "2s",
				},
				CircuitBreakers: map[string]resiliencyV1alpha.CircuitBreaker{
					"myCB1": {
						Interval:    "1s",
						Timeout:     "5s",
						Trip:        "consecutiveFailures > 1",
						MaxRequests: 1,
					},
					"myCB2": {
						Interval:    "2s",
						Timeout:     "10s",
						Trip:        "consecutiveFailures > 2",
						MaxRequests: 2,
					},
				},
				Retries: map[string]resiliencyV1alpha.Retry{
					"myRetry": {
						Policy:     "constant",
						Duration:   "5s",
						MaxRetries: ptr.Of(3),
					},
				},
			},
			Targets: resiliencyV1alpha.Targets{
				Apps: map[string]resiliencyV1alpha.EndpointPolicyNames{
					"definedApp": {
						Timeout:        "myTimeout",
						CircuitBreaker: "myCB1",
					},
				},
				Actors: map[string]resiliencyV1alpha.ActorPolicyNames{
					"definedActor": {
						Timeout: "myTimeout",
					},
				},
				Components: map[string]resiliencyV1alpha.ComponentPolicyNames{
					"definedComponent": {
						Inbound: resiliencyV1alpha.PolicyNames{
							Timeout:        "myTimeout",
							CircuitBreaker: "myCB1",
						},
						Outbound: resiliencyV1alpha.PolicyNames{
							Timeout:        "myTimeout",
							CircuitBreaker: "myCB2",
							Retry:          "myRetry",
						},
					},
				},
			},
		},
	}
	config := FromConfigurations(log, r)

	assert.False(t, config.PolicyDefined("badApp", EndpointPolicy{}))
	assert.False(t, config.PolicyDefined("badActor", ActorPolicy{}))
	assert.False(t, config.PolicyDefined("badComponent", ComponentInboundPolicy))
	assert.False(t, config.PolicyDefined("badComponent", ComponentOutboundPolicy))

	assert.True(t, config.PolicyDefined("definedApp", EndpointPolicy{}))
	assert.True(t, config.PolicyDefined("definedActor", ActorPolicy{}))
	assert.True(t, config.PolicyDefined("definedComponent", ComponentPolicy{}))
	assert.True(t, config.PolicyDefined("definedComponent", ComponentOutboundPolicy))
	assert.True(t, config.PolicyDefined("definedComponent", ComponentInboundPolicy))
}

func TestResiliencyHasBuiltInPolicy(t *testing.T) {
	r := FromConfigurations(log)
	assert.NotNil(t, r)

	builtins := []BuiltInPolicyName{
		BuiltInServiceRetries,
		BuiltInActorRetries,
		BuiltInActorReminderRetries,
		BuiltInInitializationRetries,
	}
	for _, n := range builtins {
		p := r.BuiltInPolicy(n)
		_ = assert.NotNil(t, p) &&
			assert.NotNil(t, p.r)
	}
}

func TestResiliencyCannotLowerBuiltInRetriesPastThree(t *testing.T) {
	config := &resiliencyV1alpha.Resiliency{
		Spec: resiliencyV1alpha.ResiliencySpec{
			Policies: resiliencyV1alpha.Policies{
				Retries: map[string]resiliencyV1alpha.Retry{
					string(BuiltInServiceRetries): {
						Policy:     "constant",
						Duration:   "5s",
						MaxRetries: ptr.Of(1),
					},
				},
			},
		},
	}
	r := FromConfigurations(log, config)
	assert.NotNil(t, r)
	assert.Equal(t, int64(3), r.retries[string(BuiltInServiceRetries)].MaxRetries)
}

func TestResiliencyProtectedPolicyCannotBeChanged(t *testing.T) {
	config := &resiliencyV1alpha.Resiliency{
		Spec: resiliencyV1alpha.ResiliencySpec{
			Policies: resiliencyV1alpha.Policies{
				Retries: map[string]resiliencyV1alpha.Retry{
					string(BuiltInActorNotFoundRetries): {
						Policy:     "constant",
						Duration:   "5s",
						MaxRetries: ptr.Of(10),
					},
				},
			},
		},
	}
	r := FromConfigurations(log, config)
	assert.NotNil(t, r)
	assert.Equal(t, int64(5), r.retries[string(BuiltInActorNotFoundRetries)].MaxRetries)
}

func TestResiliencyIsBuiltInPolicy(t *testing.T) {
	r := FromConfigurations(log)
	assert.NotNil(t, r)
	assert.True(t, r.isBuiltInPolicy(string(BuiltInServiceRetries)))
	assert.True(t, r.isBuiltInPolicy(string(BuiltInActorRetries)))
	assert.True(t, r.isBuiltInPolicy(string(BuiltInActorReminderRetries)))
	assert.True(t, r.isBuiltInPolicy(string(BuiltInActorNotFoundRetries)))
	assert.True(t, r.isBuiltInPolicy(string(BuiltInInitializationRetries)))
	assert.False(t, r.isBuiltInPolicy("Not a built in"))
}

func TestResiliencyIsProtectedPolicy(t *testing.T) {
	r := FromConfigurations(log)
	assert.True(t, r.isProtectedPolicy(string(BuiltInActorNotFoundRetries)))
	assert.False(t, r.isProtectedPolicy(string(BuiltInActorRetries)))
	assert.False(t, r.isProtectedPolicy("Random name"))
}

func TestDefaultPolicyInterpolation(t *testing.T) {
	r := FromConfigurations(log)

	// Retry
	typePolicies, topPolicy := r.expandPolicyTemplate(&EndpointPolicy{}, DefaultRetryTemplate)
	assert.Len(t, typePolicies, 1)
	assert.Equal(t, "DefaultAppRetryPolicy", typePolicies[0])
	assert.Equal(t, "DefaultRetryPolicy", topPolicy)

	// Timeout
	typePolicies, topPolicy = r.expandPolicyTemplate(&ActorPolicy{}, DefaultTimeoutTemplate)
	assert.Len(t, typePolicies, 1)
	assert.Equal(t, "DefaultActorTimeoutPolicy", typePolicies[0])
	assert.Equal(t, "DefaultTimeoutPolicy", topPolicy)

	// Circuit Breaker (also testing component policy type)
	typePolicies, topPolicy = r.expandPolicyTemplate(&ComponentPolicy{componentType: "Statestore", componentDirection: "Outbound"},
		DefaultCircuitBreakerTemplate)
	assert.Len(t, typePolicies, 3)
	assert.Equal(t, "DefaultStatestoreComponentOutboundCircuitBreakerPolicy", typePolicies[0])
	assert.Equal(t, "DefaultComponentOutboundCircuitBreakerPolicy", typePolicies[1])
	assert.Equal(t, "DefaultComponentCircuitBreakerPolicy", typePolicies[2])
	assert.Equal(t, "DefaultCircuitBreakerPolicy", topPolicy)
}

func TestGetDefaultPolicy(t *testing.T) {
	config := &resiliencyV1alpha.Resiliency{
		Spec: resiliencyV1alpha.ResiliencySpec{
			Policies: resiliencyV1alpha.Policies{
				Retries: map[string]resiliencyV1alpha.Retry{
					fmt.Sprintf(string(DefaultRetryTemplate), "App"): {
						Policy:     "constant",
						Duration:   "5s",
						MaxRetries: ptr.Of(10),
					},

					fmt.Sprintf(string(DefaultRetryTemplate), ""): {
						Policy:     "constant",
						Duration:   "1s",
						MaxRetries: ptr.Of(5),
					},
				},
				Timeouts: map[string]string{
					fmt.Sprintf(string(DefaultTimeoutTemplate), "Actor"): "300s",
					fmt.Sprintf(string(DefaultTimeoutTemplate), ""):      "60s",
				},
				CircuitBreakers: map[string]resiliencyV1alpha.CircuitBreaker{
					fmt.Sprintf(string(DefaultCircuitBreakerTemplate), "Component"): {
						MaxRequests: 1,
						Interval:    "30s",
						Trip:        "consecutiveFailures > 1",
						Timeout:     "60s",
					},
					fmt.Sprintf(string(DefaultCircuitBreakerTemplate), ""): {
						MaxRequests: 1,
						Interval:    "30s",
						Trip:        "consecutiveFailures > 1",
						Timeout:     "60s",
					},
				},
			},
		},
	}

	r := FromConfigurations(log, config)

	retryName := r.getDefaultRetryPolicy(&EndpointPolicy{})
	assert.Equal(t, "DefaultAppRetryPolicy", retryName)
	retryName = r.getDefaultRetryPolicy(&ActorPolicy{})
	assert.Equal(t, "DefaultRetryPolicy", retryName)

	timeoutName := r.getDefaultTimeoutPolicy(&ActorPolicy{})
	assert.Equal(t, "DefaultActorTimeoutPolicy", timeoutName)
	timeoutName = r.getDefaultTimeoutPolicy(&ComponentPolicy{})
	assert.Equal(t, "DefaultTimeoutPolicy", timeoutName)

	cbName := r.getDefaultCircuitBreakerPolicy(&ComponentPolicy{})
	assert.Equal(t, "DefaultComponentCircuitBreakerPolicy", cbName)
	cbName = r.getDefaultCircuitBreakerPolicy(&EndpointPolicy{})
	assert.Equal(t, "DefaultCircuitBreakerPolicy", cbName)

	// Delete the top-level defaults and make sure we return an empty string if nothing is defined.
	delete(r.retries, "DefaultRetryPolicy")
	delete(r.timeouts, "DefaultTimeoutPolicy")
	delete(r.circuitBreakers, "DefaultCircuitBreakerPolicy")

	retryName = r.getDefaultRetryPolicy(&ActorPolicy{})
	assert.Equal(t, "", retryName)
	timeoutName = r.getDefaultTimeoutPolicy(&ComponentPolicy{})
	assert.Equal(t, "", timeoutName)
	cbName = r.getDefaultCircuitBreakerPolicy(&EndpointPolicy{})
	assert.Equal(t, "", cbName)
}

func TestDefaultPoliciesAreUsedIfNoTargetPolicyExists(t *testing.T) {
	config := &resiliencyV1alpha.Resiliency{
		Spec: resiliencyV1alpha.ResiliencySpec{
			Policies: resiliencyV1alpha.Policies{
				Retries: map[string]resiliencyV1alpha.Retry{
					"testRetry": {
						Policy:     "constant",
						Duration:   "10ms",
						MaxRetries: ptr.Of(5),
					},
					fmt.Sprintf(string(DefaultRetryTemplate), "App"): {
						Policy:     "constant",
						Duration:   "10ms",
						MaxRetries: ptr.Of(10),
					},

					fmt.Sprintf(string(DefaultRetryTemplate), ""): {
						Policy:     "constant",
						Duration:   "10ms",
						MaxRetries: ptr.Of(3),
					},
				},
				Timeouts: map[string]string{
					fmt.Sprintf(string(DefaultTimeoutTemplate), ""): "100ms",
				},
				CircuitBreakers: map[string]resiliencyV1alpha.CircuitBreaker{
					fmt.Sprintf(string(DefaultCircuitBreakerTemplate), ""): {
						Trip:        "consecutiveFailures > 1",
						MaxRequests: 1,
						Timeout:     "60s",
					},
					fmt.Sprintf(string(DefaultCircuitBreakerTemplate), "App"): {
						Trip:        "consecutiveFailures > 15",
						MaxRequests: 1,
						Timeout:     "60s",
					},
				},
			},
			Targets: resiliencyV1alpha.Targets{
				Apps: map[string]resiliencyV1alpha.EndpointPolicyNames{
					"testApp": {
						Retry: "testRetry",
					},
				},
			},
		},
	}

	r := FromConfigurations(log, config)

	// Targeted App
	policy := NewRunner[any](context.Background(),
		r.EndpointPolicy("testApp", "localhost"),
	)
	count := atomic.Int64{}
	policy(func(ctx context.Context) (any, error) {
		count.Add(1)
		return nil, errors.New("Forced failure")
	})
	assert.Equal(t, int64(6), count.Load())

	// Generic App
	concurrentPolicyExec(t, func(idx int) *PolicyDefinition {
		return r.EndpointPolicy(fmt.Sprintf("noMatchingTarget-%d", idx), "localhost")
	}, 11) // App has a CB that trips after 15 failure, so we don't trip it but still do all the 10 default retries

	// execute concurrent to get coverage
	concurrentPolicyExec(t, func(idx int) *PolicyDefinition {
		return r.ActorPreLockPolicy(fmt.Sprintf("actorType-%d", idx), "actorID")
	}, 2) // actorType is not a known target, so we get 1 retry + original call as default circuit breaker trips (consecutiveFailures > 1)

	// One last one for ActorPostLock which just includes timeouts.
	policy = NewRunner[any](context.Background(),
		r.ActorPostLockPolicy("actorType", "actorID"),
	)
	count.Store(0)
	start := time.Now()
	_, err := policy(func(ctx context.Context) (any, error) {
		count.Add(1)
		time.Sleep(time.Second * 5)
		return nil, errors.New("Forced failure")
	})
	assert.Less(t, time.Since(start), time.Second*5)
	assert.Equal(t, int64(1), count.Load())           // Post lock policies don't have a retry, only pre lock do.
	assert.NotEqual(t, "Forced failure", err.Error()) // We should've timed out instead.
}

func concurrentPolicyExec(t *testing.T, policyDefFn func(idx int) *PolicyDefinition, wantCount int64) {
	t.Helper()
	wg := sync.WaitGroup{}
	wg.Add(10)
	for i := 0; i < 10; i++ {
		go func(i int) {
			defer wg.Done()
			// Not defined
			policy := NewRunner[any](context.Background(), policyDefFn(i))
			count := atomic.Int64{}
			count.Store(0)
			policy(func(ctx context.Context) (any, error) {
				count.Add(1)
<<<<<<< HEAD
				return nil, errors.New("Forced failure")
=======
				return nil, errors.New("forced failure")
>>>>>>> 8d0cd598
			})
			assert.Equal(t, wantCount, count.Load())
		}(i)
	}
	wg.Wait()
}<|MERGE_RESOLUTION|>--- conflicted
+++ resolved
@@ -696,11 +696,7 @@
 			count.Store(0)
 			policy(func(ctx context.Context) (any, error) {
 				count.Add(1)
-<<<<<<< HEAD
-				return nil, errors.New("Forced failure")
-=======
 				return nil, errors.New("forced failure")
->>>>>>> 8d0cd598
 			})
 			assert.Equal(t, wantCount, count.Load())
 		}(i)
