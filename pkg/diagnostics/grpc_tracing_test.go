// ------------------------------------------------------------
// Copyright (c) Microsoft Corporation.
// Licensed under the MIT License.
// ------------------------------------------------------------

package diagnostics

import (
	"context"
<<<<<<< HEAD
	"encoding/base64"
=======
	"errors"
	"fmt"
	"strings"
>>>>>>> 9cfdf3b3
	"testing"

	"github.com/dapr/dapr/pkg/config"
	diag_utils "github.com/dapr/dapr/pkg/diagnostics/utils"
	commonv1pb "github.com/dapr/dapr/pkg/proto/common/v1"
	internalv1pb "github.com/dapr/dapr/pkg/proto/internals/v1"
	runtimev1pb "github.com/dapr/dapr/pkg/proto/runtime/v1"
	"github.com/stretchr/testify/assert"
	"go.opencensus.io/trace"
	"go.opencensus.io/trace/propagation"
<<<<<<< HEAD
	"google.golang.org/grpc/metadata"
)

func TestStartTracingClientSpanFromGRPCContext(t *testing.T) {
	spec := config.TracingSpec{SamplingRate: "0.5"}
	ctx := context.Background()
	ctx = metadata.NewIncomingContext(ctx, metadata.MD{"dapr-headerKey": {"v3", "v4"}})

	StartTracingClientSpanFromGRPCContext(ctx, "invoke", spec)
}

func TestWithGRPCSpanContext(t *testing.T) {
	ctx, cancel := context.WithTimeout(context.Background(), time.Minute*1)
	defer cancel()
	wantSc := trace.SpanContext{
		TraceID:      trace.TraceID{75, 249, 47, 53, 119, 179, 77, 166, 163, 206, 146, 157, 14, 14, 71, 54},
		SpanID:       trace.SpanID{0, 0, 0, 0, 0, 0, 0, 0},
		TraceOptions: trace.TraceOptions(1),
	}
	ctx = AppendToOutgoingGRPCContext(ctx, wantSc)

	gotSc, _ := FromOutgoingGRPCContext(ctx)

	assert.Equalf(t, gotSc, wantSc, "WithGRPCSpanContext gotSc = %v, want %v", gotSc, wantSc)
}

func TestWithGRPCWithNoSpanContext(t *testing.T) {
	t.Run("No SpanContext with always sampling rate", func(t *testing.T) {
		ctx := context.Background()
		spec := config.TracingSpec{SamplingRate: "1"}
		sc := GetSpanContextFromGRPC(ctx, spec)
		assert.NotEmpty(t, sc, "Should get default span context")
		assert.NotEmpty(t, sc.TraceID, "Should get default traceID")
		assert.NotEmpty(t, sc.SpanID, "Should get default spanID")
		assert.Equal(t, 1, int(sc.TraceOptions), "Should be sampled")
	})

	t.Run("No SpanContext with non-zero sampling rate", func(t *testing.T) {
		ctx := context.Background()
		spec := config.TracingSpec{SamplingRate: "0.5"}
		sc := GetSpanContextFromGRPC(ctx, spec)
		assert.NotEmpty(t, sc.TraceID, "Should get default traceID")
		assert.NotEmpty(t, sc.SpanID, "Should get default spanID")
		assert.NotEmpty(t, sc, "Should get default span context")
	})

	t.Run("No SpanContext with zero sampling rate", func(t *testing.T) {
		ctx := context.Background()
		spec := config.TracingSpec{SamplingRate: "0"}
		sc := GetSpanContextFromGRPC(ctx, spec)
		assert.NotEmpty(t, sc, "Should get default span context")
		assert.NotEmpty(t, sc.TraceID, "Should get default traceID")
		assert.NotEmpty(t, sc.SpanID, "Should get default spanID")
		assert.Equal(t, 0, int(sc.TraceOptions), "Should not be sampled")
	})
}

func TestSpanContextSerialization(t *testing.T) {
	wantSc := trace.SpanContext{
		TraceID:      trace.TraceID{75, 249, 47, 53, 119, 179, 77, 166, 163, 206, 146, 157, 14, 14, 71, 54},
		SpanID:       trace.SpanID{0, 240, 103, 170, 11, 169, 2, 183},
		TraceOptions: trace.TraceOptions(1),
	}

	passedOverWire := string(propagation.Binary(wantSc))
	storedInDapr := base64.StdEncoding.EncodeToString([]byte(passedOverWire))
	decoded, _ := base64.StdEncoding.DecodeString(storedInDapr)
	gotSc, _ := propagation.FromBinary(decoded)
	assert.Equal(t, wantSc, gotSc)
}

func TestGetSpanAttributesMapFromGRPC(t *testing.T) {
=======
	"google.golang.org/grpc"
	"google.golang.org/grpc/metadata"
)

func TestSpanAttributesMapFromGRPC(t *testing.T) {
>>>>>>> 9cfdf3b3
	var tests = []struct {
		rpcMethod                    string
		requestType                  string
		expectedServiceNameAttribute string
		expectedCustomAttribute      string
	}{
		{"/dapr.proto.internals.v1.ServiceInvocation/CallLocal", "InternalInvokeRequest", "ServiceInvocation", "mymethod"},
		// InvokeService will be ServiceInvocation because this call will be treated as client call
		// of service invocation.
		{"/dapr.proto.runtime.v1.Dapr/InvokeService", "InvokeServiceRequest", "ServiceInvocation", "mymethod"},
		{"/dapr.proto.runtime.v1.Dapr/GetState", "GetStateRequest", "Dapr", "mystore"},
		{"/dapr.proto.runtime.v1.Dapr/SaveState", "SaveStateRequest", "Dapr", "mystore"},
		{"/dapr.proto.runtime.v1.Dapr/DeleteState", "DeleteStateRequest", "Dapr", "mystore"},
		{"/dapr.proto.runtime.v1.Dapr/GetSecret", "GetSecretRequest", "Dapr", "mysecretstore"},
		{"/dapr.proto.runtime.v1.Dapr/InvokeBinding", "InvokeBindingRequest", "Dapr", "mybindings"},
		{"/dapr.proto.runtime.v1.Dapr/PublishEvent", "PublishEventRequest", "Dapr", "mytopic"},
	}
	var req interface{}
	for _, tt := range tests {
		t.Run(tt.rpcMethod, func(t *testing.T) {
			switch tt.requestType {
			case "InvokeServiceRequest":
				req = &runtimev1pb.InvokeServiceRequest{Message: &commonv1pb.InvokeRequest{Method: "mymethod"}}
			case "GetStateRequest":
				req = &runtimev1pb.GetStateRequest{StoreName: "mystore"}
			case "SaveStateRequest":
				req = &runtimev1pb.SaveStateRequest{StoreName: "mystore"}
			case "DeleteStateRequest":
				req = &runtimev1pb.DeleteStateRequest{StoreName: "mystore"}
			case "GetSecretRequest":
				req = &runtimev1pb.GetSecretRequest{StoreName: "mysecretstore"}
			case "InvokeBindingRequest":
				req = &runtimev1pb.InvokeBindingRequest{Name: "mybindings"}
			case "PublishEventRequest":
				req = &runtimev1pb.PublishEventRequest{Topic: "mytopic"}
			case "TopicEventRequest":
				req = &runtimev1pb.TopicEventRequest{Topic: "mytopic"}
			case "BindingEventRequest":
				req = &runtimev1pb.BindingEventRequest{Name: "mybindings"}
			case "InternalInvokeRequest":
				req = &internalv1pb.InternalInvokeRequest{Message: &commonv1pb.InvokeRequest{Method: "mymethod"}}
			}

			got := spanAttributesMapFromGRPC(req, tt.rpcMethod)
			assert.Equal(t, tt.expectedServiceNameAttribute, got[gRPCServiceSpanAttributeKey], "servicename attribute should be equal")
		})
	}
}

func TestUserDefinedMetadata(t *testing.T) {
	md := metadata.MD{
		"dapr-userdefined-1": []string{"value1"},
		"dapr-userdefined-2": []string{"value2", "value3"},
		"no-attr":            []string{"value3"},
	}

	testCtx := metadata.NewIncomingContext(context.Background(), md)

	m := userDefinedMetadata(testCtx)

	assert.Equal(t, 2, len(m))
	assert.Equal(t, "value1", m["dapr-userdefined-1"])
	assert.Equal(t, "value2", m["dapr-userdefined-2"])
}

func TestSpanContextToGRPCMetadata(t *testing.T) {
	t.Run("empty span context", func(t *testing.T) {
		ctx := context.Background()
		newCtx := SpanContextToGRPCMetadata(ctx, trace.SpanContext{})

		assert.Equal(t, ctx, newCtx)
	})
}

func TestGRPCTraceUnaryServerInterceptor(t *testing.T) {
	rate := config.TracingSpec{SamplingRate: "1"}
	interceptor := GRPCTraceUnaryServerInterceptor("fakeAppID", rate)

	testTraceParent := "00-4bf92f3577b34da6a3ce929d0e0e4736-00f067aa0ba902b7-01"
	testSpanContext, _ := SpanContextFromW3CString(testTraceParent)
	testTraceBinary := propagation.Binary(testSpanContext)
	ctx := context.Background()

	t.Run("grpc-trace-bin is given", func(t *testing.T) {
		ctx = metadata.NewIncomingContext(ctx, metadata.Pairs("grpc-trace-bin", string(testTraceBinary)))
		fakeInfo := &grpc.UnaryServerInfo{
			FullMethod: "/dapr.proto.runtime.v1.Dapr/GetState",
		}
		fakeReq := runtimev1pb.GetStateRequest{
			StoreName: "statestore",
			Key:       "state",
		}

		assertHandler := func(ctx context.Context, req interface{}) (interface{}, error) {
			span := diag_utils.SpanFromContext(ctx)
			sc := span.SpanContext()
			assert.Equal(t, "4bf92f3577b34da6a3ce929d0e0e4736", fmt.Sprintf("%x", sc.TraceID[:]))
			assert.NotEqual(t, "00f067aa0ba902b7", fmt.Sprintf("%x", sc.SpanID[:]))

			return nil, errors.New("fake error")
		}

		interceptor(ctx, fakeReq, fakeInfo, assertHandler)
	})

	t.Run("grpc-trace-bin is not given", func(t *testing.T) {
		fakeInfo := &grpc.UnaryServerInfo{
			FullMethod: "/dapr.proto.runtime.v1.Dapr/GetState",
		}
		fakeReq := runtimev1pb.GetStateRequest{
			StoreName: "statestore",
			Key:       "state",
		}

		assertHandler := func(ctx context.Context, req interface{}) (interface{}, error) {
			span := diag_utils.SpanFromContext(ctx)
			sc := span.SpanContext()
			assert.NotEmpty(t, fmt.Sprintf("%x", sc.TraceID[:]))
			assert.NotEmpty(t, fmt.Sprintf("%x", sc.SpanID[:]))

			return nil, errors.New("fake error")
		}

		interceptor(ctx, fakeReq, fakeInfo, assertHandler)
	})

	t.Run("InvokeService call", func(t *testing.T) {
		fakeInfo := &grpc.UnaryServerInfo{
			FullMethod: "/dapr.proto.runtime.v1.Dapr/InvokeService",
		}
		fakeReq := runtimev1pb.InvokeServiceRequest{}

		assertHandler := func(ctx context.Context, req interface{}) (interface{}, error) {
			span := diag_utils.SpanFromContext(ctx)
			sc := span.SpanContext()
			assert.True(t, strings.Contains(span.String(), daprServiceInvocationFullMethod))
			assert.NotEmpty(t, fmt.Sprintf("%x", sc.TraceID[:]))
			assert.NotEmpty(t, fmt.Sprintf("%x", sc.SpanID[:]))

			return nil, errors.New("fake error")
		}

		interceptor(ctx, fakeReq, fakeInfo, assertHandler)
	})
}<|MERGE_RESOLUTION|>--- conflicted
+++ resolved
@@ -7,13 +7,10 @@
 
 import (
 	"context"
-<<<<<<< HEAD
 	"encoding/base64"
-=======
 	"errors"
 	"fmt"
 	"strings"
->>>>>>> 9cfdf3b3
 	"testing"
 
 	"github.com/dapr/dapr/pkg/config"
@@ -24,86 +21,11 @@
 	"github.com/stretchr/testify/assert"
 	"go.opencensus.io/trace"
 	"go.opencensus.io/trace/propagation"
-<<<<<<< HEAD
-	"google.golang.org/grpc/metadata"
-)
-
-func TestStartTracingClientSpanFromGRPCContext(t *testing.T) {
-	spec := config.TracingSpec{SamplingRate: "0.5"}
-	ctx := context.Background()
-	ctx = metadata.NewIncomingContext(ctx, metadata.MD{"dapr-headerKey": {"v3", "v4"}})
-
-	StartTracingClientSpanFromGRPCContext(ctx, "invoke", spec)
-}
-
-func TestWithGRPCSpanContext(t *testing.T) {
-	ctx, cancel := context.WithTimeout(context.Background(), time.Minute*1)
-	defer cancel()
-	wantSc := trace.SpanContext{
-		TraceID:      trace.TraceID{75, 249, 47, 53, 119, 179, 77, 166, 163, 206, 146, 157, 14, 14, 71, 54},
-		SpanID:       trace.SpanID{0, 0, 0, 0, 0, 0, 0, 0},
-		TraceOptions: trace.TraceOptions(1),
-	}
-	ctx = AppendToOutgoingGRPCContext(ctx, wantSc)
-
-	gotSc, _ := FromOutgoingGRPCContext(ctx)
-
-	assert.Equalf(t, gotSc, wantSc, "WithGRPCSpanContext gotSc = %v, want %v", gotSc, wantSc)
-}
-
-func TestWithGRPCWithNoSpanContext(t *testing.T) {
-	t.Run("No SpanContext with always sampling rate", func(t *testing.T) {
-		ctx := context.Background()
-		spec := config.TracingSpec{SamplingRate: "1"}
-		sc := GetSpanContextFromGRPC(ctx, spec)
-		assert.NotEmpty(t, sc, "Should get default span context")
-		assert.NotEmpty(t, sc.TraceID, "Should get default traceID")
-		assert.NotEmpty(t, sc.SpanID, "Should get default spanID")
-		assert.Equal(t, 1, int(sc.TraceOptions), "Should be sampled")
-	})
-
-	t.Run("No SpanContext with non-zero sampling rate", func(t *testing.T) {
-		ctx := context.Background()
-		spec := config.TracingSpec{SamplingRate: "0.5"}
-		sc := GetSpanContextFromGRPC(ctx, spec)
-		assert.NotEmpty(t, sc.TraceID, "Should get default traceID")
-		assert.NotEmpty(t, sc.SpanID, "Should get default spanID")
-		assert.NotEmpty(t, sc, "Should get default span context")
-	})
-
-	t.Run("No SpanContext with zero sampling rate", func(t *testing.T) {
-		ctx := context.Background()
-		spec := config.TracingSpec{SamplingRate: "0"}
-		sc := GetSpanContextFromGRPC(ctx, spec)
-		assert.NotEmpty(t, sc, "Should get default span context")
-		assert.NotEmpty(t, sc.TraceID, "Should get default traceID")
-		assert.NotEmpty(t, sc.SpanID, "Should get default spanID")
-		assert.Equal(t, 0, int(sc.TraceOptions), "Should not be sampled")
-	})
-}
-
-func TestSpanContextSerialization(t *testing.T) {
-	wantSc := trace.SpanContext{
-		TraceID:      trace.TraceID{75, 249, 47, 53, 119, 179, 77, 166, 163, 206, 146, 157, 14, 14, 71, 54},
-		SpanID:       trace.SpanID{0, 240, 103, 170, 11, 169, 2, 183},
-		TraceOptions: trace.TraceOptions(1),
-	}
-
-	passedOverWire := string(propagation.Binary(wantSc))
-	storedInDapr := base64.StdEncoding.EncodeToString([]byte(passedOverWire))
-	decoded, _ := base64.StdEncoding.DecodeString(storedInDapr)
-	gotSc, _ := propagation.FromBinary(decoded)
-	assert.Equal(t, wantSc, gotSc)
-}
-
-func TestGetSpanAttributesMapFromGRPC(t *testing.T) {
-=======
 	"google.golang.org/grpc"
 	"google.golang.org/grpc/metadata"
 )
 
 func TestSpanAttributesMapFromGRPC(t *testing.T) {
->>>>>>> 9cfdf3b3
 	var tests = []struct {
 		rpcMethod                    string
 		requestType                  string
@@ -248,4 +170,18 @@
 
 		interceptor(ctx, fakeReq, fakeInfo, assertHandler)
 	})
+}
+
+func TestSpanContextSerialization(t *testing.T) {
+	wantSc := trace.SpanContext{
+		TraceID:      trace.TraceID{75, 249, 47, 53, 119, 179, 77, 166, 163, 206, 146, 157, 14, 14, 71, 54},
+		SpanID:       trace.SpanID{0, 240, 103, 170, 11, 169, 2, 183},
+		TraceOptions: trace.TraceOptions(1),
+	}
+
+	passedOverWire := string(propagation.Binary(wantSc))
+	storedInDapr := base64.StdEncoding.EncodeToString([]byte(passedOverWire))
+	decoded, _ := base64.StdEncoding.DecodeString(storedInDapr)
+	gotSc, _ := propagation.FromBinary(decoded)
+	assert.Equal(t, wantSc, gotSc)
 }