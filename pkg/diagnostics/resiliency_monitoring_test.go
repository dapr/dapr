--- conflicted
+++ resolved
@@ -7,8 +7,6 @@
 	"testing"
 	"time"
 
-	"github.com/dapr/dapr/pkg/resiliency/breaker"
-
 	"github.com/stretchr/testify/require"
 	"go.opencensus.io/stats/view"
 	"go.opencensus.io/tag"
@@ -17,29 +15,21 @@
 	resiliencyV1alpha "github.com/dapr/dapr/pkg/apis/resiliency/v1alpha1"
 	diag "github.com/dapr/dapr/pkg/diagnostics"
 	"github.com/dapr/dapr/pkg/resiliency"
+	"github.com/dapr/dapr/pkg/resiliency/breaker"
 	"github.com/dapr/kit/logger"
 	"github.com/dapr/kit/ptr"
 )
 
 const (
-<<<<<<< HEAD
-	resiliencyCountViewName         = "resiliency/count"
-	resiliencyLoadedViewName        = "resiliency/loaded"
+	resiliencyCountViewName  = "resiliency/count"
+	resiliencyActivationViewName = "resiliency/activations_total"
+	resiliencyLoadedViewName = "resiliency/loaded"
 	actorTimersLastValueViewName    = "runtime/actor/timers"
 	actorRemindersLastValueViewName = "runtime/actor/reminders"
-	testAppID                       = "fakeID"
-	testResiliencyName              = "testResiliency"
-	testResiliencyNamespace         = "testNamespace"
-	testStateStoreName              = "testStateStore"
-=======
-	resiliencyCountViewName      = "resiliency/count"
-	resiliencyActivationViewName = "resiliency/activations_total"
-	resiliencyLoadedViewName     = "resiliency/loaded"
-	testAppID                    = "fakeID"
-	testResiliencyName           = "testResiliency"
-	testResiliencyNamespace      = "testNamespace"
-	testStateStoreName           = "testStateStore"
->>>>>>> 8b113166
+	testAppID                = "fakeID"
+	testResiliencyName       = "testResiliency"
+	testResiliencyNamespace  = "testNamespace"
+	testStateStoreName       = "testStateStore"
 )
 
 func cleanupPrevRuns() {
@@ -47,6 +37,7 @@
 	for _, v := range []string{
 		resiliencyCountViewName,
 		resiliencyLoadedViewName,
+		resiliencyActivationViewName,
 		actorTimersLastValueViewName,
 		actorRemindersLastValueViewName,
 	} {
@@ -208,12 +199,7 @@
 			cleanupPrevRuns()
 			require.NoError(t, diag.InitMetrics(test.appID, "fakeRuntimeNamespace", nil))
 			t.Cleanup(func() {
-<<<<<<< HEAD
 				cleanupPrevRuns()
-=======
-				view.Unregister(view.Find(resiliencyCountViewName))
-				view.Unregister(view.Find(resiliencyActivationViewName))
->>>>>>> 8b113166
 			})
 			test.unitFn()
 			rows, err := view.RetrieveData(resiliencyCountViewName)
@@ -529,12 +515,7 @@
 		cleanupPrevRuns()
 		require.NoError(t, diag.InitMetrics(testAppID, "fakeRuntimeNamespace", nil))
 		t.Cleanup(func() {
-<<<<<<< HEAD
 			cleanupPrevRuns()
-=======
-			view.Unregister(view.Find(resiliencyCountViewName))
-			view.Unregister(view.Find(resiliencyActivationViewName))
->>>>>>> 8b113166
 		})
 		_ = createTestResiliency(testResiliencyName, testResiliencyNamespace, "fakeStoreName")
 
