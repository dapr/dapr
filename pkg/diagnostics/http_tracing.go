/*
Copyright 2021 The Dapr Authors
Licensed under the Apache License, Version 2.0 (the "License");
you may not use this file except in compliance with the License.
You may obtain a copy of the License at
    http://www.apache.org/licenses/LICENSE-2.0
Unless required by applicable law or agreed to in writing, software
distributed under the License is distributed on an "AS IS" BASIS,
WITHOUT WARRANTIES OR CONDITIONS OF ANY KIND, either express or implied.
See the License for the specific language governing permissions and
limitations under the License.
*/

package diagnostics

import (
	"context"
	"fmt"
	"strings"

	"github.com/valyala/fasthttp"
	"go.opentelemetry.io/otel"
	"go.opentelemetry.io/otel/attribute"
	semconv "go.opentelemetry.io/otel/semconv/v1.9.0"
	apitrace "go.opentelemetry.io/otel/trace"

	"github.com/dapr/dapr/pkg/diagnostics/propagation"
	isemconv "github.com/dapr/dapr/pkg/diagnostics/semconv"
	diagUtils "github.com/dapr/dapr/pkg/diagnostics/utils"
)

// HTTPTraceMiddleware sets the trace context or starts the trace client span based on request.
func HTTPTraceMiddleware(next fasthttp.RequestHandler) fasthttp.RequestHandler {
	return func(ctx *fasthttp.RequestCtx) {
		path := string(ctx.Request.URI().Path())
		if isHealthzRequest(path) {
			next(ctx)
			return
		}

		supplier := propagation.NewFasthttpSupplier(&ctx.Request.Header)
		newCtx, span := startTracingClientSpanFromCarrier(supplier, path)
		otel.GetTextMapPropagator().Inject(newCtx, supplier)
		next(ctx)

		attrs := spanAttributesMapFromHTTPContext(ctx)
		span.SetAttributes(attrs...)

		// Check if response has traceparent header and add if absent
		if ctx.Response.Header.Peek(diagUtils.TraceparentHeader) == nil {
			diagUtils.SpanContextToMetadata(span.SpanContext(), ctx.Response.Header.Set)
		}
		UpdateSpanStatusFromHTTPStatus(span,
			apitrace.SpanKindClient,
			ctx.Response.StatusCode())
		span.End()
	}
}

func startTracingClientSpanFromCarrier(supplier *propagation.FasthttpSupplier, spanName string) (context.Context, apitrace.Span) {
	ctx := context.Background()
	ctx = otel.GetTextMapPropagator().Extract(ctx, supplier)
	sc := apitrace.SpanContextFromContext(ctx)

<<<<<<< HEAD
	spanKind := apitrace.WithSpanKind(apitrace.SpanKindClient)
	ctx = apitrace.ContextWithRemoteSpanContext(ctx, sc)
	newCtx, span := defaultTracer.Start(ctx, spanName, spanKind)
	return newCtx, span
=======
	reqCtx.Request.Header.VisitAll(func(key []byte, value []byte) {
		k := strings.ToLower(string(key))
		if strings.HasPrefix(k, daprHeaderPrefix) {
			m[k] = string(value)
		}
	})

	return m
}

func startTracingClientSpanFromHTTPContext(ctx *fasthttp.RequestCtx, spanName string, spec config.TracingSpec) (*fasthttp.RequestCtx, trace.Span) {
	sc, _ := SpanContextFromRequest(&ctx.Request)
	netCtx := trace.ContextWithRemoteSpanContext(ctx, sc)
	kindOption := trace.WithSpanKind(trace.SpanKindClient)
	_, span := tracer.Start(netCtx, spanName, kindOption)
	diagUtils.SpanToFastHTTPContext(ctx, span)
	return ctx, span
}

func StartProducerSpanChildFromParent(ctx *fasthttp.RequestCtx, parentSpan trace.Span) trace.Span {
	path := string(ctx.Request.URI().Path())
	netCtx := trace.ContextWithRemoteSpanContext(ctx, parentSpan.SpanContext())
	kindOption := trace.WithSpanKind(trace.SpanKindProducer)
	_, span := tracer.Start(netCtx, path, kindOption)
	return span
}

// SpanContextFromRequest extracts a span context from incoming requests.
func SpanContextFromRequest(req *fasthttp.Request) (sc trace.SpanContext, ok bool) {
	h, ok := getRequestHeader(req, TraceparentHeader)
	if !ok {
		return trace.SpanContext{}, false
	}
	sc, ok = SpanContextFromW3CString(h)
	if ok {
		ts := tracestateFromRequest(req)
		sc = sc.WithTraceState(*ts)
	}
	return sc, ok
>>>>>>> bc6127d6
}

func isHealthzRequest(name string) bool {
	return strings.Contains(name, "/healthz")
}

// UpdateSpanStatusFromHTTPStatus updates trace span status based on response code.
func UpdateSpanStatusFromHTTPStatus(span apitrace.Span, kind apitrace.SpanKind, httpCode int) {
	if span == nil {
		return
	}

	code, desc := semconv.SpanStatusFromHTTPStatusCodeAndSpanKind(httpCode, kind)
	span.SetStatus(code, desc)
}

func getContextValue(ctx *fasthttp.RequestCtx, key string) string {
	if ctx.UserValue(key) == nil {
		return ""
	}
	return ctx.UserValue(key).(string)
}

func getAPIComponent(apiPath string) (string, string) {
	// Dapr API reference : https://docs.dapr.io/reference/api/
	// example : apiPath /v1.0/state/statestore
	if apiPath == "" {
		return "", ""
	}

	// Split up to 4 delimiters in '/v1.0/state/statestore/key' to get component api type and value
	tokens := strings.SplitN(apiPath, "/", 4)
	if len(tokens) < 3 {
		return "", ""
	}

	// return 'state', 'statestore' from the parsed tokens in apiComponent type
	return tokens[1], tokens[2]
}

func spanAttributesMapFromHTTPContext(ctx *fasthttp.RequestCtx) []attribute.KeyValue {
	var isExistComponent bool
	path := string(ctx.Request.URI().Path())
	method := string(ctx.Request.Header.Method())
	statusCode := ctx.Response.StatusCode()

	m := []attribute.KeyValue{}
	_, componentType := getAPIComponent(path)

	switch componentType {
	case "state":
		isExistComponent = true
		m = append(m, isemconv.ComponentStates)
		name := getContextValue(ctx, "storeName")
		m = append(m, isemconv.ComponentNameKey.String(name))

	case "secrets":
		isExistComponent = true
		m = append(m, isemconv.ComponentSecrets)
		name := getContextValue(ctx, "secretStoreName")
		m = append(m, isemconv.ComponentNameKey.String(name))

	case "bindings":
		isExistComponent = true
		m = append(m, isemconv.ComponentBindings)
		name := getContextValue(ctx, "name")
		m = append(m, isemconv.ComponentNameKey.String(name))

	case "invoke":
		m = append(m, semconv.RPCServiceKey.String(daprRPCServiceInvocationService))
		targetID := getContextValue(ctx, "id")
		m = append(m, semconv.NetPeerNameKey.String(targetID))
		method = fmt.Sprintf("CallLocal/%s/%s", targetID, getContextValue(ctx, "method"))
		m = append(m, isemconv.APIKey.String(method))

	case "publish":
		isExistComponent = true
		m = append(m, semconv.MessagingSystemKey.String("pubsub"),
			semconv.MessagingDestinationKindTopic)
		topic := getContextValue(ctx, "topic")
		m = append(m, semconv.MessagingDestinationKey.String(topic))
	}

	// Populate the rest of database attributes.
	if isExistComponent {
		tmpMethod := fmt.Sprintf("%s %s", method, path)
		m = append(m, isemconv.ComponentMethodKey.String(tmpMethod))
	} else {
		tmpMethod := fmt.Sprintf("%s %s", method, path)
		m = append(m, isemconv.APIKey.String(tmpMethod))
	}

	// Populate dapr original api attributes.
	m = append(m, isemconv.APIProtocolHTTP,
		isemconv.APIStatusCodeKey.Int(statusCode))

	return m
}<|MERGE_RESOLUTION|>--- conflicted
+++ resolved
@@ -21,7 +21,7 @@
 	"github.com/valyala/fasthttp"
 	"go.opentelemetry.io/otel"
 	"go.opentelemetry.io/otel/attribute"
-	semconv "go.opentelemetry.io/otel/semconv/v1.9.0"
+	semconv "go.opentelemetry.io/otel/semconv/v1.12.0"
 	apitrace "go.opentelemetry.io/otel/trace"
 
 	"github.com/dapr/dapr/pkg/diagnostics/propagation"
@@ -62,52 +62,18 @@
 	ctx = otel.GetTextMapPropagator().Extract(ctx, supplier)
 	sc := apitrace.SpanContextFromContext(ctx)
 
-<<<<<<< HEAD
 	spanKind := apitrace.WithSpanKind(apitrace.SpanKindClient)
 	ctx = apitrace.ContextWithRemoteSpanContext(ctx, sc)
 	newCtx, span := defaultTracer.Start(ctx, spanName, spanKind)
 	return newCtx, span
-=======
-	reqCtx.Request.Header.VisitAll(func(key []byte, value []byte) {
-		k := strings.ToLower(string(key))
-		if strings.HasPrefix(k, daprHeaderPrefix) {
-			m[k] = string(value)
-		}
-	})
-
-	return m
 }
 
-func startTracingClientSpanFromHTTPContext(ctx *fasthttp.RequestCtx, spanName string, spec config.TracingSpec) (*fasthttp.RequestCtx, trace.Span) {
-	sc, _ := SpanContextFromRequest(&ctx.Request)
-	netCtx := trace.ContextWithRemoteSpanContext(ctx, sc)
-	kindOption := trace.WithSpanKind(trace.SpanKindClient)
-	_, span := tracer.Start(netCtx, spanName, kindOption)
-	diagUtils.SpanToFastHTTPContext(ctx, span)
-	return ctx, span
-}
-
-func StartProducerSpanChildFromParent(ctx *fasthttp.RequestCtx, parentSpan trace.Span) trace.Span {
+func StartProducerSpanChildFromParent(ctx *fasthttp.RequestCtx, sc apitrace.SpanContext) apitrace.Span {
 	path := string(ctx.Request.URI().Path())
-	netCtx := trace.ContextWithRemoteSpanContext(ctx, parentSpan.SpanContext())
-	kindOption := trace.WithSpanKind(trace.SpanKindProducer)
-	_, span := tracer.Start(netCtx, path, kindOption)
+	netCtx := apitrace.ContextWithRemoteSpanContext(ctx, sc)
+	kindOption := apitrace.WithSpanKind(apitrace.SpanKindProducer)
+	_, span := defaultTracer.Start(netCtx, path, kindOption)
 	return span
-}
-
-// SpanContextFromRequest extracts a span context from incoming requests.
-func SpanContextFromRequest(req *fasthttp.Request) (sc trace.SpanContext, ok bool) {
-	h, ok := getRequestHeader(req, TraceparentHeader)
-	if !ok {
-		return trace.SpanContext{}, false
-	}
-	sc, ok = SpanContextFromW3CString(h)
-	if ok {
-		ts := tracestateFromRequest(req)
-		sc = sc.WithTraceState(*ts)
-	}
-	return sc, ok
->>>>>>> bc6127d6
 }
 
 func isHealthzRequest(name string) bool {
