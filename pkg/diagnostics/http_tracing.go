--- conflicted
+++ resolved
@@ -7,7 +7,6 @@
 
 import (
 	"context"
-	"fmt"
 	"net/textproto"
 	"regexp"
 	"strings"
@@ -52,11 +51,7 @@
 
 			next(ctx)
 
-<<<<<<< HEAD
-			UpdateSpanStatusFromHTTPStatus(span, spanName, ctx.Response.StatusCode())
-=======
-			UpdateSpanStatus(span, path, ctx.Response.StatusCode())
->>>>>>> 25edfd0e
+			UpdateSpanStatusFromHTTPStatus(span, path, ctx.Response.StatusCode())
 			span.End()
 		}
 	}
