--- conflicted
+++ resolved
@@ -69,11 +69,7 @@
 	// create test httpMetrics
 	testHTTP := newHTTPMetrics()
 	testHTTP.enabled = false
-<<<<<<< HEAD
 	testHTTP.Init("fakeID", false)
-=======
-	testHTTP.Init("fakeID", nil, false)
->>>>>>> 53aa8399
 	v := view.Find("http/server/request_count")
 	views := []*view.View{v}
 	view.Unregister(views...)
