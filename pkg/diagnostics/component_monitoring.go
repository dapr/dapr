--- conflicted
+++ resolved
@@ -15,11 +15,6 @@
 
 import (
 	"context"
-<<<<<<< HEAD
-=======
-	"fmt"
-	"strconv"
->>>>>>> bc6127d6
 	"time"
 
 	isemconv "github.com/dapr/dapr/pkg/diagnostics/semconv"
@@ -29,7 +24,7 @@
 	"go.opentelemetry.io/otel/metric/instrument/syncfloat64"
 	"go.opentelemetry.io/otel/metric/instrument/syncint64"
 	"go.opentelemetry.io/otel/metric/unit"
-	semconv "go.opentelemetry.io/otel/semconv/v1.9.0"
+	semconv "go.opentelemetry.io/otel/semconv/v1.12.0"
 )
 
 const (
@@ -46,28 +41,16 @@
 
 // componentMetrics holds dapr runtime metrics for components.
 type componentMetrics struct {
-<<<<<<< HEAD
-	pubsubIngressCount   syncint64.Counter
-	pubsubIngressLatency syncfloat64.Histogram
-	pubsubEgressCount    syncint64.Counter
-	pubsubEgressLatency  syncfloat64.Histogram
-=======
-	pubsubIngressCount          *stats.Int64Measure
-	pubsubIngressLatency        *stats.Float64Measure
-	bulkPubsubIngressCount      *stats.Int64Measure
-	bulkPubsubEventIngressCount *stats.Int64Measure
-	bulkPubsubIngressLatency    *stats.Float64Measure
-	pubsubEgressCount           *stats.Int64Measure
-	pubsubEgressLatency         *stats.Float64Measure
-	bulkPubsubEgressCount       *stats.Int64Measure
-	bulkPubsubEventEgressCount  *stats.Int64Measure
-	bulkPubsubEgressLatency     *stats.Float64Measure
-
-	inputBindingCount    *stats.Int64Measure
-	inputBindingLatency  *stats.Float64Measure
-	outputBindingCount   *stats.Int64Measure
-	outputBindingLatency *stats.Float64Measure
->>>>>>> bc6127d6
+	pubsubIngressCount          syncint64.Counter
+	pubsubIngressLatency        syncfloat64.Histogram
+	bulkPubsubIngressCount      syncint64.Counter
+	bulkPubsubEventIngressCount syncint64.Counter
+	bulkPubsubIngressLatency    syncfloat64.Histogram
+	pubsubEgressCount           syncint64.Counter
+	pubsubEgressLatency         syncfloat64.Histogram
+	bulkPubsubEgressCount       syncint64.Counter
+	bulkPubsubEventEgressCount  syncint64.Counter
+	bulkPubsubEgressLatency     syncfloat64.Histogram
 
 	inputBindingCount    syncint64.Counter
 	inputBindingLatency  syncfloat64.Histogram
@@ -85,7 +68,6 @@
 }
 
 // newComponentMetrics returns a componentMetrics instance with default stats.
-<<<<<<< HEAD
 func (m *MetricClient) newComponentMetrics() *componentMetrics {
 	cm := new(componentMetrics)
 	cm.pubsubIngressCount, _ = m.meter.SyncInt64().Counter(
@@ -96,6 +78,18 @@
 		"component/pubsub_ingress/latencies",
 		instrument.WithDescription("The consuming app event processing latency."),
 		instrument.WithUnit(unit.Milliseconds))
+	cm.bulkPubsubIngressCount, _ = m.meter.SyncInt64().Counter(
+		"component/pubsub_ingress/bulk/count",
+		instrument.WithDescription("The number of incoming bulk subscribe calls arriving from the bulk pub/sub component."),
+		instrument.WithUnit(unit.Dimensionless))
+	cm.bulkPubsubEventIngressCount, _ = m.meter.SyncInt64().Counter(
+		"component/pubsub_ingress/bulk/event_count",
+		instrument.WithDescription("Total number of incoming messages arriving from the bulk pub/sub component via Bulk Subscribe."),
+		instrument.WithUnit(unit.Dimensionless))
+	cm.bulkPubsubIngressLatency, _ = m.meter.SyncFloat64().Histogram(
+		"component/pubsub_ingress/bulk/latencies",
+		instrument.WithDescription("The consuming app event processing latency for the bulk pub/sub component."),
+		instrument.WithUnit(unit.Milliseconds))
 	cm.pubsubEgressCount, _ = m.meter.SyncInt64().Counter(
 		"component/pubsub_egress/count",
 		instrument.WithDescription("The number of outgoing messages published to the pub/sub component."),
@@ -104,6 +98,18 @@
 		"component/pubsub_egress/latencies",
 		instrument.WithDescription("The latency of the response from the pub/sub component."),
 		instrument.WithUnit(unit.Milliseconds))
+	cm.bulkPubsubEgressCount, _ = m.meter.SyncInt64().Counter(
+		"component/pubsub_egress/bulk/count",
+		instrument.WithDescription("The number of bulk publish calls to the pub/sub component."),
+		instrument.WithUnit(unit.Dimensionless))
+	cm.bulkPubsubEventEgressCount, _ = m.meter.SyncInt64().Counter(
+		"component/pubsub_egress/bulk/event_count",
+		instrument.WithDescription("The number of outgoing messages to the pub/sub component published through bulk publish API."),
+		instrument.WithUnit(unit.Dimensionless))
+	cm.bulkPubsubEgressLatency, _ = m.meter.SyncFloat64().Histogram(
+		"component/pubsub_egress/bulk/latencies",
+		instrument.WithDescription("The latency of the response for the bulk publish call from the pub/sub component."),
+		instrument.WithUnit(unit.Milliseconds))
 	cm.inputBindingCount, _ = m.meter.SyncInt64().Counter(
 		"component/input_binding/count",
 		instrument.WithDescription("The number of incoming events arriving from the input binding component."),
@@ -145,118 +151,6 @@
 		instrument.WithDescription("The latency of the response from the secret component."),
 		instrument.WithUnit(unit.Milliseconds))
 	return cm
-=======
-func newComponentMetrics() *componentMetrics {
-	return &componentMetrics{
-		pubsubIngressCount: stats.Int64(
-			"component/pubsub_ingress/count",
-			"The number of incoming messages arriving from the pub/sub component.",
-			stats.UnitDimensionless),
-		pubsubIngressLatency: stats.Float64(
-			"component/pubsub_ingress/latencies",
-			"The consuming app event processing latency.",
-			stats.UnitMilliseconds),
-		bulkPubsubIngressCount: stats.Int64(
-			"component/pubsub_ingress/bulk/count",
-			"The number of incoming bulk subscribe calls arriving from the bulk pub/sub component.",
-			stats.UnitDimensionless),
-		bulkPubsubEventIngressCount: stats.Int64(
-			"component/pubsub_ingress/bulk/event_count",
-			"Total number of incoming messages arriving from the bulk pub/sub component via Bulk Subscribe.",
-			stats.UnitDimensionless),
-		bulkPubsubIngressLatency: stats.Float64(
-			"component/pubsub_ingress/bulk/latencies",
-			"The consuming app event processing latency for the bulk pub/sub component.",
-			stats.UnitMilliseconds),
-		pubsubEgressCount: stats.Int64(
-			"component/pubsub_egress/count",
-			"The number of outgoing messages published to the pub/sub component.",
-			stats.UnitDimensionless),
-		pubsubEgressLatency: stats.Float64(
-			"component/pubsub_egress/latencies",
-			"The latency of the response from the pub/sub component.",
-			stats.UnitMilliseconds),
-		bulkPubsubEgressCount: stats.Int64(
-			"component/pubsub_egress/bulk/count",
-			"The number of bulk publish calls to the pub/sub component.",
-			stats.UnitDimensionless),
-		bulkPubsubEventEgressCount: stats.Int64(
-			"component/pubsub_egress/bulk/event_count",
-			"The number of outgoing messages to the pub/sub component published through bulk publish API.",
-			stats.UnitDimensionless),
-		bulkPubsubEgressLatency: stats.Float64(
-			"component/pubsub_egress/bulk/latencies",
-			"The latency of the response for the bulk publish call from the pub/sub component.",
-			stats.UnitMilliseconds),
-		inputBindingCount: stats.Int64(
-			"component/input_binding/count",
-			"The number of incoming events arriving from the input binding component.",
-			stats.UnitDimensionless),
-		inputBindingLatency: stats.Float64(
-			"component/input_binding/latencies",
-			"The triggered app event processing latency.",
-			stats.UnitMilliseconds),
-		outputBindingCount: stats.Int64(
-			"component/output_binding/count",
-			"The number of operations invoked on the output binding component.",
-			stats.UnitDimensionless),
-		outputBindingLatency: stats.Float64(
-			"component/output_binding/latencies",
-			"The latency of the response from the output binding component.",
-			stats.UnitMilliseconds),
-		stateCount: stats.Int64(
-			"component/state/count",
-			"The number of operations performed on the state component.",
-			stats.UnitDimensionless),
-		stateLatency: stats.Float64(
-			"component/state/latencies",
-			"The latency of the response from the state component.",
-			stats.UnitMilliseconds),
-		configurationCount: stats.Int64(
-			"component/configuration/count",
-			"The number of operations performed on the configuration component.",
-			stats.UnitDimensionless),
-		configurationLatency: stats.Float64(
-			"component/configuration/latencies",
-			"The latency of the response from the configuration component.",
-			stats.UnitMilliseconds),
-		secretCount: stats.Int64(
-			"component/secret/count",
-			"The number of operations performed on the secret component.",
-			stats.UnitDimensionless),
-		secretLatency: stats.Float64(
-			"component/secret/latencies",
-			"The latency of the response from the secret component.",
-			stats.UnitMilliseconds),
-	}
-}
-
-// Init registers the component metrics views.
-func (c *componentMetrics) Init(appID, namespace string) error {
-	c.appID = appID
-	c.enabled = true
-	c.namespace = namespace
-
-	return view.Register(
-		diagUtils.NewMeasureView(c.pubsubIngressLatency, []tag.Key{appIDKey, componentKey, namespaceKey, processStatusKey, topicKey}, defaultLatencyDistribution),
-		diagUtils.NewMeasureView(c.pubsubIngressCount, []tag.Key{appIDKey, componentKey, namespaceKey, processStatusKey, topicKey}, view.Count()),
-		diagUtils.NewMeasureView(c.bulkPubsubIngressLatency, []tag.Key{appIDKey, componentKey, namespaceKey, processStatusKey, topicKey}, defaultLatencyDistribution),
-		diagUtils.NewMeasureView(c.bulkPubsubIngressCount, []tag.Key{appIDKey, componentKey, namespaceKey, processStatusKey, topicKey}, view.Count()),
-		diagUtils.NewMeasureView(c.bulkPubsubEventIngressCount, []tag.Key{appIDKey, componentKey, namespaceKey, processStatusKey, topicKey}, view.Count()),
-		diagUtils.NewMeasureView(c.pubsubEgressLatency, []tag.Key{appIDKey, componentKey, namespaceKey, successKey, topicKey}, defaultLatencyDistribution),
-		diagUtils.NewMeasureView(c.pubsubEgressCount, []tag.Key{appIDKey, componentKey, namespaceKey, successKey, topicKey}, view.Count()),
-		diagUtils.NewMeasureView(c.inputBindingLatency, []tag.Key{appIDKey, componentKey, namespaceKey, successKey}, defaultLatencyDistribution),
-		diagUtils.NewMeasureView(c.inputBindingCount, []tag.Key{appIDKey, componentKey, namespaceKey, successKey}, view.Count()),
-		diagUtils.NewMeasureView(c.outputBindingLatency, []tag.Key{appIDKey, componentKey, namespaceKey, operationKey, successKey}, defaultLatencyDistribution),
-		diagUtils.NewMeasureView(c.outputBindingCount, []tag.Key{appIDKey, componentKey, namespaceKey, operationKey, successKey}, view.Count()),
-		diagUtils.NewMeasureView(c.stateLatency, []tag.Key{appIDKey, componentKey, namespaceKey, operationKey, successKey}, defaultLatencyDistribution),
-		diagUtils.NewMeasureView(c.stateCount, []tag.Key{appIDKey, componentKey, namespaceKey, operationKey, successKey}, view.Count()),
-		diagUtils.NewMeasureView(c.configurationLatency, []tag.Key{appIDKey, componentKey, namespaceKey, operationKey, successKey}, defaultLatencyDistribution),
-		diagUtils.NewMeasureView(c.configurationCount, []tag.Key{appIDKey, componentKey, namespaceKey, operationKey, successKey}, view.Count()),
-		diagUtils.NewMeasureView(c.secretLatency, []tag.Key{appIDKey, componentKey, namespaceKey, operationKey, successKey}, defaultLatencyDistribution),
-		diagUtils.NewMeasureView(c.secretCount, []tag.Key{appIDKey, componentKey, namespaceKey, operationKey, successKey}, view.Count()),
-	)
->>>>>>> bc6127d6
 }
 
 // PubsubIngressEvent records the metrics for a pub/sub ingress event.
@@ -276,62 +170,61 @@
 	}
 }
 
-<<<<<<< HEAD
-// PubsubEgressEvent records the metrics for a pub/sub egress event.
-=======
 // BulkPubsubIngressEvent records the metrics for a bulk pub/sub ingress event.
 func (c *componentMetrics) BulkPubsubIngressEvent(ctx context.Context, component, topic string, elapsed float64) {
-	if c.enabled {
-		stats.RecordWithTags(
-			ctx,
-			diagUtils.WithTags(appIDKey, c.appID, componentKey, component, namespaceKey, c.namespace, topicKey, topic),
-			c.bulkPubsubIngressCount.M(1))
-
-		if elapsed > 0 {
-			stats.RecordWithTags(
-				ctx,
-				diagUtils.WithTags(appIDKey, c.appID, componentKey, component, namespaceKey, c.namespace, topicKey, topic),
-				c.bulkPubsubIngressLatency.M(elapsed))
-		}
+	if c == nil {
+		return
+	}
+	attributes := []attribute.KeyValue{
+		isemconv.ComponentNameKey.String(component),
+		isemconv.ComponentTopicKey.String(topic),
+	}
+	c.bulkPubsubIngressCount.Add(ctx, 1, attributes...)
+
+	if elapsed > 0 {
+		c.bulkPubsubIngressLatency.Record(ctx, elapsed, attributes...)
 	}
 }
 
 // BulkPubsubIngressEventEntries records the metrics for entries inside a bulk pub/sub ingress event.
 func (c *componentMetrics) BulkPubsubIngressEventEntries(ctx context.Context, component, topic string, processStatus string, eventCount int64) {
-	if c.enabled && eventCount > 0 {
-		stats.RecordWithTags(
-			ctx,
-			diagUtils.WithTags(appIDKey, c.appID, componentKey, component, namespaceKey, c.namespace, processStatusKey, processStatus, topicKey, topic),
-			c.bulkPubsubEventIngressCount.M(eventCount))
+	if c == nil {
+		return
+	}
+	if eventCount > 0 {
+		attributes := []attribute.KeyValue{
+			isemconv.ComponentNameKey.String(component),
+			isemconv.ComponentProcessStatusKey.String(processStatus),
+			isemconv.ComponentTopicKey.String(topic),
+		}
+		c.bulkPubsubEventIngressCount.Add(ctx, eventCount, attributes...)
 	}
 }
 
 // BulkPubsubEgressEvent records the metris for a pub/sub egress event.
 // eventCount if greater than zero implies successful publish of few/all events in the bulk publish call
 func (c *componentMetrics) BulkPubsubEgressEvent(ctx context.Context, component, topic string, success bool, eventCount int64, elapsed float64) {
-	if c.enabled {
-		stats.RecordWithTags(
-			ctx,
-			diagUtils.WithTags(appIDKey, c.appID, componentKey, component, namespaceKey, c.namespace, successKey, strconv.FormatBool(success), topicKey, topic),
-			c.bulkPubsubEgressCount.M(1))
-		if eventCount > 0 {
-			// There is at leaset one success in the bulk publish call even if overall success of the call might be a failure
-			stats.RecordWithTags(
-				ctx,
-				diagUtils.WithTags(appIDKey, c.appID, componentKey, component, namespaceKey, c.namespace, successKey, true, topicKey, topic),
-				c.bulkPubsubEventEgressCount.M(eventCount))
-		}
-		if elapsed > 0 {
-			stats.RecordWithTags(
-				ctx,
-				diagUtils.WithTags(appIDKey, c.appID, componentKey, component, namespaceKey, c.namespace, successKey, strconv.FormatBool(success), topicKey, topic),
-				c.bulkPubsubEgressLatency.M(elapsed))
-		}
+	if c == nil {
+		return
+	}
+
+	attributes := []attribute.KeyValue{
+		isemconv.ComponentNameKey.String(component),
+		isemconv.ComponentTopicKey.String(topic),
+		isemconv.ComponentSuccessKey.Bool(success),
+	}
+
+	c.bulkPubsubEgressCount.Add(ctx, 1, attributes...)
+	if eventCount > 0 {
+		// There is at leaset one success in the bulk publish call even if overall success of the call might be a failure
+		c.bulkPubsubEventEgressCount.Add(ctx, eventCount, attributes...)
+	}
+	if elapsed > 0 {
+		c.bulkPubsubEgressLatency.Record(ctx, elapsed, attributes...)
 	}
 }
 
 // PubsubEgressEvent records the metris for a pub/sub egress event.
->>>>>>> bc6127d6
 func (c *componentMetrics) PubsubEgressEvent(ctx context.Context, component, topic string, success bool, elapsed float64) {
 	if c == nil {
 		return
