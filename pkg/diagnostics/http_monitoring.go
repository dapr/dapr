/*
Copyright 2024 The Dapr Authors
Licensed under the Apache License, Version 2.0 (the "License");
you may not use this file except in compliance with the License.
You may obtain a copy of the License at
    http://www.apache.org/licenses/LICENSE-2.0
Unless required by applicable law or agreed to in writing, software
distributed under the License is distributed on an "AS IS" BASIS,
WITHOUT WARRANTIES OR CONDITIONS OF ANY KIND, either express or implied.
See the License for the specific language governing permissions and
limitations under the License.
*/

package diagnostics

import (
	"context"
	"net/http"
	"strconv"
	"time"

	"go.opencensus.io/stats"
	"go.opencensus.io/stats/view"
	"go.opencensus.io/tag"

<<<<<<< HEAD
	"github.com/dapr/dapr/pkg/api/http/endpoints"
=======
>>>>>>> bde3fdf3
	diagUtils "github.com/dapr/dapr/pkg/diagnostics/utils"
	"github.com/dapr/dapr/pkg/responsewriter"
	"github.com/dapr/kit/logger"
)

// To track the metrics for fasthttp using opencensus, this implementation is inspired by
// https://github.com/census-instrumentation/opencensus-go/tree/master/plugin/ochttp

// Tag key definitions for http requests.
var (
	httpStatusCodeKey = tag.MustNewKey("status")
	httpPathKey       = tag.MustNewKey("path")
	httpMethodKey     = tag.MustNewKey("method")

	log = logger.NewLogger("dapr.runtime.diagnostics")
)

type httpMetrics struct {
	serverRequestBytes  *stats.Int64Measure
	serverResponseBytes *stats.Int64Measure
	serverLatency       *stats.Float64Measure
	serverRequestCount  *stats.Int64Measure
	serverResponseCount *stats.Int64Measure

	clientSentBytes        *stats.Int64Measure
	clientReceivedBytes    *stats.Int64Measure
	clientRoundtripLatency *stats.Float64Measure
	clientCompletedCount   *stats.Int64Measure

	healthProbeCompletedCount   *stats.Int64Measure
	healthProbeRoundtripLatency *stats.Float64Measure

	appID   string
	enabled bool

	// Enable legacy metrics, which includes the full path
	legacy bool

<<<<<<< HEAD
=======
	excludeVerbs bool

>>>>>>> bde3fdf3
	pathMatcher *pathMatching
}

func newHTTPMetrics() *httpMetrics {
	return &httpMetrics{
		serverRequestBytes: stats.Int64(
			"http/server/request_bytes",
			"HTTP request body size if set as ContentLength (uncompressed) in server.",
			stats.UnitBytes),
		serverResponseBytes: stats.Int64(
			"http/server/response_bytes",
			"HTTP response body size (uncompressed) in server.",
			stats.UnitBytes),
		serverLatency: stats.Float64(
			"http/server/latency",
			"HTTP request end-to-end latency in server.",
			stats.UnitMilliseconds),
		serverRequestCount: stats.Int64(
			"http/server/request_count",
			"Count of HTTP requests processed by the server.",
			stats.UnitDimensionless),
		serverResponseCount: stats.Int64(
			"http/server/response_count",
			"The number of HTTP responses",
			stats.UnitDimensionless),
		clientSentBytes: stats.Int64(
			"http/client/sent_bytes",
			"Total bytes sent in request body (not including headers)",
			stats.UnitBytes),
		clientReceivedBytes: stats.Int64(
			"http/client/received_bytes",
			"Total bytes received in response bodies (not including headers but including error responses with bodies)",
			stats.UnitBytes),
		clientRoundtripLatency: stats.Float64(
			"http/client/roundtrip_latency",
			"Time between first byte of request headers sent to last byte of response received, or terminal error",
			stats.UnitMilliseconds),
		clientCompletedCount: stats.Int64(
			"http/client/completed_count",
			"Count of completed requests",
			stats.UnitDimensionless),
		healthProbeCompletedCount: stats.Int64(
			"http/healthprobes/completed_count",
			"Count of completed health probes",
			stats.UnitDimensionless),
		healthProbeRoundtripLatency: stats.Float64(
			"http/healthprobes/roundtrip_latency",
			"Time between first byte of health probes headers sent to last byte of response received, or terminal error",
			stats.UnitMilliseconds),

		enabled: false,
	}
}

func (h *httpMetrics) IsEnabled() bool {
	return h != nil && h.enabled
}

func (h *httpMetrics) getMetricsPath(path string) string {
	if _, ok := diagUtils.StaticPaths[path]; ok {
		return path
	}
	if matchedPath, ok := h.pathMatcher.match(path); ok {
		return matchedPath
	}
	if !h.legacy {
		return ""
	}
	return path
}

func (h *httpMetrics) getMetricsMethod(method string) string {
	if h.excludeVerbs {
		return ""
	}
	if _, ok := diagUtils.ValidHTTPVerbs[method]; !ok {
		return "UNKNOWN"
	}
	return method
}

func (h *httpMetrics) ServerRequestCompleted(ctx context.Context, method, path, status string, reqContentSize, resContentSize int64, elapsed float64) {
	if !h.IsEnabled() {
		return
	}

<<<<<<< HEAD
	matchedPath, ok := h.pathMatcher.match(path)
	if ok {
		path = matchedPath
	}
=======
	path = h.getMetricsPath(path)
	method = h.getMetricsMethod(method)
>>>>>>> bde3fdf3

	if h.legacy || h.pathMatcher.enabled() {
		stats.RecordWithTags(
			ctx,
			diagUtils.WithTags(h.serverRequestCount.Name(), appIDKey, h.appID, httpMethodKey, method, httpPathKey, path, httpStatusCodeKey, status),
			h.serverRequestCount.M(1))
		stats.RecordWithTags(
			ctx,
			diagUtils.WithTags(h.serverLatency.Name(), appIDKey, h.appID, httpMethodKey, method, httpPathKey, path, httpStatusCodeKey, status),
			h.serverLatency.M(elapsed))
		stats.RecordWithTags(
			ctx,
			diagUtils.WithTags(h.serverResponseCount.Name(), appIDKey, h.appID, httpPathKey, path, httpMethodKey, method, httpStatusCodeKey, status),
			h.serverResponseCount.M(1))
	} else {
		stats.RecordWithTags(
			ctx,
			diagUtils.WithTags(h.serverRequestCount.Name(), appIDKey, h.appID, httpMethodKey, method, httpPathKey, path, httpStatusCodeKey, status),
			h.serverRequestCount.M(1))
		stats.RecordWithTags(
			ctx,
			diagUtils.WithTags(h.serverLatency.Name(), appIDKey, h.appID, httpMethodKey, method, httpPathKey, path, httpStatusCodeKey, status),
			h.serverLatency.M(elapsed))
	}
	stats.RecordWithTags(
		ctx, diagUtils.WithTags(h.serverRequestBytes.Name(), appIDKey, h.appID),
		h.serverRequestBytes.M(reqContentSize))
	stats.RecordWithTags(
		ctx, diagUtils.WithTags(h.serverResponseBytes.Name(), appIDKey, h.appID),
		h.serverResponseBytes.M(resContentSize))
}

func (h *httpMetrics) ClientRequestStarted(ctx context.Context, method, path string, contentSize int64) {
	if !h.IsEnabled() {
		return
	}

<<<<<<< HEAD
	matchedPath, ok := h.pathMatcher.match(path)
	if ok {
		path = matchedPath
	}
=======
	path = h.getMetricsPath(path)
	method = h.getMetricsMethod(method)
>>>>>>> bde3fdf3

	if h.legacy || h.pathMatcher.enabled() {
		stats.RecordWithTags(
			ctx,
			diagUtils.WithTags(h.clientSentBytes.Name(), appIDKey, h.appID, httpPathKey, h.convertPathToMetricLabel(path), httpMethodKey, method),
			h.clientSentBytes.M(contentSize))
	} else {
		stats.RecordWithTags(
			ctx,
			diagUtils.WithTags(h.clientSentBytes.Name(), appIDKey, h.appID, httpPathKey, path, httpMethodKey, method),
			h.clientSentBytes.M(contentSize))
	}
}

func (h *httpMetrics) ClientRequestCompleted(ctx context.Context, method, path, status string, contentSize int64, elapsed float64) {
	if !h.IsEnabled() {
		return
	}

<<<<<<< HEAD
	matchedPath, ok := h.pathMatcher.match(path)
	if ok {
		path = matchedPath
	}
=======
	path = h.getMetricsPath(path)
	method = h.getMetricsMethod(method)
>>>>>>> bde3fdf3

	if h.legacy || h.pathMatcher.enabled() {
		stats.RecordWithTags(
			ctx,
			diagUtils.WithTags(h.clientCompletedCount.Name(), appIDKey, h.appID, httpPathKey, h.convertPathToMetricLabel(path), httpMethodKey, method, httpStatusCodeKey, status),
			h.clientCompletedCount.M(1))
		stats.RecordWithTags(
			ctx,
			diagUtils.WithTags(h.clientRoundtripLatency.Name(), appIDKey, h.appID, httpPathKey, h.convertPathToMetricLabel(path), httpMethodKey, method, httpStatusCodeKey, status),
			h.clientRoundtripLatency.M(elapsed))
	} else {
		stats.RecordWithTags(
			ctx,
			diagUtils.WithTags(h.clientCompletedCount.Name(), appIDKey, h.appID, httpPathKey, path, httpMethodKey, method, httpStatusCodeKey, status),
			h.clientCompletedCount.M(1))
		stats.RecordWithTags(
			ctx,
			diagUtils.WithTags(h.clientRoundtripLatency.Name(), appIDKey, h.appID, httpPathKey, path, httpMethodKey, method, httpStatusCodeKey, status),
			h.clientRoundtripLatency.M(elapsed))
	}
	stats.RecordWithTags(
		ctx, diagUtils.WithTags(h.clientReceivedBytes.Name(), appIDKey, h.appID),
		h.clientReceivedBytes.M(contentSize))
}

func (h *httpMetrics) AppHealthProbeStarted(ctx context.Context) {
	if !h.IsEnabled() {
		return
	}

	stats.RecordWithTags(ctx, diagUtils.WithTags("", appIDKey, h.appID))
}

func (h *httpMetrics) AppHealthProbeCompleted(ctx context.Context, status string, elapsed float64) {
	if !h.IsEnabled() {
		return
	}

	stats.RecordWithTags(
		ctx,
		diagUtils.WithTags(h.healthProbeCompletedCount.Name(), appIDKey, h.appID, httpStatusCodeKey, status),
		h.healthProbeCompletedCount.M(1))
	stats.RecordWithTags(
		ctx,
		diagUtils.WithTags(h.healthProbeRoundtripLatency.Name(), appIDKey, h.appID, httpStatusCodeKey, status),
		h.healthProbeRoundtripLatency.M(elapsed))
}

<<<<<<< HEAD
func (h *httpMetrics) Init(appID string, paths []string, legacy bool) error {
=======
type HTTPMonitoringConfig struct {
	pathMatching []string
	legacy       bool
	excludeVerbs bool
}

func NewHTTPMonitoringConfig(pathMatching []string, legacy bool, excludeVerbs bool) HTTPMonitoringConfig {
	return HTTPMonitoringConfig{
		pathMatching: pathMatching,
		legacy:       legacy,
		excludeVerbs: excludeVerbs,
	}
}

func (h *httpMetrics) Init(appID string, config HTTPMonitoringConfig) error {
>>>>>>> bde3fdf3
	h.appID = appID
	h.enabled = true
	h.legacy = config.legacy
	h.excludeVerbs = config.excludeVerbs

<<<<<<< HEAD
	if paths != nil {
		h.pathMatcher = newPathMatching(paths, legacy)
=======
	if config.pathMatching != nil {
		h.pathMatcher = newPathMatching(config.pathMatching, config.legacy)
>>>>>>> bde3fdf3
	}

	tags := []tag.Key{appIDKey}

<<<<<<< HEAD
	// In legacy mode, we are aggregating based on the path too
	var serverTags, clientTags []tag.Key
	if h.legacy {
		serverTags = []tag.Key{appIDKey, httpMethodKey, httpPathKey, httpStatusCodeKey}
		clientTags = []tag.Key{appIDKey, httpMethodKey, httpPathKey, httpStatusCodeKey}
	} else {
		serverTags = []tag.Key{appIDKey, httpMethodKey, httpStatusCodeKey}
		clientTags = []tag.Key{appIDKey, httpStatusCodeKey}
		if h.pathMatcher.enabled() {
			serverTags = append(serverTags, httpPathKey)
			clientTags = append(clientTags, httpPathKey, httpMethodKey)
		}
	}
=======
	serverTags := []tag.Key{appIDKey, httpMethodKey, httpPathKey, httpStatusCodeKey}
	clientTags := []tag.Key{appIDKey, httpMethodKey, httpPathKey, httpStatusCodeKey}
>>>>>>> bde3fdf3

	views := []*view.View{
		diagUtils.NewMeasureView(h.serverRequestBytes, tags, defaultSizeDistribution),
		diagUtils.NewMeasureView(h.serverResponseBytes, tags, defaultSizeDistribution),
		diagUtils.NewMeasureView(h.serverLatency, serverTags, latencyDistribution),
		diagUtils.NewMeasureView(h.serverRequestCount, serverTags, view.Count()),
		diagUtils.NewMeasureView(h.clientSentBytes, clientTags, defaultSizeDistribution),
		diagUtils.NewMeasureView(h.clientReceivedBytes, tags, defaultSizeDistribution),
		diagUtils.NewMeasureView(h.clientRoundtripLatency, clientTags, latencyDistribution),
		diagUtils.NewMeasureView(h.clientCompletedCount, clientTags, view.Count()),
		diagUtils.NewMeasureView(h.healthProbeRoundtripLatency, []tag.Key{appIDKey, httpStatusCodeKey}, latencyDistribution),
		diagUtils.NewMeasureView(h.healthProbeCompletedCount, []tag.Key{appIDKey, httpStatusCodeKey}, view.Count()),
	}

	if h.legacy {
		views = append(views, diagUtils.NewMeasureView(h.serverResponseCount, serverTags, view.Count()))
	}

	return view.Register(views...)
}

// HTTPMiddleware is the middleware to track HTTP server-side requests.
func (h *httpMetrics) HTTPMiddleware(next http.Handler) http.Handler {
	return http.HandlerFunc(func(w http.ResponseWriter, r *http.Request) {
		var reqContentSize int64
		if cl := r.Header.Get("content-length"); cl != "" {
			reqContentSize, _ = strconv.ParseInt(cl, 10, 64)
			if reqContentSize < 0 {
				reqContentSize = 0
			}
		}

		var path string
		if h.legacy || h.pathMatcher.enabled() {
			path = h.convertPathToMetricLabel(r.URL.Path)
		}

		// Wrap the writer in a ResponseWriter so we can collect stats such as status code and size
		rw := responsewriter.EnsureResponseWriter(w)

		// Process the request
		start := time.Now()
		next.ServeHTTP(rw, r)

		elapsed := float64(time.Since(start) / time.Millisecond)
		status := strconv.Itoa(rw.Status())
		respSize := int64(rw.Size())

<<<<<<< HEAD
		var method string
		if h.legacy || h.pathMatcher.enabled() {
			method = r.Method
		} else {
			// Check if the context contains a MethodName method
			endpointData, _ := r.Context().Value(endpoints.EndpointCtxKey{}).(*endpoints.EndpointCtxData)
			method = endpointData.GetEndpointName()
			if endpointData != nil && endpointData.Group != nil && endpointData.Group.MethodName != nil {
				method = endpointData.Group.MethodName(r)
			}
		}

=======
>>>>>>> bde3fdf3
		// Record the request
		h.ServerRequestCompleted(r.Context(), h.getMetricsMethod(r.Method), path, status, reqContentSize, respSize, elapsed)
	})
}<|MERGE_RESOLUTION|>--- conflicted
+++ resolved
@@ -23,10 +23,6 @@
 	"go.opencensus.io/stats/view"
 	"go.opencensus.io/tag"
 
-<<<<<<< HEAD
-	"github.com/dapr/dapr/pkg/api/http/endpoints"
-=======
->>>>>>> bde3fdf3
 	diagUtils "github.com/dapr/dapr/pkg/diagnostics/utils"
 	"github.com/dapr/dapr/pkg/responsewriter"
 	"github.com/dapr/kit/logger"
@@ -65,11 +61,8 @@
 	// Enable legacy metrics, which includes the full path
 	legacy bool
 
-<<<<<<< HEAD
-=======
 	excludeVerbs bool
 
->>>>>>> bde3fdf3
 	pathMatcher *pathMatching
 }
 
@@ -156,15 +149,8 @@
 		return
 	}
 
-<<<<<<< HEAD
-	matchedPath, ok := h.pathMatcher.match(path)
-	if ok {
-		path = matchedPath
-	}
-=======
 	path = h.getMetricsPath(path)
 	method = h.getMetricsMethod(method)
->>>>>>> bde3fdf3
 
 	if h.legacy || h.pathMatcher.enabled() {
 		stats.RecordWithTags(
@@ -202,15 +188,8 @@
 		return
 	}
 
-<<<<<<< HEAD
-	matchedPath, ok := h.pathMatcher.match(path)
-	if ok {
-		path = matchedPath
-	}
-=======
 	path = h.getMetricsPath(path)
 	method = h.getMetricsMethod(method)
->>>>>>> bde3fdf3
 
 	if h.legacy || h.pathMatcher.enabled() {
 		stats.RecordWithTags(
@@ -230,15 +209,8 @@
 		return
 	}
 
-<<<<<<< HEAD
-	matchedPath, ok := h.pathMatcher.match(path)
-	if ok {
-		path = matchedPath
-	}
-=======
 	path = h.getMetricsPath(path)
 	method = h.getMetricsMethod(method)
->>>>>>> bde3fdf3
 
 	if h.legacy || h.pathMatcher.enabled() {
 		stats.RecordWithTags(
@@ -287,9 +259,6 @@
 		h.healthProbeRoundtripLatency.M(elapsed))
 }
 
-<<<<<<< HEAD
-func (h *httpMetrics) Init(appID string, paths []string, legacy bool) error {
-=======
 type HTTPMonitoringConfig struct {
 	pathMatching []string
 	legacy       bool
@@ -305,41 +274,19 @@
 }
 
 func (h *httpMetrics) Init(appID string, config HTTPMonitoringConfig) error {
->>>>>>> bde3fdf3
 	h.appID = appID
 	h.enabled = true
 	h.legacy = config.legacy
 	h.excludeVerbs = config.excludeVerbs
 
-<<<<<<< HEAD
-	if paths != nil {
-		h.pathMatcher = newPathMatching(paths, legacy)
-=======
 	if config.pathMatching != nil {
 		h.pathMatcher = newPathMatching(config.pathMatching, config.legacy)
->>>>>>> bde3fdf3
 	}
 
 	tags := []tag.Key{appIDKey}
 
-<<<<<<< HEAD
-	// In legacy mode, we are aggregating based on the path too
-	var serverTags, clientTags []tag.Key
-	if h.legacy {
-		serverTags = []tag.Key{appIDKey, httpMethodKey, httpPathKey, httpStatusCodeKey}
-		clientTags = []tag.Key{appIDKey, httpMethodKey, httpPathKey, httpStatusCodeKey}
-	} else {
-		serverTags = []tag.Key{appIDKey, httpMethodKey, httpStatusCodeKey}
-		clientTags = []tag.Key{appIDKey, httpStatusCodeKey}
-		if h.pathMatcher.enabled() {
-			serverTags = append(serverTags, httpPathKey)
-			clientTags = append(clientTags, httpPathKey, httpMethodKey)
-		}
-	}
-=======
 	serverTags := []tag.Key{appIDKey, httpMethodKey, httpPathKey, httpStatusCodeKey}
 	clientTags := []tag.Key{appIDKey, httpMethodKey, httpPathKey, httpStatusCodeKey}
->>>>>>> bde3fdf3
 
 	views := []*view.View{
 		diagUtils.NewMeasureView(h.serverRequestBytes, tags, defaultSizeDistribution),
@@ -388,21 +335,6 @@
 		status := strconv.Itoa(rw.Status())
 		respSize := int64(rw.Size())
 
-<<<<<<< HEAD
-		var method string
-		if h.legacy || h.pathMatcher.enabled() {
-			method = r.Method
-		} else {
-			// Check if the context contains a MethodName method
-			endpointData, _ := r.Context().Value(endpoints.EndpointCtxKey{}).(*endpoints.EndpointCtxData)
-			method = endpointData.GetEndpointName()
-			if endpointData != nil && endpointData.Group != nil && endpointData.Group.MethodName != nil {
-				method = endpointData.Group.MethodName(r)
-			}
-		}
-
-=======
->>>>>>> bde3fdf3
 		// Record the request
 		h.ServerRequestCompleted(r.Context(), h.getMetricsMethod(r.Method), path, status, reqContentSize, respSize, elapsed)
 	})
