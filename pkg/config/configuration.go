/*
Copyright 2021 The Dapr Authors
Licensed under the Apache License, Version 2.0 (the "License");
you may not use this file except in compliance with the License.
You may obtain a copy of the License at
    http://www.apache.org/licenses/LICENSE-2.0
Unless required by applicable law or agreed to in writing, software
distributed under the License is distributed on an "AS IS" BASIS,
WITHOUT WARRANTIES OR CONDITIONS OF ANY KIND, either express or implied.
See the License for the specific language governing permissions and
limitations under the License.
*/

package config

import (
	"context"
	"encoding/json"
	"fmt"
	"os"
	"sort"
	"strings"
	"time"

	env "github.com/dapr/dapr/pkg/config/env"

	grpcRetry "github.com/grpc-ecosystem/go-grpc-middleware/retry"
	yaml "gopkg.in/yaml.v3"
	metav1 "k8s.io/apimachinery/pkg/apis/meta/v1"
	"k8s.io/apimachinery/pkg/util/sets"

	"github.com/dapr/dapr/pkg/buildinfo"
	operatorv1pb "github.com/dapr/dapr/pkg/proto/operator/v1"
	"github.com/dapr/dapr/utils"
	"github.com/dapr/kit/ptr"
)

// Feature Flags section

type Feature string

const (
	// Enable support for streaming in HTTP service invocation
	ServiceInvocationStreaming Feature = "ServiceInvocationStreaming"
	// Disables enforcing minimum TLS version 1.2 in AppChannel, which is insecure.
	// TODO: Remove this feature flag in Dapr 1.13.
	AppChannelAllowInsecureTLS Feature = "AppChannelAllowInsecureTLS"
)

// end feature flags section

const (
	operatorCallTimeout = time.Second * 5
	operatorMaxRetries  = 100
	AllowAccess         = "allow"
	DenyAccess          = "deny"
	DefaultTrustDomain  = "public"
	DefaultNamespace    = "default"
	ActionPolicyApp     = "app"
	ActionPolicyGlobal  = "global"
	SpiffeIDPrefix      = "spiffe://"
)

// Configuration is an internal (and duplicate) representation of Dapr's Configuration CRD.
type Configuration struct {
	metav1.TypeMeta `json:",inline" yaml:",inline"`
	// See https://github.com/kubernetes/community/blob/master/contributors/devel/sig-architecture/api-conventions.md#metadata
	metav1.ObjectMeta `json:"metadata,omitempty" yaml:"metadata,omitempty"`
	// See https://github.com/kubernetes/community/blob/master/contributors/devel/sig-architecture/api-conventions.md#spec-and-status
	Spec ConfigurationSpec `json:"spec" yaml:"spec"`

	// Internal fields
	featuresEnabled map[Feature]struct{}
}

// AccessControlList is an in-memory access control list config for fast lookup.
type AccessControlList struct {
	DefaultAction string
	TrustDomain   string
	PolicySpec    map[string]AccessControlListPolicySpec
}

// AccessControlListPolicySpec is an in-memory access control list config per app for fast lookup.
type AccessControlListPolicySpec struct {
	AppName             string
	DefaultAction       string
	TrustDomain         string
	Namespace           string
	AppOperationActions *Trie
}

// AccessControlListOperationAction is an in-memory access control list config per operation for fast lookup.
type AccessControlListOperationAction struct {
	VerbAction      map[string]string
	OperationName   string
	OperationAction string
}

type ConfigurationSpec struct {
	HTTPPipelineSpec    *PipelineSpec       `json:"httpPipeline,omitempty" yaml:"httpPipeline,omitempty"`
	AppHTTPPipelineSpec *PipelineSpec       `json:"appHttpPipeline,omitempty" yaml:"appHttpPipeline,omitempty"`
	TracingSpec         *TracingSpec        `json:"tracing,omitempty" yaml:"tracing,omitempty"`
	MTLSSpec            *MTLSSpec           `json:"mtls,omitempty" yaml:"mtls,omitempty"`
	MetricSpec          *MetricSpec         `json:"metric,omitempty" yaml:"metric,omitempty"`
	MetricsSpec         *MetricSpec         `json:"metrics,omitempty" yaml:"metrics,omitempty"`
	Secrets             *SecretsSpec        `json:"secrets,omitempty" yaml:"secrets,omitempty"`
	AccessControlSpec   *AccessControlSpec  `json:"accessControl,omitempty" yaml:"accessControl,omitempty"`
	NameResolutionSpec  *NameResolutionSpec `json:"nameResolution,omitempty" yaml:"nameResolution,omitempty"`
	Features            []FeatureSpec       `json:"features,omitempty" yaml:"features,omitempty"`
	APISpec             *APISpec            `json:"api,omitempty" yaml:"api,omitempty"`
	ComponentsSpec      *ComponentsSpec     `json:"components,omitempty" yaml:"components,omitempty"`
	LoggingSpec         *LoggingSpec        `json:"logging,omitempty" yaml:"logging,omitempty"`
}

type SecretsSpec struct {
	Scopes []SecretsScope `json:"scopes,omitempty"`
}

// SecretsScope defines the scope for secrets.
type SecretsScope struct {
	DefaultAccess  string   `json:"defaultAccess,omitempty" yaml:"defaultAccess,omitempty"`
	StoreName      string   `json:"storeName,omitempty" yaml:"storeName,omitempty"`
	AllowedSecrets []string `json:"allowedSecrets,omitempty" yaml:"allowedSecrets,omitempty"`
	DeniedSecrets  []string `json:"deniedSecrets,omitempty" yaml:"deniedSecrets,omitempty"`
}

type PipelineSpec struct {
	Handlers []HandlerSpec `json:"handlers,omitempty" yaml:"handlers,omitempty"`
}

// APISpec describes the configuration for Dapr APIs.
type APISpec struct {
	// List of allowed APIs. Can be used in conjunction with denied.
	Allowed APIAccessRules `json:"allowed,omitempty"`
	// List of denied APIs. Can be used in conjunction with allowed.
	Denied APIAccessRules `json:"denied,omitempty"`
}

// APIAccessRule describes an access rule for allowing a Dapr API to be enabled and accessible by an app.
type APIAccessRule struct {
	Name     string                `json:"name"`
	Version  string                `json:"version"`
	Protocol APIAccessRuleProtocol `json:"protocol"`
}

// APIAccessRules is a list of API access rules (allowlist or denylist).
type APIAccessRules []APIAccessRule

// APIAccessRuleProtocol is the type for the protocol in APIAccessRules
type APIAccessRuleProtocol string

const (
	APIAccessRuleProtocolHTTP APIAccessRuleProtocol = "http"
	APIAccessRuleProtocolGRPC APIAccessRuleProtocol = "grpc"
)

// GetRulesByProtocol returns a list of APIAccessRule objects filtered by protocol
func (r APIAccessRules) GetRulesByProtocol(protocol APIAccessRuleProtocol) []APIAccessRule {
	res := make([]APIAccessRule, len(r))
	n := 0
	for _, v := range r {
		//nolint:gocritic
		if strings.ToLower(string(v.Protocol)) == string(protocol) {
			res[n] = v
			n++
		}
	}
	return res[:n]
}

type HandlerSpec struct {
	Name         string       `json:"name,omitempty" yaml:"name,omitempty"`
	Type         string       `json:"type,omitempty" yaml:"type,omitempty"`
	Version      string       `json:"version,omitempty" yaml:"version,omitempty"`
	SelectorSpec SelectorSpec `json:"selector,omitempty" yaml:"selector,omitempty"`
}

// LogName returns the name of the handler that can be used in logging.
func (h HandlerSpec) LogName() string {
	return utils.ComponentLogName(h.Name, h.Type, h.Version)
}

type SelectorSpec struct {
	Fields []SelectorField `json:"fields,omitempty" yaml:"fields,omitempty"`
}

type SelectorField struct {
	Field string `json:"field" yaml:"field"`
	Value string `json:"value" yaml:"value"`
}

type TracingSpec struct {
	SamplingRate string      `json:"samplingRate,omitempty" yaml:"samplingRate,omitempty"`
	Stdout       bool        `json:"stdout,omitempty" yaml:"stdout,omitempty"`
	Zipkin       *ZipkinSpec `json:"zipkin,omitempty" yaml:"zipkin,omitempty"`
	Otel         *OtelSpec   `json:"otel,omitempty" yaml:"otel,omitempty"`
}

// ZipkinSpec defines Zipkin exporter configurations.
type ZipkinSpec struct {
	EndpointAddress string `json:"endpointAddress,omitempty" yaml:"endpointAddress,omitempty"`
}

// OtelSpec defines Otel exporter configurations.
type OtelSpec struct {
	Protocol        string `json:"protocol,omitempty" yaml:"protocol,omitempty"`
	EndpointAddress string `json:"endpointAddress,omitempty" yaml:"endpointAddress,omitempty"`
	// Defaults to true
	IsSecure *bool `json:"isSecure,omitempty" yaml:"isSecure,omitempty"`
}

// GetIsSecure returns true if the connection should be secured.
func (o OtelSpec) GetIsSecure() bool {
	// Defaults to true if nil
	return o.IsSecure == nil || *o.IsSecure
}

// MetricSpec configuration for metrics.
type MetricSpec struct {
	// Defaults to true
	Enabled *bool         `json:"enabled,omitempty" yaml:"enabled,omitempty"`
	Rules   []MetricsRule `json:"rules,omitempty" yaml:"rules,omitempty"`
}

// GetEnabled returns true if metrics are enabled.
func (m MetricSpec) GetEnabled() bool {
	// Defaults to true if nil
	return m.Enabled == nil || *m.Enabled
}

// MetricsRule defines configuration options for a metric.
type MetricsRule struct {
	Name   string        `json:"name,omitempty" yaml:"name,omitempty"`
	Labels []MetricLabel `json:"labels,omitempty" yaml:"labels,omitempty"`
}

// MetricsLabel defines an object that allows to set regex expressions for a label.
type MetricLabel struct {
	Name  string            `json:"name,omitempty" yaml:"name,omitempty"`
	Regex map[string]string `json:"regex,omitempty" yaml:"regex,omitempty"`
}

// AppPolicySpec defines the policy data structure for each app.
type AppPolicySpec struct {
	AppName             string         `json:"appId,omitempty" yaml:"appId,omitempty"`
	DefaultAction       string         `json:"defaultAction,omitempty" yaml:"defaultAction,omitempty"`
	TrustDomain         string         `json:"trustDomain,omitempty" yaml:"trustDomain,omitempty"`
	Namespace           string         `json:"namespace,omitempty" yaml:"namespace,omitempty"`
	AppOperationActions []AppOperation `json:"operations,omitempty" yaml:"operations,omitempty"`
}

// AppOperation defines the data structure for each app operation.
type AppOperation struct {
	Operation string   `json:"name,omitempty" yaml:"name,omitempty"`
	HTTPVerb  []string `json:"httpVerb,omitempty" yaml:"httpVerb,omitempty"`
	Action    string   `json:"action,omitempty" yaml:"action,omitempty"`
}

// AccessControlSpec is the spec object in ConfigurationSpec.
type AccessControlSpec struct {
	DefaultAction string          `json:"defaultAction,omitempty" yaml:"defaultAction,omitempty"`
	TrustDomain   string          `json:"trustDomain,omitempty" yaml:"trustDomain,omitempty"`
	AppPolicies   []AppPolicySpec `json:"policies,omitempty" yaml:"policies,omitempty"`
}

type NameResolutionSpec struct {
	Component     string `json:"component,omitempty" yaml:"component,omitempty"`
	Version       string `json:"version,omitempty" yaml:"version,omitempty"`
	Configuration any    `json:"configuration,omitempty" yaml:"configuration,omitempty"`
}

type MTLSSpec struct {
	Enabled          bool   `json:"enabled,omitempty" yaml:"enabled,omitempty"`
	WorkloadCertTTL  string `json:"workloadCertTTL,omitempty" yaml:"workloadCertTTL,omitempty"`
	AllowedClockSkew string `json:"allowedClockSkew,omitempty" yaml:"allowedClockSkew,omitempty"`
}

// SpiffeID represents the separated fields in a spiffe id.
type SpiffeID struct {
	TrustDomain string
	Namespace   string
	AppID       string
}

// FeatureSpec defines which preview features are enabled.
type FeatureSpec struct {
	Name    Feature `json:"name" yaml:"name"`
	Enabled bool    `json:"enabled" yaml:"enabled"`
}

// ComponentsSpec describes the configuration for Dapr components
type ComponentsSpec struct {
	// Denylist of component types that cannot be instantiated
	Deny []string `json:"deny,omitempty" yaml:"deny,omitempty"`
}

// LoggingSpec defines the configuration for logging.
type LoggingSpec struct {
	// Configure API logging.
	APILogging *APILoggingSpec `json:"apiLogging,omitempty" yaml:"apiLogging,omitempty"`
}

// APILoggingSpec defines the configuration for API logging.
type APILoggingSpec struct {
	// Default value for enabling API logging. Sidecars can always override this by setting `--enable-api-logging` to true or false explicitly.
	// The default value is false.
	Enabled bool `json:"enabled,omitempty" yaml:"enabled,omitempty"`
	// When enabled, obfuscates the values of URLs in HTTP API logs, logging the route name rather than the full path being invoked, which could contain PII.
	// Default: false.
	// This option has no effect if API logging is disabled.
	ObfuscateURLs bool `json:"obfuscateURLs,omitempty" yaml:"obfuscateURLs,omitempty"`
	// If true, health checks are not reported in API logs. Default: false.
	// This option has no effect if API logging is disabled.
	OmitHealthChecks bool `json:"omitHealthChecks,omitempty" yaml:"omitHealthChecks,omitempty"`
}

// LoadDefaultConfiguration returns the default config.
func LoadDefaultConfiguration() *Configuration {
	return &Configuration{
		Spec: ConfigurationSpec{
			TracingSpec: &TracingSpec{
				Otel: &OtelSpec{
					IsSecure: ptr.Of(true),
				},
			},
			MetricSpec: &MetricSpec{
				Enabled: ptr.Of(true),
			},
			AccessControlSpec: &AccessControlSpec{
				DefaultAction: AllowAccess,
				TrustDomain:   "public",
			},
		},
	}
}

// LoadStandaloneConfiguration gets the path to a config file and loads it into a configuration.
func LoadStandaloneConfiguration(configs ...string) (*Configuration, error) {
	conf := LoadDefaultConfiguration()

	// Load all config files and apply them on top of the default config
	for _, config := range configs {
		_, err := os.Stat(config)
		if err != nil {
			return nil, err
		}

		b, err := os.ReadFile(config)
		if err != nil {
			return nil, err
		}

		// Parse environment variables from yaml
		b = []byte(os.ExpandEnv(string(b)))

		err = yaml.Unmarshal(b, conf)
		if err != nil {
			return nil, err
		}
	}

	err := conf.sortAndValidateSecretsConfiguration()
	if err != nil {
		return nil, err
	}

	conf.sortMetricsSpec()
	return conf, nil
}

<<<<<<< HEAD
// LoadKubernetesConfiguration gets configuration from the Kubernetes operator with a given name.
func LoadKubernetesConfiguration(configs []string, namespace string, podName string, operatorClient operatorv1pb.OperatorClient) (*Configuration, error) {
	conf := LoadDefaultConfiguration()
=======
// Update configuration from Otlp Environment Variables, if they exist.
func SetTracingSpecFromEnv(conf *Configuration) {
	// If Otel Endpoint is already set, then don't override.
	if conf.Spec.TracingSpec.Otel.EndpointAddress != "" {
		return
	}

	if endpoint := os.Getenv(env.OtlpExporterEndpoint); endpoint != "" {
		// remove "http://" or "https://" from the endpoint
		endpoint = strings.TrimPrefix(endpoint, "http://")
		endpoint = strings.TrimPrefix(endpoint, "https://")

		conf.Spec.TracingSpec.Otel.EndpointAddress = endpoint

		if conf.Spec.TracingSpec.SamplingRate == "" {
			conf.Spec.TracingSpec.SamplingRate = "1"
		}

		// The OTLP attribute allows 'grpc', 'http/protobuf', or 'http/json'.
		// Dapr setting can only be 'grpc' or 'http'.
		if protocol := os.Getenv(env.OtlpExporterProtocol); strings.HasPrefix(protocol, "http") {
			conf.Spec.TracingSpec.Otel.Protocol = "http"
		} else {
			conf.Spec.TracingSpec.Otel.Protocol = "grpc"
		}

		if insecure := os.Getenv(env.OtlpExporterInsecure); insecure == "true" {
			conf.Spec.TracingSpec.Otel.IsSecure = false
		}
	}
}

// Apply .metrics if set. If not, retain .metric.
func sortMetricsSpec(conf *Configuration) {
	if !conf.Spec.MetricsSpec.Enabled {
		conf.Spec.MetricSpec.Enabled = false
	}

	if len(conf.Spec.MetricsSpec.Rules) > 0 {
		conf.Spec.MetricSpec.Rules = conf.Spec.MetricsSpec.Rules
	}
}
>>>>>>> 9ddc4709

	// Load all config objects and apply them on top of the default config
	for _, config := range configs {
		resp, err := operatorClient.GetConfiguration(context.Background(), &operatorv1pb.GetConfigurationRequest{
			Name:      config,
			Namespace: namespace,
			PodName:   podName,
		}, grpcRetry.WithMax(operatorMaxRetries), grpcRetry.WithPerRetryTimeout(operatorCallTimeout))
		if err != nil {
			return nil, err
		}
		b := resp.GetConfiguration()
		if len(b) == 0 {
			return nil, fmt.Errorf("configuration %s not found", config)
		}

		err = json.Unmarshal(b, conf)
		if err != nil {
			return nil, err
		}
	}

	err := conf.sortAndValidateSecretsConfiguration()
	if err != nil {
		return nil, err
	}

	conf.sortMetricsSpec()
	return conf, nil
}

// IsSecretAllowed Check if the secret is allowed to be accessed.
func (c SecretsScope) IsSecretAllowed(key string) bool {
	// By default, set allow access for the secret store.
	access := AllowAccess
	// Check and set deny access.
	if strings.EqualFold(c.DefaultAccess, DenyAccess) {
		access = DenyAccess
	}

	// If the allowedSecrets list is not empty then check if the access is specifically allowed for this key.
	if len(c.AllowedSecrets) != 0 {
		return containsKey(c.AllowedSecrets, key)
	}

	// Check key in deny list if deny list is present for the secret store.
	// If the specific key is denied, then alone deny access.
	if deny := containsKey(c.DeniedSecrets, key); deny {
		return !deny
	}

	// Check if defined default access is allow.
	return access == AllowAccess
}

// Runs Binary Search on a sorted list of strings to find a key.
func containsKey(s []string, key string) bool {
	index := sort.SearchStrings(s, key)

	return index < len(s) && s[index] == key
}

// LoadFeatures loads the list of enabled features, from the Configuration spec and from the buildinfo.
func (c *Configuration) LoadFeatures() {
	forced := buildinfo.Features()
	c.featuresEnabled = make(map[Feature]struct{}, len(c.Spec.Features)+len(forced))
	for _, feature := range c.Spec.Features {
		if feature.Name == "" || !feature.Enabled {
			continue
		}
		c.featuresEnabled[feature.Name] = struct{}{}
	}
	for _, v := range forced {
		if v == "" {
			continue
		}
		c.featuresEnabled[Feature(v)] = struct{}{}
	}
}

// IsFeatureEnabled returns true if a Feature (such as a preview) is enabled.
func (c Configuration) IsFeatureEnabled(target Feature) (enabled bool) {
	_, enabled = c.featuresEnabled[target]
	return enabled
}

// EnabledFeatures returns the list of features that have been enabled.
func (c Configuration) EnabledFeatures() []string {
	features := make([]string, len(c.featuresEnabled))
	i := 0
	for f := range c.featuresEnabled {
		features[i] = string(f)
		i++
	}
	return features[:i]
}

// GetTracingSpec returns the tracing spec.
// It's a short-hand that includes nil-checks for safety.
func (c Configuration) GetTracingSpec() TracingSpec {
	if c.Spec.TracingSpec == nil {
		return TracingSpec{}
	}
	return *c.Spec.TracingSpec
}

// GetMTLSSpec returns the mTLS spec.
// It's a short-hand that includes nil-checks for safety.
func (c Configuration) GetMTLSSpec() MTLSSpec {
	if c.Spec.MTLSSpec == nil {
		return MTLSSpec{}
	}
	return *c.Spec.MTLSSpec
}

// GetMetricsSpec returns the metrics spec.
// It's a short-hand that includes nil-checks for safety.
func (c Configuration) GetMetricsSpec() MetricSpec {
	if c.Spec.MetricSpec == nil {
		return MetricSpec{}
	}
	return *c.Spec.MetricSpec
}

// GetAPISpec returns the API spec.
// It's a short-hand that includes nil-checks for safety.
func (c Configuration) GetAPISpec() APISpec {
	if c.Spec.APISpec == nil {
		return APISpec{}
	}
	return *c.Spec.APISpec
}

// GetLoggingSpec returns the Logging spec.
// It's a short-hand that includes nil-checks for safety.
func (c Configuration) GetLoggingSpec() LoggingSpec {
	if c.Spec.LoggingSpec == nil {
		return LoggingSpec{}
	}
	return *c.Spec.LoggingSpec
}

// GetLoggingSpec returns the Logging.APILogging spec.
// It's a short-hand that includes nil-checks for safety.
func (c Configuration) GetAPILoggingSpec() APILoggingSpec {
	if c.Spec.LoggingSpec == nil || c.Spec.LoggingSpec.APILogging == nil {
		return APILoggingSpec{}
	}
	return *c.Spec.LoggingSpec.APILogging
}

// ToYAML returns the Configuration represented as YAML.
func (c *Configuration) ToYAML() (string, error) {
	b, err := yaml.Marshal(c)
	if err != nil {
		return "", err
	}
	return string(b), nil
}

// String implements fmt.Stringer and is used for debugging. It returns the Configuration object encoded as YAML.
func (c *Configuration) String() string {
	enc, err := c.ToYAML()
	if err != nil {
		return "Failed to marshal Configuration object to YAML: " + err.Error()
	}
	return enc
}

// Apply .metrics if set. If not, retain .metric.
func (c *Configuration) sortMetricsSpec() {
	if c.Spec.MetricsSpec != nil {
		if c.Spec.MetricsSpec.Enabled != nil {
			c.Spec.MetricSpec.Enabled = c.Spec.MetricsSpec.Enabled
		}

		if len(c.Spec.MetricsSpec.Rules) > 0 {
			c.Spec.MetricSpec.Rules = c.Spec.MetricsSpec.Rules
		}
	}
}

// Validate the secrets configuration and sort to the allowed and denied lists if present.
func (c *Configuration) sortAndValidateSecretsConfiguration() error {
	if c.Spec.Secrets == nil {
		return nil
	}

	set := sets.NewString()
	for _, scope := range c.Spec.Secrets.Scopes {
		// validate scope
		if set.Has(scope.StoreName) {
			return fmt.Errorf("%s storeName is repeated in secrets configuration", scope.StoreName)
		}
		if scope.DefaultAccess != "" &&
			!strings.EqualFold(scope.DefaultAccess, AllowAccess) &&
			!strings.EqualFold(scope.DefaultAccess, DenyAccess) {
			return fmt.Errorf("defaultAccess %s can be either allow or deny", scope.DefaultAccess)
		}
		set.Insert(scope.StoreName)

		// modify scope
		sort.Strings(scope.AllowedSecrets)
		sort.Strings(scope.DeniedSecrets)
	}

	return nil
}

// ToYAML returns the ConfigurationSpec represented as YAML.
func (c ConfigurationSpec) ToYAML() (string, error) {
	b, err := yaml.Marshal(&c)
	if err != nil {
		return "", err
	}
	return string(b), nil
}

// String implements fmt.Stringer and is used for debugging. It returns the Configuration object encoded as YAML.
func (c ConfigurationSpec) String() string {
	enc, err := c.ToYAML()
	if err != nil {
		return fmt.Sprintf("Failed to marshal ConfigurationSpec object to YAML: %v", err)
	}
	return enc
}<|MERGE_RESOLUTION|>--- conflicted
+++ resolved
@@ -368,54 +368,9 @@
 	return conf, nil
 }
 
-<<<<<<< HEAD
 // LoadKubernetesConfiguration gets configuration from the Kubernetes operator with a given name.
 func LoadKubernetesConfiguration(configs []string, namespace string, podName string, operatorClient operatorv1pb.OperatorClient) (*Configuration, error) {
 	conf := LoadDefaultConfiguration()
-=======
-// Update configuration from Otlp Environment Variables, if they exist.
-func SetTracingSpecFromEnv(conf *Configuration) {
-	// If Otel Endpoint is already set, then don't override.
-	if conf.Spec.TracingSpec.Otel.EndpointAddress != "" {
-		return
-	}
-
-	if endpoint := os.Getenv(env.OtlpExporterEndpoint); endpoint != "" {
-		// remove "http://" or "https://" from the endpoint
-		endpoint = strings.TrimPrefix(endpoint, "http://")
-		endpoint = strings.TrimPrefix(endpoint, "https://")
-
-		conf.Spec.TracingSpec.Otel.EndpointAddress = endpoint
-
-		if conf.Spec.TracingSpec.SamplingRate == "" {
-			conf.Spec.TracingSpec.SamplingRate = "1"
-		}
-
-		// The OTLP attribute allows 'grpc', 'http/protobuf', or 'http/json'.
-		// Dapr setting can only be 'grpc' or 'http'.
-		if protocol := os.Getenv(env.OtlpExporterProtocol); strings.HasPrefix(protocol, "http") {
-			conf.Spec.TracingSpec.Otel.Protocol = "http"
-		} else {
-			conf.Spec.TracingSpec.Otel.Protocol = "grpc"
-		}
-
-		if insecure := os.Getenv(env.OtlpExporterInsecure); insecure == "true" {
-			conf.Spec.TracingSpec.Otel.IsSecure = false
-		}
-	}
-}
-
-// Apply .metrics if set. If not, retain .metric.
-func sortMetricsSpec(conf *Configuration) {
-	if !conf.Spec.MetricsSpec.Enabled {
-		conf.Spec.MetricSpec.Enabled = false
-	}
-
-	if len(conf.Spec.MetricsSpec.Rules) > 0 {
-		conf.Spec.MetricSpec.Rules = conf.Spec.MetricsSpec.Rules
-	}
-}
->>>>>>> 9ddc4709
 
 	// Load all config objects and apply them on top of the default config
 	for _, config := range configs {
@@ -447,6 +402,38 @@
 	return conf, nil
 }
 
+// Update configuration from Otlp Environment Variables, if they exist.
+func SetTracingSpecFromEnv(conf *Configuration) {
+	// If Otel Endpoint is already set, then don't override.
+	if conf.Spec.TracingSpec.Otel.EndpointAddress != "" {
+		return
+	}
+
+	if endpoint := os.Getenv(env.OtlpExporterEndpoint); endpoint != "" {
+		// remove "http://" or "https://" from the endpoint
+		endpoint = strings.TrimPrefix(endpoint, "http://")
+		endpoint = strings.TrimPrefix(endpoint, "https://")
+
+		conf.Spec.TracingSpec.Otel.EndpointAddress = endpoint
+
+		if conf.Spec.TracingSpec.SamplingRate == "" {
+			conf.Spec.TracingSpec.SamplingRate = "1"
+		}
+
+		// The OTLP attribute allows 'grpc', 'http/protobuf', or 'http/json'.
+		// Dapr setting can only be 'grpc' or 'http'.
+		if protocol := os.Getenv(env.OtlpExporterProtocol); strings.HasPrefix(protocol, "http") {
+			conf.Spec.TracingSpec.Otel.Protocol = "http"
+		} else {
+			conf.Spec.TracingSpec.Otel.Protocol = "grpc"
+		}
+
+		if insecure := os.Getenv(env.OtlpExporterInsecure); insecure == "true" {
+			conf.Spec.TracingSpec.Otel.IsSecure = ptr.Of(false)
+		}
+	}
+}
+
 // IsSecretAllowed Check if the secret is allowed to be accessed.
 func (c SecretsScope) IsSecretAllowed(key string) bool {
 	// By default, set allow access for the secret store.
