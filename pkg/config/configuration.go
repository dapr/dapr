--- conflicted
+++ resolved
@@ -23,11 +23,8 @@
 type ConfigurationSpec struct {
 	HTTPPipelineSpec PipelineSpec `json:"httpPipeline,omitempty" yaml:"httpPipeline,omitempty"`
 	TracingSpec      TracingSpec  `json:"tracing,omitempty" yaml:"tracing,omitempty"`
-<<<<<<< HEAD
 	MetricsSpec      MetricsSpec  `json:"metrics,omitempty" yaml:"metrics,omitempty"`
-=======
 	MTLSSpec         MTLSSpec     `json:"mtls,omitempty"`
->>>>>>> 517db7bd
 }
 
 type PipelineSpec struct {
@@ -55,7 +52,6 @@
 	IncludeBody  bool `json:"includeBody" yaml:"includeBody"`
 }
 
-<<<<<<< HEAD
 type MetricsSpec struct {
 	Enabled              bool              `json:"enabled" yaml:"enabled"`
 	Route                string            `json:"route" yaml:"route"`
@@ -63,12 +59,12 @@
 	Labels               map[string]string `json:"labels" yaml:"labels"`
 	UseDefaultMetrics    bool              `json:"useDefaultMetrics" yaml:"useDefaultMetrics"`
 	EnabledMetricsGroups []string          `json:"enabledMetricsGroups" yaml:"enabledMetricsGroups"`
-=======
+}
+
 type MTLSSpec struct {
 	Enabled          bool   `json:"enabled"`
 	WorkloadCertTTL  string `json:"workloadCertTTL"`
 	AllowedClockSkew string `json:"allowedClockSkew"`
->>>>>>> 517db7bd
 }
 
 // LoadDefaultConfiguration returns the default config with tracing disabled
