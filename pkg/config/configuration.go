--- conflicted
+++ resolved
@@ -272,7 +272,6 @@
 	return *m.HTTP.IncreasedCardinality
 }
 
-<<<<<<< HEAD
 // GetLatencyDistribution returns a *view.Aggregration to be used for latency histograms
 func (m MetricSpec) GetLatencyDistribution(log logger.Logger) *view.Aggregation {
 	defaultLatencyDistribution := []float64{1, 2, 3, 4, 5, 6, 8, 10, 13, 16, 20, 25, 30, 40, 50, 65, 80, 100, 130, 160, 200, 250, 300, 400, 500, 650, 800, 1_000, 2_000, 5_000, 10_000, 20_000, 50_000, 100_000}
@@ -288,36 +287,32 @@
 	}
 
 	return view.Distribution(buckets...)
-=======
+}
+
 // GetHTTPPathMatching returns the path matching configuration for HTTP metrics
 func (m MetricSpec) GetHTTPPathMatching() *PathMatching {
 	if m.HTTP == nil {
 		return nil
 	}
 	return m.HTTP.PathMatching
->>>>>>> 53aa8399
 }
 
 // MetricHTTP defines configuration for metrics for the HTTP server
 type MetricHTTP struct {
-<<<<<<< HEAD
 	// If false (the default), metrics for the HTTP server are collected with increased cardinality.
-	IncreasedCardinality *bool `json:"increasedCardinality,omitempty" yaml:"increasedCardinality,omitempty"`
+  // If false, metrics for the HTTP server are collected with increased cardinality.
+	// The default is true in Dapr 1.13, but will be changed to false in 1.14+
+	// TODO: [MetricsCardinality] Change default in 1.15+
+  IncreasedCardinality *bool `json:"increasedCardinality,omitempty" yaml:"increasedCardinality,omitempty"`
 	// Latency distribution buckets. If not set, the default buckets are used.
 	LatencyDistributionBuckets *[]int `json:"latencyDistributionBuckets,omitempty"`
-=======
-	// If false, metrics for the HTTP server are collected with increased cardinality.
-	// The default is true in Dapr 1.13, but will be changed to false in 1.14+
-	// TODO: [MetricsCardinality] Change default in 1.15+
-	IncreasedCardinality *bool         `json:"increasedCardinality,omitempty" yaml:"increasedCardinality,omitempty"`
-	PathMatching         *PathMatching `json:"pathMatching,omitempty" yaml:"pathMatching,omitempty"`
+	PathMatching               *PathMatching `json:"pathMatching,omitempty" yaml:"pathMatching,omitempty"`
 }
 
 // PathMatching defines configuration options for path matching.
 type PathMatching struct {
 	IngressPaths []string `json:"ingress,omitempty" yaml:"ingress,omitempty"`
 	EgressPaths  []string `json:"egress,omitempty" yaml:"egress,omitempty"`
->>>>>>> 53aa8399
 }
 
 // MetricsRule defines configuration options for a metric.
