--- conflicted
+++ resolved
@@ -632,7 +632,6 @@
 	})
 }
 
-<<<<<<< HEAD
 func TestMetricsGetHTTPLatencyDistributionBuckets(t *testing.T) {
 	log := logger.NewLogger("test")
 	log.SetOutput(io.Discard)
@@ -664,7 +663,7 @@
 			},
 		}
 		assert.Equal(t, latencyDistribution.Buckets, m.GetLatencyDistribution(log).Buckets)
-=======
+
 func TestMetricsGetHTTPPathMatching(t *testing.T) {
 	t.Run("no http configuration, returns nil", func(t *testing.T) {
 		m := MetricSpec{
@@ -707,6 +706,5 @@
 		config := m.GetHTTPPathMatching()
 		assert.Equal(t, []string{"/resource/1"}, config.IngressPaths)
 		assert.Nil(t, config.EgressPaths)
->>>>>>> 53aa8399
 	})
 }