/*
Copyright 2024 The Dapr Authors
Licensed under the Apache License, Version 2.0 (the "License");
you may not use this file except in compliance with the License.
You may obtain a copy of the License at
    http://www.apache.org/licenses/LICENSE-2.0
Unless required by applicable law or agreed to in writing, software
distributed under the License is distributed on an "AS IS" BASIS,
WITHOUT WARRANTIES OR CONDITIONS OF ANY KIND, either express or implied.
See the License for the specific language governing permissions and
limitations under the License.
*/

//nolint:errname
package errorcodes

type Category string

const (
	CategoryActor             Category = "actor"
	CategoryWorkflow          Category = "workflow"
	CategoryState             Category = "state"
	CategoryConfiguration     Category = "configuration"
	CategoryCrypto            Category = "crypto"
	CategorySecret            Category = "secret"
	CategoryPubsub            Category = "pubsub"
	CategoryConversation      Category = "conversation"
	CategoryServiceInvocation Category = "service-invocation"
	CategoryBinding           Category = "binding"
	CategoryLock              Category = "lock"
	CategoryJob               Category = "job"
	CategoryHealth            Category = "health"
	CategoryCommon            Category = "common"
	CategoryPluggable         Category = "pluggable-component"
)

type ErrorCode struct {
	Code     string
	GrpcCode string
	Category Category
}

func (e *ErrorCode) Error() string {
	return e.Code
}

var (
<<<<<<< HEAD
	// Actors (Building block)
	ActorInstanceMissing      = ErrorCode{"ERR_ACTOR_INSTANCE_MISSING", CategoryActor}
	ActorInvokeMethod         = ErrorCode{"ERR_ACTOR_INVOKE_METHOD", CategoryActor}
	ActorRuntimeNotFound      = ErrorCode{"ERR_ACTOR_RUNTIME_NOT_FOUND", CategoryActor}
	ActorStateGet             = ErrorCode{"ERR_ACTOR_STATE_GET", CategoryActor}
	ActorStateTransactionSave = ErrorCode{"ERR_ACTOR_STATE_TRANSACTION_SAVE", CategoryActor}
	ActorReminderCreate       = ErrorCode{"ERR_ACTOR_REMINDER_CREATE", CategoryActor}
	ActorReminderDelete       = ErrorCode{"ERR_ACTOR_REMINDER_DELETE", CategoryActor}
	ActorReminderGet          = ErrorCode{"ERR_ACTOR_REMINDER_GET", CategoryActor}
	ActorReminderNonHosted    = ErrorCode{"ERR_ACTOR_REMINDER_NON_HOSTED", CategoryActor}
	ActorTimerCreate          = ErrorCode{"ERR_ACTOR_TIMER_CREATE", CategoryActor}
	ActorTimerDelete          = ErrorCode{"ERR_ACTOR_TIMER_DELETE", CategoryActor}

	// Workflows (Building block)
	WorkflowGet                       = ErrorCode{"ERR_GET_WORKFLOW", CategoryWorkflow}
	WorkflowStart                     = ErrorCode{"ERR_START_WORKFLOW", CategoryWorkflow}
	WorkflowPause                     = ErrorCode{"ERR_PAUSE_WORKFLOW", CategoryWorkflow}
	WorkflowResume                    = ErrorCode{"ERR_RESUME_WORKFLOW", CategoryWorkflow}
	WorkflowTerminate                 = ErrorCode{"ERR_TERMINATE_WORKFLOW", CategoryWorkflow}
	WorkflowPurge                     = ErrorCode{"ERR_PURGE_WORKFLOW", CategoryWorkflow}
	WorkflowRaiseEvent                = ErrorCode{"ERR_RAISE_EVENT_WORKFLOW", CategoryWorkflow}
	WorkflowComponentMissing          = ErrorCode{"ERR_WORKFLOW_COMPONENT_MISSING", CategoryWorkflow}
	WorkflowComponentNotFound         = ErrorCode{"ERR_WORKFLOW_COMPONENT_NOT_FOUND", CategoryWorkflow}
	WorkflowEventNameMissing          = ErrorCode{"ERR_WORKFLOW_EVENT_NAME_MISSING", CategoryWorkflow}
	WorkflowNameMissing               = ErrorCode{"ERR_WORKFLOW_NAME_MISSING", CategoryWorkflow}
	WorkflowInstanceIDInvalid         = ErrorCode{"ERR_INSTANCE_ID_INVALID", CategoryWorkflow}
	WorkflowInstanceIDNotFound        = ErrorCode{"ERR_INSTANCE_ID_NOT_FOUND", CategoryWorkflow}
	WorkflowInstanceIDProvidedMissing = ErrorCode{"ERR_INSTANCE_ID_PROVIDED_MISSING", CategoryWorkflow}
	WorkflowInstanceIDTooLong         = ErrorCode{"ERR_INSTANCE_ID_TOO_LONG", CategoryWorkflow}

	// State management (Building block)
	StateTransaction              = ErrorCode{"ERR_STATE_TRANSACTION", CategoryState}
	StateSave                     = ErrorCode{"ERR_STATE_SAVE", CategoryState}
	StateGet                      = ErrorCode{"ERR_STATE_GET", CategoryState}
	StateBulkGet                  = ErrorCode{"ERR_STATE_BULK_GET", CategoryState}
	StateDelete                   = ErrorCode{"ERR_STATE_DELETE", CategoryState}
	StateBulkDelete               = ErrorCode{"ERR_STATE_BULK_DELETE", CategoryState}
	StateQuery                    = ErrorCode{"ERR_STATE_QUERY", CategoryState}
	StateStoreNotFound            = ErrorCode{"ERR_STATE_STORE_NOT_FOUND", CategoryState}
	StateStoreNotConfigured       = ErrorCode{"ERR_STATE_STORE_NOT_CONFIGURED", CategoryState}
	StateStoreNotSupported        = ErrorCode{"ERR_STATE_STORE_NOT_SUPPORTED", CategoryState}
	StateStoreTooManyTransactions = ErrorCode{"ERR_STATE_STORE_TOO_MANY_TRANSACTIONS", CategoryState}
	StateNotSupportedOperation    = ErrorCode{"ERR_NOT_SUPPORTED_STATE_OPERATION", CategoryState}

	// Configuration (Building block)
	ConfigurationGet                = ErrorCode{"ERR_CONFIGURATION_GET", CategoryConfiguration}
	ConfigurationStoreNotConfigured = ErrorCode{"ERR_CONFIGURATION_STORE_NOT_CONFIGURED", CategoryConfiguration}
	ConfigurationStoreNotFound      = ErrorCode{"ERR_CONFIGURATION_STORE_NOT_FOUND", CategoryConfiguration}
	ConfigurationSubscribe          = ErrorCode{"ERR_CONFIGURATION_SUBSCRIBE", CategoryConfiguration}
	ConfigurationUnsubscribe        = ErrorCode{"ERR_CONFIGURATION_UNSUBSCRIBE", CategoryConfiguration}

	// Crypto (Building block)
	Crypto                       = ErrorCode{"ERR_CRYPTO", CategoryCrypto}
	CryptoKey                    = ErrorCode{"ERR_CRYPTO_KEY", CategoryCrypto}
	CryptoProviderNotFound       = ErrorCode{"ERR_CRYPTO_PROVIDER_NOT_FOUND", CategoryCrypto}
	CryptoProvidersNotConfigured = ErrorCode{"ERR_CRYPTO_PROVIDERS_NOT_CONFIGURED", CategoryCrypto}

	// Secrets (Building block)
	SecretGet                = ErrorCode{"ERR_SECRET_GET", CategorySecret}
	SecretStoreNotFound      = ErrorCode{"ERR_SECRET_STORE_NOT_FOUND", CategorySecret}
	SecretStoreNotConfigured = ErrorCode{"ERR_SECRET_STORES_NOT_CONFIGURED", CategorySecret}
	SecretPermissionDenied   = ErrorCode{"ERR_PERMISSION_DENIED", CategorySecret}

	// Pub/Sub and messaging errors
	PubsubEmpty           = ErrorCode{"ERR_PUBSUB_EMPTY", CategoryPubsub}
	PubsubNotFound        = ErrorCode{"ERR_PUBSUB_NOT_FOUND", CategoryPubsub}
	PubsubNotConfigured   = ErrorCode{"ERR_PUBSUB_NOT_CONFIGURED", CategoryPubsub}
	PubsubForbidden       = ErrorCode{"ERR_PUBSUB_FORBIDDEN", CategoryPubsub}
	PubsubPublishMessage  = ErrorCode{"ERR_PUBSUB_PUBLISH_MESSAGE", CategoryPubsub}
	PubsubRequestMetadata = ErrorCode{"ERR_PUBSUB_REQUEST_METADATA", CategoryPubsub}
	PubsubCloudEventsSer  = ErrorCode{"ERR_PUBSUB_CLOUD_EVENTS_SER", CategoryPubsub}
	PubsubEventsSer       = ErrorCode{"ERR_PUBSUB_EVENTS_SER", CategoryPubsub}
	PubsubPublishOutbox   = ErrorCode{"ERR_PUBLISH_OUTBOX", CategoryPubsub}
	PubsubTopicNameEmpty  = ErrorCode{"ERR_TOPIC_NAME_EMPTY", CategoryPubsub}

	// Conversation (Building block)
	ConversationInvalidParms  = ErrorCode{"ERR_CONVERSATION_INVALID_PARMS", CategoryConversation}
	ConversationInvoke        = ErrorCode{"ERR_CONVERSATION_INVOKE", CategoryConversation}
	ConversationMissingInputs = ErrorCode{"ERR_CONVERSATION_MISSING_INPUTS", CategoryConversation}
	ConversationNotFound      = ErrorCode{"ERR_CONVERSATION_NOT_FOUND", CategoryConversation}

	// Service Invocation / Direct Messaging (Building block)
	ServiceInvocationDirectInvoke = ErrorCode{"ERR_DIRECT_INVOKE", CategoryServiceInvocation}

	// Bindings (Building block)
	BindingInvokeOutputBinding = ErrorCode{"ERR_INVOKE_OUTPUT_BINDING", CategoryBinding}

	// Distributed Lock (Building block)
	LockTry                = ErrorCode{"ERR_TRY_LOCK", CategoryLock}
	LockUnlock             = ErrorCode{"ERR_UNLOCK", CategoryLock}
	LockStoreNotConfigured = ErrorCode{"ERR_LOCK_STORE_NOT_CONFIGURED", CategoryLock}
	LockStoreNotFound      = ErrorCode{"ERR_LOCK_STORE_NOT_FOUND", CategoryLock}

	// Healthz
	HealthNotReady         = ErrorCode{"ERR_HEALTH_NOT_READY", CategoryHealth}
	HealthAppidNotMatch    = ErrorCode{"ERR_HEALTH_APPID_NOT_MATCH", CategoryHealth}
	HealthOutboundNotReady = ErrorCode{"ERR_OUTBOUND_HEALTH_NOT_READY", CategoryHealth}

	// Common
	CommonAPIUnimplemented     = ErrorCode{"ERR_API_UNIMPLEMENTED", CategoryCommon}
	CommonAppChannelNil        = ErrorCode{"ERR_APP_CHANNEL_NIL", CategoryCommon}
	CommonBadRequest           = ErrorCode{"ERR_BAD_REQUEST", CategoryCommon}
	CommonBodyRead             = ErrorCode{"ERR_BODY_READ", CategoryCommon}
	CommonInternal             = ErrorCode{"ERR_INTERNAL", CategoryCommon}
	CommonMalformedRequest     = ErrorCode{"ERR_MALFORMED_REQUEST", CategoryCommon}
	CommonMalformedRequestData = ErrorCode{"ERR_MALFORMED_REQUEST_DATA", CategoryCommon}
	CommonMalformedResponse    = ErrorCode{"ERR_MALFORMED_RESPONSE", CategoryCommon}

	CommonGeneric = ErrorCode{"ERROR", CategoryCommon}
=======
	// ### Actors (Building block)
	ActorInstanceMissing          = ErrorCode{"ERR_ACTOR_INSTANCE_MISSING", "", CategoryActor}       // Missing actor instance
	ActorInvokeMethod             = ErrorCode{"ERR_ACTOR_INVOKE_METHOD", "", CategoryActor}          // Error invoking actor method
	ActorRuntimeNotFound          = ErrorCode{"ERR_ACTOR_RUNTIME_NOT_FOUND", "", CategoryActor}      // Actor runtime not found
	ActorStateGet                 = ErrorCode{"ERR_ACTOR_STATE_GET", "", CategoryActor}              // Error getting actor state
	ActorStateTransactionSave     = ErrorCode{"ERR_ACTOR_STATE_TRANSACTION_SAVE", "", CategoryActor} // Error saving actor transaction
	ActorReminderCreate           = ErrorCode{"ERR_ACTOR_REMINDER_CREATE", "", CategoryActor}        // Error creating actor reminder
	ActorReminderDelete           = ErrorCode{"ERR_ACTOR_REMINDER_DELETE", "", CategoryActor}        // Error deleting actor reminder
	ActorReminderGet              = ErrorCode{"ERR_ACTOR_REMINDER_GET", "", CategoryActor}           // Error getting actor reminder
	ActorReminderNonHosted        = ErrorCode{"ERR_ACTOR_REMINDER_NON_HOSTED", "", CategoryActor}    // Reminder operation on non-hosted actor type
	ActorTimerCreate              = ErrorCode{"ERR_ACTOR_TIMER_CREATE", "", CategoryActor}           // Error creating actor timer
	ErrActorNoAppChannel          = ErrorCode{"ERR_ACTOR_NO_APP_CHANNEL", "", CategoryActor}         // App channel not initialized
	ErrActorMaxStackDepthExceeded = ErrorCode{"ERR_ACTOR_STACK_DEPTH", "", CategoryActor}            // Maximum actor call stack depth exceeded
	ErrActorNoPlacement           = ErrorCode{"ERR_ACTOR_NO_PLACEMENT", "", CategoryActor}           // Placement service not configured
	ErrActorRuntimeClosed         = ErrorCode{"ERR_ACTOR_RUNTIME_CLOSED", "", CategoryActor}         // Actor runtime is closed
	ErrActorNamespaceRequired     = ErrorCode{"ERR_ACTOR_NAMESPACE_REQUIRED", "", CategoryActor}     // Actors must have a namespace configured when running in Kubernetes mode
	ErrActorNoAddress             = ErrorCode{"ERR_ACTOR_NO_ADDRESS", "", CategoryActor}             // No address found for actor

	// ### Workflows (Building block)
	WorkflowGet                       = ErrorCode{"ERR_GET_WORKFLOW", "", CategoryWorkflow}                 // Error getting workflow
	WorkflowStart                     = ErrorCode{"ERR_START_WORKFLOW", "", CategoryWorkflow}               // Error starting workflow
	WorkflowPause                     = ErrorCode{"ERR_PAUSE_WORKFLOW", "", CategoryWorkflow}               // Error pausing workflow
	WorkflowResume                    = ErrorCode{"ERR_RESUME_WORKFLOW", "", CategoryWorkflow}              // Error resuming workflow
	WorkflowTerminate                 = ErrorCode{"ERR_TERMINATE_WORKFLOW", "", CategoryWorkflow}           // Error terminating workflow
	WorkflowPurge                     = ErrorCode{"ERR_PURGE_WORKFLOW", "", CategoryWorkflow}               // Error purging workflow
	WorkflowRaiseEvent                = ErrorCode{"ERR_RAISE_EVENT_WORKFLOW", "", CategoryWorkflow}         // Error raising event in workflow
	WorkflowComponentMissing          = ErrorCode{"ERR_WORKFLOW_COMPONENT_MISSING", "", CategoryWorkflow}   // Missing workflow component
	WorkflowComponentNotFound         = ErrorCode{"ERR_WORKFLOW_COMPONENT_NOT_FOUND", "", CategoryWorkflow} // Workflow component not found
	WorkflowEventNameMissing          = ErrorCode{"ERR_WORKFLOW_EVENT_NAME_MISSING", "", CategoryWorkflow}  // Missing workflow event name
	WorkflowNameMissing               = ErrorCode{"ERR_WORKFLOW_NAME_MISSING", "", CategoryWorkflow}        // Workflow name not configured
	WorkflowInstanceIDInvalid         = ErrorCode{"ERR_INSTANCE_ID_INVALID", "", CategoryWorkflow}          // Invalid workflow instance ID. (Only alphanumeric and underscore characters are allowed)
	WorkflowInstanceIDNotFound        = ErrorCode{"ERR_INSTANCE_ID_NOT_FOUND", "", CategoryWorkflow}        // Workflow instance ID not found
	WorkflowInstanceIDProvidedMissing = ErrorCode{"ERR_INSTANCE_ID_PROVIDED_MISSING", "", CategoryWorkflow} // Missing workflow instance ID
	WorkflowInstanceIDTooLong         = ErrorCode{"ERR_INSTANCE_ID_TOO_LONG", "", CategoryWorkflow}         // Workflow instance ID too long

	// ### State management (Building block)
	StateTransaction                   = ErrorCode{"ERR_STATE_TRANSACTION", "", CategoryState}                                                 // Error in state transaction
	StateSave                          = ErrorCode{"ERR_STATE_SAVE", "", CategoryState}                                                        // Error saving state
	StateGet                           = ErrorCode{"ERR_STATE_GET", "", CategoryState}                                                         // Error getting state
	StateDelete                        = ErrorCode{"ERR_STATE_DELETE", "", CategoryState}                                                      // Error deleting state
	StateBulkGet                       = ErrorCode{"ERR_STATE_BULK_GET", "", CategoryState}                                                    // Error getting state in bulk
	StateNotSupportedOperation         = ErrorCode{"ERR_NOT_SUPPORTED_STATE_OPERATION", "", CategoryState}                                     // Operation not supported in transaction
	StateQuery                         = ErrorCode{"ERR_STATE_QUERY", "DAPR_STATE_QUERY_FAILED", CategoryState}                                // Error querying state
	StateStoreNotFound                 = ErrorCode{"ERR_STATE_STORE_NOT_FOUND", "DAPR_STATE_NOT_FOUND", CategoryState}                         // State store not found
	StateStoreNotConfigured            = ErrorCode{"ERR_STATE_STORE_NOT_CONFIGURED", "DAPR_STATE_NOT_CONFIGURED", CategoryState}               // State store not configured
	StateStoreTransactionsNotSupported = ErrorCode{"ERR_STATE_STORE_NOT_SUPPORTED", "DAPR_STATE_TRANSACTIONS_NOT_SUPPORTED", CategoryState}    // State store does not support transactions
	StateStoreQueryNotSupported        = ErrorCode{"ERR_STATE_STORE_NOT_SUPPORTED", "DAPR_STATE_QUERYING_NOT_SUPPORTED", CategoryState}        // State store does not support querying
	StateStoreTooManyTransactions      = ErrorCode{"ERR_STATE_STORE_TOO_MANY_TRANSACTIONS", "DAPR_STATE_TOO_MANY_TRANSACTIONS", CategoryState} // Too many operations per transaction
	StateMalformedRequest              = ErrorCode{"ERR_MALFORMED_REQUEST", "DAPR_STATE_ILLEGAL_KEY", CategoryState}                           // Invalid key

	// ### Configuration (Building block)
	ConfigurationGet                = ErrorCode{"ERR_CONFIGURATION_GET", "", CategoryConfiguration}                  // Error getting configuration
	ConfigurationStoreNotConfigured = ErrorCode{"ERR_CONFIGURATION_STORE_NOT_CONFIGURED", "", CategoryConfiguration} // Configuration store not configured
	ConfigurationStoreNotFound      = ErrorCode{"ERR_CONFIGURATION_STORE_NOT_FOUND", "", CategoryConfiguration}      // Configuration store not found
	ConfigurationSubscribe          = ErrorCode{"ERR_CONFIGURATION_SUBSCRIBE", "", CategoryConfiguration}            // Error subscribing to configuration
	ConfigurationUnsubscribe        = ErrorCode{"ERR_CONFIGURATION_UNSUBSCRIBE", "", CategoryConfiguration}          // Error unsubscribing from configuration

	// ### Crypto (Building block)
	Crypto                       = ErrorCode{"ERR_CRYPTO", "", CategoryCrypto}                          // Error in crypto operation
	CryptoKey                    = ErrorCode{"ERR_CRYPTO_KEY", "", CategoryCrypto}                      // Error retrieving crypto key
	CryptoProviderNotFound       = ErrorCode{"ERR_CRYPTO_PROVIDER_NOT_FOUND", "", CategoryCrypto}       // Crypto provider not found
	CryptoProvidersNotConfigured = ErrorCode{"ERR_CRYPTO_PROVIDERS_NOT_CONFIGURED", "", CategoryCrypto} // Crypto providers not configured

	// ### Secrets (Building block)
	SecretGet                = ErrorCode{"ERR_SECRET_GET", "", CategorySecret}                   // Error getting secret
	SecretStoreNotFound      = ErrorCode{"ERR_SECRET_STORE_NOT_FOUND", "", CategorySecret}       // Secret store not found
	SecretStoreNotConfigured = ErrorCode{"ERR_SECRET_STORES_NOT_CONFIGURED", "", CategorySecret} // Secret store not configured
	SecretPermissionDenied   = ErrorCode{"ERR_PERMISSION_DENIED", "", CategorySecret}            // Permission denied by policy

	// ### Pub/Sub and messaging errors
	PubSubEmpty                 = ErrorCode{"ERR_PUBSUB_EMPTY", "DAPR_PUBSUB_NAME_EMPTY", CategoryPubsub}                          // Pubsub name is empty
	PubSubNotFound              = ErrorCode{"ERR_PUBSUB_NOT_FOUND", "DAPR_PUBSUB_NOT_FOUND", CategoryPubsub}                       // Pubsub not found
	PubSubTestNotFound          = ErrorCode{"ERR_PUBSUB_NOT_FOUND", "DAPR_PUBSUB_TEST_NOT_FOUND", CategoryPubsub}                  // Pubsub not found
	PubSubNotConfigured         = ErrorCode{"ERR_PUBSUB_NOT_CONFIGURED", "DAPR_PUBSUB_NOT_CONFIGURED", CategoryPubsub}             // Pubsub not configured
	PubSubTopicNameEmpty        = ErrorCode{"ERR_TOPIC_NAME_EMPTY", "DAPR_PUBSUB_TOPIC_NAME_EMPTY", CategoryPubsub}                // Topic name is empty
	PubsubForbidden             = ErrorCode{"ERR_PUBSUB_FORBIDDEN", "DAPR_PUBSUB_FORBIDDEN", CategoryPubsub}                       // Access to topic forbidden for APP ID
	PubsubPublishMessage        = ErrorCode{"ERR_PUBSUB_PUBLISH_MESSAGE", "DAPR_PUBSUB_PUBLISH_MESSAGE", CategoryPubsub}           // Error publishing message
	PubSubRequestMetadata       = ErrorCode{"ERR_PUBSUB_REQUEST_METADATA", "DAPR_PUBSUB_METADATA_DESERIALIZATION", CategoryPubsub} // Error deserializing metadata
	PubSubCloudEventsSer        = ErrorCode{"ERR_PUBSUB_CLOUD_EVENTS_SER", "DAPR_PUBSUB_CLOUD_EVENT_CREATION", CategoryPubsub}     // Error creating CloudEvent
	PubSubEventsSerEnvelope     = ErrorCode{"ERR_PUBSUB_EVENTS_SER", "DAPR_PUBSUB_MARSHAL_ENVELOPE", CategoryPubsub}               // Error marshalling Cloud Event envelope
	PubSubEventsMarshalEvents   = ErrorCode{"ERR_PUBSUB_EVENTS_SER", "DAPR_PUBSUB_MARSHAL_EVENTS", CategoryPubsub}                 // Error marshalling events to bytes
	PubSubEventsUnmarshalEvents = ErrorCode{"ERR_PUBSUB_EVENTS_SER", "DAPR_PUBSUB_UNMARSHAL_EVENTS", CategoryPubsub}               // Error unmarshalling events
	PubsubPublishOutbox         = ErrorCode{"ERR_PUBLISH_OUTBOX", "", CategoryPubsub}                                              // Error publishing message to outbox

	// ### Conversation (Building block)
	ConversationInvalidParms        = ErrorCode{"ERR_CONVERSATION_INVALID_PARMS", "", CategoryConversation}  // Invalid parameters for conversation component
	ConversationInvoke              = ErrorCode{"ERR_CONVERSATION_INVOKE", "", CategoryConversation}         // Error invoking conversation
	ConversationMissingInputs       = ErrorCode{"ERR_CONVERSATION_MISSING_INPUTS", "", CategoryConversation} // Missing inputs for conversation
	ConversationNotFound            = ErrorCode{"ERR_CONVERSATION_NOT_FOUND", "", CategoryConversation}      // Conversation not found
	ConversationDirectInvoke        = ErrorCode{"ERR_DIRECT_INVOKE", "", CategoryConversation}               // Error on service invocation   #TODO - fix this after jake's PR is merged
	ConversationInvokeOutputBinding = ErrorCode{"ERR_INVOKE_OUTPUT_BINDING", "", CategoryConversation}       // Error invoking output binding

	// ### Distributed Lock (Building block)
	LockStoreNotConfigured = ErrorCode{"ERR_LOCK_STORE_NOT_CONFIGURED", "", CategoryLock} // Lock store not configured
	LockStoreNotFound      = ErrorCode{"ERR_LOCK_STORE_NOT_FOUND", "", CategoryLock}      // Lock store not found
	LockTry                = ErrorCode{"ERR_TRY_LOCK", "", CategoryLock}                  // Error acquiring lock
	LockUnlock             = ErrorCode{"ERR_UNLOCK", "", CategoryLock}                    // Error releasing lock

	// ### Healthz
	HealthNotReady         = ErrorCode{"ERR_HEALTH_NOT_READY", "", CategoryHealth}          // Dapr not ready
	HealthAppidNotMatch    = ErrorCode{"ERR_HEALTH_APPID_NOT_MATCH", "", CategoryHealth}    // Dapr  App ID does not match
	HealthOutboundNotReady = ErrorCode{"ERR_OUTBOUND_HEALTH_NOT_READY", "", CategoryHealth} // Dapr outbound not ready

	// ### Common
	CommonAPIUnimplemented     = ErrorCode{"ERR_API_UNIMPLEMENTED", "", CategoryCommon}      // API not implemented
	CommonAppChannelNil        = ErrorCode{"ERR_APP_CHANNEL_NIL", "", CategoryCommon}        // App channel is nil
	CommonBadRequest           = ErrorCode{"ERR_BAD_REQUEST", "", CategoryCommon}            // Bad request
	CommonBodyRead             = ErrorCode{"ERR_BODY_READ", "", CategoryCommon}              // Error reading request body
	CommonInternal             = ErrorCode{"ERR_INTERNAL", "", CategoryCommon}               // Internal error
	CommonMalformedRequest     = ErrorCode{"ERR_MALFORMED_REQUEST", "", CategoryCommon}      // Malformed request
	CommonMalformedRequestData = ErrorCode{"ERR_MALFORMED_REQUEST_DATA", "", CategoryCommon} // Malformed request data
	CommonMalformedResponse    = ErrorCode{"ERR_MALFORMED_RESPONSE", "", CategoryCommon}     // Malformed response

	// ### Scheduler/Jobs API
	SchedulerScheduleJob   = ErrorCode{"DAPR_SCHEDULER_SCHEDULE_JOB", "DAPR_SCHEDULER_SCHEDULE_JOB", CategoryJob}     // Error scheduling job
	SchedulerJobName       = ErrorCode{"DAPR_SCHEDULER_JOB_NAME", "DAPR_SCHEDULER_JOB_NAME", CategoryJob}             // Job name should only be set in the url
	SchedulerJobNameEmpty  = ErrorCode{"DAPR_SCHEDULER_JOB_NAME_EMPTY", "DAPR_SCHEDULER_JOB_NAME_EMPTY", CategoryJob} // Job name is empty
	SchedulerGetJob        = ErrorCode{"DAPR_SCHEDULER_GET_JOB", "DAPR_SCHEDULER_GET_JOB", CategoryJob}               // Error getting job
	SchedulerListJobs      = ErrorCode{"DAPR_SCHEDULER_LIST_JOBS", "DAPR_SCHEDULER_LIST_JOBS", CategoryJob}           // Error listing jobs
	SchedulerDeleteJob     = ErrorCode{"DAPR_SCHEDULER_DELETE_JOB", "DAPR_SCHEDULER_DELETE_JOB", CategoryJob}         // Error deleting job
	SchedulerEmpty         = ErrorCode{"DAPR_SCHEDULER_EMPTY", "DAPR_SCHEDULER_EMPTY", CategoryJob}                   // Required argument is empty
	SchedulerScheduleEmpty = ErrorCode{"DAPR_SCHEDULER_SCHEDULE_EMPTY", "DAPR_SCHEDULER_SCHEDULE_EMPTY", CategoryJob} // No schedule provided for job

	// ### Generic
	CommonGeneric = ErrorCode{"ERROR", "ERROR", CategoryCommon} // Generic error
>>>>>>> 30f0e2cc
)<|MERGE_RESOLUTION|>--- conflicted
+++ resolved
@@ -45,117 +45,6 @@
 }
 
 var (
-<<<<<<< HEAD
-	// Actors (Building block)
-	ActorInstanceMissing      = ErrorCode{"ERR_ACTOR_INSTANCE_MISSING", CategoryActor}
-	ActorInvokeMethod         = ErrorCode{"ERR_ACTOR_INVOKE_METHOD", CategoryActor}
-	ActorRuntimeNotFound      = ErrorCode{"ERR_ACTOR_RUNTIME_NOT_FOUND", CategoryActor}
-	ActorStateGet             = ErrorCode{"ERR_ACTOR_STATE_GET", CategoryActor}
-	ActorStateTransactionSave = ErrorCode{"ERR_ACTOR_STATE_TRANSACTION_SAVE", CategoryActor}
-	ActorReminderCreate       = ErrorCode{"ERR_ACTOR_REMINDER_CREATE", CategoryActor}
-	ActorReminderDelete       = ErrorCode{"ERR_ACTOR_REMINDER_DELETE", CategoryActor}
-	ActorReminderGet          = ErrorCode{"ERR_ACTOR_REMINDER_GET", CategoryActor}
-	ActorReminderNonHosted    = ErrorCode{"ERR_ACTOR_REMINDER_NON_HOSTED", CategoryActor}
-	ActorTimerCreate          = ErrorCode{"ERR_ACTOR_TIMER_CREATE", CategoryActor}
-	ActorTimerDelete          = ErrorCode{"ERR_ACTOR_TIMER_DELETE", CategoryActor}
-
-	// Workflows (Building block)
-	WorkflowGet                       = ErrorCode{"ERR_GET_WORKFLOW", CategoryWorkflow}
-	WorkflowStart                     = ErrorCode{"ERR_START_WORKFLOW", CategoryWorkflow}
-	WorkflowPause                     = ErrorCode{"ERR_PAUSE_WORKFLOW", CategoryWorkflow}
-	WorkflowResume                    = ErrorCode{"ERR_RESUME_WORKFLOW", CategoryWorkflow}
-	WorkflowTerminate                 = ErrorCode{"ERR_TERMINATE_WORKFLOW", CategoryWorkflow}
-	WorkflowPurge                     = ErrorCode{"ERR_PURGE_WORKFLOW", CategoryWorkflow}
-	WorkflowRaiseEvent                = ErrorCode{"ERR_RAISE_EVENT_WORKFLOW", CategoryWorkflow}
-	WorkflowComponentMissing          = ErrorCode{"ERR_WORKFLOW_COMPONENT_MISSING", CategoryWorkflow}
-	WorkflowComponentNotFound         = ErrorCode{"ERR_WORKFLOW_COMPONENT_NOT_FOUND", CategoryWorkflow}
-	WorkflowEventNameMissing          = ErrorCode{"ERR_WORKFLOW_EVENT_NAME_MISSING", CategoryWorkflow}
-	WorkflowNameMissing               = ErrorCode{"ERR_WORKFLOW_NAME_MISSING", CategoryWorkflow}
-	WorkflowInstanceIDInvalid         = ErrorCode{"ERR_INSTANCE_ID_INVALID", CategoryWorkflow}
-	WorkflowInstanceIDNotFound        = ErrorCode{"ERR_INSTANCE_ID_NOT_FOUND", CategoryWorkflow}
-	WorkflowInstanceIDProvidedMissing = ErrorCode{"ERR_INSTANCE_ID_PROVIDED_MISSING", CategoryWorkflow}
-	WorkflowInstanceIDTooLong         = ErrorCode{"ERR_INSTANCE_ID_TOO_LONG", CategoryWorkflow}
-
-	// State management (Building block)
-	StateTransaction              = ErrorCode{"ERR_STATE_TRANSACTION", CategoryState}
-	StateSave                     = ErrorCode{"ERR_STATE_SAVE", CategoryState}
-	StateGet                      = ErrorCode{"ERR_STATE_GET", CategoryState}
-	StateBulkGet                  = ErrorCode{"ERR_STATE_BULK_GET", CategoryState}
-	StateDelete                   = ErrorCode{"ERR_STATE_DELETE", CategoryState}
-	StateBulkDelete               = ErrorCode{"ERR_STATE_BULK_DELETE", CategoryState}
-	StateQuery                    = ErrorCode{"ERR_STATE_QUERY", CategoryState}
-	StateStoreNotFound            = ErrorCode{"ERR_STATE_STORE_NOT_FOUND", CategoryState}
-	StateStoreNotConfigured       = ErrorCode{"ERR_STATE_STORE_NOT_CONFIGURED", CategoryState}
-	StateStoreNotSupported        = ErrorCode{"ERR_STATE_STORE_NOT_SUPPORTED", CategoryState}
-	StateStoreTooManyTransactions = ErrorCode{"ERR_STATE_STORE_TOO_MANY_TRANSACTIONS", CategoryState}
-	StateNotSupportedOperation    = ErrorCode{"ERR_NOT_SUPPORTED_STATE_OPERATION", CategoryState}
-
-	// Configuration (Building block)
-	ConfigurationGet                = ErrorCode{"ERR_CONFIGURATION_GET", CategoryConfiguration}
-	ConfigurationStoreNotConfigured = ErrorCode{"ERR_CONFIGURATION_STORE_NOT_CONFIGURED", CategoryConfiguration}
-	ConfigurationStoreNotFound      = ErrorCode{"ERR_CONFIGURATION_STORE_NOT_FOUND", CategoryConfiguration}
-	ConfigurationSubscribe          = ErrorCode{"ERR_CONFIGURATION_SUBSCRIBE", CategoryConfiguration}
-	ConfigurationUnsubscribe        = ErrorCode{"ERR_CONFIGURATION_UNSUBSCRIBE", CategoryConfiguration}
-
-	// Crypto (Building block)
-	Crypto                       = ErrorCode{"ERR_CRYPTO", CategoryCrypto}
-	CryptoKey                    = ErrorCode{"ERR_CRYPTO_KEY", CategoryCrypto}
-	CryptoProviderNotFound       = ErrorCode{"ERR_CRYPTO_PROVIDER_NOT_FOUND", CategoryCrypto}
-	CryptoProvidersNotConfigured = ErrorCode{"ERR_CRYPTO_PROVIDERS_NOT_CONFIGURED", CategoryCrypto}
-
-	// Secrets (Building block)
-	SecretGet                = ErrorCode{"ERR_SECRET_GET", CategorySecret}
-	SecretStoreNotFound      = ErrorCode{"ERR_SECRET_STORE_NOT_FOUND", CategorySecret}
-	SecretStoreNotConfigured = ErrorCode{"ERR_SECRET_STORES_NOT_CONFIGURED", CategorySecret}
-	SecretPermissionDenied   = ErrorCode{"ERR_PERMISSION_DENIED", CategorySecret}
-
-	// Pub/Sub and messaging errors
-	PubsubEmpty           = ErrorCode{"ERR_PUBSUB_EMPTY", CategoryPubsub}
-	PubsubNotFound        = ErrorCode{"ERR_PUBSUB_NOT_FOUND", CategoryPubsub}
-	PubsubNotConfigured   = ErrorCode{"ERR_PUBSUB_NOT_CONFIGURED", CategoryPubsub}
-	PubsubForbidden       = ErrorCode{"ERR_PUBSUB_FORBIDDEN", CategoryPubsub}
-	PubsubPublishMessage  = ErrorCode{"ERR_PUBSUB_PUBLISH_MESSAGE", CategoryPubsub}
-	PubsubRequestMetadata = ErrorCode{"ERR_PUBSUB_REQUEST_METADATA", CategoryPubsub}
-	PubsubCloudEventsSer  = ErrorCode{"ERR_PUBSUB_CLOUD_EVENTS_SER", CategoryPubsub}
-	PubsubEventsSer       = ErrorCode{"ERR_PUBSUB_EVENTS_SER", CategoryPubsub}
-	PubsubPublishOutbox   = ErrorCode{"ERR_PUBLISH_OUTBOX", CategoryPubsub}
-	PubsubTopicNameEmpty  = ErrorCode{"ERR_TOPIC_NAME_EMPTY", CategoryPubsub}
-
-	// Conversation (Building block)
-	ConversationInvalidParms  = ErrorCode{"ERR_CONVERSATION_INVALID_PARMS", CategoryConversation}
-	ConversationInvoke        = ErrorCode{"ERR_CONVERSATION_INVOKE", CategoryConversation}
-	ConversationMissingInputs = ErrorCode{"ERR_CONVERSATION_MISSING_INPUTS", CategoryConversation}
-	ConversationNotFound      = ErrorCode{"ERR_CONVERSATION_NOT_FOUND", CategoryConversation}
-
-	// Service Invocation / Direct Messaging (Building block)
-	ServiceInvocationDirectInvoke = ErrorCode{"ERR_DIRECT_INVOKE", CategoryServiceInvocation}
-
-	// Bindings (Building block)
-	BindingInvokeOutputBinding = ErrorCode{"ERR_INVOKE_OUTPUT_BINDING", CategoryBinding}
-
-	// Distributed Lock (Building block)
-	LockTry                = ErrorCode{"ERR_TRY_LOCK", CategoryLock}
-	LockUnlock             = ErrorCode{"ERR_UNLOCK", CategoryLock}
-	LockStoreNotConfigured = ErrorCode{"ERR_LOCK_STORE_NOT_CONFIGURED", CategoryLock}
-	LockStoreNotFound      = ErrorCode{"ERR_LOCK_STORE_NOT_FOUND", CategoryLock}
-
-	// Healthz
-	HealthNotReady         = ErrorCode{"ERR_HEALTH_NOT_READY", CategoryHealth}
-	HealthAppidNotMatch    = ErrorCode{"ERR_HEALTH_APPID_NOT_MATCH", CategoryHealth}
-	HealthOutboundNotReady = ErrorCode{"ERR_OUTBOUND_HEALTH_NOT_READY", CategoryHealth}
-
-	// Common
-	CommonAPIUnimplemented     = ErrorCode{"ERR_API_UNIMPLEMENTED", CategoryCommon}
-	CommonAppChannelNil        = ErrorCode{"ERR_APP_CHANNEL_NIL", CategoryCommon}
-	CommonBadRequest           = ErrorCode{"ERR_BAD_REQUEST", CategoryCommon}
-	CommonBodyRead             = ErrorCode{"ERR_BODY_READ", CategoryCommon}
-	CommonInternal             = ErrorCode{"ERR_INTERNAL", CategoryCommon}
-	CommonMalformedRequest     = ErrorCode{"ERR_MALFORMED_REQUEST", CategoryCommon}
-	CommonMalformedRequestData = ErrorCode{"ERR_MALFORMED_REQUEST_DATA", CategoryCommon}
-	CommonMalformedResponse    = ErrorCode{"ERR_MALFORMED_RESPONSE", CategoryCommon}
-
-	CommonGeneric = ErrorCode{"ERROR", CategoryCommon}
-=======
 	// ### Actors (Building block)
 	ActorInstanceMissing          = ErrorCode{"ERR_ACTOR_INSTANCE_MISSING", "", CategoryActor}       // Missing actor instance
 	ActorInvokeMethod             = ErrorCode{"ERR_ACTOR_INVOKE_METHOD", "", CategoryActor}          // Error invoking actor method
@@ -196,6 +85,7 @@
 	StateSave                          = ErrorCode{"ERR_STATE_SAVE", "", CategoryState}                                                        // Error saving state
 	StateGet                           = ErrorCode{"ERR_STATE_GET", "", CategoryState}                                                         // Error getting state
 	StateDelete                        = ErrorCode{"ERR_STATE_DELETE", "", CategoryState}                                                      // Error deleting state
+	StateBulkDelete                    = ErrorCode{"ERR_STATE_BULK_DELETE", "", CategoryState}                                                 // Error deleting state in bulk
 	StateBulkGet                       = ErrorCode{"ERR_STATE_BULK_GET", "", CategoryState}                                                    // Error getting state in bulk
 	StateNotSupportedOperation         = ErrorCode{"ERR_NOT_SUPPORTED_STATE_OPERATION", "", CategoryState}                                     // Operation not supported in transaction
 	StateQuery                         = ErrorCode{"ERR_STATE_QUERY", "DAPR_STATE_QUERY_FAILED", CategoryState}                                // Error querying state
@@ -241,12 +131,16 @@
 	PubsubPublishOutbox         = ErrorCode{"ERR_PUBLISH_OUTBOX", "", CategoryPubsub}                                              // Error publishing message to outbox
 
 	// ### Conversation (Building block)
-	ConversationInvalidParms        = ErrorCode{"ERR_CONVERSATION_INVALID_PARMS", "", CategoryConversation}  // Invalid parameters for conversation component
-	ConversationInvoke              = ErrorCode{"ERR_CONVERSATION_INVOKE", "", CategoryConversation}         // Error invoking conversation
-	ConversationMissingInputs       = ErrorCode{"ERR_CONVERSATION_MISSING_INPUTS", "", CategoryConversation} // Missing inputs for conversation
-	ConversationNotFound            = ErrorCode{"ERR_CONVERSATION_NOT_FOUND", "", CategoryConversation}      // Conversation not found
-	ConversationDirectInvoke        = ErrorCode{"ERR_DIRECT_INVOKE", "", CategoryConversation}               // Error on service invocation   #TODO - fix this after jake's PR is merged
-	ConversationInvokeOutputBinding = ErrorCode{"ERR_INVOKE_OUTPUT_BINDING", "", CategoryConversation}       // Error invoking output binding
+	ConversationInvalidParms  = ErrorCode{"ERR_CONVERSATION_INVALID_PARMS", "", CategoryConversation}  // Invalid parameters for conversation component
+	ConversationInvoke        = ErrorCode{"ERR_CONVERSATION_INVOKE", "", CategoryConversation}         // Error invoking conversation
+	ConversationMissingInputs = ErrorCode{"ERR_CONVERSATION_MISSING_INPUTS", "", CategoryConversation} // Missing inputs for conversation
+	ConversationNotFound      = ErrorCode{"ERR_CONVERSATION_NOT_FOUND", "", CategoryConversation}      // Conversation not found
+
+	// Service Invocation / Direct Messaging (Building block)
+	ServiceInvocationDirectInvoke = ErrorCode{"ERR_DIRECT_INVOKE", "", CategoryServiceInvocation} // Error invoking service directly
+
+	// Bindings (Building block)
+	BindingInvokeOutputBinding = ErrorCode{"ERR_INVOKE_OUTPUT_BINDING", "", CategoryBinding} // Error invoking output binding
 
 	// ### Distributed Lock (Building block)
 	LockStoreNotConfigured = ErrorCode{"ERR_LOCK_STORE_NOT_CONFIGURED", "", CategoryLock} // Lock store not configured
@@ -281,5 +175,4 @@
 
 	// ### Generic
 	CommonGeneric = ErrorCode{"ERROR", "ERROR", CategoryCommon} // Generic error
->>>>>>> 30f0e2cc
 )