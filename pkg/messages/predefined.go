--- conflicted
+++ resolved
@@ -91,18 +91,6 @@
 	// Actor.
 	ErrActorReminderOpActorNotHosted = APIError{"operations on actor reminders are only possible on hosted actor types", "ERR_ACTOR_REMINDER_NON_HOSTED", http.StatusForbidden, grpcCodes.PermissionDenied}
 	ErrActorRuntimeNotFound          = APIError{`the state store is not configured to use the actor runtime. Have you set the - name: actorStateStore value: "true" in your state store component file?`, "ERR_ACTOR_RUNTIME_NOT_FOUND", http.StatusInternalServerError, grpcCodes.Internal}
-<<<<<<< HEAD
-=======
-	ErrActorInstanceMissing          = APIError{"actor instance is missing", "ERR_ACTOR_INSTANCE_MISSING", http.StatusBadRequest, grpcCodes.Internal}
-	ErrActorInvoke                   = APIError{"error invoke actor method: %s", "ERR_ACTOR_INVOKE_METHOD", http.StatusInternalServerError, grpcCodes.Internal}
-	ErrActorStateGet                 = APIError{"error getting actor state: %s", "ERR_ACTOR_STATE_GET", http.StatusInternalServerError, grpcCodes.Internal}
-	ErrActorStateTransactionSave     = APIError{"error saving actor transaction state: %s", "ERR_ACTOR_STATE_TRANSACTION_SAVE", http.StatusInternalServerError, grpcCodes.Internal}
-	ErrActorReminderCreate           = APIError{"error creating actor reminder: %s", "ERR_ACTOR_REMINDER_CREATE", http.StatusInternalServerError, grpcCodes.Internal}
-	ErrActorReminderGet              = APIError{"error getting actor reminder: %s", "ERR_ACTOR_REMINDER_GET", http.StatusInternalServerError, grpcCodes.Internal}
-	ErrActorReminderDelete           = APIError{"error deleting actor reminder: %s", "ERR_ACTOR_REMINDER_DELETE", http.StatusInternalServerError, grpcCodes.Internal}
-	ErrActorTimerCreate              = APIError{"error creating actor timer: %s", "ERR_ACTOR_TIMER_CREATE", http.StatusInternalServerError, grpcCodes.Internal}
-	ErrActorTimerDelete              = APIError{"error deleting actor timer: %s", "ERR_ACTOR_TIMER_DELETE", http.StatusInternalServerError, grpcCodes.Internal}
->>>>>>> 3101e913
 
 	// Workflow.
 	ErrStartWorkflow                 = APIError{"error starting workflow '%s': %s", "ERR_START_WORKFLOW", http.StatusInternalServerError, grpcCodes.Internal}
