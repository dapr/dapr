--- conflicted
+++ resolved
@@ -87,18 +87,6 @@
 	ErrOutboundHealthNotReady = APIError{"dapr outbound is not ready", "ERR_OUTBOUND_HEALTH_NOT_READY", http.StatusInternalServerError, grpcCodes.Internal}
 	ErrHealthAppIDNotMatch    = APIError{"dapr app-id does not match", "ERR_HEALTH_APPID_NOT_MATCH", http.StatusInternalServerError, grpcCodes.Internal}
 
-<<<<<<< HEAD
-	// State.
-	ErrStateStoresNotConfigured    = APIError{"state store is not configured", "ERR_STATE_STORE_NOT_CONFIGURED", http.StatusInternalServerError, grpcCodes.FailedPrecondition}
-	ErrStateStoreNotFound          = APIError{"state store %s is not found", "ERR_STATE_STORE_NOT_FOUND", http.StatusBadRequest, grpcCodes.InvalidArgument}
-	ErrStateQueryFailed            = APIError{"failed query in state store %s: %s", "ERR_STATE_QUERY", http.StatusInternalServerError, grpcCodes.Internal}
-	ErrStateQueryUnsupported       = APIError{"state store does not support querying", "ERR_STATE_STORE_NOT_SUPPORTED", http.StatusInternalServerError, grpcCodes.Internal}
-	ErrStateTooManyTransactionalOp = APIError{"the transaction contains %d operations, which is more than what the state store supports: %d", "ERR_STATE_STORE_TOO_MANY_TRANSACTIONS", http.StatusBadRequest, grpcCodes.InvalidArgument}
-=======
-	// PubSub.
-	ErrPubSubMetadataDeserialize = APIError{"failed deserializing metadata: %v", "ERR_PUBSUB_REQUEST_METADATA", http.StatusBadRequest, grpcCodes.InvalidArgument}
->>>>>>> 57155961
-
 	// Secrets.
 	ErrSecretStoreNotConfigured = APIError{"secret store is not configured", "ERR_SECRET_STORES_NOT_CONFIGURED", http.StatusInternalServerError, grpcCodes.FailedPrecondition}
 	ErrSecretStoreNotFound      = APIError{"failed finding secret store with key %s", "ERR_SECRET_STORE_NOT_FOUND", http.StatusUnauthorized, grpcCodes.InvalidArgument}
