--- conflicted
+++ resolved
@@ -89,13 +89,8 @@
 		return ctx, nil, err
 	}
 
-<<<<<<< HEAD
-	if target.id == p.appID {
-		// proxy locally to the app.
-=======
 	if isLocal {
 		// proxy locally to the app
->>>>>>> a6344e51
 		if p.acl != nil {
 			ok, authError := acl.ApplyAccessControlPolicies(ctx, fullName, common.HTTPExtension_NONE, config.GRPCProtocol, p.acl)
 			if !ok {
