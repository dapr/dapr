--- conflicted
+++ resolved
@@ -93,11 +93,7 @@
 	} else if len(items) == 2 {
 		return items[0], items[1], nil
 	} else {
-<<<<<<< HEAD
-		return "", errors.Errorf("invalid app id %s", targetAppID)
-=======
-		return "", "", fmt.Errorf("invalid app id %s", targetAppID)
->>>>>>> 08842246
+		return "", "", errors.Errorf("invalid app id %s", targetAppID)
 	}
 }
 
