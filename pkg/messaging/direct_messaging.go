/*
Copyright 2021 The Dapr Authors
Licensed under the Apache License, Version 2.0 (the "License");
you may not use this file except in compliance with the License.
You may obtain a copy of the License at
    http://www.apache.org/licenses/LICENSE-2.0
Unless required by applicable law or agreed to in writing, software
distributed under the License is distributed on an "AS IS" BASIS,
WITHOUT WARRANTIES OR CONDITIONS OF ANY KIND, either express or implied.
See the License for the specific language governing permissions and
limitations under the License.
*/

package messaging

import (
	"context"
	"errors"
	"fmt"
	"io"
	"os"
	"strings"
	"sync/atomic"
	"time"

	"github.com/cenkalti/backoff/v4"
	"github.com/valyala/fasthttp"
	"google.golang.org/grpc"
	"google.golang.org/grpc/codes"
	"google.golang.org/grpc/status"

	nr "github.com/dapr/components-contrib/nameresolution"
	"github.com/dapr/dapr/pkg/channel"
	diag "github.com/dapr/dapr/pkg/diagnostics"
	diagUtils "github.com/dapr/dapr/pkg/diagnostics/utils"
	invokev1 "github.com/dapr/dapr/pkg/messaging/v1"
	"github.com/dapr/dapr/pkg/modes"
	commonv1pb "github.com/dapr/dapr/pkg/proto/common/v1"
	internalv1pb "github.com/dapr/dapr/pkg/proto/internals/v1"
	"github.com/dapr/dapr/pkg/resiliency"
	"github.com/dapr/dapr/pkg/retry"
	"github.com/dapr/dapr/utils"
)

<<<<<<< HEAD
var log = logger.NewLogger("dapr.runtime.direct_messaging")

const streamingUnsupportedErr = "streaming-based service invocation is enabled, but target app %s is running a version of Dapr that does not support it"

=======
>>>>>>> 23f429f8
// messageClientConnection is the function type to connect to the other
// applications to send the message using service invocation.
type messageClientConnection func(ctx context.Context, address string, id string, namespace string, customOpts ...grpc.DialOption) (*grpc.ClientConn, func(destroy bool), error)

// DirectMessaging is the API interface for invoking a remote app.
type DirectMessaging interface {
	Invoke(ctx context.Context, targetAppID string, req *invokev1.InvokeMethodRequest) (*invokev1.InvokeMethodResponse, error)
	SetAppChannel(appChannel channel.AppChannel)
}

type directMessaging struct {
	appChannel           channel.AppChannel
	connectionCreatorFn  messageClientConnection
	appID                string
	mode                 modes.DaprMode
	grpcPort             int
	namespace            string
	resolver             nr.Resolver
	hostAddress          string
	hostName             string
	maxRequestBodySizeMB int
	proxy                Proxy
	readBufferSize       int
	resiliency           resiliency.Provider
<<<<<<< HEAD
	isResiliencyEnabled  bool
	isStreamingEnabled   bool
=======
>>>>>>> 23f429f8
}

type remoteApp struct {
	id        string
	namespace string
	address   string
}

// NewDirectMessaging contains the options for NewDirectMessaging.
type NewDirectMessagingOpts struct {
<<<<<<< HEAD
	AppID               string
	Namespace           string
	Port                int
	Mode                modes.DaprMode
	AppChannel          channel.AppChannel
	ClientConnFn        messageClientConnection
	Resolver            nr.Resolver
	MaxRequestBodySize  int
	Proxy               Proxy
	ReadBufferSize      int
	Resiliency          resiliency.Provider
	IsResiliencyEnabled bool
	IsStreamingEnabled  bool
=======
	AppID              string
	Namespace          string
	Port               int
	Mode               modes.DaprMode
	AppChannel         channel.AppChannel
	ClientConnFn       messageClientConnection
	Resolver           nr.Resolver
	MaxRequestBodySize int
	Proxy              Proxy
	ReadBufferSize     int
	Resiliency         resiliency.Provider
>>>>>>> 23f429f8
}

// NewDirectMessaging returns a new direct messaging api.
func NewDirectMessaging(opts NewDirectMessagingOpts) DirectMessaging {
	hAddr, _ := utils.GetHostAddress()
	hName, _ := os.Hostname()

	dm := &directMessaging{
		appID:                opts.AppID,
		namespace:            opts.Namespace,
		grpcPort:             opts.Port,
		mode:                 opts.Mode,
		appChannel:           opts.AppChannel,
		connectionCreatorFn:  opts.ClientConnFn,
		resolver:             opts.Resolver,
		maxRequestBodySizeMB: opts.MaxRequestBodySize,
		proxy:                opts.Proxy,
		readBufferSize:       opts.ReadBufferSize,
		resiliency:           opts.Resiliency,
<<<<<<< HEAD
		isResiliencyEnabled:  opts.IsResiliencyEnabled,
		isStreamingEnabled:   opts.IsStreamingEnabled,
=======
>>>>>>> 23f429f8
		hostAddress:          hAddr,
		hostName:             hName,
	}

	if dm.proxy != nil {
		dm.proxy.SetRemoteAppFn(dm.getRemoteApp)
		dm.proxy.SetTelemetryFn(dm.setContextSpan)
	}

	return dm
}

// Invoke takes a message requests and invokes an app, either local or remote.
func (d *directMessaging) Invoke(ctx context.Context, targetAppID string, req *invokev1.InvokeMethodRequest) (*invokev1.InvokeMethodResponse, error) {
	app, err := d.getRemoteApp(targetAppID)
	if err != nil {
		return nil, err
	}

	if app.id == d.appID && app.namespace == d.namespace {
		return d.invokeLocal(ctx, req)
	}
	return d.invokeWithRetry(ctx, retry.DefaultLinearRetryCount, retry.DefaultLinearBackoffInterval, app, d.invokeRemote, req)
}

// SetAppChannel sets the appChannel property in the object.
func (d *directMessaging) SetAppChannel(appChannel channel.AppChannel) {
	d.appChannel = appChannel
}

// requestAppIDAndNamespace takes an app id and returns the app id, namespace and error.
func (d *directMessaging) requestAppIDAndNamespace(targetAppID string) (string, string, error) {
	if targetAppID == "" {
		return "", "", errors.New("app id is empty")
	}
	items := strings.Split(targetAppID, ".")
	switch len(items) {
	case 1:
		return targetAppID, d.namespace, nil
	case 2:
		return items[0], items[1], nil
	default:
		return "", "", fmt.Errorf("invalid app id %s", targetAppID)
	}
}

// invokeWithRetry will call a remote endpoint for the specified number of retries and will only retry in the case of transient failures.
// TODO: check why https://github.com/grpc-ecosystem/go-grpc-middleware/blob/master/retry/examples_test.go doesn't recover the connection when target server shuts down.
func (d *directMessaging) invokeWithRetry(
	ctx context.Context,
	numRetries int,
	backoffInterval time.Duration,
	app remoteApp,
	fn func(ctx context.Context, appID, namespace, appAddress string, req *invokev1.InvokeMethodRequest) (*invokev1.InvokeMethodResponse, func(destroy bool), error),
	req *invokev1.InvokeMethodRequest,
) (*invokev1.InvokeMethodResponse, error) {
	if d.resiliency.GetPolicy(app.id, &resiliency.EndpointPolicy{}) == nil {
		// This policy has built-in retries so enable replay in the request
		req.WithReplay(true)

		policyRunner := resiliency.NewRunnerWithOptions(ctx,
			d.resiliency.BuiltInPolicy(resiliency.BuiltInServiceRetries),
			resiliency.RunnerOpts[*invokev1.InvokeMethodResponse]{
				Disposer: resiliency.DisposerCloser[*invokev1.InvokeMethodResponse],
			},
		)
		attempts := atomic.Int32{}
		return policyRunner(func(ctx context.Context) (*invokev1.InvokeMethodResponse, error) {
			attempt := attempts.Add(1)
			rResp, teardown, rErr := fn(ctx, app.id, app.namespace, app.address, req)
			if rErr == nil {
				teardown(false)
				return rResp, nil
			}

			code := status.Code(rErr)
			if code == codes.Unavailable || code == codes.Unauthenticated {
				// Destroy the connection and force a re-connection on the next attempt
				teardown(true)
				return rResp, fmt.Errorf("failed to invoke target %s after %d retries. Error: %w", app.id, attempt-1, rErr)
			}
			teardown(false)
			return rResp, backoff.Permanent(rErr)
		})
	}

	resp, teardown, err := fn(ctx, app.id, app.namespace, app.address, req)
	teardown(false)
	return resp, err
}

func (d *directMessaging) invokeLocal(ctx context.Context, req *invokev1.InvokeMethodRequest) (*invokev1.InvokeMethodResponse, error) {
	if d.appChannel == nil {
		return nil, errors.New("cannot invoke local endpoint: app channel not initialized")
	}

	return d.appChannel.InvokeMethod(ctx, req)
}

func (d *directMessaging) setContextSpan(ctx context.Context) context.Context {
	span := diagUtils.SpanFromContext(ctx)
	ctx = diag.SpanContextToGRPCMetadata(ctx, span.SpanContext())

	return ctx
}

func (d *directMessaging) invokeRemote(ctx context.Context, appID, appNamespace, appAddress string, req *invokev1.InvokeMethodRequest) (*invokev1.InvokeMethodResponse, func(destroy bool), error) {
	conn, teardown, err := d.connectionCreatorFn(context.TODO(), appAddress, appID, appNamespace)
	if err != nil {
		return nil, nil, err
	}

	ctx = d.setContextSpan(ctx)

	d.addForwardedHeadersToMetadata(req)
	d.addDestinationAppIDHeaderToMetadata(appID, req)
	d.addCallerAndCalleeAppIDHeaderToMetadata(d.appID, appID, req)

	clientV1 := internalv1pb.NewServiceInvocationClient(conn)

	opts := []grpc.CallOption{
		grpc.MaxCallRecvMsgSize(d.maxRequestBodySizeMB << 20),
		grpc.MaxCallSendMsgSize(d.maxRequestBodySizeMB << 20),
	}

	// Set up timers
	start := time.Now()
	diag.DefaultMonitoring.ServiceInvocationRequestSent(appID, req.Message().Method)

	var imr *invokev1.InvokeMethodResponse
	if !d.isStreamingEnabled {
		imr, err = d.invokeRemoteUnary(ctx, clientV1, req, opts)
	} else {
		imr, err = d.invokeRemoteStream(ctx, clientV1, req, appID, opts)
	}

	// Diagnostics
	if imr != nil {
		diag.DefaultMonitoring.ServiceInvocationResponseReceived(appID, req.Message().Method, imr.Status().Code, start)
	}

	return imr, teardown, err
}

func (d *directMessaging) invokeRemoteUnary(ctx context.Context, clientV1 internalv1pb.ServiceInvocationClient, req *invokev1.InvokeMethodRequest, opts []grpc.CallOption) (*invokev1.InvokeMethodResponse, error) {
	pd, err := req.ProtoWithData()
	if err != nil {
		return nil, fmt.Errorf("failed to read data from request object: %w", err)
	}

	resp, err := clientV1.CallLocal(ctx, pd, opts...)
	if err != nil {
		return nil, err
	}
	return invokev1.InternalInvokeResponse(resp)
}

func (d *directMessaging) invokeRemoteStream(ctx context.Context, clientV1 internalv1pb.ServiceInvocationClient, req *invokev1.InvokeMethodRequest, appID string, opts []grpc.CallOption) (*invokev1.InvokeMethodResponse, error) {
	stream, err := clientV1.CallLocalStream(ctx, opts...)
	if err != nil {
		return nil, err
	}
	buf := invokev1.BufPool.Get().(*[]byte)
	defer func() {
		invokev1.BufPool.Put(buf)
	}()
	r := req.RawData()
	reqProto := req.Proto()
	proto := &internalv1pb.InternalInvokeRequestStream{}
	var (
		n    int
		seq  uint32
		done bool
	)
	for {
		if ctx.Err() != nil {
			return nil, ctx.Err()
		}

		// First message only - add the request
		if reqProto != nil {
			proto.Request = reqProto
			reqProto = nil
		} else {
			// Reset the object so we can re-use it
			proto.Reset()
		}

		if r != nil {
			n, err = r.Read(*buf)
			if err == io.EOF {
				done = true
			} else if err != nil {
				return nil, err
			}
			if n > 0 {
				proto.Payload = &commonv1pb.StreamPayload{
					Data: (*buf)[:n],
					Seq:  seq,
				}
				seq++
			}
		} else {
			done = true
		}

		// Send the chunk if there's anything to send
		if proto.Request != nil || proto.Payload != nil {
			err = stream.SendMsg(proto)
			if err != nil {
				return nil, fmt.Errorf("error sending message: %w", err)
			}
		}

		// Stop with the last chunk
		if done {
			err = stream.CloseSend()
			if err != nil {
				return nil, fmt.Errorf("failed to close the send direction of the stream: %w", err)
			}
			break
		}
	}

	// Read the first chunk of the response
	chunk := &internalv1pb.InternalInvokeResponseStream{}
	err = stream.RecvMsg(chunk)
	if err != nil {
		// If we get an "Unimplemented" status code, it means that we're connecting to a sidecar that doesn't support CallLocalStream
		// This happens if we're connecting to an older version of daprd
		// What we do here depends on whether the request is replayable:
		// - If the request is replayable, we will re-submit it as unary. This will have a small performance impact due to the additional round-trip, but it will still work (and the warning will remind users to upgrade)
		// - If the request is not replayable, the data stream has already been consumed at this point so nothing else we can do - just show an error and tell users to upgrade the target app… (or disable streaming for now)
		// At this point it seems that this is the best we can do, since we cannot detect Unimplemented status codes earlier (unless we send a "ping", which would add latency).
		// See: // See: https://github.com/grpc/grpc-go/issues/5910
		if status.Code(err) == codes.Unimplemented {
			if req.CanReplay() {
				log.Warnf("App %s does not support streaming-based service invocation (most likely because it's using an older version of Dapr); falling back to unary calls", appID)
				return d.invokeRemoteUnary(ctx, clientV1, req, opts)
			} else {
				log.Errorf("App %s does not support streaming-based service invocation (most likely because it's using an older version of Dapr) and the request is not replayable. Please upgrade the Dapr sidecar used by the target app, or use Resiliency policies to add retries", appID)
				return nil, fmt.Errorf(streamingUnsupportedErr, appID)
			}
		}
		return nil, err
	}
	if chunk.Response == nil || chunk.Response.Status == nil || chunk.Response.Headers == nil {
		return nil, errors.New("response does not contain the required fields in the leading chunk")
	}
	pr, pw := io.Pipe()
	res, err := invokev1.InternalInvokeResponse(chunk.Response)
	if err != nil {
		return nil, err
	}
	res.WithRawData(pr)
	if chunk.Response.Message != nil {
		res.WithContentType(chunk.Response.Message.ContentType)
	}

	// Read the response into the stream in the background
	go func() {
		var (
			firstChunk = true
			lastSeq    uint32
			readSeq    uint32
			payload    *commonv1pb.StreamPayload
			readErr    error
		)
		for {
			if ctx.Err() != nil {
				pw.CloseWithError(ctx.Err())
				return
			}

			// Get the payload from the chunk that was previously read
			payload = chunk.GetPayload()
			if payload != nil {
				readSeq, readErr = ReadChunk(payload, pw)
				if readErr != nil {
					pw.CloseWithError(readErr)
					return
				}

				// Check if the sequence number is greater than the previous (or 0 for the first chunk)
				if (firstChunk && readSeq != 0) || (!firstChunk && readSeq != lastSeq+1) {
					pw.CloseWithError(fmt.Errorf("invalid sequence number received: %d", readSeq))
					return
				}
				lastSeq = readSeq
				firstChunk = false
			}

			// Read the next chunk
			readErr = stream.RecvMsg(chunk)
			if readErr == io.EOF {
				// Receiving an io.EOF signifies that the client has stopped sending data over the pipe, so we can stop reading
				break
			} else if readErr != nil {
				pw.CloseWithError(fmt.Errorf("error receiving message: %w", readErr))
				return
			}

			if chunk.Response != nil && (chunk.Response.Status != nil || chunk.Response.Headers != nil || chunk.Response.Message != nil) {
				pw.CloseWithError(errors.New("response metadata found in non-leading chunk"))
				return
			}
		}

		pw.Close()
	}()

	return res, nil
}

func (d *directMessaging) addDestinationAppIDHeaderToMetadata(appID string, req *invokev1.InvokeMethodRequest) {
	req.Metadata()[invokev1.DestinationIDHeader] = &internalv1pb.ListStringValue{
		Values: []string{appID},
	}
}

func (d *directMessaging) addCallerAndCalleeAppIDHeaderToMetadata(callerAppID, calleeAppID string, req *invokev1.InvokeMethodRequest) {
	req.Metadata()[invokev1.CallerIDHeader] = &internalv1pb.ListStringValue{
		Values: []string{callerAppID},
	}
	req.Metadata()[invokev1.CalleeIDHeader] = &internalv1pb.ListStringValue{
		Values: []string{calleeAppID},
	}
}

func (d *directMessaging) addForwardedHeadersToMetadata(req *invokev1.InvokeMethodRequest) {
	metadata := req.Metadata()

	var forwardedHeaderValue string

	addOrCreate := func(header string, value string) {
		if metadata[header] == nil {
			metadata[header] = &internalv1pb.ListStringValue{
				Values: []string{value},
			}
		} else {
			metadata[header].Values = append(metadata[header].Values, value)
		}
	}

	if d.hostAddress != "" {
		// Add X-Forwarded-For: https://developer.mozilla.org/en-US/docs/Web/HTTP/Headers/X-Forwarded-For
		addOrCreate(fasthttp.HeaderXForwardedFor, d.hostAddress)

		forwardedHeaderValue += "for=" + d.hostAddress + ";by=" + d.hostAddress + ";"
	}

	if d.hostName != "" {
		// Add X-Forwarded-Host: https://developer.mozilla.org/en-US/docs/Web/HTTP/Headers/X-Forwarded-Host
		addOrCreate(fasthttp.HeaderXForwardedHost, d.hostName)

		forwardedHeaderValue += "host=" + d.hostName
	}

	// Add Forwarded header: https://tools.ietf.org/html/rfc7239
	addOrCreate(fasthttp.HeaderForwarded, forwardedHeaderValue)
}

func (d *directMessaging) getRemoteApp(appID string) (remoteApp, error) {
	id, namespace, err := d.requestAppIDAndNamespace(appID)
	if err != nil {
		return remoteApp{}, err
	}

	if d.resolver == nil {
		return remoteApp{}, errors.New("name resolver not initialized")
	}

	request := nr.ResolveRequest{ID: id, Namespace: namespace, Port: d.grpcPort}
	address, err := d.resolver.ResolveID(request)
	if err != nil {
		return remoteApp{}, err
	}

	return remoteApp{
		namespace: namespace,
		id:        id,
		address:   address,
	}, nil
}

// ReadChunk reads a chunk of data from a StreamPayload object.
// The returned value "seq" indicates the sequence number
func ReadChunk(payload *commonv1pb.StreamPayload, out io.Writer) (seq uint32, err error) {
	if len(payload.Data) > 0 {
		var n int
		n, err = out.Write(payload.Data)
		if err != nil {
			return 0, err
		}
		if n != len(payload.Data) {
			return 0, fmt.Errorf("wrote %d out of %d bytes", n, len(payload.Data))
		}
	}

	return payload.Seq, nil
}<|MERGE_RESOLUTION|>--- conflicted
+++ resolved
@@ -40,15 +40,13 @@
 	"github.com/dapr/dapr/pkg/resiliency"
 	"github.com/dapr/dapr/pkg/retry"
 	"github.com/dapr/dapr/utils"
+	"github.com/dapr/kit/logger"
 )
 
-<<<<<<< HEAD
 var log = logger.NewLogger("dapr.runtime.direct_messaging")
 
 const streamingUnsupportedErr = "streaming-based service invocation is enabled, but target app %s is running a version of Dapr that does not support it"
 
-=======
->>>>>>> 23f429f8
 // messageClientConnection is the function type to connect to the other
 // applications to send the message using service invocation.
 type messageClientConnection func(ctx context.Context, address string, id string, namespace string, customOpts ...grpc.DialOption) (*grpc.ClientConn, func(destroy bool), error)
@@ -73,11 +71,7 @@
 	proxy                Proxy
 	readBufferSize       int
 	resiliency           resiliency.Provider
-<<<<<<< HEAD
-	isResiliencyEnabled  bool
 	isStreamingEnabled   bool
-=======
->>>>>>> 23f429f8
 }
 
 type remoteApp struct {
@@ -88,21 +82,6 @@
 
 // NewDirectMessaging contains the options for NewDirectMessaging.
 type NewDirectMessagingOpts struct {
-<<<<<<< HEAD
-	AppID               string
-	Namespace           string
-	Port                int
-	Mode                modes.DaprMode
-	AppChannel          channel.AppChannel
-	ClientConnFn        messageClientConnection
-	Resolver            nr.Resolver
-	MaxRequestBodySize  int
-	Proxy               Proxy
-	ReadBufferSize      int
-	Resiliency          resiliency.Provider
-	IsResiliencyEnabled bool
-	IsStreamingEnabled  bool
-=======
 	AppID              string
 	Namespace          string
 	Port               int
@@ -114,7 +93,7 @@
 	Proxy              Proxy
 	ReadBufferSize     int
 	Resiliency         resiliency.Provider
->>>>>>> 23f429f8
+	IsStreamingEnabled bool
 }
 
 // NewDirectMessaging returns a new direct messaging api.
@@ -134,11 +113,7 @@
 		proxy:                opts.Proxy,
 		readBufferSize:       opts.ReadBufferSize,
 		resiliency:           opts.Resiliency,
-<<<<<<< HEAD
-		isResiliencyEnabled:  opts.IsResiliencyEnabled,
 		isStreamingEnabled:   opts.IsStreamingEnabled,
-=======
->>>>>>> 23f429f8
 		hostAddress:          hAddr,
 		hostName:             hName,
 	}
