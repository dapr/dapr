--- conflicted
+++ resolved
@@ -400,11 +400,7 @@
 					return
 				}
 
-<<<<<<< HEAD
-				// Check if the sequence number is greater than the previous (or 0 for the first chunk)
-=======
 				// Check if the sequence number is greater than the previous
->>>>>>> e8d10ae0
 				if readSeq != expectSeq {
 					pw.CloseWithError(fmt.Errorf("invalid sequence number received: %d (expected: %d)", readSeq, expectSeq))
 					return
