--- conflicted
+++ resolved
@@ -65,7 +65,6 @@
 	return imr
 }
 
-<<<<<<< HEAD
 // WithRawData sets message data and content_type.
 func (imr *InvokeMethodResponse) WithRawData(data io.ReadCloser, contentType string) *InvokeMethodResponse {
 	if imr.replay != nil {
@@ -74,15 +73,6 @@
 		panic("WithRawData cannot be invoked after replaying has been enabled")
 	}
 
-	// TODO: Remove the entire block once feature is finalized
-	if contentType == "" && !config.GetNoDefaultContentType() {
-		contentType = JSONContentType
-	}
-
-=======
-// WithRawData sets Message using byte data and content type.
-func (imr *InvokeMethodResponse) WithRawData(data []byte, contentType string) *InvokeMethodResponse {
->>>>>>> f5092c5d
 	imr.r.Message.ContentType = contentType
 	imr.data = data
 
@@ -208,18 +198,6 @@
 	contentType := m.GetContentType()
 	dataTypeURL := m.GetData().GetTypeUrl()
 
-<<<<<<< HEAD
-	// TODO: Remove once feature is finalized
-	if !config.GetNoDefaultContentType() {
-		// set content_type to application/json only if typeurl is unset and data is given
-		hasData := imr.data != nil && !imr.HasMessageData()
-		if contentType == "" && (dataTypeURL == "" && hasData) {
-			contentType = JSONContentType
-		}
-	}
-
-=======
->>>>>>> f5092c5d
 	if dataTypeURL != "" {
 		contentType = ProtobufContentType
 	}
