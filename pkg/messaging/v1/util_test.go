--- conflicted
+++ resolved
@@ -22,6 +22,7 @@
 	"testing"
 
 	"github.com/stretchr/testify/assert"
+	"github.com/stretchr/testify/require"
 	epb "google.golang.org/genproto/googleapis/rpc/errdetails"
 	"google.golang.org/grpc/codes"
 	"google.golang.org/grpc/metadata"
@@ -59,28 +60,6 @@
 	assert.Equal(t, expectedKeyNames, savedHeaderKeyNames)
 }
 
-<<<<<<< HEAD
-=======
-func TestGrpcMetadataToInternalMetadata(t *testing.T) {
-	keyBinValue := []byte{101, 200}
-	testMD := metadata.Pairs(
-		"key", "key value",
-		"key-bin", string(keyBinValue),
-	)
-	testMD.Append("multikey", "ciao", "mamma")
-	internalMD := metadataToInternalMetadata(testMD)
-
-	require.Len(t, internalMD["key"].GetValues(), 1)
-	assert.Equal(t, "key value", internalMD["key"].GetValues()[0])
-
-	require.Len(t, internalMD["key-bin"].GetValues(), 1)
-	assert.Equal(t, base64.StdEncoding.EncodeToString(keyBinValue), internalMD["key-bin"].GetValues()[0], "binary metadata must be saved")
-
-	require.Len(t, internalMD["multikey"].GetValues(), 2)
-	assert.Equal(t, []string{"ciao", "mamma"}, internalMD["multikey"].GetValues())
-}
-
->>>>>>> 9758d99f
 func TestIsJSONContentType(t *testing.T) {
 	contentTypeTests := []struct {
 		in  string
@@ -371,41 +350,4 @@
 		// We assume only 1 value per key as the input map can only support string -> string mapping.
 		assert.Equal(t, customMetadataValue(i), val[0])
 	}
-<<<<<<< HEAD
-=======
-}
-
-func TestFasthttpHeadersToInternalMetadata(t *testing.T) {
-	header := &fasthttp.RequestHeader{}
-	header.Add("foo", "test")
-	header.Add("bar", "test2")
-	header.Add("bar", "test3")
-
-	imd := fasthttpHeadersToInternalMetadata(header)
-
-	require.NotEmpty(t, imd)
-	require.NotEmpty(t, imd["Foo"])
-	require.NotEmpty(t, imd["Foo"].GetValues())
-	assert.Equal(t, []string{"test"}, imd["Foo"].GetValues())
-	require.NotEmpty(t, imd["Bar"])
-	require.NotEmpty(t, imd["Bar"].GetValues())
-	assert.Equal(t, []string{"test2", "test3"}, imd["Bar"].GetValues())
-}
-
-func TestHttpHeadersToInternalMetadata(t *testing.T) {
-	header := http.Header{}
-	header.Add("foo", "test")
-	header.Add("bar", "test2")
-	header.Add("bar", "test3")
-
-	imd := httpHeadersToInternalMetadata(header)
-
-	require.NotEmpty(t, imd)
-	require.NotEmpty(t, imd["Foo"])
-	require.NotEmpty(t, imd["Foo"].GetValues())
-	assert.Equal(t, []string{"test"}, imd["Foo"].GetValues())
-	require.NotEmpty(t, imd["Bar"])
-	require.NotEmpty(t, imd["Bar"].GetValues())
-	assert.Equal(t, []string{"test2", "test3"}, imd["Bar"].GetValues())
->>>>>>> 9758d99f
 }