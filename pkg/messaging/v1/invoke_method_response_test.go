/*
Copyright 2021 The Dapr Authors
Licensed under the Apache License, Version 2.0 (the "License");
you may not use this file except in compliance with the License.
You may obtain a copy of the License at
    http://www.apache.org/licenses/LICENSE-2.0
Unless required by applicable law or agreed to in writing, software
distributed under the License is distributed on an "AS IS" BASIS,
WITHOUT WARRANTIES OR CONDITIONS OF ANY KIND, either express or implied.
See the License for the specific language governing permissions and
limitations under the License.
*/

package v1

import (
	"bytes"
	"io"
	"net/http"
	"strings"
	"testing"

	"github.com/stretchr/testify/assert"
	"github.com/valyala/fasthttp"
	"google.golang.org/grpc/codes"
	"google.golang.org/protobuf/types/known/anypb"

	commonv1pb "github.com/dapr/dapr/pkg/proto/common/v1"
	internalv1pb "github.com/dapr/dapr/pkg/proto/internals/v1"
)

func TestInvocationResponse(t *testing.T) {
	resp := NewInvokeMethodResponse(0, "OK", nil)
	defer resp.Close()

	assert.Equal(t, int32(0), resp.r.GetStatus().Code)
	assert.Equal(t, "OK", resp.r.GetStatus().Message)
	assert.NotNil(t, resp.r.Message)
}

func TestInternalInvocationResponse(t *testing.T) {
	t.Run("valid internal invoke response with no data", func(t *testing.T) {
		m := &commonv1pb.InvokeResponse{
			Data:        nil,
			ContentType: "application/json",
		}
		pb := internalv1pb.InternalInvokeResponse{
			Status:  &internalv1pb.Status{Code: 0},
			Message: m,
		}

		ir, err := InternalInvokeResponse(&pb)
		assert.NoError(t, err)
		defer ir.Close()
		assert.NotNil(t, ir.r.Message)
		assert.Equal(t, int32(0), ir.r.GetStatus().GetCode())
		assert.Nil(t, ir.r.Message.GetData())

		bData, err := io.ReadAll(ir.RawData())
		assert.NoError(t, err)
		assert.Len(t, bData, 0)
	})

	t.Run("valid internal invoke response with data", func(t *testing.T) {
		m := &commonv1pb.InvokeResponse{
			Data:        &anypb.Any{Value: []byte("test")},
			ContentType: "application/json",
		}
		pb := internalv1pb.InternalInvokeResponse{
			Status:  &internalv1pb.Status{Code: 0},
			Message: m,
		}

		ir, err := InternalInvokeResponse(&pb)
		assert.NoError(t, err)
		defer ir.Close()
		assert.NotNil(t, ir.r.Message)
		assert.Equal(t, int32(0), ir.r.GetStatus().GetCode())
		assert.NotNil(t, ir.r.Message.GetData())
		assert.Len(t, ir.r.Message.GetData().Value, 0)

		bData, err := io.ReadAll(ir.RawData())
		assert.NoError(t, err)
		assert.Equal(t, "test", string(bData))
	})

	t.Run("Message is nil", func(t *testing.T) {
		pb := internalv1pb.InternalInvokeResponse{
			Status:  &internalv1pb.Status{Code: 0},
			Message: nil,
		}

		ir, err := InternalInvokeResponse(&pb)
		assert.NoError(t, err)
		defer ir.Close()
		assert.NotNil(t, ir.r.Message)
		assert.Nil(t, ir.r.Message.GetData())
	})
}

func TestResponseData(t *testing.T) {
	t.Run("contenttype is set", func(t *testing.T) {
		resp := NewInvokeMethodResponse(0, "OK", nil)
		defer resp.Close()
		resp.WithRawDataString("test", "application/json")
		bData, err := io.ReadAll(resp.RawData())
		assert.NoError(t, err)
		contentType := resp.r.Message.ContentType
		assert.Equal(t, "application/json", contentType)
		assert.Equal(t, "test", string(bData))
	})

	t.Run("contenttype is unset", func(t *testing.T) {
		resp := NewInvokeMethodResponse(0, "OK", nil)
		defer resp.Close()

<<<<<<< HEAD
		tData := []byte("test")
		resp.WithRawDataBytes(tData, "")
		contentType := resp.ContentType()
		bData, err := io.ReadAll(resp.RawData())
		assert.NoError(t, err)
		assert.Equal(t, "application/json", resp.r.Message.ContentType)
		assert.Equal(t, "application/json", contentType)
		assert.Equal(t, tData, bData)

		// Force the ContentType to be empty to test setting it in RawData
		resp.WithRawDataBytes(tData, "")
		resp.r.Message.ContentType = ""
		contentType = resp.ContentType()
		bData, err = io.ReadAll(resp.RawData())
		assert.NoError(t, err)
		assert.Equal(t, "", resp.r.Message.ContentType)
		assert.Equal(t, "application/json", contentType)
		assert.Equal(t, tData, bData)
	})

	// TODO: Remove once feature is finalized
	t.Run("contenttype is unset, with NoDefaultContentType", func(t *testing.T) {
		config.SetNoDefaultContentType(true)
		defer config.SetNoDefaultContentType(false)

		resp := NewInvokeMethodResponse(0, "OK", nil)
		defer resp.Close()

		resp.WithRawDataString("test", "")
		contentType := resp.ContentType()
		bData, err := io.ReadAll(resp.RawData())
		assert.NoError(t, err)
=======
		resp.WithRawData([]byte("test"), "")
		contentType, bData := resp.RawData()
>>>>>>> f5092c5d
		assert.Equal(t, "", resp.r.Message.ContentType)
		assert.Equal(t, "", contentType)
		assert.Equal(t, "test", string(bData))

		// Force the ContentType to be empty to test setting it in RawData
		resp.WithRawDataString("test", "")
		resp.r.Message.ContentType = ""
		contentType = resp.ContentType()
		bData, err = io.ReadAll(resp.RawData())
		assert.NoError(t, err)
		assert.Equal(t, "", resp.r.Message.ContentType)
		assert.Equal(t, "", contentType)
		assert.Equal(t, "test", string(bData))
	})

	t.Run("typeurl is set but content_type is unset", func(t *testing.T) {
		s := &commonv1pb.StateItem{Key: "custom_key"}
		b, err := anypb.New(s)
		assert.NoError(t, err)

		resp := NewInvokeMethodResponse(0, "OK", nil)
		defer resp.Close()
		resp.r.Message.Data = b
		contentType := resp.ContentType()
		bData, err := io.ReadAll(resp.RawData())
		assert.NoError(t, err)
		assert.Equal(t, ProtobufContentType, contentType)
		assert.Equal(t, b.Value, bData)
	})
}

func TestResponseProto(t *testing.T) {
	t.Run("byte slice", func(t *testing.T) {
		m := &commonv1pb.InvokeResponse{
			Data:        &anypb.Any{Value: []byte("test")},
			ContentType: "application/json",
		}
		pb := internalv1pb.InternalInvokeResponse{
			Status:  &internalv1pb.Status{Code: 0},
			Message: m,
		}

		ir, err := InternalInvokeResponse(&pb)
		assert.NoError(t, err)
		defer ir.Close()
		req2 := ir.Proto()

		assert.Equal(t, "application/json", req2.GetMessage().ContentType)
		assert.Len(t, req2.GetMessage().Data.Value, 0)

		bData, err := io.ReadAll(ir.RawData())
		assert.NoError(t, err)
		assert.Equal(t, []byte("test"), bData)
	})

	t.Run("stream", func(t *testing.T) {
		m := &commonv1pb.InvokeResponse{
			ContentType: "application/json",
		}
		pb := internalv1pb.InternalInvokeResponse{
			Status:  &internalv1pb.Status{Code: 0},
			Message: m,
		}

		ir, err := InternalInvokeResponse(&pb)
		assert.NoError(t, err)
		defer ir.Close()
		ir.data = io.NopCloser(strings.NewReader("test"))
		req2 := ir.Proto()

		assert.Equal(t, "application/json", req2.GetMessage().ContentType)
		assert.Nil(t, req2.GetMessage().Data)

		bData, err := io.ReadAll(ir.RawData())
		assert.NoError(t, err)
		assert.Equal(t, []byte("test"), bData)
	})
}

func TestResponseProtoWithData(t *testing.T) {
	t.Run("byte slice", func(t *testing.T) {
		m := &commonv1pb.InvokeResponse{
			Data:        &anypb.Any{Value: []byte("test")},
			ContentType: "application/json",
		}
		pb := internalv1pb.InternalInvokeResponse{
			Status:  &internalv1pb.Status{Code: 0},
			Message: m,
		}

		ir, err := InternalInvokeResponse(&pb)
		assert.NoError(t, err)
		defer ir.Close()
		req2, err := ir.ProtoWithData()
		assert.NoError(t, err)

		assert.Equal(t, "application/json", req2.GetMessage().ContentType)
		assert.Equal(t, []byte("test"), req2.GetMessage().Data.Value)
	})

	t.Run("stream", func(t *testing.T) {
		m := &commonv1pb.InvokeResponse{
			ContentType: "application/json",
		}
		pb := internalv1pb.InternalInvokeResponse{
			Status:  &internalv1pb.Status{Code: 0},
			Message: m,
		}

		ir, err := InternalInvokeResponse(&pb)
		assert.NoError(t, err)
		defer ir.Close()
		ir.data = io.NopCloser(strings.NewReader("test"))
		req2, err := ir.ProtoWithData()
		assert.NoError(t, err)

		assert.Equal(t, "application/json", req2.GetMessage().ContentType)
		assert.Equal(t, []byte("test"), req2.GetMessage().Data.Value)
	})
}

func TestResponseHeader(t *testing.T) {
	t.Run("gRPC headers", func(t *testing.T) {
		resp := NewInvokeMethodResponse(0, "OK", nil)
		defer resp.Close()
		md := map[string][]string{
			"test1": {"val1", "val2"},
			"test2": {"val3", "val4"},
		}
		resp.WithHeaders(md)
		mheader := resp.Headers()

		assert.Equal(t, "val1", mheader["test1"].GetValues()[0])
		assert.Equal(t, "val2", mheader["test1"].GetValues()[1])
		assert.Equal(t, "val3", mheader["test2"].GetValues()[0])
		assert.Equal(t, "val4", mheader["test2"].GetValues()[1])
	})

	t.Run("HTTP headers", func(t *testing.T) {
		resp := fasthttp.AcquireResponse()
		resp.Header.Set("Header1", "Value1")
		resp.Header.Set("Header2", "Value2")
		resp.Header.Set("Header3", "Value3")

		re := NewInvokeMethodResponse(0, "OK", nil)
		defer re.Close()
		re.WithFastHTTPHeaders(&resp.Header)
		mheader := re.Headers()

		assert.Equal(t, "Value1", mheader["Header1"].GetValues()[0])
		assert.Equal(t, "Value2", mheader["Header2"].GetValues()[0])
		assert.Equal(t, "Value3", mheader["Header3"].GetValues()[0])
	})
}

func TestResponseTrailer(t *testing.T) {
	resp := NewInvokeMethodResponse(0, "OK", nil)
	defer resp.Close()
	md := map[string][]string{
		"test1": {"val1", "val2"},
		"test2": {"val3", "val4"},
	}
	resp.WithTrailers(md)
	mheader := resp.Trailers()

	assert.Equal(t, "val1", mheader["test1"].GetValues()[0])
	assert.Equal(t, "val2", mheader["test1"].GetValues()[1])
	assert.Equal(t, "val3", mheader["test2"].GetValues()[0])
	assert.Equal(t, "val4", mheader["test2"].GetValues()[1])
}

func TestIsHTTPResponse(t *testing.T) {
	t.Run("gRPC response status", func(t *testing.T) {
		grpcResp := NewInvokeMethodResponse(int32(codes.OK), "OK", nil)
		defer grpcResp.Close()
		assert.False(t, grpcResp.IsHTTPResponse())
	})

	t.Run("HTTP response status", func(t *testing.T) {
		httpResp := NewInvokeMethodResponse(http.StatusOK, "OK", nil)
		defer httpResp.Close()
		assert.True(t, httpResp.IsHTTPResponse())
	})
}

func TestResponseReplayable(t *testing.T) {
	message := []byte("Nel mezzo del cammin di nostra vita mi ritrovai per una selva oscura, che' la diritta via era smarrita.")
	newReplayable := func() *InvokeMethodResponse {
		m := &commonv1pb.InvokeResponse{
			Data:        &anypb.Any{Value: []byte("test")},
			ContentType: "application/json",
		}
		pb := internalv1pb.InternalInvokeResponse{
			Status:  &internalv1pb.Status{Code: 0},
			Message: m,
		}

		res, _ := InternalInvokeResponse(&pb)
		return res.
			WithRawDataBytes(message, "").
			WithReplay(true)
	}

	t.Run("read once", func(t *testing.T) {
		res := newReplayable()
		defer res.Close()

		t.Run("first read in full", func(t *testing.T) {
			read, err := io.ReadAll(res.RawData())
			assert.NoError(t, err)
			assert.Equal(t, message, read)
		})

		t.Run("req.data is EOF", func(t *testing.T) {
			buf := make([]byte, 9)
			n, err := io.ReadFull(res.data, buf)
			assert.Equal(t, 0, n)
			assert.ErrorIs(t, err, io.EOF)
		})

		t.Run("replay buffer is full", func(t *testing.T) {
			assert.Equal(t, len(message), res.replay.Len())
			read, err := io.ReadAll(bytes.NewReader(res.replay.Bytes()))
			assert.NoError(t, err)
			assert.Equal(t, message, read)
		})

		t.Run("close request", func(t *testing.T) {
			err := res.Close()
			assert.NoError(t, err)
			assert.Nil(t, res.data)
			assert.Nil(t, res.replay)
		})
	})

	t.Run("read in full twice", func(t *testing.T) {
		res := newReplayable()
		defer res.Close()

		t.Run("first read in full", func(t *testing.T) {
			read, err := io.ReadAll(res.RawData())
			assert.NoError(t, err)
			assert.Equal(t, message, read)
		})

		t.Run("req.data is EOF", func(t *testing.T) {
			buf := make([]byte, 9)
			n, err := io.ReadFull(res.data, buf)
			assert.Equal(t, 0, n)
			assert.ErrorIs(t, err, io.EOF)
		})

		t.Run("replay buffer is full", func(t *testing.T) {
			assert.Equal(t, len(message), res.replay.Len())
			read, err := io.ReadAll(bytes.NewReader(res.replay.Bytes()))
			assert.NoError(t, err)
			assert.Equal(t, message, read)
		})

		t.Run("second read in full", func(t *testing.T) {
			read, err := io.ReadAll(res.RawData())
			assert.NoError(t, err)
			assert.Equal(t, message, read)
		})

		t.Run("close request", func(t *testing.T) {
			err := res.Close()
			assert.NoError(t, err)
			assert.Nil(t, res.data)
			assert.Nil(t, res.replay)
		})
	})

	t.Run("read in full, then partial read", func(t *testing.T) {
		res := newReplayable()
		defer res.Close()

		t.Run("first read in full", func(t *testing.T) {
			read, err := io.ReadAll(res.RawData())
			assert.NoError(t, err)
			assert.Equal(t, message, read)
		})

		r := res.RawData()
		t.Run("second, partial read", func(t *testing.T) {
			buf := make([]byte, 9)
			n, err := io.ReadFull(r, buf)
			assert.NoError(t, err)
			assert.Equal(t, 9, n)
			assert.Equal(t, message[:9], buf)
		})

		t.Run("read rest", func(t *testing.T) {
			read, err := io.ReadAll(r)
			assert.NoError(t, err)
			assert.Len(t, read, len(message)-9)
			// Continue from byte 9
			assert.Equal(t, message[9:], read)
		})

		t.Run("close request", func(t *testing.T) {
			err := res.Close()
			assert.NoError(t, err)
			assert.Nil(t, res.data)
			assert.Nil(t, res.replay)
		})
	})

	t.Run("partial read, then read in full", func(t *testing.T) {
		res := newReplayable()
		defer res.Close()

		t.Run("first, partial read", func(t *testing.T) {
			buf := make([]byte, 9)
			n, err := io.ReadFull(res.RawData(), buf)

			assert.NoError(t, err)
			assert.Equal(t, 9, n)
			assert.Equal(t, message[:9], buf)
		})

		t.Run("replay buffer has partial data", func(t *testing.T) {
			assert.Equal(t, 9, res.replay.Len())
			read, err := io.ReadAll(bytes.NewReader(res.replay.Bytes()))
			assert.NoError(t, err)
			assert.Equal(t, message[:9], read)
		})

		t.Run("second read in full", func(t *testing.T) {
			read, err := io.ReadAll(res.RawData())
			assert.NoError(t, err)
			assert.Equal(t, message, read)
		})

		t.Run("req.data is EOF", func(t *testing.T) {
			buf := make([]byte, 9)
			n, err := io.ReadFull(res.data, buf)
			assert.Equal(t, 0, n)
			assert.ErrorIs(t, err, io.EOF)
		})

		t.Run("replay buffer is full", func(t *testing.T) {
			assert.Equal(t, len(message), res.replay.Len())
			read, err := io.ReadAll(bytes.NewReader(res.replay.Bytes()))
			assert.NoError(t, err)
			assert.Equal(t, message, read)
		})

		t.Run("close request", func(t *testing.T) {
			err := res.Close()
			assert.NoError(t, err)
			assert.Nil(t, res.data)
			assert.Nil(t, res.replay)
		})
	})

	t.Run("get ProtoWithData twice", func(t *testing.T) {
		res := newReplayable()
		defer res.Close()

		t.Run("first ProtoWithData request", func(t *testing.T) {
			pb, err := res.ProtoWithData()
			assert.NoError(t, err)
			assert.NotNil(t, pb)
			assert.NotNil(t, pb.Message)
			assert.NotNil(t, pb.Message.Data)
			assert.Equal(t, message, pb.Message.Data.Value)
		})

		t.Run("second ProtoWithData request", func(t *testing.T) {
			pb, err := res.ProtoWithData()
			assert.NoError(t, err)
			assert.NotNil(t, pb)
			assert.NotNil(t, pb.Message)
			assert.NotNil(t, pb.Message.Data)
			assert.Equal(t, message, pb.Message.Data.Value)
		})

		t.Run("close request", func(t *testing.T) {
			err := res.Close()
			assert.NoError(t, err)
			assert.Nil(t, res.data)
			assert.Nil(t, res.replay)
		})
	})
}<|MERGE_RESOLUTION|>--- conflicted
+++ resolved
@@ -114,43 +114,10 @@
 		resp := NewInvokeMethodResponse(0, "OK", nil)
 		defer resp.Close()
 
-<<<<<<< HEAD
-		tData := []byte("test")
-		resp.WithRawDataBytes(tData, "")
-		contentType := resp.ContentType()
-		bData, err := io.ReadAll(resp.RawData())
-		assert.NoError(t, err)
-		assert.Equal(t, "application/json", resp.r.Message.ContentType)
-		assert.Equal(t, "application/json", contentType)
-		assert.Equal(t, tData, bData)
-
-		// Force the ContentType to be empty to test setting it in RawData
-		resp.WithRawDataBytes(tData, "")
-		resp.r.Message.ContentType = ""
-		contentType = resp.ContentType()
-		bData, err = io.ReadAll(resp.RawData())
-		assert.NoError(t, err)
-		assert.Equal(t, "", resp.r.Message.ContentType)
-		assert.Equal(t, "application/json", contentType)
-		assert.Equal(t, tData, bData)
-	})
-
-	// TODO: Remove once feature is finalized
-	t.Run("contenttype is unset, with NoDefaultContentType", func(t *testing.T) {
-		config.SetNoDefaultContentType(true)
-		defer config.SetNoDefaultContentType(false)
-
-		resp := NewInvokeMethodResponse(0, "OK", nil)
-		defer resp.Close()
-
 		resp.WithRawDataString("test", "")
 		contentType := resp.ContentType()
 		bData, err := io.ReadAll(resp.RawData())
 		assert.NoError(t, err)
-=======
-		resp.WithRawData([]byte("test"), "")
-		contentType, bData := resp.RawData()
->>>>>>> f5092c5d
 		assert.Equal(t, "", resp.r.Message.ContentType)
 		assert.Equal(t, "", contentType)
 		assert.Equal(t, "test", string(bData))
