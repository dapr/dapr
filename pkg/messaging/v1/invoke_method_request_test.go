/*
Copyright 2021 The Dapr Authors
Licensed under the Apache License, Version 2.0 (the "License");
you may not use this file except in compliance with the License.
You may obtain a copy of the License at
    http://www.apache.org/licenses/LICENSE-2.0
Unless required by applicable law or agreed to in writing, software
distributed under the License is distributed on an "AS IS" BASIS,
WITHOUT WARRANTIES OR CONDITIONS OF ANY KIND, either express or implied.
See the License for the specific language governing permissions and
limitations under the License.
*/

//nolint:nosnakecase
package v1

import (
	"bytes"
	"fmt"
	"io"
	"strings"
	"testing"

	"github.com/stretchr/testify/assert"
	"github.com/valyala/fasthttp"
	"google.golang.org/protobuf/types/known/anypb"

	commonv1pb "github.com/dapr/dapr/pkg/proto/common/v1"
	internalv1pb "github.com/dapr/dapr/pkg/proto/internals/v1"
)

func TestInvokeRequest(t *testing.T) {
	req := NewInvokeMethodRequest("test_method")
	defer req.Close()

	assert.Equal(t, internalv1pb.APIVersion_V1, req.r.GetVer())
	assert.Equal(t, "test_method", req.r.Message.GetMethod())
}

func TestFromInvokeRequestMessage(t *testing.T) {
	t.Run("no data", func(t *testing.T) {
		pb := &commonv1pb.InvokeRequest{Method: "frominvokerequestmessage"}
		req := FromInvokeRequestMessage(pb)
		defer req.Close()

		assert.Equal(t, internalv1pb.APIVersion_V1, req.r.GetVer())
		assert.Equal(t, "frominvokerequestmessage", req.r.Message.GetMethod())

		bData, err := io.ReadAll(req.RawData())
		assert.NoError(t, err)
		assert.Len(t, bData, 0)
	})

	t.Run("with data", func(t *testing.T) {
		pb := &commonv1pb.InvokeRequest{
			Method: "frominvokerequestmessage",
			Data:   &anypb.Any{Value: []byte("test")},
		}
		req := FromInvokeRequestMessage(pb)
		defer req.Close()

		assert.Equal(t, internalv1pb.APIVersion_V1, req.r.GetVer())
		assert.Equal(t, "frominvokerequestmessage", req.r.Message.GetMethod())

		bData, err := io.ReadAll(req.RawData())
		assert.NoError(t, err)
		assert.Equal(t, "test", string(bData))
	})
}

func TestInternalInvokeRequest(t *testing.T) {
	t.Run("valid internal invoke request with no data", func(t *testing.T) {
		m := &commonv1pb.InvokeRequest{
			Method:      "invoketest",
			ContentType: "application/json",
			Data:        nil,
		}
		pb := internalv1pb.InternalInvokeRequest{
			Ver:     internalv1pb.APIVersion_V1,
			Message: m,
		}

		ir, err := InternalInvokeRequest(&pb)
		assert.NoError(t, err)
		defer ir.Close()
		assert.NotNil(t, ir.r.Message)
		assert.Equal(t, "invoketest", ir.r.Message.GetMethod())
		assert.Nil(t, ir.r.Message.GetData())

		bData, err := io.ReadAll(ir.RawData())
		assert.NoError(t, err)
		assert.Len(t, bData, 0)
	})

	t.Run("valid internal invoke request with data", func(t *testing.T) {
		m := &commonv1pb.InvokeRequest{
			Method:      "invoketest",
			ContentType: "application/json",
			Data:        &anypb.Any{Value: []byte("test")},
		}
		pb := internalv1pb.InternalInvokeRequest{
			Ver:     internalv1pb.APIVersion_V1,
			Message: m,
		}

		ir, err := InternalInvokeRequest(&pb)
		assert.NoError(t, err)
		defer ir.Close()
		assert.NotNil(t, ir.r.Message)
		assert.Equal(t, "invoketest", ir.r.Message.GetMethod())
		assert.NotNil(t, ir.r.Message.GetData())
		assert.Len(t, ir.r.Message.GetData().Value, 0)

		bData, err := io.ReadAll(ir.RawData())
		assert.NoError(t, err)
		assert.Equal(t, "test", string(bData))
	})

	t.Run("nil message field", func(t *testing.T) {
		pb := internalv1pb.InternalInvokeRequest{
			Ver:     internalv1pb.APIVersion_V1,
			Message: nil,
		}

		_, err := InternalInvokeRequest(&pb)
		assert.Error(t, err)
	})
}

func TestMetadata(t *testing.T) {
	t.Run("gRPC headers", func(t *testing.T) {
		req := NewInvokeMethodRequest("test_method")
		defer req.Close()
		md := map[string][]string{
			"test1": {"val1", "val2"},
			"test2": {"val3", "val4"},
		}
		req.WithMetadata(md)
		mdata := req.Metadata()

		assert.Equal(t, "val1", mdata["test1"].GetValues()[0])
		assert.Equal(t, "val2", mdata["test1"].GetValues()[1])
		assert.Equal(t, "val3", mdata["test2"].GetValues()[0])
		assert.Equal(t, "val4", mdata["test2"].GetValues()[1])
	})

	t.Run("HTTP headers", func(t *testing.T) {
		req := fasthttp.AcquireRequest()
		req.Header.Set("Header1", "Value1")
		req.Header.Set("Header2", "Value2")
		req.Header.Set("Header3", "Value3")

		re := NewInvokeMethodRequest("test_method")
		defer re.Close()
		re.WithFastHTTPHeaders(&req.Header)
		mheader := re.Metadata()

		assert.Equal(t, "Value1", mheader["Header1"].GetValues()[0])
		assert.Equal(t, "Value2", mheader["Header2"].GetValues()[0])
		assert.Equal(t, "Value3", mheader["Header3"].GetValues()[0])
	})
}

func TestData(t *testing.T) {
	t.Run("contenttype is set", func(t *testing.T) {
		req := NewInvokeMethodRequest("test_method")
		defer req.Close()
		req.WithRawDataString("test", "application/json")
		contentType := req.ContentType()
		bData, err := io.ReadAll(req.RawData())
		assert.NoError(t, err)
		assert.Equal(t, "application/json", contentType)
		assert.Equal(t, "test", string(bData))
	})

<<<<<<< HEAD
	t.Run("contenttype is unset", func(t *testing.T) {
		req := NewInvokeMethodRequest("test_method")
		defer req.Close()

		tData := []byte("test")
		req.WithRawDataBytes(tData, "")
		contentType := req.ContentType()
		bData, err := io.ReadAll(req.RawData())
		assert.NoError(t, err)
		assert.Equal(t, "application/json", req.r.Message.ContentType)
		assert.Equal(t, "application/json", contentType)
		assert.Equal(t, tData, bData)

		// Force the ContentType to be empty to test setting it in RawData
		req.WithRawDataBytes(tData, "")
		req.r.Message.ContentType = ""
		contentType = req.ContentType()
		bData, err = io.ReadAll(req.RawData())
		assert.NoError(t, err)
		assert.Equal(t, "", req.r.Message.ContentType)
		assert.Equal(t, "application/json", contentType)
		assert.Equal(t, tData, bData)
	})

	// TODO: Remove once feature is finalized
	t.Run("contenttype is unset, with NoDefaultContentType", func(t *testing.T) {
		config.SetNoDefaultContentType(true)
		defer config.SetNoDefaultContentType(false)

=======
	t.Run("contenttype is unset,", func(t *testing.T) {
>>>>>>> f5092c5d
		req := NewInvokeMethodRequest("test_method")
		defer req.Close()

		req.WithRawDataString("test", "")
		contentType := req.ContentType()
		bData, err := io.ReadAll(req.RawData())
		assert.NoError(t, err)
		assert.Equal(t, "", req.r.Message.ContentType)
		assert.Equal(t, "", contentType)
		assert.Equal(t, "test", string(bData))

		// Force the ContentType to be empty to test setting it in RawData
		req.WithRawDataString("test", "")
		req.r.Message.ContentType = ""
		contentType = req.ContentType()
		bData, err = io.ReadAll(req.RawData())
		assert.NoError(t, err)
		assert.Equal(t, "", req.r.Message.ContentType)
		assert.Equal(t, "", contentType)
		assert.Equal(t, "test", string(bData))
	})

	t.Run("typeurl is set but content_type is unset", func(t *testing.T) {
		req := NewInvokeMethodRequest("test_method")
		defer req.Close()
		req.r.Message.Data = &anypb.Any{TypeUrl: "fake", Value: []byte("fake")}
		contentType := req.ContentType()
		bData, err := io.ReadAll(req.RawData())
		assert.NoError(t, err)
		assert.Equal(t, "", contentType)
		assert.Equal(t, "fake", string(bData))
	})
}

func TestHTTPExtension(t *testing.T) {
	req := NewInvokeMethodRequest("test_method")
	defer req.Close()
	req.WithHTTPExtension("POST", "query1=value1&query2=value2")
	assert.Equal(t, commonv1pb.HTTPExtension_POST, req.Message().GetHttpExtension().GetVerb())
	assert.Equal(t, "query1=value1&query2=value2", req.EncodeHTTPQueryString())
}

func TestActor(t *testing.T) {
	req := NewInvokeMethodRequest("test_method")
	defer req.Close()
	req.WithActor("testActor", "1")
	assert.Equal(t, "testActor", req.Actor().GetActorType())
	assert.Equal(t, "1", req.Actor().GetActorId())
}

func TestRequestProto(t *testing.T) {
	t.Run("byte slice", func(t *testing.T) {
		m := &commonv1pb.InvokeRequest{
			Method:      "invoketest",
			ContentType: "application/json",
			Data:        &anypb.Any{Value: []byte("test")},
		}
		pb := internalv1pb.InternalInvokeRequest{
			Ver:     internalv1pb.APIVersion_V1,
			Message: m,
		}

		ir, err := InternalInvokeRequest(&pb)
		assert.NoError(t, err)
		defer ir.Close()
		req2 := ir.Proto()

		assert.Equal(t, "application/json", req2.GetMessage().ContentType)
		assert.Len(t, req2.GetMessage().Data.Value, 0)

		bData, err := io.ReadAll(ir.RawData())
		assert.NoError(t, err)
		assert.Equal(t, []byte("test"), bData)
	})

	t.Run("stream", func(t *testing.T) {
		m := &commonv1pb.InvokeRequest{
			Method:      "invoketest",
			ContentType: "application/json",
		}
		pb := internalv1pb.InternalInvokeRequest{
			Ver:     internalv1pb.APIVersion_V1,
			Message: m,
		}

		ir, err := InternalInvokeRequest(&pb)
		assert.NoError(t, err)
		defer ir.Close()
		ir.data = io.NopCloser(strings.NewReader("test"))
		req2 := ir.Proto()

		assert.Equal(t, "application/json", req2.GetMessage().ContentType)
		assert.Nil(t, req2.GetMessage().Data)

		bData, err := io.ReadAll(ir.RawData())
		assert.NoError(t, err)
		assert.Equal(t, []byte("test"), bData)
	})
}

func TestRequestProtoWithData(t *testing.T) {
	t.Run("byte slice", func(t *testing.T) {
		m := &commonv1pb.InvokeRequest{
			Method:      "invoketest",
			ContentType: "application/json",
			Data:        &anypb.Any{Value: []byte("test")},
		}
		pb := internalv1pb.InternalInvokeRequest{
			Ver:     internalv1pb.APIVersion_V1,
			Message: m,
		}

		ir, err := InternalInvokeRequest(&pb)
		assert.NoError(t, err)
		defer ir.Close()
		req2, err := ir.ProtoWithData()
		assert.NoError(t, err)

		assert.Equal(t, "application/json", req2.GetMessage().ContentType)
		assert.Equal(t, []byte("test"), req2.GetMessage().Data.Value)
	})

	t.Run("stream", func(t *testing.T) {
		m := &commonv1pb.InvokeRequest{
			Method:      "invoketest",
			ContentType: "application/json",
		}
		pb := internalv1pb.InternalInvokeRequest{
			Ver:     internalv1pb.APIVersion_V1,
			Message: m,
		}

		ir, err := InternalInvokeRequest(&pb)
		assert.NoError(t, err)
		defer ir.Close()
		ir.data = io.NopCloser(strings.NewReader("test"))
		req2, err := ir.ProtoWithData()
		assert.NoError(t, err)

		assert.Equal(t, "application/json", req2.GetMessage().ContentType)
		assert.Equal(t, []byte("test"), req2.GetMessage().Data.Value)
	})
}

func TestAddHeaders(t *testing.T) {
	req := NewInvokeMethodRequest("test_method")
	defer req.Close()
	header := fasthttp.RequestHeader{}
	header.Add("Dapr-Reentrant-Id", "test")
	req.AddHeaders(&header)

	assert.NotNil(t, req.r.Metadata)
	assert.NotNil(t, req.r.Metadata["Dapr-Reentrant-Id"])
	assert.Equal(t, "test", req.r.Metadata["Dapr-Reentrant-Id"].Values[0])
}

func TestAddHeadersDoesNotOverwrite(t *testing.T) {
	header := fasthttp.RequestHeader{}
	header.Add("Dapr-Reentrant-Id", "test")
	req := NewInvokeMethodRequest("test_method").WithFastHTTPHeaders(&header)
	defer req.Close()

	header.Set("Dapr-Reentrant-Id", "test2")
	req.AddHeaders(&header)

	assert.NotNil(t, req.r.Metadata)
	assert.NotNil(t, req.r.Metadata["Dapr-Reentrant-Id"])
	assert.Equal(t, "test", req.r.Metadata["Dapr-Reentrant-Id"].Values[0])
}

func TestWithCustomHTTPMetadata(t *testing.T) {
	customMetadataKey := func(i int) string {
		return fmt.Sprintf("customMetadataKey%d", i)
	}
	customMetadataValue := func(i int) string {
		return fmt.Sprintf("customMetadataValue%d", i)
	}

	numMetadata := 10
	md := make(map[string]string, numMetadata)
	for i := 0; i < numMetadata; i++ {
		md[customMetadataKey(i)] = customMetadataValue(i)
	}

	req := NewInvokeMethodRequest("test_method")
	req.WithCustomHTTPMetadata(md)
	defer req.Close()

	imrMd := req.Metadata()
	for i := 0; i < numMetadata; i++ {
		val, ok := imrMd[customMetadataKey(i)]
		assert.True(t, ok)
		// We assume only 1 value per key as the input map can only support string -> string mapping.
		assert.Equal(t, customMetadataValue(i), val.Values[0])
	}
}

func TestRequestReplayable(t *testing.T) {
	message := []byte("Nel mezzo del cammin di nostra vita mi ritrovai per una selva oscura, che' la diritta via era smarrita.")
	newReplayable := func() *InvokeMethodRequest {
		return NewInvokeMethodRequest("test_method").
			WithRawDataBytes(message, "").
			WithReplay(true)
	}

	t.Run("read once", func(t *testing.T) {
		req := newReplayable()
		defer req.Close()

		t.Run("first read in full", func(t *testing.T) {
			read, err := io.ReadAll(req.RawData())
			assert.NoError(t, err)
			assert.Equal(t, message, read)
		})

		t.Run("req.data is EOF", func(t *testing.T) {
			buf := make([]byte, 9)
			n, err := io.ReadFull(req.data, buf)
			assert.Equal(t, 0, n)
			assert.ErrorIs(t, err, io.EOF)
		})

		t.Run("replay buffer is full", func(t *testing.T) {
			assert.Equal(t, len(message), req.replay.Len())
			read, err := io.ReadAll(bytes.NewReader(req.replay.Bytes()))
			assert.NoError(t, err)
			assert.Equal(t, message, read)
		})

		t.Run("close request", func(t *testing.T) {
			err := req.Close()
			assert.NoError(t, err)
			assert.Nil(t, req.data)
			assert.Nil(t, req.replay)
		})
	})

	t.Run("read in full twice", func(t *testing.T) {
		req := newReplayable()
		defer req.Close()

		t.Run("first read in full", func(t *testing.T) {
			read, err := io.ReadAll(req.RawData())
			assert.NoError(t, err)
			assert.Equal(t, message, read)
		})

		t.Run("req.data is EOF", func(t *testing.T) {
			buf := make([]byte, 9)
			n, err := io.ReadFull(req.data, buf)
			assert.Equal(t, 0, n)
			assert.ErrorIs(t, err, io.EOF)
		})

		t.Run("replay buffer is full", func(t *testing.T) {
			assert.Equal(t, len(message), req.replay.Len())
			read, err := io.ReadAll(bytes.NewReader(req.replay.Bytes()))
			assert.NoError(t, err)
			assert.Equal(t, message, read)
		})

		t.Run("second read in full", func(t *testing.T) {
			read, err := io.ReadAll(req.RawData())
			assert.NoError(t, err)
			assert.Equal(t, message, read)
		})

		t.Run("close request", func(t *testing.T) {
			err := req.Close()
			assert.NoError(t, err)
			assert.Nil(t, req.data)
			assert.Nil(t, req.replay)
		})
	})

	t.Run("read in full, then partial read", func(t *testing.T) {
		req := newReplayable()
		defer req.Close()

		t.Run("first read in full", func(t *testing.T) {
			read, err := io.ReadAll(req.RawData())
			assert.NoError(t, err)
			assert.Equal(t, message, read)
		})

		r := req.RawData()
		t.Run("second, partial read", func(t *testing.T) {
			buf := make([]byte, 9)
			n, err := io.ReadFull(r, buf)
			assert.NoError(t, err)
			assert.Equal(t, 9, n)
			assert.Equal(t, message[:9], buf)
		})

		t.Run("read rest", func(t *testing.T) {
			read, err := io.ReadAll(r)
			assert.NoError(t, err)
			assert.Len(t, read, len(message)-9)
			// Continue from byte 9
			assert.Equal(t, message[9:], read)
		})

		t.Run("close request", func(t *testing.T) {
			err := req.Close()
			assert.NoError(t, err)
			assert.Nil(t, req.data)
			assert.Nil(t, req.replay)
		})
	})

	t.Run("partial read, then read in full", func(t *testing.T) {
		req := newReplayable()
		defer req.Close()

		t.Run("first, partial read", func(t *testing.T) {
			buf := make([]byte, 9)
			n, err := io.ReadFull(req.RawData(), buf)

			assert.NoError(t, err)
			assert.Equal(t, 9, n)
			assert.Equal(t, message[:9], buf)
		})

		t.Run("replay buffer has partial data", func(t *testing.T) {
			assert.Equal(t, 9, req.replay.Len())
			read, err := io.ReadAll(bytes.NewReader(req.replay.Bytes()))
			assert.NoError(t, err)
			assert.Equal(t, message[:9], read)
		})

		t.Run("second read in full", func(t *testing.T) {
			read, err := io.ReadAll(req.RawData())
			assert.NoError(t, err)
			assert.Equal(t, message, read)
		})

		t.Run("req.data is EOF", func(t *testing.T) {
			buf := make([]byte, 9)
			n, err := io.ReadFull(req.data, buf)
			assert.Equal(t, 0, n)
			assert.ErrorIs(t, err, io.EOF)
		})

		t.Run("replay buffer is full", func(t *testing.T) {
			assert.Equal(t, len(message), req.replay.Len())
			read, err := io.ReadAll(bytes.NewReader(req.replay.Bytes()))
			assert.NoError(t, err)
			assert.Equal(t, message, read)
		})

		t.Run("close request", func(t *testing.T) {
			err := req.Close()
			assert.NoError(t, err)
			assert.Nil(t, req.data)
			assert.Nil(t, req.replay)
		})
	})

	t.Run("get ProtoWithData twice", func(t *testing.T) {
		req := newReplayable()
		defer req.Close()

		t.Run("first ProtoWithData request", func(t *testing.T) {
			pb, err := req.ProtoWithData()
			assert.NoError(t, err)
			assert.NotNil(t, pb)
			assert.NotNil(t, pb.Message)
			assert.NotNil(t, pb.Message.Data)
			assert.Equal(t, message, pb.Message.Data.Value)
		})

		t.Run("second ProtoWithData request", func(t *testing.T) {
			pb, err := req.ProtoWithData()
			assert.NoError(t, err)
			assert.NotNil(t, pb)
			assert.NotNil(t, pb.Message)
			assert.NotNil(t, pb.Message.Data)
			assert.Equal(t, message, pb.Message.Data.Value)
		})

		t.Run("close request", func(t *testing.T) {
			err := req.Close()
			assert.NoError(t, err)
			assert.Nil(t, req.data)
			assert.Nil(t, req.replay)
		})
	})
}<|MERGE_RESOLUTION|>--- conflicted
+++ resolved
@@ -173,39 +173,7 @@
 		assert.Equal(t, "test", string(bData))
 	})
 
-<<<<<<< HEAD
-	t.Run("contenttype is unset", func(t *testing.T) {
-		req := NewInvokeMethodRequest("test_method")
-		defer req.Close()
-
-		tData := []byte("test")
-		req.WithRawDataBytes(tData, "")
-		contentType := req.ContentType()
-		bData, err := io.ReadAll(req.RawData())
-		assert.NoError(t, err)
-		assert.Equal(t, "application/json", req.r.Message.ContentType)
-		assert.Equal(t, "application/json", contentType)
-		assert.Equal(t, tData, bData)
-
-		// Force the ContentType to be empty to test setting it in RawData
-		req.WithRawDataBytes(tData, "")
-		req.r.Message.ContentType = ""
-		contentType = req.ContentType()
-		bData, err = io.ReadAll(req.RawData())
-		assert.NoError(t, err)
-		assert.Equal(t, "", req.r.Message.ContentType)
-		assert.Equal(t, "application/json", contentType)
-		assert.Equal(t, tData, bData)
-	})
-
-	// TODO: Remove once feature is finalized
-	t.Run("contenttype is unset, with NoDefaultContentType", func(t *testing.T) {
-		config.SetNoDefaultContentType(true)
-		defer config.SetNoDefaultContentType(false)
-
-=======
 	t.Run("contenttype is unset,", func(t *testing.T) {
->>>>>>> f5092c5d
 		req := NewInvokeMethodRequest("test_method")
 		defer req.Close()
 
