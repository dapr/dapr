package v2alpha1

import (
	"errors"

	"sigs.k8s.io/controller-runtime/pkg/conversion"

	"github.com/dapr/dapr/pkg/apis/subscriptions/v1alpha1"
)

// +kubebuilder:docs-gen:collapse=Imports

/*
Our "spoke" versions need to implement the
[`Convertible`](https://pkg.go.dev/sigs.k8s.io/controller-runtime/pkg/conversion?tab=doc#Convertible)
interface.  Namely, they'll need `ConvertTo` and `ConvertFrom` methods to convert to/from
the hub version.
*/

/*
ConvertTo is expected to modify its argument to contain the converted object.
Most of the conversion is straightforward copying, except for converting our changed field.
*/
// ConvertTo converts this Subscription to the Hub version (v1).
func (s *Subscription) ConvertTo(dstRaw conversion.Hub) error {
	dst, ok := dstRaw.(*v1alpha1.Subscription)
	if !ok {
		return errors.New("expected to to convert to *v1alpha1.Subscription")
	}

	// Copy scopes
	dst.Scopes = s.Scopes

	// ObjectMeta
	dst.ObjectMeta = s.ObjectMeta

	// Spec
	dst.Spec.Pubsubname = s.Spec.Pubsubname
	dst.Spec.Topic = s.Spec.Topic
	dst.Spec.Metadata = s.Spec.Metadata
	dst.Spec.Route = s.Spec.Routes.Default
<<<<<<< HEAD
	dst.Spec.DataAsPayload = s.Spec.Routes.DefaultDataAsPayload
=======
	dst.Spec.DeadLetterTopic = s.Spec.DeadLetterTopic
>>>>>>> 37cde5a5

	// +kubebuilder:docs-gen:collapse=rote conversion
	return nil
}

/*
ConvertFrom is expected to modify its receiver to contain the converted object.
Most of the conversion is straightforward copying, except for converting our changed field.
*/
// ConvertFrom converts from the Hub version (v1) to this version.
func (s *Subscription) ConvertFrom(srcRaw conversion.Hub) error {
	src, ok := srcRaw.(*v1alpha1.Subscription)
	if !ok {
		return errors.New("expected to to convert from *v1alpha1.Subscription")
	}

	// Copy scopes
	s.Scopes = src.Scopes

	// ObjectMeta
	s.ObjectMeta = src.ObjectMeta

	// Spec
	s.Spec.Pubsubname = src.Spec.Pubsubname
	s.Spec.Topic = src.Spec.Topic
	s.Spec.Metadata = src.Spec.Metadata
	s.Spec.Routes.Default = src.Spec.Route
<<<<<<< HEAD
	s.Spec.Routes.DefaultDataAsPayload = src.Spec.DataAsPayload
=======
	s.Spec.DeadLetterTopic = src.Spec.DeadLetterTopic
>>>>>>> 37cde5a5

	// +kubebuilder:docs-gen:collapse=rote conversion
	return nil
}<|MERGE_RESOLUTION|>--- conflicted
+++ resolved
@@ -39,11 +39,8 @@
 	dst.Spec.Topic = s.Spec.Topic
 	dst.Spec.Metadata = s.Spec.Metadata
 	dst.Spec.Route = s.Spec.Routes.Default
-<<<<<<< HEAD
 	dst.Spec.DataAsPayload = s.Spec.Routes.DefaultDataAsPayload
-=======
 	dst.Spec.DeadLetterTopic = s.Spec.DeadLetterTopic
->>>>>>> 37cde5a5
 
 	// +kubebuilder:docs-gen:collapse=rote conversion
 	return nil
@@ -71,11 +68,8 @@
 	s.Spec.Topic = src.Spec.Topic
 	s.Spec.Metadata = src.Spec.Metadata
 	s.Spec.Routes.Default = src.Spec.Route
-<<<<<<< HEAD
 	s.Spec.Routes.DefaultDataAsPayload = src.Spec.DataAsPayload
-=======
 	s.Spec.DeadLetterTopic = src.Spec.DeadLetterTopic
->>>>>>> 37cde5a5
 
 	// +kubebuilder:docs-gen:collapse=rote conversion
 	return nil
