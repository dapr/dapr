/*
Copyright 2021 The Dapr Authors
Licensed under the Apache License, Version 2.0 (the "License");
you may not use this file except in compliance with the License.
You may obtain a copy of the License at
    http://www.apache.org/licenses/LICENSE-2.0
Unless required by applicable law or agreed to in writing, software
distributed under the License is distributed on an "AS IS" BASIS,
WITHOUT WARRANTIES OR CONDITIONS OF ANY KIND, either express or implied.
See the License for the specific language governing permissions and
limitations under the License.
*/

package v1alpha1

import (
	"strconv"

	v1 "k8s.io/apiextensions-apiserver/pkg/apis/apiextensions/v1"
	metav1 "k8s.io/apimachinery/pkg/apis/meta/v1"
)

// +genclient
// +genclient:noStatus
// +kubebuilder:object:root=true

// Configuration describes an Dapr configuration setting.
type Configuration struct {
	metav1.TypeMeta `json:",inline"`
	// +optional
	metav1.ObjectMeta `json:"metadata,omitempty"`
	// +optional
	Spec ConfigurationSpec `json:"spec,omitempty"`
}

// ConfigurationSpec is the spec for a configuration.
type ConfigurationSpec struct {
	// +optional
	AppHTTPPipelineSpec *PipelineSpec `json:"appHttpPipeline,omitempty"`
	// +optional
	HTTPPipelineSpec *PipelineSpec `json:"httpPipeline,omitempty"`
	// +optional
	TracingSpec *TracingSpec `json:"tracing,omitempty"`
	// +kubebuilder:default={enabled:true}
	MetricSpec *MetricSpec `json:"metric,omitempty"`
	// +kubebuilder:default={enabled:true}
	MetricsSpec *MetricSpec `json:"metrics,omitempty"`
	// +optional
	MTLSSpec *MTLSSpec `json:"mtls,omitempty"`
	// +optional
	Secrets *SecretsSpec `json:"secrets,omitempty"`
	// +optional
	AccessControlSpec *AccessControlSpec `json:"accessControl,omitempty"`
	// +optional
	NameResolutionSpec *NameResolutionSpec `json:"nameResolution,omitempty"`
	// +optional
	Features []FeatureSpec `json:"features,omitempty"`
	// +optional
	APISpec *APISpec `json:"api,omitempty"`
	// +optional
	ComponentsSpec *ComponentsSpec `json:"components,omitempty"`
	// +optional
<<<<<<< HEAD
	LoggingSpec LoggingSpec `json:"logging,omitempty"`
	// +optional
	WasmSpec WasmSpec `json:"wasm,omitempty"`
=======
	LoggingSpec *LoggingSpec `json:"logging,omitempty"`
>>>>>>> 3a47e8ba
}

// APISpec describes the configuration for Dapr APIs.
type APISpec struct {
	// List of allowed APIs. Can be used in conjunction with denied.
	// +optional
	Allowed []APIAccessRule `json:"allowed,omitempty"`
	// List of denied APIs. Can be used in conjunction with allowed.
	// +optional
	Denied []APIAccessRule `json:"denied,omitempty"`
}

// WasmSpec describes the security profile for all Dapr Wasm components.
type WasmSpec struct {
	StrictSandbox bool `json:"strictSandbox,omitempty"`
}

// APIAccessRule describes an access rule for allowing or denying a Dapr API.
type APIAccessRule struct {
	Name    string `json:"name"`
	Version string `json:"version"`
	// +optional
	Protocol string `json:"protocol,omitempty"`
}

// NameResolutionSpec is the spec for name resolution configuration.
type NameResolutionSpec struct {
	Component     string        `json:"component"`
	Version       string        `json:"version"`
	Configuration *DynamicValue `json:"configuration"`
}

// SecretsSpec is the spec for secrets configuration.
type SecretsSpec struct {
	Scopes []SecretsScope `json:"scopes"`
}

// SecretsScope defines the scope for secrets.
type SecretsScope struct {
	StoreName string `json:"storeName"`
	// +optional
	DefaultAccess string `json:"defaultAccess,omitempty"`
	// +optional
	AllowedSecrets []string `json:"allowedSecrets,omitempty"`
	// +optional
	DeniedSecrets []string `json:"deniedSecrets,omitempty"`
}

// PipelineSpec defines the middleware pipeline.
type PipelineSpec struct {
	Handlers []HandlerSpec `json:"handlers"`
}

// HandlerSpec defines a request handlers.
type HandlerSpec struct {
	Name string `json:"name"`
	Type string `json:"type"`
	// +optional
	SelectorSpec *SelectorSpec `json:"selector,omitempty"`
}

// MTLSSpec defines mTLS configuration.
type MTLSSpec struct {
	Enabled *bool `json:"enabled"`
	// +optional
	WorkloadCertTTL *string `json:"workloadCertTTL,omitempty"`
	// +optional
	AllowedClockSkew *string `json:"allowedClockSkew,omitempty"`
}

// GetEnabled returns true if mTLS is enabled.
func (m *MTLSSpec) GetEnabled() bool {
	// Defaults to true if unset
	return m == nil || m.Enabled == nil || *m.Enabled
}

// SelectorSpec selects target services to which the handler is to be applied.
type SelectorSpec struct {
	Fields []SelectorField `json:"fields"`
}

// SelectorField defines a selector fields.
type SelectorField struct {
	Field string `json:"field"`
	Value string `json:"value"`
}

// TracingSpec defines distributed tracing configuration.
type TracingSpec struct {
	SamplingRate string `json:"samplingRate"`
	// +optional
	Stdout *bool `json:"stdout,omitempty"`
	// +optional
	Zipkin *ZipkinSpec `json:"zipkin,omitempty"`
	// +optional
	Otel *OtelSpec `json:"otel,omitempty"`
}

// OtelSpec defines Otel exporter configurations.
type OtelSpec struct {
	Protocol        string `json:"protocol" yaml:"protocol"`
	EndpointAddress string `json:"endpointAddress" yaml:"endpointAddress"`
	IsSecure        *bool  `json:"isSecure" yaml:"isSecure"`
}

// ZipkinSpec defines Zipkin trace configurations.
type ZipkinSpec struct {
	EndpointAddresss string `json:"endpointAddress"`
}

// MetricSpec defines metrics configuration.
type MetricSpec struct {
	Enabled *bool `json:"enabled"`
	// +optional
	Rules []MetricsRule `json:"rules,omitempty"`
}

// MetricsRule defines configuration options for a metric.
type MetricsRule struct {
	Name   string        `json:"name"`
	Labels []MetricLabel `json:"labels"`
}

// MetricsLabel defines an object that allows to set regex expressions for a label.
type MetricLabel struct {
	Name  string            `json:"name"`
	Regex map[string]string `json:"regex"`
}

// AppPolicySpec defines the policy data structure for each app.
type AppPolicySpec struct {
	AppName string `json:"appId" yaml:"appId"`
	// +optional
	DefaultAction string `json:"defaultAction,omitempty" yaml:"defaultAction,omitempty"`
	// +optional
	TrustDomain string `json:"trustDomain,omitempty" yaml:"trustDomain,omitempty"`
	// +optional
	Namespace string `json:"namespace,omitempty" yaml:"namespace,omitempty"`
	// +optional
	AppOperationActions []AppOperationAction `json:"operations,omitempty" yaml:"operations,omitempty"`
}

// AppOperationAction defines the data structure for each app operation.
type AppOperationAction struct {
	Operation string `json:"name" yaml:"name"`
	Action    string `json:"action" yaml:"action"`
	// +optional
	HTTPVerb []string `json:"httpVerb,omitempty" yaml:"httpVerb,omitempty"`
}

// AccessControlSpec is the spec object in ConfigurationSpec.
type AccessControlSpec struct {
	// +optional
	DefaultAction string `json:"defaultAction,omitempty" yaml:"defaultAction,omitempty"`
	// +optional
	TrustDomain string `json:"trustDomain,omitempty" yaml:"trustDomain,omitempty"`
	// +optional
	AppPolicies []AppPolicySpec `json:"policies,omitempty" yaml:"policies,omitempty"`
}

// FeatureSpec defines the features that are enabled/disabled.
type FeatureSpec struct {
	Name    string `json:"name" yaml:"name"`
	Enabled *bool  `json:"enabled" yaml:"enabled"`
}

// ComponentsSpec describes the configuration for Dapr components
type ComponentsSpec struct {
	// Denylist of component types that cannot be instantiated
	// +optional
	Deny []string `json:"deny,omitempty" yaml:"deny,omitempty"`
}

// LoggingSpec defines the configuration for logging.
type LoggingSpec struct {
	// Configure API logging.
	// +optional
	APILogging *APILoggingSpec `json:"apiLogging,omitempty" yaml:"apiLogging,omitempty"`
}

// APILoggingSpec defines the configuration for API logging.
type APILoggingSpec struct {
	// Default value for enabling API logging. Sidecars can always override this by setting `--enable-api-logging` to true or false explicitly.
	// The default value is false.
	// +optional
	Enabled *bool `json:"enabled,omitempty" yaml:"enabled,omitempty"`
	// When enabled, obfuscates the values of URLs in HTTP API logs, logging the route name rather than the full path being invoked, which could contain PII.
	// Default: false.
	// This option has no effect if API logging is disabled.
	// +optional
	ObfuscateURLs *bool `json:"obfuscateURLs,omitempty" yaml:"obfuscateURLs,omitempty"`
	// If true, health checks are not reported in API logs. Default: false.
	// This option has no effect if API logging is disabled.
	// +optional
	OmitHealthChecks *bool `json:"omitHealthChecks,omitempty" yaml:"omitHealthChecks,omitempty"`
}

// +kubebuilder:object:root=true

// ConfigurationList is a list of Dapr event sources.
type ConfigurationList struct {
	metav1.TypeMeta `json:",inline"`
	metav1.ListMeta `json:"metadata"`

	Items []Configuration `json:"items"`
}

// DynamicValue is a dynamic value struct for the component.metadata pair value.
type DynamicValue struct {
	v1.JSON `json:",inline"`
}

// String returns the string representation of the raw value.
// If the value is a string, it will be unquoted as the string is guaranteed to be a JSON serialized string.
func (d *DynamicValue) String() string {
	s := string(d.Raw)
	c, err := strconv.Unquote(s)
	if err == nil {
		s = c
	}
	return s
}<|MERGE_RESOLUTION|>--- conflicted
+++ resolved
@@ -60,13 +60,9 @@
 	// +optional
 	ComponentsSpec *ComponentsSpec `json:"components,omitempty"`
 	// +optional
-<<<<<<< HEAD
-	LoggingSpec LoggingSpec `json:"logging,omitempty"`
-	// +optional
-	WasmSpec WasmSpec `json:"wasm,omitempty"`
-=======
 	LoggingSpec *LoggingSpec `json:"logging,omitempty"`
->>>>>>> 3a47e8ba
+	// +optional
+	WasmSpec *WasmSpec `json:"wasm,omitempty"`
 }
 
 // APISpec describes the configuration for Dapr APIs.
