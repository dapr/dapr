/*
Copyright 2021 The Dapr Authors
Licensed under the Apache License, Version 2.0 (the "License");
you may not use this file except in compliance with the License.
You may obtain a copy of the License at
    http://www.apache.org/licenses/LICENSE-2.0
Unless required by applicable law or agreed to in writing, software
distributed under the License is distributed on an "AS IS" BASIS,
WITHOUT WARRANTIES OR CONDITIONS OF ANY KIND, either express or implied.
See the License for the specific language governing permissions and
limitations under the License.
*/

package v1alpha1

import (
	"strconv"

	v1 "k8s.io/apiextensions-apiserver/pkg/apis/apiextensions/v1"
	metav1 "k8s.io/apimachinery/pkg/apis/meta/v1"
)

// +genclient
// +genclient:noStatus
// +kubebuilder:object:root=true

// Configuration describes an Dapr configuration setting.
type Configuration struct {
	metav1.TypeMeta `json:",inline"`
	// +optional
	metav1.ObjectMeta `json:"metadata,omitempty"`
	// +optional
	Spec ConfigurationSpec `json:"spec,omitempty"`
}

// ConfigurationSpec is the spec for a configuration.
type ConfigurationSpec struct {
	// +optional
	AppHTTPPipelineSpec *PipelineSpec `json:"appHttpPipeline,omitempty"`
	// +optional
	HTTPPipelineSpec *PipelineSpec `json:"httpPipeline,omitempty"`
	// +optional
	TracingSpec *TracingSpec `json:"tracing,omitempty"`
	// +kubebuilder:default={enabled:true}
	MetricSpec *MetricSpec `json:"metric,omitempty"`
	// +kubebuilder:default={enabled:true}
	MetricsSpec *MetricSpec `json:"metrics,omitempty"`
	// +optional
	MTLSSpec *MTLSSpec `json:"mtls,omitempty"`
	// +optional
	Secrets *SecretsSpec `json:"secrets,omitempty"`
	// +optional
	AccessControlSpec *AccessControlSpec `json:"accessControl,omitempty"`
	// +optional
	NameResolutionSpec *NameResolutionSpec `json:"nameResolution,omitempty"`
	// +optional
	Features []FeatureSpec `json:"features,omitempty"`
	// +optional
	APISpec *APISpec `json:"api,omitempty"`
	// +optional
	ComponentsSpec *ComponentsSpec `json:"components,omitempty"`
	// +optional
	LoggingSpec *LoggingSpec `json:"logging,omitempty"`
	// +optional
	WasmSpec *WasmSpec `json:"wasm,omitempty"`
	// +optional
	WorkflowSpec *WorkflowSpec `json:"workflow,omitempty"`
}

// WorkflowSpec defines the configuration for Dapr workflows.
type WorkflowSpec struct {
	// maxConcurrentWorkflowInvocations is the maximum number of concurrent workflow invocations that can be scheduled by a single Dapr instance.
	// Attempted invocations beyond this will be queued until the number of concurrent invocations drops below this value.
	// If omitted, the default value of 100 will be used.
	// +optional
	MaxConcurrentWorkflowInvocations int32 `json:"maxConcurrentWorkflowInvocations,omitempty"`
	// maxConcurrentActivityInvocations is the maximum number of concurrent activities that can be processed by a single Dapr instance.
	// Attempted invocations beyond this will be queued until the number of concurrent invocations drops below this value.
	// If omitted, the default value of 100 will be used.
	// +optional
	MaxConcurrentActivityInvocations int32 `json:"maxConcurrentActivityInvocations,omitempty"`
}

// APISpec describes the configuration for Dapr APIs.
type APISpec struct {
	// List of allowed APIs. Can be used in conjunction with denied.
	// +optional
	Allowed []APIAccessRule `json:"allowed,omitempty"`
	// List of denied APIs. Can be used in conjunction with allowed.
	// +optional
	Denied []APIAccessRule `json:"denied,omitempty"`
}

// WasmSpec describes the security profile for all Dapr Wasm components.
type WasmSpec struct {
	// Force enabling strict sandbox mode for all WASM components.
	// When this is enabled, WASM components always run in strict mode regardless of their configuration.
	// Strict mode enhances security of the WASM sandbox by limiting access to certain capabilities such as real-time clocks and random number generators.
	StrictSandbox bool `json:"strictSandbox,omitempty"`
}

// APIAccessRule describes an access rule for allowing or denying a Dapr API.
type APIAccessRule struct {
	Name    string `json:"name"`
	Version string `json:"version"`
	// +optional
	Protocol string `json:"protocol,omitempty"`
}

// NameResolutionSpec is the spec for name resolution configuration.
type NameResolutionSpec struct {
	Component     string        `json:"component"`
	Version       string        `json:"version"`
	Configuration *DynamicValue `json:"configuration"`
}

// SecretsSpec is the spec for secrets configuration.
type SecretsSpec struct {
	Scopes []SecretsScope `json:"scopes"`
}

// SecretsScope defines the scope for secrets.
type SecretsScope struct {
	StoreName string `json:"storeName"`
	// +optional
	DefaultAccess string `json:"defaultAccess,omitempty"`
	// +optional
	AllowedSecrets []string `json:"allowedSecrets,omitempty"`
	// +optional
	DeniedSecrets []string `json:"deniedSecrets,omitempty"`
}

// PipelineSpec defines the middleware pipeline.
type PipelineSpec struct {
	Handlers []HandlerSpec `json:"handlers"`
}

// HandlerSpec defines a request handlers.
type HandlerSpec struct {
	Name string `json:"name"`
	Type string `json:"type"`
	// +optional
	SelectorSpec *SelectorSpec `json:"selector,omitempty"`
}

// MTLSSpec defines mTLS configuration.
type MTLSSpec struct {
	Enabled *bool `json:"enabled"`
	// +optional
	WorkloadCertTTL *string `json:"workloadCertTTL,omitempty"`
	// +optional
	AllowedClockSkew        *string `json:"allowedClockSkew,omitempty"`
	SentryAddress           string  `json:"sentryAddress"`
	ControlPlaneTrustDomain string  `json:"controlPlaneTrustDomain"`
	// Additional token validators to use.
	// When Dapr is running in Kubernetes mode, this is in addition to the built-in "kubernetes" validator.
	// In self-hosted mode, enabling a custom validator will disable the built-in "insecure" validator.
	// +optional
	TokenValidators []ValidatorSpec `json:"tokenValidators,omitempty"`
}

// GetEnabled returns true if mTLS is enabled.
func (m *MTLSSpec) GetEnabled() bool {
	// Defaults to true if unset
	return m == nil || m.Enabled == nil || *m.Enabled
}

// ValidatorSpec contains additional token validators to use.
type ValidatorSpec struct {
	// Name of the validator
	// +kubebuilder:validation:Enum={"jwks"}
	Name string `json:"name"`
	// Options for the validator, if any
	Options *DynamicValue `json:"options,omitempty"`
}

// SelectorSpec selects target services to which the handler is to be applied.
type SelectorSpec struct {
	Fields []SelectorField `json:"fields"`
}

// SelectorField defines a selector fields.
type SelectorField struct {
	Field string `json:"field"`
	Value string `json:"value"`
}

// TracingSpec defines distributed tracing configuration.
type TracingSpec struct {
	SamplingRate string `json:"samplingRate"`
	// +optional
	Stdout *bool `json:"stdout,omitempty"`
	// +optional
	Zipkin *ZipkinSpec `json:"zipkin,omitempty"`
	// +optional
	Otel *OtelSpec `json:"otel,omitempty"`
}

// OtelSpec defines Otel exporter configurations.
type OtelSpec struct {
	Protocol        string `json:"protocol" yaml:"protocol"`
	EndpointAddress string `json:"endpointAddress" yaml:"endpointAddress"`
	IsSecure        *bool  `json:"isSecure" yaml:"isSecure"`
}

// ZipkinSpec defines Zipkin trace configurations.
type ZipkinSpec struct {
	EndpointAddresss string `json:"endpointAddress"`
}

// MetricSpec defines metrics configuration.
type MetricSpec struct {
	Enabled *bool `json:"enabled"`
	// +optional
	HTTP *MetricHTTP `json:"http,omitempty"`
	// +optional
	Rules []MetricsRule `json:"rules,omitempty"`
}

// MetricHTTP defines configuration for metrics for the HTTP server
type MetricHTTP struct {
	// If false, metrics for the HTTP server are collected with increased cardinality.
	// The default is true in Dapr 1.13, but will be changed to false in 1.15+
	// TODO: [MetricsCardinality] Change default in 1.15+
	// +optional
	IncreasedCardinality *bool `json:"increasedCardinality,omitempty"`
	// Latency distribution buckets. If not set, the default buckets are used.
	// +optional
<<<<<<< HEAD
	LatencyDistributionBuckets []int `json:"latencyDistributionBuckets,omitempty"`
	// +optional
	PathMatching []string `json:"pathMatching,omitempty"`
=======
	PathMatching []string `json:"pathMatching,omitempty"`
	// If true (default is false) HTTP verbs (e.g., GET, POST) are excluded from the metrics.
	// +optional
	ExcludeVerbs *bool `json:"excludeVerbs,omitempty"`
>>>>>>> bde3fdf3
}

// MetricsRule defines configuration options for a metric.
type MetricsRule struct {
	Name   string        `json:"name"`
	Labels []MetricLabel `json:"labels"`
}

// MetricsLabel defines an object that allows to set regex expressions for a label.
type MetricLabel struct {
	Name  string            `json:"name"`
	Regex map[string]string `json:"regex"`
}

// AppPolicySpec defines the policy data structure for each app.
type AppPolicySpec struct {
	AppName string `json:"appId" yaml:"appId"`
	// +optional
	DefaultAction string `json:"defaultAction,omitempty" yaml:"defaultAction,omitempty"`
	// +optional
	TrustDomain string `json:"trustDomain,omitempty" yaml:"trustDomain,omitempty"`
	// +optional
	Namespace string `json:"namespace,omitempty" yaml:"namespace,omitempty"`
	// +optional
	AppOperationActions []AppOperationAction `json:"operations,omitempty" yaml:"operations,omitempty"`
}

// AppOperationAction defines the data structure for each app operation.
type AppOperationAction struct {
	Operation string `json:"name" yaml:"name"`
	Action    string `json:"action" yaml:"action"`
	// +optional
	HTTPVerb []string `json:"httpVerb,omitempty" yaml:"httpVerb,omitempty"`
}

// AccessControlSpec is the spec object in ConfigurationSpec.
type AccessControlSpec struct {
	// +optional
	DefaultAction string `json:"defaultAction,omitempty" yaml:"defaultAction,omitempty"`
	// +optional
	TrustDomain string `json:"trustDomain,omitempty" yaml:"trustDomain,omitempty"`
	// +optional
	AppPolicies []AppPolicySpec `json:"policies,omitempty" yaml:"policies,omitempty"`
}

// FeatureSpec defines the features that are enabled/disabled.
type FeatureSpec struct {
	Name    string `json:"name" yaml:"name"`
	Enabled *bool  `json:"enabled" yaml:"enabled"`
}

// ComponentsSpec describes the configuration for Dapr components
type ComponentsSpec struct {
	// Denylist of component types that cannot be instantiated
	// +optional
	Deny []string `json:"deny,omitempty" yaml:"deny,omitempty"`
}

// LoggingSpec defines the configuration for logging.
type LoggingSpec struct {
	// Configure API logging.
	// +optional
	APILogging *APILoggingSpec `json:"apiLogging,omitempty" yaml:"apiLogging,omitempty"`
}

// APILoggingSpec defines the configuration for API logging.
type APILoggingSpec struct {
	// Default value for enabling API logging. Sidecars can always override this by setting `--enable-api-logging` to true or false explicitly.
	// The default value is false.
	// +optional
	Enabled *bool `json:"enabled,omitempty" yaml:"enabled,omitempty"`
	// When enabled, obfuscates the values of URLs in HTTP API logs, logging the route name rather than the full path being invoked, which could contain PII.
	// Default: false.
	// This option has no effect if API logging is disabled.
	// +optional
	ObfuscateURLs *bool `json:"obfuscateURLs,omitempty" yaml:"obfuscateURLs,omitempty"`
	// If true, health checks are not reported in API logs. Default: false.
	// This option has no effect if API logging is disabled.
	// +optional
	OmitHealthChecks *bool `json:"omitHealthChecks,omitempty" yaml:"omitHealthChecks,omitempty"`
}

// +kubebuilder:object:root=true

// ConfigurationList is a list of Dapr event sources.
type ConfigurationList struct {
	metav1.TypeMeta `json:",inline"`
	metav1.ListMeta `json:"metadata"`

	Items []Configuration `json:"items"`
}

// DynamicValue is a dynamic value struct for the component.metadata pair value.
type DynamicValue struct {
	v1.JSON `json:",inline"`
}

// String returns the string representation of the raw value.
// If the value is a string, it will be unquoted as the string is guaranteed to be a JSON serialized string.
func (d *DynamicValue) String() string {
	s := string(d.Raw)
	c, err := strconv.Unquote(s)
	if err == nil {
		s = c
	}
	return s
}<|MERGE_RESOLUTION|>--- conflicted
+++ resolved
@@ -224,18 +224,14 @@
 	// TODO: [MetricsCardinality] Change default in 1.15+
 	// +optional
 	IncreasedCardinality *bool `json:"increasedCardinality,omitempty"`
-	// Latency distribution buckets. If not set, the default buckets are used.
-	// +optional
-<<<<<<< HEAD
-	LatencyDistributionBuckets []int `json:"latencyDistributionBuckets,omitempty"`
-	// +optional
-	PathMatching []string `json:"pathMatching,omitempty"`
-=======
+	// +optional
 	PathMatching []string `json:"pathMatching,omitempty"`
 	// If true (default is false) HTTP verbs (e.g., GET, POST) are excluded from the metrics.
 	// +optional
 	ExcludeVerbs *bool `json:"excludeVerbs,omitempty"`
->>>>>>> bde3fdf3
+	// Latency distribution buckets. If not set, the default buckets are used.
+	// +optional
+	LatencyDistributionBuckets []int `json:"latencyDistributionBuckets,omitempty"`
 }
 
 // MetricsRule defines configuration options for a metric.
