/*
Copyright 2021 The Dapr Authors
Licensed under the Apache License, Version 2.0 (the "License");
you may not use this file except in compliance with the License.
You may obtain a copy of the License at
    http://www.apache.org/licenses/LICENSE-2.0
Unless required by applicable law or agreed to in writing, software
distributed under the License is distributed on an "AS IS" BASIS,
WITHOUT WARRANTIES OR CONDITIONS OF ANY KIND, either express or implied.
See the License for the specific language governing permissions and
limitations under the License.
*/

package placement

import (
	"context"
	"errors"
	"fmt"
	"io"
	"net"
	"sync"
	"sync/atomic"
	"time"

	apiErrors "github.com/dapr/dapr/pkg/api/errors"

	"github.com/alphadose/haxmap"
	"google.golang.org/grpc"
	"google.golang.org/grpc/codes"
	"google.golang.org/grpc/keepalive"
	"google.golang.org/grpc/status"
	"k8s.io/utils/clock"

	"github.com/dapr/dapr/pkg/healthz"
	"github.com/dapr/dapr/pkg/placement/monitoring"
	"github.com/dapr/dapr/pkg/placement/raft"
	placementv1pb "github.com/dapr/dapr/pkg/proto/placement/v1"
	"github.com/dapr/dapr/pkg/security"
	"github.com/dapr/dapr/pkg/security/spiffe"
	"github.com/dapr/kit/concurrency"
	"github.com/dapr/kit/logger"
)

var log = logger.NewLogger("dapr.placement")

const (
	// membershipChangeChSize is the channel size of membership change request from Dapr runtime.
	// MembershipChangeWorker will process actor host member change request.
	membershipChangeChSize = 100

	// disseminateTimerInterval is the interval to disseminate the latest consistent hashing table.
	disseminateTimerInterval = 500 * time.Millisecond
	// disseminateTimeout is the timeout to disseminate hashing tables after the membership change.
	// When the multiple actor service pods are deployed first, a few pods are deployed in the beginning
	// and the rest of pods will be deployed gradually. disseminateNextTime is maintained to decide when
	// the hashing table is disseminated. disseminateNextTime is updated whenever membership change
	// is applied to raft state or each pod is deployed. If we increase disseminateTimeout, it will
	// reduce the frequency of dissemination, but it will delay the table dissemination.
	disseminateTimeout = 2 * time.Second

	// faultyHostDetectDuration is the maximum duration after which a host is considered faulty.
	// Dapr runtime sends a heartbeat (stored in lastHeartBeat) every second.
	// When placement failover occurs, the new leader will wait for faultyHostDetectDuration, then
	// it will loop through all the members in the state and remove the ones that
	// have not sent a heartbeat
	faultyHostDetectDuration = 6 * time.Second

	lockOperation   = "lock"
	unlockOperation = "unlock"
	updateOperation = "update"
)

type hostMemberChange struct {
	cmdType raft.CommandType
	host    raft.DaprHostMember
}

type tablesUpdateRequest struct {
	hosts            []daprdStream
	tables           *placementv1pb.PlacementTables
	tablesWithVNodes *placementv1pb.PlacementTables // Temporary. Will be removed in 1.15
}

// GetVersion is used only for logs in membership.go
func (r *tablesUpdateRequest) GetVersion() string {
	if r.tables != nil {
		return r.tables.GetVersion()
	}
	if r.tablesWithVNodes != nil {
		return r.tablesWithVNodes.GetVersion()
	}

	return ""
}

func (r *tablesUpdateRequest) SetAPILevel(minAPILevel uint32, maxAPILevel *uint32) {
	setAPILevel := func(tables *placementv1pb.PlacementTables) {
		if tables != nil {
			if tables.GetApiLevel() < minAPILevel {
				tables.ApiLevel = minAPILevel
			}
			if maxAPILevel != nil && tables.GetApiLevel() > *maxAPILevel {
				tables.ApiLevel = *maxAPILevel
			}
		}
	}

	setAPILevel(r.tablesWithVNodes)
	setAPILevel(r.tables)
}

// Service updates the Dapr runtimes with distributed hash tables for stateful entities.
type Service struct {
	streamConnPool *streamConnPool

	// raftNode is the raft server instance.
	raftNode *raft.Server

	// lastHeartBeat represents the last time stamp when runtime sent heartbeat.
	lastHeartBeat sync.Map
	// membershipCh is the channel to maintain Dapr runtime host membership update.
	membershipCh chan hostMemberChange

	// disseminateLocks is a map of lock per namespace for disseminating the hashing tables
	disseminateLocks concurrency.MutexMap[string]

	// disseminateNextTime is the time when the hashing tables for a namespace are disseminated.
	disseminateNextTime haxmap.Map[string, *atomic.Int64]

	// memberUpdateCount represents how many dapr runtimes needs to change in a namespace.
	// Only actor runtime's heartbeat can increase this.
	memberUpdateCount haxmap.Map[string, *atomic.Uint32]

	// Maximum API level to return.
	// If nil, there's no limit.
	maxAPILevel *uint32
	// Minimum API level to return
	minAPILevel uint32

	// hasLeadership indicates the state for leadership.
	hasLeadership atomic.Bool

	// streamConnGroup represents the number of stream connections.
	// This waits until all stream connections are drained when revoking leadership.
	streamConnGroup sync.WaitGroup

	// clock keeps time. Mocked in tests.
	clock clock.WithTicker

	sec           security.Provider
	port          int
	listenAddress string

	htarget  healthz.Target
	running  atomic.Bool
	closed   atomic.Bool
	closedCh chan struct{}
	wg       sync.WaitGroup
}

// PlacementServiceOpts contains options for the NewPlacementService method.
type PlacementServiceOpts struct {
	RaftNode      *raft.Server
	MaxAPILevel   *uint32
	MinAPILevel   uint32
	SecProvider   security.Provider
	Port          int
	ListenAddress string
	Healthz       healthz.Healthz
}

// NewPlacementService returns a new placement service.
func NewPlacementService(opts PlacementServiceOpts) *Service {
	return &Service{
		streamConnPool:      newStreamConnPool(),
		membershipCh:        make(chan hostMemberChange, membershipChangeChSize),
		raftNode:            opts.RaftNode,
		maxAPILevel:         opts.MaxAPILevel,
		minAPILevel:         opts.MinAPILevel,
		clock:               &clock.RealClock{},
		closedCh:            make(chan struct{}),
		sec:                 opts.SecProvider,
		disseminateLocks:    concurrency.NewMutexMap[string](),
		memberUpdateCount:   *haxmap.New[string, *atomic.Uint32](),
		disseminateNextTime: *haxmap.New[string, *atomic.Int64](),
		port:                opts.Port,
		listenAddress:       opts.ListenAddress,
		htarget:             opts.Healthz.AddTarget(),
	}
}

// Start starts the placement service gRPC server.
// Blocks until the service is closed and all connections are drained.
func (p *Service) Start(ctx context.Context) error {
	defer p.htarget.NotReady()

	if p.closed.Load() {
		return errors.New("placement service is closed")
	}

	if !p.running.CompareAndSwap(false, true) {
		return errors.New("placement service is already running")
	}

	sec, err := p.sec.Handler(ctx)
	if err != nil {
		return errors.New("context error occurred")
	}

	serverListener, err := net.Listen("tcp", fmt.Sprintf("%s:%d", p.listenAddress, p.port))
	if err != nil {
		return fmt.Errorf("failed to listen: %w", err)
	}

	keepaliveParams := keepalive.ServerParameters{
		Time:    2 * time.Second,
		Timeout: 3 * time.Second,
	}
	grpcServer := grpc.NewServer(sec.GRPCServerOptionMTLS(), grpc.KeepaliveParams(keepaliveParams))

	placementv1pb.RegisterPlacementServer(grpcServer, p)

	log.Infof("Placement service started on port %d", serverListener.Addr().(*net.TCPAddr).Port)

	errCh := make(chan error)
	go func() {
		errCh <- grpcServer.Serve(serverListener)
		log.Info("Placement service stopped")
	}()

	p.htarget.Ready()
	<-ctx.Done()

	if p.closed.CompareAndSwap(false, true) {
		close(p.closedCh)
	}

	grpcServer.GracefulStop()
	p.wg.Wait()

	return <-errCh
}

// ReportDaprStatus gets a heartbeat report from different Dapr hosts.
func (p *Service) ReportDaprStatus(stream placementv1pb.Placement_ReportDaprStatusServer) error { //nolint:nosnakecase
	registeredMemberID := ""
	isActorRuntime := false

	clientID, err := p.validateClient(stream)
	if err != nil {
		return apiErrors.PlacementServiceInternalError(fmt.Sprintf("internal or unauthenticated error: %s", err))
	}

	firstMessage, err := p.receiveAndValidateFirstMessage(stream, clientID)
	if err != nil {
		return apiErrors.PlacementServicePermissionDenied(fmt.Sprintf("internal of permission denied error: %s", err))
	}

	// Older versions won't be sending the namespace in subsequent messages either,
	// so we'll save this one in a separate variable
	namespace := firstMessage.GetNamespace()

	daprStream := newDaprdStream(firstMessage, stream)
	p.streamConnGroup.Add(1)
	p.streamConnPool.add(daprStream)

	defer func() {
		// Runs when a stream is disconnected or when the placement service loses leadership
		p.streamConnGroup.Done()
		p.streamConnPool.delete(daprStream)
	}()

	for p.hasLeadership.Load() {
		var req *placementv1pb.Host
		if firstMessage != nil {
			req, err = firstMessage, nil
			firstMessage = nil
		} else {
			errCh := make(chan error, 2)
			receivedCh := make(chan struct{})

			p.wg.Add(2)
			go func() {
				defer p.wg.Done()
				var rerr error
				req, rerr = stream.Recv()
				close(receivedCh)
				errCh <- rerr
			}()
			go func() {
				defer p.wg.Done()
				select {
				case <-p.closedCh:
					errCh <- errors.New("placement service is closed")
				case <-receivedCh:
				}
			}()
			err = <-errCh
		}

		switch err {
		case nil:

			if clientID != nil && req.GetId() != clientID.AppID() {
				return apiErrors.PlacementServicePermissionDenied(fmt.Sprintf("client ID %s is not allowed", req.GetId()))
			}

			if registeredMemberID == "" {
				registeredMemberID, err = p.handleNewConnection(req, daprStream, namespace)
				if err != nil {
					return apiErrors.PlacementServiceFailedPrecondition(fmt.Sprintln("handle connection error: ", err))
				}
			}

			// Ensure that the incoming runtime is actor instance.
			isActorRuntime = len(req.GetEntities()) > 0
			if !isActorRuntime {
				// we already disseminated the existing tables to this member,
				// so we can ignore the rest if it's a non-actor.
				continue
			}

			now := p.clock.Now()

			for _, entity := range req.GetEntities() {
				monitoring.RecordActorHeartbeat(req.GetId(), entity, req.GetName(), req.GetNamespace(), req.GetPod(), now)
			}

			// Record the heartbeat timestamp. Used for metrics and for disconnecting faulty hosts
			// on placement fail-over by comparing the member list in raft with the heartbeats
			p.lastHeartBeat.Store(req.GetNamespace()+"||"+req.GetName(), now.UnixNano())

			// Upsert incoming member only if the existing member info
			// doesn't match with the incoming member info.
			if p.raftNode.FSM().State().UpsertRequired(namespace, req) {
				p.membershipCh <- hostMemberChange{
					cmdType: raft.MemberUpsert,
					host: raft.DaprHostMember{
						Name:      req.GetName(),
						AppID:     req.GetId(),
						Namespace: namespace,
						Entities:  req.GetEntities(),
						UpdatedAt: now.UnixNano(),
						APILevel:  req.GetApiLevel(),
					},
				}
				log.Debugf("Member changed; upserting appid %s in namespace %s with entities %v", req.GetId(), namespace, req.GetEntities())
			}

		default:
			if registeredMemberID == "" {
				log.Error("Stream is disconnected before member is added ", err)
				return nil
			}

			if errors.Is(err, io.EOF) || errors.Is(err, context.Canceled) {
				log.Debugf("Stream connection is disconnected gracefully: %s", registeredMemberID)
			} else {
				log.Debugf("Stream connection is disconnected with the error: %v", err)
			}

			if isActorRuntime {
				select {
				case p.membershipCh <- hostMemberChange{
					cmdType: raft.MemberRemove,
					host:    raft.DaprHostMember{Name: registeredMemberID, Namespace: namespace},
				}:
				case <-p.closedCh:
					return errors.New("placement service is closed")
				}
			}

			return nil
		}
	}

<<<<<<< HEAD
	return apiErrors.PlacementServiceFailedPrecondition(fmt.Sprintln(err))
=======
	return status.Errorf(codes.FailedPrecondition, "node id=%s is not a leader. Only the leader can serve requests", p.raftNode.GetID())
>>>>>>> 40f996be
}

func (p *Service) validateClient(stream placementv1pb.Placement_ReportDaprStatusServer) (*spiffe.Parsed, error) {
	sec, err := p.sec.Handler(stream.Context())
	if err != nil {
		return nil, status.Errorf(codes.Internal, "")
	}

	if !sec.MTLSEnabled() {
		return nil, nil
	}

	clientID, ok, err := spiffe.FromGRPCContext(stream.Context())
	if err != nil || !ok {
		log.Debugf("failed to get client ID from context: err=%v, ok=%t", err, ok)
		return nil, status.Errorf(codes.Unauthenticated, "failed to get client ID from context")
	}

	return clientID, nil
}

func (p *Service) receiveAndValidateFirstMessage(stream placementv1pb.Placement_ReportDaprStatusServer, clientID *spiffe.Parsed) (*placementv1pb.Host, error) {
	firstMessage, err := stream.Recv()
	if err != nil {
		return nil, status.Errorf(codes.Internal, "failed to receive the first message: %v", err)
	}

	if clientID != nil && firstMessage.GetId() != clientID.AppID() {
		return nil, status.Errorf(codes.PermissionDenied, "provided app ID %s doesn't match the one in the Spiffe ID (%s)", firstMessage.GetId(), clientID.AppID())
	}

	// For older versions that are not sending their namespace as part of the message
	// we will use the namespace from the Spiffe clientID
	if clientID != nil && firstMessage.GetNamespace() == "" {
		firstMessage.Namespace = clientID.Namespace()
	}

	if clientID != nil && firstMessage.GetNamespace() != clientID.Namespace() {
		return nil, status.Errorf(codes.PermissionDenied, "provided client namespace %s doesn't match the one in the Spiffe ID (%s)", firstMessage.GetNamespace(), clientID.Namespace())
	}

	return firstMessage, nil
}

func (p *Service) handleNewConnection(req *placementv1pb.Host, daprStream *daprdStream, namespace string) (string, error) {
	err := p.checkAPILevel(req)
	if err != nil {
		return "", err
	}

	registeredMemberID := req.GetName()

	// If the member is not an actor runtime (len(req.GetEntities()) == 0) we disseminate the tables
	// If it is, we'll disseminate in the next disseminate interval
	if len(req.GetEntities()) == 0 {
		updateReq := &tablesUpdateRequest{
			hosts: []daprdStream{*daprStream},
		}
		if daprStream.needsVNodes {
			updateReq.tablesWithVNodes = p.raftNode.FSM().PlacementState(false, namespace)
		} else {
			updateReq.tables = p.raftNode.FSM().PlacementState(true, namespace)
		}
		err = p.performTablesUpdate(context.Background(), updateReq)
		if err != nil {
			return registeredMemberID, err
		}
	}

	return registeredMemberID, nil
}

func (p *Service) checkAPILevel(req *placementv1pb.Host) error {
	clusterAPILevel := max(p.minAPILevel, p.raftNode.FSM().State().APILevel())

	if p.maxAPILevel != nil && clusterAPILevel > *p.maxAPILevel {
		clusterAPILevel = *p.maxAPILevel
	}

	// Ensure that the reported API level is at least equal to the current one in the cluster
	if req.GetApiLevel() < clusterAPILevel {
		return status.Errorf(codes.FailedPrecondition, "The cluster's Actor API level is %d, which is higher than the reported API level %d", clusterAPILevel, req.GetApiLevel())
	}

	return nil
}<|MERGE_RESOLUTION|>--- conflicted
+++ resolved
@@ -375,11 +375,7 @@
 		}
 	}
 
-<<<<<<< HEAD
-	return apiErrors.PlacementServiceFailedPrecondition(fmt.Sprintln(err))
-=======
 	return status.Errorf(codes.FailedPrecondition, "node id=%s is not a leader. Only the leader can serve requests", p.raftNode.GetID())
->>>>>>> 40f996be
 }
 
 func (p *Service) validateClient(stream placementv1pb.Placement_ReportDaprStatusServer) (*spiffe.Parsed, error) {
