--- conflicted
+++ resolved
@@ -129,14 +129,11 @@
 type PlacementServiceOpts struct {
 	RaftNode    *raft.Server
 	MaxAPILevel int
+	SecProvider security.Provider
 }
 
 // NewPlacementService returns a new placement service.
-<<<<<<< HEAD
 func NewPlacementService(opts PlacementServiceOpts) *Service {
-=======
-func NewPlacementService(raftNode *raft.Server, sec security.Provider) *Service {
->>>>>>> 441017b8
 	fhdd := &atomic.Int64{}
 	fhdd.Store(int64(faultyHostDetectInitialDuration))
 
@@ -148,7 +145,7 @@
 		maxAPILevel:              opts.MaxAPILevel,
 		clock:                    &clock.RealClock{},
 		closedCh:                 make(chan struct{}),
-		sec:                      sec,
+		sec:                      opts.SecProvider,
 	}
 }
 
@@ -226,14 +223,12 @@
 		req, err := stream.Recv()
 		switch err {
 		case nil:
-<<<<<<< HEAD
-			state := p.raftNode.FSM().State()
-=======
 			if clientID != nil && req.Id != clientID.AppID() {
 				return status.Errorf(codes.PermissionDenied, "client ID %s is not allowed", req.Id)
 			}
 
->>>>>>> 441017b8
+			state := p.raftNode.FSM().State()
+
 			if registeredMemberID == "" {
 				// New connection
 				// Ensure that the reported API level is at least equal to the current one in the cluster
