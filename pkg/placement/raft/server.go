/*
Copyright 2021 The Dapr Authors
Licensed under the Apache License, Version 2.0 (the "License");
you may not use this file except in compliance with the License.
You may obtain a copy of the License at
    http://www.apache.org/licenses/LICENSE-2.0
Unless required by applicable law or agreed to in writing, software
distributed under the License is distributed on an "AS IS" BASIS,
WITHOUT WARRANTIES OR CONDITIONS OF ANY KIND, either express or implied.
See the License for the specific language governing permissions and
limitations under the License.
*/

package raft

import (
	"context"
	"errors"
	"fmt"
	"net"
	"path/filepath"
	"sync"
	"time"

	"github.com/hashicorp/raft"
	raftboltdb "github.com/hashicorp/raft-boltdb"
	"github.com/spiffe/go-spiffe/v2/spiffeid"
	"k8s.io/utils/clock"

	"github.com/dapr/dapr/pkg/security"
)

const (
	// Bump version number of the log prefix if there are breaking changes to Raft logs' schema.
	logStorePrefix    = "log-v2-"
	snapshotsRetained = 2

	// raftLogCacheSize is the maximum number of logs to cache in-memory.
	// This is used to reduce disk I/O for the recently committed entries.
	raftLogCacheSize = 512

	commandTimeout = 1 * time.Second

	nameResolveRetryInterval = 2 * time.Second
	nameResolveMaxRetry      = 120
)

// PeerInfo represents raft peer node information.
type PeerInfo struct {
	ID      string
	Address string
}

// Server is Raft server implementation.
type Server struct {
	id  string
	fsm *FSM

	inMem    bool
	raftBind string
	peers    []PeerInfo

	config        *raft.Config
	raft          *raft.Raft
	lock          sync.RWMutex
	raftReady     chan struct{}
	raftStore     *raftboltdb.BoltStore
	raftTransport *raft.NetworkTransport

	logStore    raft.LogStore
	stableStore raft.StableStore
	snapStore   raft.SnapshotStore

	raftLogStorePath string

	clock clock.Clock
}

type Options struct {
	ID                string
	InMem             bool
	Peers             []PeerInfo
	LogStorePath      string
	Clock             clock.Clock
	ReplicationFactor int64
}

// New creates Raft server node.
func New(opts Options) *Server {
	raftBind := raftAddressForID(opts.ID, opts.Peers)
	if raftBind == "" {
		return nil
	}

	cl := opts.Clock
	if cl == nil {
		cl = &clock.RealClock{}
	}

	return &Server{
		id:               opts.ID,
		inMem:            opts.InMem,
		raftBind:         raftBind,
		peers:            opts.Peers,
		raftLogStorePath: opts.LogStorePath,
		clock:            cl,
		raftReady:        make(chan struct{}),
		fsm:              newFSM(opts.ReplicationFactor),
	}
}

func (s *Server) tryResolveRaftAdvertiseAddr(ctx context.Context, bindAddr string) (*net.TCPAddr, error) {
	// HACKHACK: Kubernetes POD DNS A record population takes some time
	// to look up the address after StatefulSet POD is deployed.
	var err error
	var addr *net.TCPAddr
	for retry := 0; retry < nameResolveMaxRetry; retry++ {
		addr, err = net.ResolveTCPAddr("tcp", bindAddr)
		if err == nil {
			return addr, nil
		}
		select {
		case <-ctx.Done():
			return nil, err
		case <-s.clock.After(nameResolveRetryInterval):
			// nop
		}
	}
	return nil, err
}

type spiffeStreamLayer struct {
	placeID spiffeid.ID
	ctx     context.Context
	sec     security.Handler
	net.Listener
}

// Dial implements the StreamLayer interface.
func (s *spiffeStreamLayer) Dial(address raft.ServerAddress, timeout time.Duration) (net.Conn, error) {
	return s.sec.NetDialerID(s.ctx, s.placeID, timeout)("tcp", string(address))
}

// StartRaft starts Raft node with Raft protocol configuration. if config is nil,
// the default config will be used.
func (s *Server) StartRaft(ctx context.Context, sec security.Handler, config *raft.Config) error {
	// If we have an unclean exit then attempt to close the Raft store.
	defer func() {
		s.lock.RLock()
		defer s.lock.RUnlock()
		if s.raft == nil && s.raftStore != nil {
			if err := s.raftStore.Close(); err != nil {
				logging.Errorf("failed to close log storage: %v", err)
			}
		}
	}()

	addr, err := s.tryResolveRaftAdvertiseAddr(ctx, s.raftBind)
	if err != nil {
		return err
	}

	loggerAdapter := newLoggerAdapter()
	listener, err := net.Listen("tcp", addr.String())
	if err != nil {
		return fmt.Errorf("failed to create raft listener: %w", err)
	}

	placeID, err := spiffeid.FromSegments(sec.ControlPlaneTrustDomain(), "ns", sec.ControlPlaneNamespace(), "dapr-placement")
	if err != nil {
		return err
	}
	s.raftTransport = raft.NewNetworkTransportWithLogger(&spiffeStreamLayer{
		Listener: sec.NetListenerID(listener, placeID),
		placeID:  placeID,
		sec:      sec,
		ctx:      ctx,
	}, 3, 10*time.Second, loggerAdapter)

	// Build an all in-memory setup for dev mode, otherwise prepare a full
	// disk-based setup.
	if s.inMem {
		raftInmem := raft.NewInmemStore()
		s.stableStore = raftInmem
		s.logStore = raftInmem
		s.snapStore = raft.NewInmemSnapshotStore()
	} else {
		if err = ensureDir(s.raftStorePath()); err != nil {
			return fmt.Errorf("failed to create log store directory: %w", err)
		}

		// Create the backend raft store for logs and stable storage.
		s.raftStore, err = raftboltdb.NewBoltStore(filepath.Join(s.raftStorePath(), "raft.db"))
		if err != nil {
			return err
		}
		s.stableStore = s.raftStore

		// Wrap the store in a LogCache to improve performance.
		s.logStore, err = raft.NewLogCache(raftLogCacheSize, s.raftStore)
		if err != nil {
			return err
		}

		// Create the snapshot store.
		s.snapStore, err = raft.NewFileSnapshotStoreWithLogger(s.raftStorePath(), snapshotsRetained, loggerAdapter)
		if err != nil {
			return err
		}
	}

	// Setup Raft configuration.
	if config == nil {
		// Set default configuration for raft
<<<<<<< HEAD
		// Changing this can impact the frequency of leadership changes in placement.
		s.config = &raft.Config{
			ProtocolVersion:    raft.ProtocolVersionMax,
			HeartbeatTimeout:   2 * time.Second,
			ElectionTimeout:    2 * time.Second,
			CommitTimeout:      100 * time.Millisecond,
			MaxAppendEntries:   64,
			ShutdownOnRemove:   true,
			TrailingLogs:       10240,
			SnapshotInterval:   120 * time.Second,
			SnapshotThreshold:  8192,
			LeaderLeaseTimeout: 2 * time.Second,
=======

		if len(s.peers) == 1 {
			s.config = &raft.Config{
				ProtocolVersion:    raft.ProtocolVersionMax,
				HeartbeatTimeout:   5 * time.Millisecond,
				ElectionTimeout:    5 * time.Millisecond,
				CommitTimeout:      5 * time.Millisecond,
				MaxAppendEntries:   64,
				ShutdownOnRemove:   true,
				TrailingLogs:       10240,
				SnapshotInterval:   120 * time.Second,
				SnapshotThreshold:  8192,
				LeaderLeaseTimeout: 5 * time.Millisecond,
			}
		} else {
			s.config = &raft.Config{
				ProtocolVersion:    raft.ProtocolVersionMax,
				HeartbeatTimeout:   1000 * time.Millisecond,
				ElectionTimeout:    1000 * time.Millisecond,
				CommitTimeout:      50 * time.Millisecond,
				MaxAppendEntries:   64,
				ShutdownOnRemove:   true,
				TrailingLogs:       10240,
				SnapshotInterval:   120 * time.Second,
				SnapshotThreshold:  8192,
				LeaderLeaseTimeout: 500 * time.Millisecond,
			}
>>>>>>> e2a2e859
		}
	} else {
		s.config = config
	}

	// Use LoggerAdapter to integrate with Dapr logger. Log level relies on placement log level.
	s.config.Logger = loggerAdapter
	s.config.LocalID = raft.ServerID(s.id)

	// If we are in bootstrap or dev mode and the state is clean then we can
	// bootstrap now.
	bootstrapConf, err := s.bootstrapConfig(s.peers)
	if err != nil {
		return err
	}

	if bootstrapConf != nil {
		if err = raft.BootstrapCluster(
			s.config, s.logStore, s.stableStore,
			s.snapStore, s.raftTransport, *bootstrapConf); err != nil {
			return err
		}
	}

	s.lock.Lock()
	s.raft, err = raft.NewRaft(s.config, s.fsm, s.logStore, s.stableStore, s.snapStore, s.raftTransport)
	s.lock.Unlock()
	if err != nil {
		return err
	}
	close(s.raftReady)

	logging.Infof("Raft server is starting on %s...", s.raftBind)
	<-ctx.Done()
	logging.Info("Raft server is shutting down ...")

	closeErr := s.raftTransport.Close()
	s.lock.RLock()
	defer s.lock.RUnlock()

	if s.raftStore != nil {
		closeErr = errors.Join(closeErr, s.raftStore.Close())
	}
	closeErr = errors.Join(closeErr, s.raft.Shutdown().Error())

	if closeErr != nil {
		return fmt.Errorf("error shutting down raft server: %w", closeErr)
	}

	logging.Info("Raft server shutdown")

	return nil
}

func (s *Server) bootstrapConfig(peers []PeerInfo) (*raft.Configuration, error) {
	hasState, err := raft.HasExistingState(s.logStore, s.stableStore, s.snapStore)
	if err != nil {
		return nil, err
	}

	if !hasState {
		raftConfig := &raft.Configuration{
			Servers: make([]raft.Server, len(peers)),
		}

		for i, p := range peers {
			raftConfig.Servers[i] = raft.Server{
				ID:      raft.ServerID(p.ID),
				Address: raft.ServerAddress(p.Address),
			}
		}

		return raftConfig, nil
	}

	// return nil for raft.Configuration to use the existing log store files.
	return nil, nil
}

func (s *Server) raftStorePath() string {
	if s.raftLogStorePath == "" {
		return logStorePrefix + s.id
	}
	return s.raftLogStorePath
}

// FSM returns fsm.
func (s *Server) FSM() *FSM {
	return s.fsm
}

// Raft returns raft node.
func (s *Server) Raft(ctx context.Context) (*raft.Raft, error) {
	select {
	case <-s.raftReady:
	case <-ctx.Done():
		return nil, errors.New("raft server is not ready in time")
	}
	s.lock.RLock()
	defer s.lock.RUnlock()
	return s.raft, nil
}

// IsLeader returns true if the current node is leader.
func (s *Server) IsLeader() bool {
	s.lock.RLock()
	defer s.lock.RUnlock()
	return s.raft != nil && s.raft.State() == raft.Leader
}

// ApplyCommand applies command log to state machine to upsert or remove members.
func (s *Server) ApplyCommand(cmdType CommandType, data DaprHostMember) (bool, error) {
	if !s.IsLeader() {
		return false, errors.New("this is not the leader node")
	}

	s.lock.RLock()
	defer s.lock.RUnlock()

	cmdLog, err := makeRaftLogCommand(cmdType, data)
	if err != nil {
		return false, err
	}

	future := s.raft.Apply(cmdLog, commandTimeout)
	if err := future.Error(); err != nil {
		return false, err
	}

	resp := future.Response()
	return resp.(bool), nil
}<|MERGE_RESOLUTION|>--- conflicted
+++ resolved
@@ -212,21 +212,6 @@
 	// Setup Raft configuration.
 	if config == nil {
 		// Set default configuration for raft
-<<<<<<< HEAD
-		// Changing this can impact the frequency of leadership changes in placement.
-		s.config = &raft.Config{
-			ProtocolVersion:    raft.ProtocolVersionMax,
-			HeartbeatTimeout:   2 * time.Second,
-			ElectionTimeout:    2 * time.Second,
-			CommitTimeout:      100 * time.Millisecond,
-			MaxAppendEntries:   64,
-			ShutdownOnRemove:   true,
-			TrailingLogs:       10240,
-			SnapshotInterval:   120 * time.Second,
-			SnapshotThreshold:  8192,
-			LeaderLeaseTimeout: 2 * time.Second,
-=======
-
 		if len(s.peers) == 1 {
 			s.config = &raft.Config{
 				ProtocolVersion:    raft.ProtocolVersionMax,
@@ -243,17 +228,16 @@
 		} else {
 			s.config = &raft.Config{
 				ProtocolVersion:    raft.ProtocolVersionMax,
-				HeartbeatTimeout:   1000 * time.Millisecond,
-				ElectionTimeout:    1000 * time.Millisecond,
-				CommitTimeout:      50 * time.Millisecond,
+				HeartbeatTimeout:   2 * time.Second,
+				ElectionTimeout:    2 * time.Second,
+				CommitTimeout:      100 * time.Millisecond,
 				MaxAppendEntries:   64,
 				ShutdownOnRemove:   true,
 				TrailingLogs:       10240,
 				SnapshotInterval:   120 * time.Second,
 				SnapshotThreshold:  8192,
-				LeaderLeaseTimeout: 500 * time.Millisecond,
+				LeaderLeaseTimeout: 2 * time.Second,
 			}
->>>>>>> e2a2e859
 		}
 	} else {
 		s.config = config
