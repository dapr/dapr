--- conflicted
+++ resolved
@@ -1,4 +1,3 @@
-<<<<<<< HEAD
 // ------------------------------------------------------------
 // Copyright (c) Microsoft Corporation.
 // Licensed under the MIT License.
@@ -65,51 +64,4 @@
 	)
 
 	return err
-}
-=======
-// ------------------------------------------------------------
-// Copyright (c) Microsoft Corporation.
-// Licensed under the MIT License.
-// ------------------------------------------------------------
-
-package monitoring
-
-import (
-	"context"
-
-	"go.opencensus.io/stats"
-	"go.opencensus.io/stats/view"
-	"go.opencensus.io/tag"
-)
-
-var (
-	activeHostsTotal = stats.Int64(
-		"placement/hosts_total",
-		"The total number of active hosts reported to placement service.",
-		stats.UnitDimensionless)
-)
-
-// RecordActiveHostsCount records the number of active hosts
-func RecordActiveHostsCount(count int) {
-	stats.Record(context.Background(), activeHostsTotal.M(int64(count)))
-}
-
-func newView(measure stats.Measure, keys []tag.Key, aggregation *view.Aggregation) *view.View {
-	return &view.View{
-		Name:        measure.Name(),
-		Description: measure.Description(),
-		Measure:     measure,
-		TagKeys:     keys,
-		Aggregation: aggregation,
-	}
-}
-
-// InitMetrics initialize the placement service metrics
-func InitMetrics() error {
-	err := view.Register(
-		newView(activeHostsTotal, []tag.Key{}, view.LastValue()),
-	)
-
-	return err
-}
->>>>>>> d8aa4008
+}