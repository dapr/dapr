/*
Copyright 2025 The Dapr Authors
Licensed under the Apache License, Version 2.0 (the "License");
you may not use this file except in compliance with the License.
You may obtain a copy of the License at
    http://www.apache.org/licenses/LICENSE-2.0
Unless required by applicable law or agreed to in writing, software
distributed under the License is distributed on an "AS IS" BASIS,
WITHOUT WARRANTIES OR CONDITIONS OF ANY KIND, either express or implied.
See the License for the specific language governing permissions and
limitations under the License.
*/

package workflow

import (
	"context"

	"github.com/dapr/dapr/pkg/actors/targets"
	"github.com/dapr/dapr/pkg/actors/targets/workflow/activity"
	"github.com/dapr/dapr/pkg/actors/targets/workflow/orchestrator"
)

<<<<<<< HEAD
var log = logger.NewLogger("dapr.runtime.actors.targets.workflow")

type EventSink func(*backend.OrchestrationMetadata)

type workflow struct {
	appID             string
	namespace         string
	actorID           string
	actorType         string
	activityActorType string

	resiliency resiliency.Provider
	router     router.Interface
	table      table.Interface
	reminders  reminders.Interface
	actorState state.Interface

	reminderInterval time.Duration

	state            *wfenginestate.State
	rstate           *backend.OrchestrationRuntimeState
	ometa            *backend.OrchestrationMetadata
	ometaBroadcaster *broadcaster.Broadcaster[*backend.OrchestrationMetadata]

	scheduler             todo.WorkflowScheduler
	activityResultAwaited atomic.Bool
	completed             atomic.Bool
	schedulerReminders    bool
	lock                  sync.Mutex
	closeCh               chan struct{}
	closed                atomic.Bool
}

type WorkflowOptions struct {
	AppID             string
	Namespace         string
	WorkflowActorType string
	ActivityActorType string
	ReminderInterval  *time.Duration

	Resiliency         resiliency.Provider
	Actors             actors.Interface
	Scheduler          todo.WorkflowScheduler
	SchedulerReminders bool
	EventSink          EventSink
}

func WorkflowFactory(ctx context.Context, opts WorkflowOptions) (targets.Factory, error) {
	table, err := opts.Actors.Table(ctx)
	if err != nil {
		return nil, err
	}

	astate, err := opts.Actors.State(ctx)
	if err != nil {
		return nil, err
	}

	router, err := opts.Actors.Router(ctx)
=======
func Factories(ctx context.Context, o orchestrator.Options, a activity.Options) (targets.Factory, targets.Factory, error) {
	orchFactory, err := orchestrator.Factory(ctx, o)
>>>>>>> cb798bab
	if err != nil {
		return nil, nil, err
	}

	activityFactory, err := activity.Factory(ctx, a)
	if err != nil {
		return nil, nil, err
	}

<<<<<<< HEAD
	return func(actorID string) targets.Interface {
		reminderInterval := time.Minute * 1

		if opts.ReminderInterval != nil {
			reminderInterval = *opts.ReminderInterval
		}

		w := &workflow{
			appID:              opts.AppID,
			namespace:          opts.Namespace,
			actorID:            actorID,
			actorType:          opts.WorkflowActorType,
			activityActorType:  opts.ActivityActorType,
			scheduler:          opts.Scheduler,
			reminderInterval:   reminderInterval,
			resiliency:         opts.Resiliency,
			table:              table,
			reminders:          reminders,
			router:             router,
			actorState:         astate,
			schedulerReminders: opts.SchedulerReminders,
			ometaBroadcaster:   broadcaster.New[*backend.OrchestrationMetadata](),
			closeCh:            make(chan struct{}),
		}
		if opts.EventSink != nil {
			ch := make(chan *backend.OrchestrationMetadata)
			go w.runEventSink(ch, opts.EventSink)
			// We use a Background context since this subscription should be maintained for the entire lifecycle of this workflow actor. The subscription will be shutdown during the actor deactivation.
			w.ometaBroadcaster.Subscribe(context.Background(), ch)
		}
		return w
	}, nil
}

// InvokeMethod implements actors.InternalActor
func (w *workflow) InvokeMethod(ctx context.Context, req *internalsv1pb.InternalInvokeRequest) (*internalsv1pb.InternalInvokeResponse, error) {
	return w.handleInvoke(ctx, req)
}

// InvokeReminder implements actors.InternalActor
func (w *workflow) InvokeReminder(ctx context.Context, reminder *actorapi.Reminder) error {
	return w.handleReminder(ctx, reminder)
}

// InvokeTimer implements actors.InternalActor
func (w *workflow) InvokeTimer(ctx context.Context, reminder *actorapi.Reminder) error {
	return errors.New("timers are not implemented")
}

func (w *workflow) Completed() bool {
	return w.completed.Load()
}

func (w *workflow) InvokeStream(ctx context.Context, req *internalsv1pb.InternalInvokeRequest, stream chan<- *internalsv1pb.InternalInvokeResponse) error {
	return w.handleStream(ctx, req, stream)
}

// DeactivateActor implements actors.InternalActor
func (w *workflow) Deactivate() error {
	w.cleanup()
	log.Debugf("Workflow actor '%s': deactivated", w.actorID)
	return nil
}

// Key returns the key for this unique actor.
func (w *workflow) Key() string {
	return w.actorType + actorapi.DaprSeparator + w.actorID
}

// Type returns the type for this unique actor.
func (w *workflow) Type() string {
	return w.actorType
}

// ID returns the ID for this unique actor.
func (w *workflow) ID() string {
	return w.actorID
=======
	return orchFactory, activityFactory, nil
>>>>>>> cb798bab
}<|MERGE_RESOLUTION|>--- conflicted
+++ resolved
@@ -21,70 +21,8 @@
 	"github.com/dapr/dapr/pkg/actors/targets/workflow/orchestrator"
 )
 
-<<<<<<< HEAD
-var log = logger.NewLogger("dapr.runtime.actors.targets.workflow")
-
-type EventSink func(*backend.OrchestrationMetadata)
-
-type workflow struct {
-	appID             string
-	namespace         string
-	actorID           string
-	actorType         string
-	activityActorType string
-
-	resiliency resiliency.Provider
-	router     router.Interface
-	table      table.Interface
-	reminders  reminders.Interface
-	actorState state.Interface
-
-	reminderInterval time.Duration
-
-	state            *wfenginestate.State
-	rstate           *backend.OrchestrationRuntimeState
-	ometa            *backend.OrchestrationMetadata
-	ometaBroadcaster *broadcaster.Broadcaster[*backend.OrchestrationMetadata]
-
-	scheduler             todo.WorkflowScheduler
-	activityResultAwaited atomic.Bool
-	completed             atomic.Bool
-	schedulerReminders    bool
-	lock                  sync.Mutex
-	closeCh               chan struct{}
-	closed                atomic.Bool
-}
-
-type WorkflowOptions struct {
-	AppID             string
-	Namespace         string
-	WorkflowActorType string
-	ActivityActorType string
-	ReminderInterval  *time.Duration
-
-	Resiliency         resiliency.Provider
-	Actors             actors.Interface
-	Scheduler          todo.WorkflowScheduler
-	SchedulerReminders bool
-	EventSink          EventSink
-}
-
-func WorkflowFactory(ctx context.Context, opts WorkflowOptions) (targets.Factory, error) {
-	table, err := opts.Actors.Table(ctx)
-	if err != nil {
-		return nil, err
-	}
-
-	astate, err := opts.Actors.State(ctx)
-	if err != nil {
-		return nil, err
-	}
-
-	router, err := opts.Actors.Router(ctx)
-=======
 func Factories(ctx context.Context, o orchestrator.Options, a activity.Options) (targets.Factory, targets.Factory, error) {
 	orchFactory, err := orchestrator.Factory(ctx, o)
->>>>>>> cb798bab
 	if err != nil {
 		return nil, nil, err
 	}
@@ -94,85 +32,5 @@
 		return nil, nil, err
 	}
 
-<<<<<<< HEAD
-	return func(actorID string) targets.Interface {
-		reminderInterval := time.Minute * 1
-
-		if opts.ReminderInterval != nil {
-			reminderInterval = *opts.ReminderInterval
-		}
-
-		w := &workflow{
-			appID:              opts.AppID,
-			namespace:          opts.Namespace,
-			actorID:            actorID,
-			actorType:          opts.WorkflowActorType,
-			activityActorType:  opts.ActivityActorType,
-			scheduler:          opts.Scheduler,
-			reminderInterval:   reminderInterval,
-			resiliency:         opts.Resiliency,
-			table:              table,
-			reminders:          reminders,
-			router:             router,
-			actorState:         astate,
-			schedulerReminders: opts.SchedulerReminders,
-			ometaBroadcaster:   broadcaster.New[*backend.OrchestrationMetadata](),
-			closeCh:            make(chan struct{}),
-		}
-		if opts.EventSink != nil {
-			ch := make(chan *backend.OrchestrationMetadata)
-			go w.runEventSink(ch, opts.EventSink)
-			// We use a Background context since this subscription should be maintained for the entire lifecycle of this workflow actor. The subscription will be shutdown during the actor deactivation.
-			w.ometaBroadcaster.Subscribe(context.Background(), ch)
-		}
-		return w
-	}, nil
-}
-
-// InvokeMethod implements actors.InternalActor
-func (w *workflow) InvokeMethod(ctx context.Context, req *internalsv1pb.InternalInvokeRequest) (*internalsv1pb.InternalInvokeResponse, error) {
-	return w.handleInvoke(ctx, req)
-}
-
-// InvokeReminder implements actors.InternalActor
-func (w *workflow) InvokeReminder(ctx context.Context, reminder *actorapi.Reminder) error {
-	return w.handleReminder(ctx, reminder)
-}
-
-// InvokeTimer implements actors.InternalActor
-func (w *workflow) InvokeTimer(ctx context.Context, reminder *actorapi.Reminder) error {
-	return errors.New("timers are not implemented")
-}
-
-func (w *workflow) Completed() bool {
-	return w.completed.Load()
-}
-
-func (w *workflow) InvokeStream(ctx context.Context, req *internalsv1pb.InternalInvokeRequest, stream chan<- *internalsv1pb.InternalInvokeResponse) error {
-	return w.handleStream(ctx, req, stream)
-}
-
-// DeactivateActor implements actors.InternalActor
-func (w *workflow) Deactivate() error {
-	w.cleanup()
-	log.Debugf("Workflow actor '%s': deactivated", w.actorID)
-	return nil
-}
-
-// Key returns the key for this unique actor.
-func (w *workflow) Key() string {
-	return w.actorType + actorapi.DaprSeparator + w.actorID
-}
-
-// Type returns the type for this unique actor.
-func (w *workflow) Type() string {
-	return w.actorType
-}
-
-// ID returns the ID for this unique actor.
-func (w *workflow) ID() string {
-	return w.actorID
-=======
 	return orchFactory, activityFactory, nil
->>>>>>> cb798bab
 }