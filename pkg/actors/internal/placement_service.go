--- conflicted
+++ resolved
@@ -27,15 +27,13 @@
 	WaitUntilReady(ctx context.Context) error
 	LookupActor(ctx context.Context, req LookupActorRequest) (LookupActorResponse, error)
 	AddHostedActorType(actorType string, idleTimeout time.Duration) error
-<<<<<<< HEAD
 
 	// PlacementHealthy returns true if the placement service is healthy.
 	PlacementHealthy() bool
 	// StatusMessage returns a custom status message.
 	StatusMessage() string
-=======
+
 	SetOnAPILevelUpdate(fn func(apiLevel uint32))
->>>>>>> ec20c834
 }
 
 // LookupActorRequest is the request for LookupActor.
