/*
Copyright 2023 The Dapr Authors
Licensed under the Apache License, Version 2.0 (the "License");
you may not use this file except in compliance with the License.
You may obtain a copy of the License at
    http://www.apache.org/licenses/LICENSE-2.0
Unless required by applicable law or agreed to in writing, software
distributed under the License is distributed on an "AS IS" BASIS,
WITHOUT WARRANTIES OR CONDITIONS OF ANY KIND, either express or implied.
See the License for the specific language governing permissions and
limitations under the License.
*/

package internal

import (
	"context"
	"io"
	"time"
)

// HaltActorFn is the signature of the function invoked when the placement service requires an actor to be deactivated.
type HaltActorFn = func(actorType string, actorID string) error

// HaltAllActorsFn is the signature of the function invoked when the placement service requires all actors to be deactivated.
type HaltAllActorsFn = func() error

// PlacementService allows for interacting with the actor placement service.
type PlacementService interface {
	io.Closer

	Start(context.Context) error
	WaitUntilReady(ctx context.Context) error
	LookupActor(ctx context.Context, req LookupActorRequest) (LookupActorResponse, error)
	AddHostedActorType(actorType string, idleTimeout time.Duration) error
<<<<<<< HEAD

	// PlacementHealthy returns true if the placement service is healthy.
	PlacementHealthy() bool
	// StatusMessage returns a custom status message.
	StatusMessage() string

=======
	ReportActorDeactivation(ctx context.Context, actorType, actorID string) error

	SetHaltActorFns(haltFn HaltActorFn, haltAllFn HaltAllActorsFn)
>>>>>>> 4d626cae
	SetOnAPILevelUpdate(fn func(apiLevel uint32))
}

// LookupActorRequest is the request for LookupActor.
type LookupActorRequest struct {
	ActorType string
	ActorID   string
}

// ActorKey returns the key for the actor, which is "type/id".
func (lar LookupActorRequest) ActorKey() string {
	return lar.ActorType + "/" + lar.ActorID
}

// LookupActorResponse is the response from LookupActor.
type LookupActorResponse struct {
	Address string
	AppID   string
}<|MERGE_RESOLUTION|>--- conflicted
+++ resolved
@@ -33,19 +33,15 @@
 	WaitUntilReady(ctx context.Context) error
 	LookupActor(ctx context.Context, req LookupActorRequest) (LookupActorResponse, error)
 	AddHostedActorType(actorType string, idleTimeout time.Duration) error
-<<<<<<< HEAD
+	ReportActorDeactivation(ctx context.Context, actorType, actorID string) error
+
+	SetHaltActorFns(haltFn HaltActorFn, haltAllFn HaltAllActorsFn)
+	SetOnAPILevelUpdate(fn func(apiLevel uint32))
 
 	// PlacementHealthy returns true if the placement service is healthy.
 	PlacementHealthy() bool
 	// StatusMessage returns a custom status message.
 	StatusMessage() string
-
-=======
-	ReportActorDeactivation(ctx context.Context, actorType, actorID string) error
-
-	SetHaltActorFns(haltFn HaltActorFn, haltAllFn HaltAllActorsFn)
->>>>>>> 4d626cae
-	SetOnAPILevelUpdate(fn func(apiLevel uint32))
 }
 
 // LookupActorRequest is the request for LookupActor.
