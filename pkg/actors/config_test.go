/*
Copyright 2021 The Dapr Authors
Licensed under the Apache License, Version 2.0 (the "License");
you may not use this file except in compliance with the License.
You may obtain a copy of the License at
    http://www.apache.org/licenses/LICENSE-2.0
Unless required by applicable law or agreed to in writing, software
distributed under the License is distributed on an "AS IS" BASIS,
WITHOUT WARRANTIES OR CONDITIONS OF ANY KIND, either express or implied.
See the License for the specific language governing permissions and
limitations under the License.
*/

package actors

import (
	"testing"
	"time"

	appConfig "github.com/dapr/dapr/pkg/config"

	"github.com/stretchr/testify/assert"
)

const (
	HostAddress      = "host"
	AppID            = "testApp"
	PlacementAddress = "placement"
	Port             = 5000
	Namespace        = "default"
)

func TestDefaultConfigValuesSet(t *testing.T) {
	appConfig := appConfig.ApplicationConfig{Entities: []string{"actor1"}}
<<<<<<< HEAD
	config := NewConfig(NewConfigOpts{
=======
	config := NewConfig(ConfigOpts{
>>>>>>> 7a0d5cf8
		HostAddress:        HostAddress,
		AppID:              AppID,
		PlacementAddresses: []string{PlacementAddress},
		Port:               Port,
		Namespace:          Namespace,
		AppConfig:          appConfig,
	})

	assert.Equal(t, HostAddress, config.HostAddress)
	assert.Equal(t, AppID, config.AppID)
	assert.Contains(t, config.PlacementAddresses, PlacementAddress)
	assert.Equal(t, Port, config.Port)
	assert.Equal(t, Namespace, config.Namespace)
	assert.NotNil(t, config.ActorIdleTimeout)
	assert.NotNil(t, config.ActorDeactivationScanInterval)
	assert.NotNil(t, config.DrainOngoingCallTimeout)
	assert.NotNil(t, config.DrainRebalancedActors)
}

func TestPerActorTypeConfigurationValues(t *testing.T) {
	appConfig := appConfig.ApplicationConfig{
		Entities:                   []string{"actor1", "actor2", "actor3", "actor4"},
		ActorIdleTimeout:           "1s",
		ActorScanInterval:          "2s",
		DrainOngoingCallTimeout:    "5s",
		DrainRebalancedActors:      true,
		RemindersStoragePartitions: 1,
		EntityConfigs: []appConfig.EntityConfig{
			{
				Entities:                []string{"actor1", "actor2"},
				ActorIdleTimeout:        "60s",
				DrainOngoingCallTimeout: "300s",
				DrainRebalancedActors:   false,
			},
			{
				Entities:                []string{"actor3"},
				ActorIdleTimeout:        "5s",
				DrainOngoingCallTimeout: "1s",
				DrainRebalancedActors:   true,
				Reentrancy: appConfig.ReentrancyConfig{
					Enabled: true,
				},
				RemindersStoragePartitions: 10,
			},
		},
	}
<<<<<<< HEAD
	config := NewConfig(NewConfigOpts{
=======
	config := NewConfig(ConfigOpts{
>>>>>>> 7a0d5cf8
		HostAddress:        HostAddress,
		AppID:              AppID,
		PlacementAddresses: []string{PlacementAddress},
		Port:               Port,
		Namespace:          Namespace,
		AppConfig:          appConfig,
	})

	// Check the base level items.
	assert.Equal(t, HostAddress, config.HostAddress)
	assert.Equal(t, AppID, config.AppID)
	assert.Contains(t, config.PlacementAddresses, PlacementAddress)
	assert.Equal(t, Port, config.Port)
	assert.Equal(t, Namespace, config.Namespace)
	assert.Equal(t, time.Second, config.ActorIdleTimeout)
	assert.Equal(t, time.Second*2, config.ActorDeactivationScanInterval)
	assert.Equal(t, time.Second*5, config.DrainOngoingCallTimeout)
	assert.True(t, config.DrainRebalancedActors)

	// Check the specific actors.
	assert.Equal(t, time.Second*60, config.GetIdleTimeoutForType("actor1"))
	assert.Equal(t, time.Second*300, config.GetDrainOngoingTimeoutForType("actor1"))
	assert.False(t, config.GetDrainRebalancedActorsForType("actor1"))
	assert.False(t, config.GetReentrancyForType("actor1").Enabled)
	assert.Equal(t, 0, config.GetRemindersPartitionCountForType("actor1"))
	assert.Equal(t, time.Second*60, config.GetIdleTimeoutForType("actor2"))
	assert.Equal(t, time.Second*300, config.GetDrainOngoingTimeoutForType("actor2"))
	assert.False(t, config.GetDrainRebalancedActorsForType("actor2"))
	assert.False(t, config.GetReentrancyForType("actor2").Enabled)
	assert.Equal(t, 0, config.GetRemindersPartitionCountForType("actor2"))

	assert.Equal(t, time.Second*5, config.GetIdleTimeoutForType("actor3"))
	assert.Equal(t, time.Second, config.GetDrainOngoingTimeoutForType("actor3"))
	assert.True(t, config.GetDrainRebalancedActorsForType("actor3"))
	assert.True(t, config.GetReentrancyForType("actor3").Enabled)
	assert.Equal(t, 10, config.GetRemindersPartitionCountForType("actor3"))

	assert.Equal(t, time.Second, config.GetIdleTimeoutForType("actor4"))
	assert.Equal(t, time.Second*5, config.GetDrainOngoingTimeoutForType("actor4"))
	assert.True(t, config.GetDrainRebalancedActorsForType("actor4"))
	assert.False(t, config.GetReentrancyForType("actor4").Enabled)
	assert.Equal(t, 1, config.GetRemindersPartitionCountForType("actor4"))
}

func TestOnlyHostedActorTypesAreIncluded(t *testing.T) {
	appConfig := appConfig.ApplicationConfig{
		Entities:                   []string{"actor1", "actor2"},
		ActorIdleTimeout:           "1s",
		ActorScanInterval:          "2s",
		DrainOngoingCallTimeout:    "5s",
		DrainRebalancedActors:      true,
		RemindersStoragePartitions: 1,
		EntityConfigs: []appConfig.EntityConfig{
			{
				Entities:                []string{"actor1", "actor2"},
				ActorIdleTimeout:        "60s",
				DrainOngoingCallTimeout: "300s",
				DrainRebalancedActors:   false,
			},
			{
				Entities:                []string{"actor3"},
				ActorIdleTimeout:        "5s",
				DrainOngoingCallTimeout: "1s",
				DrainRebalancedActors:   true,
				Reentrancy: appConfig.ReentrancyConfig{
					Enabled: true,
				},
				RemindersStoragePartitions: 10,
			},
		},
	}

<<<<<<< HEAD
	config := NewConfig(NewConfigOpts{
=======
	config := NewConfig(ConfigOpts{
>>>>>>> 7a0d5cf8
		HostAddress:        HostAddress,
		AppID:              AppID,
		PlacementAddresses: []string{PlacementAddress},
		Port:               Port,
		Namespace:          Namespace,
		AppConfig:          appConfig,
	})

	assert.Contains(t, config.EntityConfigs, "actor1")
	assert.Contains(t, config.EntityConfigs, "actor2")
	assert.NotContains(t, config.EntityConfigs, "actor3")
}<|MERGE_RESOLUTION|>--- conflicted
+++ resolved
@@ -32,11 +32,7 @@
 
 func TestDefaultConfigValuesSet(t *testing.T) {
 	appConfig := appConfig.ApplicationConfig{Entities: []string{"actor1"}}
-<<<<<<< HEAD
-	config := NewConfig(NewConfigOpts{
-=======
 	config := NewConfig(ConfigOpts{
->>>>>>> 7a0d5cf8
 		HostAddress:        HostAddress,
 		AppID:              AppID,
 		PlacementAddresses: []string{PlacementAddress},
@@ -83,11 +79,7 @@
 			},
 		},
 	}
-<<<<<<< HEAD
-	config := NewConfig(NewConfigOpts{
-=======
 	config := NewConfig(ConfigOpts{
->>>>>>> 7a0d5cf8
 		HostAddress:        HostAddress,
 		AppID:              AppID,
 		PlacementAddresses: []string{PlacementAddress},
@@ -160,11 +152,7 @@
 		},
 	}
 
-<<<<<<< HEAD
-	config := NewConfig(NewConfigOpts{
-=======
 	config := NewConfig(ConfigOpts{
->>>>>>> 7a0d5cf8
 		HostAddress:        HostAddress,
 		AppID:              AppID,
 		PlacementAddresses: []string{PlacementAddress},
