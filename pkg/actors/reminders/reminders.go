/*
Copyright 2023 The Dapr Authors
Licensed under the Apache License, Version 2.0 (the "License");
you may not use this file except in compliance with the License.
You may obtain a copy of the License at
    http://www.apache.org/licenses/LICENSE-2.0
Unless required by applicable law or agreed to in writing, software
distributed under the License is distributed on an "AS IS" BASIS,
WITHOUT WARRANTIES OR CONDITIONS OF ANY KIND, either express or implied.
See the License for the specific language governing permissions and
limitations under the License.
*/

package reminders

import (
	"context"
	"encoding/json"
	"errors"
	"fmt"
	"strings"
	"sync"
	"time"

	"github.com/google/uuid"
	"k8s.io/utils/clock"

	"github.com/dapr/components-contrib/state"
	"github.com/dapr/dapr/pkg/actors/internal"
	diag "github.com/dapr/dapr/pkg/diagnostics"
	"github.com/dapr/dapr/pkg/resiliency"
	"github.com/dapr/kit/logger"
)

var log = logger.NewLogger("dapr.runtime.actor.reminders")

const (
	daprSeparator        = "||"
	metadataPartitionKey = "partitionKey"
)

type remindersMetricsCollectorFn = func(actorType string, reminders int64)

// Implements a reminders provider.
type reminders struct {
	clock                clock.WithTicker
	runningCh            chan struct{}
	executeReminderFn    internal.ExecuteReminderFn
	remindersLock        sync.RWMutex
	reminders            map[string][]ActorReminderReference
	activeReminders      *sync.Map
	evaluationChan       chan struct{}
	evaluationQueue      chan struct{}
	stateStoreProviderFn internal.StateStoreProviderFn
	resiliency           resiliency.Provider
	storeName            string
	config               internal.Config
	lookUpActorFn        internal.LookupActorFn
	metricsCollector     remindersMetricsCollectorFn
}

// NewRemindersProvider returns a reminders provider.
func NewRemindersProvider(clock clock.WithTicker, opts internal.RemindersProviderOpts) internal.RemindersProvider {
	return &reminders{
		clock:            clock,
		runningCh:        make(chan struct{}),
		reminders:        map[string][]ActorReminderReference{},
		activeReminders:  &sync.Map{},
		evaluationChan:   make(chan struct{}, 1),
		evaluationQueue:  make(chan struct{}, 1),
		storeName:        opts.StoreName,
		config:           opts.Config,
		metricsCollector: diag.DefaultMonitoring.ActorReminders,
	}
}

func (r *reminders) SetExecuteReminderFn(fn internal.ExecuteReminderFn) {
	r.executeReminderFn = fn
}

func (r *reminders) SetStateStoreProviderFn(fn internal.StateStoreProviderFn) {
	r.stateStoreProviderFn = fn
}

func (r *reminders) SetResiliencyProvider(resiliency resiliency.Provider) {
	r.resiliency = resiliency
}

func (r *reminders) SetLookupActorFn(fn internal.LookupActorFn) {
	r.lookUpActorFn = fn
}

func (r *reminders) SetMetricsCollectorFn(fn remindersMetricsCollectorFn) {
	r.metricsCollector = fn
}

// OnPlacementTablesUpdated is invoked when the actors runtime received an updated placement tables.
func (r *reminders) OnPlacementTablesUpdated(ctx context.Context) {
	go func() {
		// To handle bursts, use a queue so no more than one evaluation can be queued up at the same time, since they'd all fetch the same data anyways
		select {
		case r.evaluationQueue <- struct{}{}:
			// Queue isn't full
		default:
			// There's already one invocation in the queue so no need to queue up another one
			return
		}

		// r.evaluationQueue is released in the handler after obtaining the evaluationChan lock
		r.evaluateReminders(ctx)
	}()
}

func (r *reminders) DrainRebalancedReminders(actorType string, actorID string) {
	r.remindersLock.RLock()
	reminders := r.reminders[actorType]
	r.remindersLock.RUnlock()

	for _, rem := range reminders {
		// rem.Reminder refers to the actual reminder struct that is saved in the db
		if rem.Reminder.ActorType != actorType || rem.Reminder.ActorID != actorID {
			continue
		}

		reminderKey := rem.Reminder.Key()
		stopChan, exists := r.activeReminders.LoadAndDelete(reminderKey)
		if exists {
			close(stopChan.(chan struct{}))
		}
	}
}

func (r *reminders) CreateReminder(ctx context.Context, reminder *internal.Reminder) error {
	store, err := r.stateStoreProviderFn()
	if err != nil {
		return err
	}

	// Wait for the evaluation chan lock
	if !r.waitForEvaluationChan() {
		return errors.New("error creating reminder: timed out after 5s")
	}
	defer func() {
		// Release the evaluation chan lock
		<-r.evaluationChan
	}()

	existing, ok := r.getReminder(reminder.Name, reminder.ActorType, reminder.ActorID)
	if ok {
		if existing.RequiresUpdating(reminder) {
			err = r.doDeleteReminder(ctx, reminder.ActorType, reminder.ActorID, reminder.Name)
			if err != nil {
				return err
			}
		} else {
			return nil
		}
	}

	stop := make(chan struct{})

	err = r.storeReminder(ctx, store, reminder, stop)
	if err != nil {
		return fmt.Errorf("error storing reminder: %w", err)
	}

	// Start the reminder
	return r.startReminder(reminder, stop)
}

func (r *reminders) Close() error {
	// Close the runningCh
	close(r.runningCh)
	return nil
}

func (r *reminders) Init(ctx context.Context) error {
	return nil
}

func (r *reminders) GetReminder(ctx context.Context, req *internal.GetReminderRequest) (*internal.Reminder, error) {
	list, _, err := r.getRemindersForActorType(ctx, req.ActorType, false)
	if err != nil {
		return nil, err
	}

	for _, r := range list {
		if r.Reminder.ActorID == req.ActorID && r.Reminder.Name == req.Name {
			return &internal.Reminder{
				Data:    r.Reminder.Data,
				DueTime: r.Reminder.DueTime,
				Period:  r.Reminder.Period,
			}, nil
		}
	}
	return nil, nil
}

func (r *reminders) DeleteReminder(ctx context.Context, req internal.DeleteReminderRequest) error {
	if !r.waitForEvaluationChan() {
		return errors.New("error deleting reminder: timed out after 5s")
	}
	defer func() {
		// Release the evaluation chan lock
		<-r.evaluationChan
	}()

	return r.doDeleteReminder(ctx, req.ActorType, req.ActorID, req.Name)
}

func (r *reminders) RenameReminder(ctx context.Context, req *internal.RenameReminderRequest) error {
	log.Warn("[DEPRECATION NOTICE] Currently RenameReminder renames by deleting-then-inserting-again. This implementation is not fault-tolerant, as a failed insert after deletion would result in no reminder")

	store, err := r.stateStoreProviderFn()
	if err != nil {
		return err
	}

	// Wait for the evaluation chan lock
	if !r.waitForEvaluationChan() {
		return errors.New("error renaming reminder: timed out after 5s")
	}
	defer func() {
		// Release the evaluation chan lock
		<-r.evaluationChan
	}()

	oldReminder, exists := r.getReminder(req.OldName, req.ActorType, req.ActorID)
	if !exists {
		return nil
	}

	// delete old reminder
	err = r.doDeleteReminder(ctx, req.ActorType, req.ActorID, req.OldName)
	if err != nil {
		return err
	}

	reminder := &internal.Reminder{
		ActorID:        req.ActorID,
		ActorType:      req.ActorType,
		Name:           req.NewName,
		Data:           oldReminder.Data,
		Period:         oldReminder.Period,
		RegisteredTime: oldReminder.RegisteredTime,
		DueTime:        oldReminder.DueTime,
		ExpirationTime: oldReminder.ExpirationTime,
	}

	stop := make(chan struct{})

	err = r.storeReminder(ctx, store, reminder, stop)
	if err != nil {
		return err
	}

	// Start the new reminder
	return r.startReminder(reminder, stop)
}

func (r *reminders) evaluateReminders(ctx context.Context) {
	// Wait for the evaluation channel
	select {
	case r.evaluationChan <- struct{}{}:
		// All good, continue
	case <-r.runningCh:
		// Processor is shutting down
		<-r.evaluationQueue
		return
	}
	defer func() {
		// Release the evaluation chan lock
		<-r.evaluationChan
	}()

	// Allow another evaluation operation to get queued up
	<-r.evaluationQueue

	if r.config.HostedActorTypes == nil {
		log.Info("hostedActorTypes is nil, skipping reminder evaluation")
		return
	}

<<<<<<< HEAD
	var wg sync.WaitGroup
	for t := range r.config.HostedActorTypes {
=======
	ats := r.config.HostedActorTypes.ListActorTypes()
	for _, t := range ats {
>>>>>>> 7c5c9c38
		vals, _, err := r.getRemindersForActorType(ctx, t, true)
		if err != nil {
			log.Errorf("Error getting reminders for actor type %s: %s", t, err)
			continue
		}

		log.Debugf("Loaded %d reminders for actor type %s", len(vals), t)
		r.remindersLock.Lock()
		r.reminders[t] = vals
		r.remindersLock.Unlock()

		wg.Add(1)
		go func() {
			defer wg.Done()

			for i := range vals {
				rmd := vals[i].Reminder
				reminderKey := rmd.Key()
				isLocalActor, targetActorAddress := r.lookUpActorFn(rmd.ActorType, rmd.ActorID)
				if targetActorAddress == "" {
					log.Warn("Did not find address for actor for reminder " + reminderKey)
					continue
				}

				if isLocalActor {
					stop := make(chan struct{})
					_, exists := r.activeReminders.LoadOrStore(reminderKey, stop)
					if !exists {
						err := r.startReminder(&rmd, stop)
						if err != nil {
							log.Errorf("Error starting reminder %s: %v", reminderKey, err)
						} else {
							log.Debug("Started reminder " + reminderKey)
						}
					} else {
						log.Debug("Reminder " + reminderKey + " already exists")
					}
				} else {
					stopChan, exists := r.activeReminders.LoadAndDelete(reminderKey)
					if exists {
						log.Debugf("Stopping reminder %s on %s as it's active on host %s", reminderKey, r.config.HostAddress, targetActorAddress)
						close(stopChan.(chan struct{}))
					}
				}
			}
		}()
	}
	wg.Wait()
}

func (r *reminders) waitForEvaluationChan() bool {
	t := r.clock.NewTimer(5 * time.Second)

	select {
	// Evaluation channel was not freed up in time
	case <-t.C():
		return false

	// The provider is shutting down
	case <-r.runningCh:
		if !t.Stop() {
			<-t.C()
		}
		return false

	// Evaluation chan is available
	case r.evaluationChan <- struct{}{}:
		if !t.Stop() {
			<-t.C()
		}
		return true
	}
}

func (r *reminders) getReminder(reminderName string, actorType string, actorID string) (*internal.Reminder, bool) {
	r.remindersLock.RLock()
	reminders := r.reminders[actorType]
	r.remindersLock.RUnlock()

	for _, r := range reminders {
		if r.Reminder.ActorID == actorID && r.Reminder.ActorType == actorType && r.Reminder.Name == reminderName {
			return &r.Reminder, true
		}
	}

	return nil, false
}

func (r *reminders) doDeleteReminder(ctx context.Context, actorType, actorID, name string) error {
	store, err := r.stateStoreProviderFn()
	if err != nil {
		return err
	}

	reminderKey := constructCompositeKey(actorType, actorID, name)

	stop, exists := r.activeReminders.LoadAndDelete(reminderKey)
	if exists {
		log.Debugf("Found reminder with key: %s. Deleting reminder", reminderKey)
		close(stop.(chan struct{}))
	}

	var policyDef *resiliency.PolicyDefinition
	if r.resiliency != nil && !r.resiliency.PolicyDefined(r.storeName, resiliency.ComponentOutboundPolicy) {
		// If there is no policy defined, wrap the whole logic in the built-in.
		policyDef = r.resiliency.BuiltInPolicy(resiliency.BuiltInActorReminderRetries)
	} else {
		// Else, we can rely on the underlying operations all being covered by resiliency.
		noOp := resiliency.NoOp{}
		policyDef = noOp.EndpointPolicy("", "")
	}
	policyRunner := resiliency.NewRunner[bool](ctx, policyDef)
	found, err := policyRunner(func(ctx context.Context) (bool, error) {
		reminders, actorMetadata, rErr := r.getRemindersForActorType(ctx, actorType, false)
		if rErr != nil {
			return false, fmt.Errorf("error obtaining reminders for actor type %s: %w", actorType, rErr)
		}

		// Remove from partition first
		found, remindersInPartition, stateKey, etag := actorMetadata.removeReminderFromPartition(reminders, actorType, actorID, name)

		// If the reminder doesn't exist, stop here
		if !found {
			return false, nil
		}

		// Now, we can remove from the "global" list.
		n := 0
		for _, v := range reminders {
			if v.Reminder.ActorType != actorType ||
				v.Reminder.ActorID != actorID || v.Reminder.Name != name {
				reminders[n] = v
				n++
			}
		}
		reminders = reminders[:n]

		// Get the database partiton key (needed for CosmosDB)
		databasePartitionKey := actorMetadata.calculateDatabasePartitionKey(stateKey)

		// Check if context is still valid
		rErr = ctx.Err()
		if rErr != nil {
			return false, fmt.Errorf("context error before saving reminders: %w", rErr)
		}

		// Save the partition in the database, in a transaction where we also save the metadata.
		// Saving the metadata too avoids a race condition between an update and repartitioning.
		stateMetadata := map[string]string{
			metadataPartitionKey: databasePartitionKey,
		}
		stateOperations := []state.TransactionalStateOperation{
			r.saveRemindersInPartitionRequest(stateKey, remindersInPartition, etag, stateMetadata),
			r.saveActorTypeMetadataRequest(actorType, actorMetadata, stateMetadata),
		}
		rErr = r.executeStateStoreTransaction(ctx, store, stateOperations, stateMetadata)
		if rErr != nil {
			return false, fmt.Errorf("error saving reminders partition and metadata: %w", rErr)
		}

		r.remindersLock.Lock()
		r.metricsCollector(actorType, int64(len(reminders)))
		r.reminders[actorType] = reminders
		r.remindersLock.Unlock()
		return true, nil
	})
	if err != nil {
		return err
	}
	if !found {
		// Reminder was not found, so nothing to do here
		return nil
	}

	if r.resiliency != nil && !r.resiliency.PolicyDefined(r.storeName, resiliency.ComponentOutboundPolicy) {
		policyDef = r.resiliency.ComponentOutboundPolicy(r.storeName, resiliency.Statestore)
	} else {
		// Else, we can rely on the underlying operations all being covered by resiliency.
		noOp := resiliency.NoOp{}
		policyDef = noOp.EndpointPolicy("", "")
	}
	deletePolicyRunner := resiliency.NewRunner[struct{}](ctx, policyDef)
	deleteReq := &state.DeleteRequest{
		Key: reminderKey,
	}
	_, err = deletePolicyRunner(func(ctx context.Context) (struct{}, error) {
		return struct{}{}, store.Delete(ctx, deleteReq)
	})
	return err
}

func (r *reminders) storeReminder(ctx context.Context, store internal.TransactionalStateStore, reminder *internal.Reminder, stopChannel chan struct{}) error {
	// Store the reminder in active reminders list
	reminderKey := reminder.Key()

	_, loaded := r.activeReminders.LoadOrStore(reminderKey, stopChannel)
	if loaded {
		// If the value was loaded, we have a race condition: another goroutine is trying to store the same reminder
		return fmt.Errorf("failed to store reminder %s: reminder was created concurrently by another goroutine", reminderKey)
	}

	var policyDef *resiliency.PolicyDefinition
	if r.resiliency != nil && !r.resiliency.PolicyDefined(r.storeName, resiliency.ComponentOutboundPolicy) {
		// If there is no policy defined, wrap the whole logic in the built-in.
		policyDef = r.resiliency.BuiltInPolicy(resiliency.BuiltInActorReminderRetries)
	} else {
		// Else, we can rely on the underlying operations all being covered by resiliency.
		noOp := resiliency.NoOp{}
		policyDef = noOp.EndpointPolicy("", "")
	}
	policyRunner := resiliency.NewRunner[struct{}](ctx, policyDef)
	_, err := policyRunner(func(ctx context.Context) (struct{}, error) {
		reminders, actorMetadata, rErr := r.getRemindersForActorType(ctx, reminder.ActorType, false)
		if rErr != nil {
			return struct{}{}, fmt.Errorf("error obtaining reminders for actor type %s: %w", reminder.ActorType, rErr)
		}

		// First we add it to the partition list.
		remindersInPartition, reminderRef, stateKey, etag := actorMetadata.insertReminderInPartition(reminders, *reminder)

		// Get the database partition key (needed for CosmosDB)
		databasePartitionKey := actorMetadata.calculateDatabasePartitionKey(stateKey)

		// Now we can add it to the "global" list.
		reminders = append(reminders, reminderRef)

		// Check if context is still valid
		rErr = ctx.Err()
		if rErr != nil {
			return struct{}{}, fmt.Errorf("context error before saving reminders: %w", rErr)
		}

		// Save the partition in the database, in a transaction where we also save the metadata.
		// Saving the metadata too avoids a race condition between an update and repartitioning.
		stateMetadata := map[string]string{
			metadataPartitionKey: databasePartitionKey,
		}
		stateOperations := []state.TransactionalStateOperation{
			r.saveRemindersInPartitionRequest(stateKey, remindersInPartition, etag, stateMetadata),
			r.saveActorTypeMetadataRequest(reminder.ActorType, actorMetadata, stateMetadata),
		}
		rErr = r.executeStateStoreTransaction(ctx, store, stateOperations, stateMetadata)
		if rErr != nil {
			return struct{}{}, fmt.Errorf("error saving reminders partition and metadata: %w", rErr)
		}

		r.remindersLock.Lock()
		r.metricsCollector(reminder.ActorType, int64(len(reminders)))
		r.reminders[reminder.ActorType] = reminders
		r.remindersLock.Unlock()
		return struct{}{}, nil
	})
	if err != nil {
		return err
	}
	return nil
}

func (r *reminders) executeStateStoreTransaction(ctx context.Context, store internal.TransactionalStateStore, operations []state.TransactionalStateOperation, metadata map[string]string) error {
	var policyDef *resiliency.PolicyDefinition
	if r.resiliency != nil && !r.resiliency.PolicyDefined(r.storeName, resiliency.ComponentOutboundPolicy) {
		policyDef = r.resiliency.ComponentOutboundPolicy(r.storeName, resiliency.Statestore)
	} else {
		// Else, we can rely on the underlying operations all being covered by resiliency.
		noOp := resiliency.NoOp{}
		policyDef = noOp.EndpointPolicy("", "")
	}
	policyRunner := resiliency.NewRunner[struct{}](ctx, policyDef)
	stateReq := &state.TransactionalStateRequest{
		Operations: operations,
		Metadata:   metadata,
	}
	_, err := policyRunner(func(ctx context.Context) (struct{}, error) {
		return struct{}{}, store.Multi(ctx, stateReq)
	})
	return err
}

func (r *reminders) saveRemindersInPartitionRequest(stateKey string, reminders []internal.Reminder, etag *string, metadata map[string]string) state.SetRequest {
	return state.SetRequest{
		Key:      stateKey,
		Value:    reminders,
		ETag:     etag,
		Metadata: metadata,
		Options: state.SetStateOption{
			Concurrency: state.FirstWrite,
		},
	}
}

func (r *reminders) saveActorTypeMetadataRequest(actorType string, actorMetadata *ActorMetadata, stateMetadata map[string]string) state.SetRequest {
	return state.SetRequest{
		Key:      constructCompositeKey("actors", actorType, "metadata"),
		Value:    actorMetadata,
		ETag:     actorMetadata.Etag,
		Metadata: stateMetadata,
		Options: state.SetStateOption{
			Concurrency: state.FirstWrite,
		},
	}
}

func (r *reminders) getRemindersForActorType(ctx context.Context, actorType string, migrate bool) ([]ActorReminderReference, *ActorMetadata, error) {
	store, err := r.stateStoreProviderFn()
	if err != nil {
		return nil, nil, err
	}

	actorMetadata, err := r.getActorTypeMetadata(ctx, actorType, migrate)
	if err != nil {
		return nil, nil, fmt.Errorf("could not read actor type metadata: %w", err)
	}

	var policyDef *resiliency.PolicyDefinition
	if r.resiliency != nil && r.resiliency.ComponentOutboundPolicy(r.storeName, resiliency.Statestore) != nil {
		policyDef = r.resiliency.ComponentOutboundPolicy(r.storeName, resiliency.Statestore)
	} else {
		// Else, we can rely on the underlying operations all being covered by resiliency.
		noOp := resiliency.NoOp{}
		policyDef = noOp.EndpointPolicy("", "")
	}

	log.Debugf(
		"Starting to read reminders for actor type %s (migrate=%t), with metadata id %s and %d partitions",
		actorType, migrate, actorMetadata.ID, actorMetadata.RemindersMetadata.PartitionCount)

	if actorMetadata.RemindersMetadata.PartitionCount >= 1 {
		metadata := map[string]string{metadataPartitionKey: actorMetadata.ID}
		actorMetadata.RemindersMetadata.PartitionsEtag = map[uint32]*string{}

		keyPartitionMap := make(map[string]uint32, actorMetadata.RemindersMetadata.PartitionCount)
		getRequests := make([]state.GetRequest, actorMetadata.RemindersMetadata.PartitionCount)
		for i := uint32(1); i <= uint32(actorMetadata.RemindersMetadata.PartitionCount); i++ {
			key := actorMetadata.calculateRemindersStateKey(actorType, i)
			keyPartitionMap[key] = i
			getRequests[i-1] = state.GetRequest{
				Key:      key,
				Metadata: metadata,
			}
		}

		var bulkResponse []state.BulkGetResponse
		policyRunner := resiliency.NewRunner[[]state.BulkGetResponse](ctx, policyDef)
		bulkResponse, err = policyRunner(func(ctx context.Context) ([]state.BulkGetResponse, error) {
			return store.BulkGet(ctx, getRequests, state.BulkGetOpts{})
		})
		if err != nil {
			return nil, nil, err
		}

		list := []ActorReminderReference{}
		for _, resp := range bulkResponse {
			partition := keyPartitionMap[resp.Key]
			actorMetadata.RemindersMetadata.PartitionsEtag[partition] = resp.ETag
			if resp.Error != "" {
				return nil, nil, fmt.Errorf("could not get reminders partition %v: %v", resp.Key, resp.Error)
			}

			var batch []internal.Reminder
			if len(resp.Data) > 0 {
				err = json.Unmarshal(resp.Data, &batch)
				if err != nil {
					return nil, nil, fmt.Errorf("could not parse actor reminders partition %v: %w", resp.Key, err)
				}
			} else {
				return nil, nil, fmt.Errorf("no data found for reminder partition %v: %w", resp.Key, err)
			}

			// We can't pre-allocate "list" with the needed capacity because we don't know how many items are in each partition
			// However, we can limit the number of times we call "append" on list in a way that could cause the slice to be re-allocated, by managing a separate list here with a fixed capacity and modify "list" just once at per iteration on "bulkResponse".
			batchList := make([]ActorReminderReference, len(batch))
			for j := range batch {
				batchList[j] = ActorReminderReference{
					ActorMetadataID:           actorMetadata.ID,
					ActorRemindersPartitionID: partition,
					Reminder:                  batch[j],
				}
			}
			list = append(list, batchList...)
		}

		log.Debugf(
			"Finished reading reminders for actor type %s (migrate=%t), with metadata id %s and %d partitions: total of %d reminders",
			actorType, migrate, actorMetadata.ID, actorMetadata.RemindersMetadata.PartitionCount, len(list))
		return list, actorMetadata, nil
	}

	key := constructCompositeKey("actors", actorType)
	policyRunner := resiliency.NewRunner[*state.GetResponse](ctx, policyDef)
	resp, err := policyRunner(func(ctx context.Context) (*state.GetResponse, error) {
		return store.Get(ctx, &state.GetRequest{
			Key: key,
		})
	})
	if err != nil {
		return nil, nil, err
	}

	if resp == nil {
		resp = &state.GetResponse{}
	}
	log.Debugf("Read reminders from %s without partition", key)

	var reminders []internal.Reminder
	if len(resp.Data) > 0 {
		err = json.Unmarshal(resp.Data, &reminders)
		if err != nil {
			return nil, nil, fmt.Errorf("could not parse actor reminders: %w", err)
		}
	}

	reminderRefs := make([]ActorReminderReference, len(reminders))
	for j := range reminders {
		reminderRefs[j] = ActorReminderReference{
			ActorMetadataID:           actorMetadata.ID,
			ActorRemindersPartitionID: 0,
			Reminder:                  reminders[j],
		}
	}

	actorMetadata.RemindersMetadata.PartitionsEtag = map[uint32]*string{
		0: resp.ETag,
	}

	log.Debugf(
		"Finished reading reminders for actor type %s (migrate=%t), with metadata id %s and no partitions: total of %d reminders",
		actorType, migrate, actorMetadata.ID, len(reminderRefs))
	return reminderRefs, actorMetadata, nil
}

// getActorMetadata gets the metadata object for the given actor type.
// If "migrate" is true, it also performs migration of reminders if needed. Note that this should be set to "true" only by a caller who owns a lock via evaluationChan.
func (r *reminders) getActorTypeMetadata(ctx context.Context, actorType string, migrate bool) (*ActorMetadata, error) {
	store, err := r.stateStoreProviderFn()
	if err != nil {
		return nil, err
	}

	var policyDef *resiliency.PolicyDefinition
	if r.resiliency != nil && r.resiliency.PolicyDefined(r.storeName, resiliency.ComponentOutboundPolicy) {
		// If there is no policy defined, wrap the whole logic in the built-in.
		policyDef = r.resiliency.BuiltInPolicy(resiliency.BuiltInActorReminderRetries)
	} else {
		// Else, we can rely on the underlying operations all being covered by resiliency.
		noOp := resiliency.NoOp{}
		policyDef = noOp.EndpointPolicy("", "")
	}
	policyRunner := resiliency.NewRunner[*ActorMetadata](ctx, policyDef)
	getReq := &state.GetRequest{
		Key: constructCompositeKey("actors", actorType, "metadata"),
		Metadata: map[string]string{
			metadataPartitionKey: constructCompositeKey("actors", actorType),
		},
	}
	return policyRunner(func(ctx context.Context) (*ActorMetadata, error) {
		rResp, rErr := store.Get(ctx, getReq)
		if rErr != nil {
			return nil, rErr
		}
		actorMetadata := &ActorMetadata{
			ID: uuid.Nil.String(),
			RemindersMetadata: ActorRemindersMetadata{
				PartitionsEtag: nil,
				PartitionCount: 0,
			},
			Etag: nil,
		}
		if len(rResp.Data) > 0 {
			rErr = json.Unmarshal(rResp.Data, actorMetadata)
			if rErr != nil {
				return nil, fmt.Errorf("could not parse metadata for actor type %s (%s): %w", actorType, string(rResp.Data), rErr)
			}
			actorMetadata.Etag = rResp.ETag
		}

		if migrate && ctx.Err() == nil {
			rErr = r.migrateRemindersForActorType(ctx, store, actorType, actorMetadata)
			if rErr != nil {
				return nil, rErr
			}
		}

		return actorMetadata, nil
	})
}

// migrateRemindersForActorType migrates reminders for actors of a given type.
// Note that this method should be invoked by a caller that owns the evaluationChan lock.
func (r *reminders) migrateRemindersForActorType(ctx context.Context, store internal.TransactionalStateStore, actorType string, actorMetadata *ActorMetadata) error {
	reminderPartitionCount := r.config.GetRemindersPartitionCountForType(actorType)
	if actorMetadata.RemindersMetadata.PartitionCount == reminderPartitionCount {
		return nil
	}

	if actorMetadata.RemindersMetadata.PartitionCount > reminderPartitionCount {
		log.Errorf("Cannot decrease number of partitions for reminders of actor type %s", actorType)
		return nil
	}

	log.Warnf("Migrating actor metadata record for actor type %s", actorType)

	// Fetch all reminders for actor type.
	reminderRefs, refreshedActorMetadata, err := r.getRemindersForActorType(ctx, actorType, false)
	if err != nil {
		return err
	}
	if refreshedActorMetadata.ID != actorMetadata.ID {
		return fmt.Errorf("could not migrate reminders for actor type %s due to race condition in actor metadata", actorType)
	}

	log.Infof("Migrating %d reminders for actor type %s", len(reminderRefs), actorType)
	*actorMetadata = *refreshedActorMetadata

	// Recreate as a new metadata identifier.
	idObj, err := uuid.NewRandom()
	if err != nil {
		return fmt.Errorf("failed to generate UUID: %w", err)
	}
	actorMetadata.ID = idObj.String()
	actorMetadata.RemindersMetadata.PartitionCount = reminderPartitionCount
	actorRemindersPartitions := make([][]internal.Reminder, actorMetadata.RemindersMetadata.PartitionCount)
	for i := 0; i < actorMetadata.RemindersMetadata.PartitionCount; i++ {
		actorRemindersPartitions[i] = make([]internal.Reminder, 0)
	}

	// Recalculate partition for each reminder.
	for _, reminderRef := range reminderRefs {
		partitionID := actorMetadata.calculateReminderPartition(reminderRef.Reminder.ActorID, reminderRef.Reminder.Name)
		actorRemindersPartitions[partitionID-1] = append(actorRemindersPartitions[partitionID-1], reminderRef.Reminder)
	}

	// Create the requests to put in the transaction.
	stateOperations := make([]state.TransactionalStateOperation, actorMetadata.RemindersMetadata.PartitionCount+1)
	stateMetadata := map[string]string{
		metadataPartitionKey: actorMetadata.ID,
	}
	for i := 0; i < actorMetadata.RemindersMetadata.PartitionCount; i++ {
		stateKey := actorMetadata.calculateRemindersStateKey(actorType, uint32(i+1))
		stateOperations[i] = r.saveRemindersInPartitionRequest(stateKey, actorRemindersPartitions[i], nil, stateMetadata)
	}

	// Also create a request to save the new metadata, so the new "metadataID" becomes the new de facto referenced list for reminders
	stateOperations[len(stateOperations)-1] = r.saveActorTypeMetadataRequest(actorType, actorMetadata, stateMetadata)

	// Perform all operations in a transaction
	err = r.executeStateStoreTransaction(ctx, store, stateOperations, stateMetadata)
	if err != nil {
		return fmt.Errorf("failed to perform transaction to migrate records for actor type %s: %w", actorType, err)
	}

	log.Warnf("Completed actor metadata record migration for actor type %s, new metadata ID = %s", actorType, actorMetadata.ID)
	return nil
}

func constructCompositeKey(keys ...string) string {
	return strings.Join(keys, daprSeparator)
}

func (r *reminders) startReminder(reminder *internal.Reminder, stopChannel chan struct{}) error {
	reminderKey := reminder.Key()

	track, err := r.getReminderTrack(context.TODO(), reminderKey)
	if err != nil {
		return fmt.Errorf("error getting reminder track: %w", err)
	}

	reminder.UpdateFromTrack(track)

	go func() {
		var (
			nextTimer clock.Timer
			err       error
		)
		eTag := track.Etag

		nextTick, active := reminder.NextTick()
		if !active {
			log.Infof("Reminder %s has expired", reminderKey)
			goto delete
		}

		nextTimer = r.clock.NewTimer(nextTick.Sub(r.clock.Now()))
		defer func() {
			if nextTimer != nil && !nextTimer.Stop() {
				<-nextTimer.C()
			}
		}()

	loop:
		for {
			select {
			case <-nextTimer.C():
				// noop
			case <-stopChannel:
				// reminder has been already deleted
				log.Infof("Reminder %s with parameters: dueTime: %s, period: %s has been deleted", reminderKey, reminder.DueTime, reminder.Period)
				return
			case <-r.runningCh:
				// Reminders runtime is stopping
				return
			}

			_, exists := r.activeReminders.Load(reminderKey)
			if !exists {
				log.Error("Could not find active reminder with key: " + reminderKey)
				nextTimer = nil
				return
			}

			// If all repetitions are completed, delete the reminder and do not execute it
			if reminder.RepeatsLeft() == 0 {
				log.Info("Reminder " + reminderKey + " has been completed")
				nextTimer = nil
				break loop
			}

			if r.executeReminderFn != nil && !r.executeReminderFn(reminder) {
				nextTimer = nil
				break loop
			}

			_, exists = r.activeReminders.Load(reminderKey)
			if exists {
				err = r.updateReminderTrack(context.TODO(), reminderKey, reminder.RepeatsLeft(), nextTick, eTag)
				if err != nil {
					log.Errorf("Error updating reminder track for reminder %s: %v", reminderKey, err)
				}
				track, gErr := r.getReminderTrack(context.TODO(), reminderKey)
				if gErr != nil {
					log.Errorf("Error retrieving reminder %s: %v", reminderKey, gErr)
				} else {
					eTag = track.Etag
				}
			} else {
				log.Error("Could not find active reminder with key: %s", reminderKey)
				nextTimer = nil
				return
			}

			if reminder.TickExecuted() {
				nextTimer = nil
				break loop
			}

			nextTick, active = reminder.NextTick()
			if !active {
				log.Infof("Reminder %s with parameters: dueTime: %s, period: %s has expired", reminderKey, reminder.DueTime, reminder.Period)
				nextTimer = nil
				break loop
			}

			nextTimer.Reset(nextTick.Sub(r.clock.Now()))
		}

	delete:
		err = r.DeleteReminder(context.TODO(), internal.DeleteReminderRequest{
			Name:      reminder.Name,
			ActorID:   reminder.ActorID,
			ActorType: reminder.ActorType,
		})
		if err != nil {
			log.Errorf("error deleting reminder: %s", err)
		}
	}()

	return nil
}

func (r *reminders) getReminderTrack(ctx context.Context, key string) (*internal.ReminderTrack, error) {
	store, err := r.stateStoreProviderFn()
	if err != nil {
		return nil, err
	}

	var policyDef *resiliency.PolicyDefinition
	if r.resiliency != nil && !r.resiliency.PolicyDefined(r.storeName, resiliency.ComponentOutboundPolicy) {
		policyDef = r.resiliency.ComponentOutboundPolicy(r.storeName, resiliency.Statestore)
	} else {
		// Else, we can rely on the underlying operations all being covered by resiliency.
		noOp := resiliency.NoOp{}
		policyDef = noOp.EndpointPolicy("", "")
	}
	policyRunner := resiliency.NewRunner[*state.GetResponse](ctx, policyDef)
	storeReq := &state.GetRequest{
		Key: key,
	}

	resp, err := policyRunner(func(ctx context.Context) (*state.GetResponse, error) {
		return store.Get(ctx, storeReq)
	})
	if err != nil {
		return nil, err
	}

	if resp == nil {
		resp = &state.GetResponse{}
	}
	track := &internal.ReminderTrack{
		RepetitionLeft: -1,
	}
	_ = json.Unmarshal(resp.Data, track)
	track.Etag = resp.ETag
	return track, nil
}

func (r *reminders) updateReminderTrack(ctx context.Context, key string, repetition int, lastInvokeTime time.Time, etag *string) error {
	store, err := r.stateStoreProviderFn()
	if err != nil {
		return err
	}

	track := internal.ReminderTrack{
		LastFiredTime:  lastInvokeTime,
		RepetitionLeft: repetition,
	}

	var policyDef *resiliency.PolicyDefinition
	if r.resiliency != nil && !r.resiliency.PolicyDefined(r.storeName, resiliency.ComponentOutboundPolicy) {
		policyDef = r.resiliency.ComponentOutboundPolicy(r.storeName, resiliency.Statestore)
	} else {
		// Else, we can rely on the underlying operations all being covered by resiliency.
		noOp := resiliency.NoOp{}
		policyDef = noOp.EndpointPolicy("", "")
	}
	policyRunner := resiliency.NewRunner[any](ctx, policyDef)
	setReq := &state.SetRequest{
		Key:   key,
		Value: track,
		ETag:  etag,
		Options: state.SetStateOption{
			Concurrency: state.FirstWrite,
		},
	}
	_, err = policyRunner(func(ctx context.Context) (any, error) {
		return nil, store.Set(ctx, setReq)
	})
	return err
}<|MERGE_RESOLUTION|>--- conflicted
+++ resolved
@@ -281,13 +281,9 @@
 		return
 	}
 
-<<<<<<< HEAD
 	var wg sync.WaitGroup
-	for t := range r.config.HostedActorTypes {
-=======
 	ats := r.config.HostedActorTypes.ListActorTypes()
 	for _, t := range ats {
->>>>>>> 7c5c9c38
 		vals, _, err := r.getRemindersForActorType(ctx, t, true)
 		if err != nil {
 			log.Errorf("Error getting reminders for actor type %s: %s", t, err)
