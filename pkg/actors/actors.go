/*
Copyright 2021 The Dapr Authors
Licensed under the Apache License, Version 2.0 (the "License");
you may not use this file except in compliance with the License.
You may obtain a copy of the License at
    http://www.apache.org/licenses/LICENSE-2.0
Unless required by applicable law or agreed to in writing, software
distributed under the License is distributed on an "AS IS" BASIS,
WITHOUT WARRANTIES OR CONDITIONS OF ANY KIND, either express or implied.
See the License for the specific language governing permissions and
limitations under the License.
*/

package actors

import (
	"context"
	"encoding/json"
	"fmt"
	"hash/fnv"
	nethttp "net/http"
	"reflect"
	"regexp"
	"strconv"
	"strings"
	"sync"
	"time"

	"github.com/cenkalti/backoff/v4"
	"github.com/google/uuid"
	jsoniter "github.com/json-iterator/go"
	"github.com/mitchellh/mapstructure"
	"github.com/pkg/errors"
	"github.com/valyala/fasthttp"
	"go.uber.org/atomic"
	"google.golang.org/grpc"
	"google.golang.org/grpc/codes"
	"google.golang.org/grpc/status"

	"github.com/dapr/components-contrib/state"
	"github.com/dapr/kit/logger"

	"github.com/dapr/dapr/pkg/actors/internal"
	"github.com/dapr/dapr/pkg/channel"
	"github.com/dapr/dapr/pkg/concurrency"
	configuration "github.com/dapr/dapr/pkg/config"
	dapr_credentials "github.com/dapr/dapr/pkg/credentials"
	diag "github.com/dapr/dapr/pkg/diagnostics"
	diag_utils "github.com/dapr/dapr/pkg/diagnostics/utils"
	"github.com/dapr/dapr/pkg/health"
	invokev1 "github.com/dapr/dapr/pkg/messaging/v1"
	"github.com/dapr/dapr/pkg/modes"
	commonv1pb "github.com/dapr/dapr/pkg/proto/common/v1"
	internalv1pb "github.com/dapr/dapr/pkg/proto/internals/v1"
	"github.com/dapr/dapr/pkg/retry"
)

const (
	daprSeparator        = "||"
	metadataPartitionKey = "partitionKey"
	metadataZeroID       = "00000000-0000-0000-0000-000000000000"
)

var log = logger.NewLogger("dapr.runtime.actor")

var pattern = regexp.MustCompile(`^(R(?P<repetition>\d+)/)?P((?P<year>\d+)Y)?((?P<month>\d+)M)?((?P<week>\d+)W)?((?P<day>\d+)D)?(T((?P<hour>\d+)H)?((?P<minute>\d+)M)?((?P<second>\d+)S)?)?$`)

// Actors allow calling into virtual actors as well as actor state management.
type Actors interface {
	Call(ctx context.Context, req *invokev1.InvokeMethodRequest) (*invokev1.InvokeMethodResponse, error)
	Init() error
	Stop()
	GetState(ctx context.Context, req *GetStateRequest) (*StateResponse, error)
	TransactionalStateOperation(ctx context.Context, req *TransactionalRequest) error
	GetReminder(ctx context.Context, req *GetReminderRequest) (*Reminder, error)
	CreateReminder(ctx context.Context, req *CreateReminderRequest) error
	DeleteReminder(ctx context.Context, req *DeleteReminderRequest) error
	RenameReminder(ctx context.Context, req *RenameReminderRequest) error
	CreateTimer(ctx context.Context, req *CreateTimerRequest) error
	DeleteTimer(ctx context.Context, req *DeleteTimerRequest) error
	IsActorHosted(ctx context.Context, req *ActorHostedRequest) bool
	GetActiveActorsCount(ctx context.Context) []ActiveActorsCount
}

type actorsRuntime struct {
	appChannel               channel.AppChannel
	store                    state.Store
	transactionalStore       state.TransactionalStore
	placement                *internal.ActorPlacement
	grpcConnectionFn         func(ctx context.Context, address, id string, namespace string, skipTLS, recreateIfExists, enableSSL bool, customOpts ...grpc.DialOption) (*grpc.ClientConn, error)
	config                   Config
	actorsTable              *sync.Map
	activeTimers             *sync.Map
	activeTimersLock         *sync.RWMutex
	activeReminders          *sync.Map
	remindersLock            *sync.RWMutex
	remindersMigrationLock   *sync.Mutex
	activeRemindersLock      *sync.RWMutex
	reminders                map[string][]actorReminderReference
	evaluationLock           *sync.RWMutex
	evaluationBusy           bool
	evaluationChan           chan bool
	appHealthy               *atomic.Bool
	certChain                *dapr_credentials.CertChain
	tracingSpec              configuration.TracingSpec
	reentrancyEnabled        bool
	actorTypeMetadataEnabled bool
}

// ActiveActorsCount contain actorType and count of actors each type has.
type ActiveActorsCount struct {
	Type  string `json:"type"`
	Count int    `json:"count"`
}

// ActorMetadata represents information about the actor type.
type ActorMetadata struct {
	ID                string                 `json:"id"`
	RemindersMetadata ActorRemindersMetadata `json:"actorRemindersMetadata"`
	Etag              *string                `json:"-"`
}

// ActorRemindersMetadata represents information about actor's reminders.
type ActorRemindersMetadata struct {
	PartitionCount int                `json:"partitionCount"`
	partitionsEtag map[uint32]*string `json:"-"`
}

type actorReminderReference struct {
	actorMetadataID           string
	actorRemindersPartitionID uint32
	reminder                  Reminder
}

const (
	incompatibleStateStore = "state store does not support transactions which actors require to save state - please see https://docs.dapr.io/operations/components/setup-state-store/supported-state-stores/"
)

// NewActors create a new actors runtime with given config.
func NewActors(
	stateStore state.Store,
	appChannel channel.AppChannel,
	grpcConnectionFn func(ctx context.Context, address, id string, namespace string, skipTLS, recreateIfExists, enableSSL bool, customOpts ...grpc.DialOption) (*grpc.ClientConn, error),
	config Config,
	certChain *dapr_credentials.CertChain,
	tracingSpec configuration.TracingSpec,
	features []configuration.FeatureSpec) Actors {
	var transactionalStore state.TransactionalStore
	if stateStore != nil {
		features := stateStore.Features()
		if state.FeatureETag.IsPresent(features) && state.FeatureTransactional.IsPresent(features) {
			transactionalStore = stateStore.(state.TransactionalStore)
		}
	}

	return &actorsRuntime{
		appChannel:               appChannel,
		config:                   config,
		store:                    stateStore,
		transactionalStore:       transactionalStore,
		grpcConnectionFn:         grpcConnectionFn,
		actorsTable:              &sync.Map{},
		activeTimers:             &sync.Map{},
		activeTimersLock:         &sync.RWMutex{},
		activeReminders:          &sync.Map{},
		remindersLock:            &sync.RWMutex{},
		remindersMigrationLock:   &sync.Mutex{},
		activeRemindersLock:      &sync.RWMutex{},
		reminders:                map[string][]actorReminderReference{},
		evaluationLock:           &sync.RWMutex{},
		evaluationBusy:           false,
		evaluationChan:           make(chan bool),
		appHealthy:               atomic.NewBool(true),
		certChain:                certChain,
		tracingSpec:              tracingSpec,
		reentrancyEnabled:        configuration.IsFeatureEnabled(features, configuration.ActorReentrancy) && config.Reentrancy.Enabled,
		actorTypeMetadataEnabled: configuration.IsFeatureEnabled(features, configuration.ActorTypeMetadata),
	}
}

func (a *actorsRuntime) Init() error {
	if len(a.config.PlacementAddresses) == 0 {
		return errors.New("actors: couldn't connect to placement service: address is empty")
	}

	if len(a.config.HostedActorTypes) > 0 {
		if a.store == nil {
			log.Warn("actors: state store must be present to initialize the actor runtime")
		} else {
			features := a.store.Features()
			if !state.FeatureETag.IsPresent(features) || !state.FeatureTransactional.IsPresent(features) {
				return errors.New(incompatibleStateStore)
			}
		}
	}

	hostname := fmt.Sprintf("%s:%d", a.config.HostAddress, a.config.Port)

	afterTableUpdateFn := func() {
		a.drainRebalancedActors()
		a.evaluateReminders()
	}
	appHealthFn := func() bool { return a.appHealthy.Load() }

	a.placement = internal.NewActorPlacement(
		a.config.PlacementAddresses, a.certChain,
		a.config.AppID, hostname, a.config.HostedActorTypes,
		appHealthFn,
		afterTableUpdateFn)

	go a.placement.Start()
	a.startDeactivationTicker(a.config.ActorDeactivationScanInterval, a.config.ActorIdleTimeout)

	log.Infof("actor runtime started. actor idle timeout: %s. actor scan interval: %s",
		a.config.ActorIdleTimeout.String(), a.config.ActorDeactivationScanInterval.String())

	// Be careful to configure healthz endpoint option. If app healthz returns unhealthy status, Dapr will
	// disconnect from placement to remove the node from consistent hashing ring.
	// i.e if app is busy state, the healthz status would be flaky, which leads to frequent
	// actor rebalancing. It will impact the entire service.
	go a.startAppHealthCheck(
		health.WithFailureThreshold(4),
		health.WithInterval(5*time.Second),
		health.WithRequestTimeout(2*time.Second))

	return nil
}

func (a *actorsRuntime) startAppHealthCheck(opts ...health.Option) {
	if len(a.config.HostedActorTypes) == 0 {
		return
	}

	healthAddress := fmt.Sprintf("%s/healthz", a.appChannel.GetBaseAddress())
	ch := health.StartEndpointHealthCheck(healthAddress, opts...)
	for {
		appHealthy := <-ch
		a.appHealthy.Store(appHealthy)
	}
}

func constructCompositeKey(keys ...string) string {
	return strings.Join(keys, daprSeparator)
}

func decomposeCompositeKey(compositeKey string) []string {
	return strings.Split(compositeKey, daprSeparator)
}

func (a *actorsRuntime) deactivateActor(actorType, actorID string) error {
	req := invokev1.NewInvokeMethodRequest(fmt.Sprintf("actors/%s/%s", actorType, actorID))
	req.WithHTTPExtension(nethttp.MethodDelete, "")
	req.WithRawData(nil, invokev1.JSONContentType)

	// TODO Propagate context
	ctx := context.Background()
	resp, err := a.appChannel.InvokeMethod(ctx, req)
	if err != nil {
		diag.DefaultMonitoring.ActorDeactivationFailed(actorType, "invoke")
		return err
	}

	if resp.Status().Code != nethttp.StatusOK {
		diag.DefaultMonitoring.ActorDeactivationFailed(actorType, fmt.Sprintf("status_code_%d", resp.Status().Code))
		_, body := resp.RawData()
		return errors.Errorf("error from actor service: %s", string(body))
	}

	actorKey := constructCompositeKey(actorType, actorID)
	a.actorsTable.Delete(actorKey)
	diag.DefaultMonitoring.ActorDeactivated(actorType)
	log.Debugf("deactivated actor type=%s, id=%s\n", actorType, actorID)

	return nil
}

func (a *actorsRuntime) getActorTypeAndIDFromKey(key string) (string, string) {
	arr := decomposeCompositeKey(key)
	return arr[0], arr[1]
}

func (a *actorsRuntime) startDeactivationTicker(interval, actorIdleTimeout time.Duration) {
	ticker := time.NewTicker(interval)
	go func() {
		for t := range ticker.C {
			a.actorsTable.Range(func(key, value interface{}) bool {
				actorInstance := value.(*actor)

				if actorInstance.isBusy() {
					return true
				}

				durationPassed := t.Sub(actorInstance.lastUsedTime)
				if durationPassed >= actorIdleTimeout {
					go func(actorKey string) {
						actorType, actorID := a.getActorTypeAndIDFromKey(actorKey)
						err := a.deactivateActor(actorType, actorID)
						if err != nil {
							log.Errorf("failed to deactivate actor %s: %s", actorKey, err)
						}
					}(key.(string))
				}

				return true
			})
		}
	}()
}

func (a *actorsRuntime) Call(ctx context.Context, req *invokev1.InvokeMethodRequest) (*invokev1.InvokeMethodResponse, error) {
	a.placement.WaitUntilPlacementTableIsReady()

	actor := req.Actor()
	targetActorAddress, appID := a.placement.LookupActor(actor.GetActorType(), actor.GetActorId())
	if targetActorAddress == "" {
		return nil, errors.Errorf("error finding address for actor type %s with id %s", actor.GetActorType(), actor.GetActorId())
	}

	var resp *invokev1.InvokeMethodResponse
	var err error

	if a.isActorLocal(targetActorAddress, a.config.HostAddress, a.config.Port) {
		resp, err = a.callLocalActor(ctx, req)
	} else {
		resp, err = a.callRemoteActorWithRetry(ctx, retry.DefaultLinearRetryCount, retry.DefaultLinearBackoffInterval, a.callRemoteActor, targetActorAddress, appID, req)
	}

	if err != nil {
		return nil, err
	}
	return resp, nil
}

// callRemoteActorWithRetry will call a remote actor for the specified number of retries and will only retry in the case of transient failures.
func (a *actorsRuntime) callRemoteActorWithRetry(
	ctx context.Context,
	numRetries int,
	backoffInterval time.Duration,
	fn func(ctx context.Context, targetAddress, targetID string, req *invokev1.InvokeMethodRequest) (*invokev1.InvokeMethodResponse, error),
	targetAddress, targetID string, req *invokev1.InvokeMethodRequest) (*invokev1.InvokeMethodResponse, error) {
	for i := 0; i < numRetries; i++ {
		resp, err := fn(ctx, targetAddress, targetID, req)
		if err == nil {
			return resp, nil
		}
		time.Sleep(backoffInterval)

		code := status.Code(err)
		if code == codes.Unavailable || code == codes.Unauthenticated {
			_, err = a.grpcConnectionFn(context.TODO(), targetAddress, targetID, a.config.Namespace, false, true, false)
			if err != nil {
				return nil, err
			}
			continue
		}
		return resp, err
	}
	return nil, errors.Errorf("failed to invoke target %s after %v retries", targetAddress, numRetries)
}

func (a *actorsRuntime) getOrCreateActor(actorType, actorID string) *actor {
	key := constructCompositeKey(actorType, actorID)

	// This avoids allocating multiple actor allocations by calling newActor
	// whenever actor is invoked. When storing actor key first, there is a chance to
	// call newActor, but this is trivial.
	val, ok := a.actorsTable.Load(key)
	if !ok {
		val, _ = a.actorsTable.LoadOrStore(key, newActor(actorType, actorID, a.config.Reentrancy.MaxStackDepth))
	}

	return val.(*actor)
}

func (a *actorsRuntime) callLocalActor(ctx context.Context, req *invokev1.InvokeMethodRequest) (*invokev1.InvokeMethodResponse, error) {
	actorTypeID := req.Actor()

	act := a.getOrCreateActor(actorTypeID.GetActorType(), actorTypeID.GetActorId())

	// Reentrancy to determine how we lock.
	var reentrancyID *string
	if a.reentrancyEnabled {
		if headerValue, ok := req.Metadata()["Dapr-Reentrancy-Id"]; ok {
			reentrancyID = &headerValue.GetValues()[0]
		} else {
			reentrancyHeader := fasthttp.RequestHeader{}
			uuid := uuid.New().String()
			reentrancyHeader.Add("Dapr-Reentrancy-Id", uuid)
			req.AddHeaders(&reentrancyHeader)
			reentrancyID = &uuid
		}
	}

	err := act.lock(reentrancyID)
	if err != nil {
		return nil, status.Error(codes.ResourceExhausted, err.Error())
	}
	defer act.unlock()

	// Replace method to actors method
	req.Message().Method = fmt.Sprintf("actors/%s/%s/method/%s", actorTypeID.GetActorType(), actorTypeID.GetActorId(), req.Message().Method)
	// Original code overrides method with PUT. Why?
	if req.Message().GetHttpExtension() == nil {
		req.WithHTTPExtension(nethttp.MethodPut, "")
	} else {
		req.Message().HttpExtension.Verb = commonv1pb.HTTPExtension_PUT
	}
	resp, err := a.appChannel.InvokeMethod(ctx, req)
	if err != nil {
		return nil, err
	}

	_, respData := resp.RawData()

	if resp.Status().Code != nethttp.StatusOK {
		return nil, errors.Errorf("error from actor service: %s", string(respData))
	}

	return resp, nil
}

func (a *actorsRuntime) callRemoteActor(
	ctx context.Context,
	targetAddress, targetID string,
	req *invokev1.InvokeMethodRequest) (*invokev1.InvokeMethodResponse, error) {
	conn, err := a.grpcConnectionFn(context.TODO(), targetAddress, targetID, a.config.Namespace, false, false, false)
	if err != nil {
		return nil, err
	}

	span := diag_utils.SpanFromContext(ctx)
	ctx = diag.SpanContextToGRPCMetadata(ctx, span.SpanContext())
	client := internalv1pb.NewServiceInvocationClient(conn)
	resp, err := client.CallActor(ctx, req.Proto())
	if err != nil {
		return nil, err
	}

	return invokev1.InternalInvokeResponse(resp)
}

func (a *actorsRuntime) isActorLocal(targetActorAddress, hostAddress string, grpcPort int) bool {
	return strings.Contains(targetActorAddress, "localhost") || strings.Contains(targetActorAddress, "127.0.0.1") ||
		targetActorAddress == fmt.Sprintf("%s:%v", hostAddress, grpcPort)
}

func (a *actorsRuntime) GetState(ctx context.Context, req *GetStateRequest) (*StateResponse, error) {
	if a.store == nil {
		return nil, errors.New("actors: state store does not exist or incorrectly configured")
	}

	partitionKey := constructCompositeKey(a.config.AppID, req.ActorType, req.ActorID)
	metadata := map[string]string{metadataPartitionKey: partitionKey}

	key := a.constructActorStateKey(req.ActorType, req.ActorID, req.Key)
	resp, err := a.store.Get(&state.GetRequest{
		Key:      key,
		Metadata: metadata,
		Options: state.GetStateOption{
			Consistency: state.Strong,
		},
	})
	if err != nil {
		return nil, err
	}

	return &StateResponse{
		Data: resp.Data,
	}, nil
}

func (a *actorsRuntime) TransactionalStateOperation(ctx context.Context, req *TransactionalRequest) error {
	if a.store == nil || a.transactionalStore == nil {
		return errors.New("actors: state store does not exist or incorrectly configured")
	}
	operations := []state.TransactionalStateOperation{}
	partitionKey := constructCompositeKey(a.config.AppID, req.ActorType, req.ActorID)
	metadata := map[string]string{metadataPartitionKey: partitionKey}

	for _, o := range req.Operations {
		switch o.Operation {
		case Upsert:
			var upsert TransactionalUpsert
			err := mapstructure.Decode(o.Request, &upsert)
			if err != nil {
				return err
			}
			key := a.constructActorStateKey(req.ActorType, req.ActorID, upsert.Key)
			operations = append(operations, state.TransactionalStateOperation{
				Request: state.SetRequest{
					Key:      key,
					Value:    upsert.Value,
					Metadata: metadata,
				},
				Operation: state.Upsert,
			})
		case Delete:
			var delete TransactionalDelete
			err := mapstructure.Decode(o.Request, &delete)
			if err != nil {
				return err
			}

			key := a.constructActorStateKey(req.ActorType, req.ActorID, delete.Key)
			operations = append(operations, state.TransactionalStateOperation{
				Request: state.DeleteRequest{
					Key:      key,
					Metadata: metadata,
				},
				Operation: state.Delete,
			})
		default:
			return errors.Errorf("operation type %s not supported", o.Operation)
		}
	}

	err := a.transactionalStore.Multi(&state.TransactionalStateRequest{
		Operations: operations,
		Metadata:   metadata,
	})
	return err
}

func (a *actorsRuntime) IsActorHosted(ctx context.Context, req *ActorHostedRequest) bool {
	key := constructCompositeKey(req.ActorType, req.ActorID)
	_, exists := a.actorsTable.Load(key)
	return exists
}

func (a *actorsRuntime) constructActorStateKey(actorType, actorID, key string) string {
	return constructCompositeKey(a.config.AppID, actorType, actorID, key)
}

func (a *actorsRuntime) drainRebalancedActors() {
	// visit all currently active actors
	var wg sync.WaitGroup

	a.actorsTable.Range(func(key interface{}, value interface{}) bool {
		wg.Add(1)
		go func(key interface{}, value interface{}, wg *sync.WaitGroup) {
			defer wg.Done()
			// for each actor, deactivate if no longer hosted locally
			actorKey := key.(string)
			actorType, actorID := a.getActorTypeAndIDFromKey(actorKey)
			address, _ := a.placement.LookupActor(actorType, actorID)
			if address != "" && !a.isActorLocal(address, a.config.HostAddress, a.config.Port) {
				// actor has been moved to a different host, deactivate when calls are done cancel any reminders
				// each item in reminders contain a struct with some metadata + the actual reminder struct
				a.remindersLock.RLock()
				reminders := a.reminders[actorType]
				a.remindersLock.RUnlock()
				for _, r := range reminders {
					// r.reminder refers to the actual reminder struct that is saved in the db
					if r.reminder.ActorType == actorType && r.reminder.ActorID == actorID {
						reminderKey := constructCompositeKey(actorKey, r.reminder.Name)
						stopChan, exists := a.activeReminders.Load(reminderKey)
						if exists {
							close(stopChan.(chan bool))
							a.activeReminders.Delete(reminderKey)
						}
					}
				}

				actor := value.(*actor)
				if a.config.DrainRebalancedActors {
					// wait until actor isn't busy or timeout hits
					if actor.isBusy() {
						select {
						case <-time.After(a.config.DrainOngoingCallTimeout):
							break
						case <-actor.channel():
							// if a call comes in from the actor for state changes, that's still allowed
							break
						}
					}
				}

				// don't allow state changes
				a.actorsTable.Delete(key)

				diag.DefaultMonitoring.ActorRebalanced(actorType)

				for {
					// wait until actor is not busy, then deactivate
					if !actor.isBusy() {
						err := a.deactivateActor(actorType, actorID)
						if err != nil {
							log.Errorf("failed to deactivate actor %s: %s", actorKey, err)
						}
						break
					}
					time.Sleep(time.Millisecond * 500)
				}
			}
		}(key, value, &wg)
		return true
	})
}

func (a *actorsRuntime) evaluateReminders() {
	a.evaluationLock.Lock()
	defer a.evaluationLock.Unlock()

	a.evaluationBusy = true
	a.evaluationChan = make(chan bool)

	var wg sync.WaitGroup
	for _, t := range a.config.HostedActorTypes {
		vals, _, err := a.getRemindersForActorType(t, true)
		if err != nil {
			log.Errorf("error getting reminders for actor type %s: %s", t, err)
		} else {
			log.Debugf("loaded %d reminders for actor type %s", len(vals), t)
			a.remindersLock.Lock()
			a.reminders[t] = vals
			a.remindersLock.Unlock()

			wg.Add(1)
			go func(wg *sync.WaitGroup, reminders []actorReminderReference) {
				defer wg.Done()

				for i := range reminders {
					r := reminders[i] // Make a copy since we will refer to this as a reference in this loop.
					targetActorAddress, _ := a.placement.LookupActor(r.reminder.ActorType, r.reminder.ActorID)
					if targetActorAddress == "" {
						log.Warnf("did not find address for actor ID %s and actor type %s in reminder %s",
							r.reminder.ActorID,
							r.reminder.ActorType,
							r.reminder.Name)
						continue
					}

					if a.isActorLocal(targetActorAddress, a.config.HostAddress, a.config.Port) {
						actorKey := constructCompositeKey(r.reminder.ActorType, r.reminder.ActorID)
						reminderKey := constructCompositeKey(actorKey, r.reminder.Name)
						_, exists := a.activeReminders.Load(reminderKey)

						if !exists {
							stop := make(chan bool)
							a.activeReminders.Store(reminderKey, stop)
							err := a.startReminder(&r.reminder, stop)
							if err != nil {
								log.Errorf("error starting reminder: %s", err)
							} else {
								log.Debugf("started reminder %s for actor ID %s and actor type %s",
									r.reminder.Name,
									r.reminder.ActorID,
									r.reminder.ActorType)
							}
						} else {
							log.Debugf("reminder %s already exists for actor ID %s and actor type %s",
								r.reminder.Name,
								r.reminder.ActorID,
								r.reminder.ActorType)
						}
					}
				}
			}(&wg, vals)
		}
	}
	wg.Wait()
	close(a.evaluationChan)
	a.evaluationBusy = false
}

func (a *actorsRuntime) getReminderTrack(actorKey, name string) (*ReminderTrack, error) {
	if a.store == nil {
		return nil, errors.New("actors: state store does not exist or incorrectly configured")
	}

	resp, err := a.store.Get(&state.GetRequest{
		Key: constructCompositeKey(actorKey, name),
		Options: state.GetStateOption{
			Consistency: state.Strong,
		},
	})
	if err != nil {
		return nil, err
	}

	track := ReminderTrack{
		RepetitionLeft: -1,
	}
	json.Unmarshal(resp.Data, &track)
	return &track, nil
}

func (a *actorsRuntime) updateReminderTrack(actorKey, name string, repetition int, lastInvokeTime time.Time) error {
	if a.store == nil {
		return errors.New("actors: state store does not exist or incorrectly configured")
	}

	track := ReminderTrack{
		LastFiredTime:  lastInvokeTime.Format(time.RFC3339),
		RepetitionLeft: repetition,
	}

	err := a.store.Set(&state.SetRequest{
		Key:   constructCompositeKey(actorKey, name),
		Value: track,
		Options: state.SetStateOption{
			Consistency: state.Strong,
		},
	})
	return err
}

func (a *actorsRuntime) startReminder(reminder *Reminder, stopChannel chan bool) error {
	actorKey := constructCompositeKey(reminder.ActorType, reminder.ActorID)
	reminderKey := constructCompositeKey(actorKey, reminder.Name)

	var (
		nextTime, ttl            time.Time
		period                   time.Duration
		years, months, days      int
		repeats, repetitionsLeft int
	)

	registeredTime, err := time.Parse(time.RFC3339, reminder.RegisteredTime)
	if err != nil {
		return errors.Wrap(err, "error parsing reminder registered time")
	}
	if len(reminder.ExpirationTime) != 0 {
		if ttl, err = time.Parse(time.RFC3339, reminder.ExpirationTime); err != nil {
			return errors.Wrap(err, "error parsing reminder expiration time")
		}
	}

	repeats = -1 // set to default
	if len(reminder.Period) != 0 {
		if years, months, days, period, repeats, err = parseDuration(reminder.Period); err != nil {
			return errors.Wrap(err, "error parsing reminder period")
		}
	}

	track, err := a.getReminderTrack(actorKey, reminder.Name)
	if err != nil {
		return errors.Wrap(err, "error getting reminder track")
	}

	if track != nil && len(track.LastFiredTime) != 0 {
		lastFiredTime, err := time.Parse(time.RFC3339, track.LastFiredTime)
		if err != nil {
			return errors.Wrap(err, "error parsing reminder last fired time")
		}
		repetitionsLeft = track.RepetitionLeft
		nextTime = lastFiredTime.AddDate(years, months, days).Add(period)
	} else {
		repetitionsLeft = repeats
		nextTime = registeredTime
	}

	go func(reminder *Reminder, years int, months int, days int, period time.Duration, nextTime, ttl time.Time, repetitionsLeft int, stop chan bool) {
		var (
			ttlTimer, nextTimer *time.Timer
			ttlTimerC           <-chan time.Time
			err                 error
		)
		if !ttl.IsZero() {
			ttlTimer = time.NewTimer(time.Until(ttl))
			ttlTimerC = ttlTimer.C
		}
		nextTimer = time.NewTimer(time.Until(nextTime))
		defer func() {
			if nextTimer.Stop() {
				<-nextTimer.C
			}
			if ttlTimer != nil && ttlTimer.Stop() {
				<-ttlTimerC
			}
		}()
	L:
		for {
			select {
			case <-nextTimer.C:
				// noop
			case <-ttlTimerC:
				// proceed with reminder deletion
				log.Infof("reminder %s has expired", reminder.Name)
				break L
			case <-stop:
				// reminder has been already deleted
				log.Infof("reminder %s with parameters: dueTime: %s, period: %s, data: %v has been deleted.", reminder.Name, reminder.RegisteredTime, reminder.Period, reminder.Data)
				return
			}

			_, exists := a.activeReminders.Load(reminderKey)
			if !exists {
				log.Errorf("could not find active reminder with key: %s", reminderKey)
				return
			}
			// if all repetitions are completed, proceed with reminder deletion
			if repetitionsLeft == 0 {
				log.Infof("reminder %q has completed %d repetitions", reminder.Name, repeats)
				break L
			}
			if err = a.executeReminder(reminder); err != nil {
				log.Errorf("error execution of reminder %q for actor type %s with id %s: %v",
					reminder.Name, reminder.ActorType, reminder.ActorID, err)
			}
			if repetitionsLeft > 0 {
				repetitionsLeft--
			}
			if err = a.updateReminderTrack(actorKey, reminder.Name, repetitionsLeft, nextTime); err != nil {
				log.Errorf("error updating reminder track: %v", err)
			}
			// if reminder is not repetitive, proceed with reminder deletion
			if years == 0 && months == 0 && days == 0 && period == 0 {
				break L
			}
			nextTime = nextTime.AddDate(years, months, days).Add(period)
			if nextTimer.Stop() {
				<-nextTimer.C
			}
			nextTimer.Reset(time.Until(nextTime))
		}
		err = a.DeleteReminder(context.TODO(), &DeleteReminderRequest{
			Name:      reminder.Name,
			ActorID:   reminder.ActorID,
			ActorType: reminder.ActorType,
		})
		if err != nil {
			log.Errorf("error deleting reminder: %s", err)
		}
	}(reminder, years, months, days, period, nextTime, ttl, repetitionsLeft, stopChannel)

	return nil
}

func (a *actorsRuntime) executeReminder(reminder *Reminder) error {
	r := ReminderResponse{
		DueTime: reminder.DueTime,
		Period:  reminder.Period,
		Data:    reminder.Data,
	}
	b, err := json.Marshal(&r)
	if err != nil {
		return err
	}

	log.Debugf("executing reminder %s for actor type %s with id %s", reminder.Name, reminder.ActorType, reminder.ActorID)
	req := invokev1.NewInvokeMethodRequest(fmt.Sprintf("remind/%s", reminder.Name))
	req.WithActor(reminder.ActorType, reminder.ActorID)
	req.WithRawData(b, invokev1.JSONContentType)

	_, err = a.callLocalActor(context.Background(), req)
	return err
}

func (a *actorsRuntime) reminderRequiresUpdate(req *CreateReminderRequest, reminder *Reminder) bool {
	if reminder.ActorID == req.ActorID && reminder.ActorType == req.ActorType && reminder.Name == req.Name &&
		(!reflect.DeepEqual(reminder.Data, req.Data) || reminder.DueTime != req.DueTime || reminder.Period != req.Period ||
			len(req.TTL) != 0 || (len(reminder.ExpirationTime) != 0 && len(req.TTL) == 0)) {
		return true
	}

	return false
}

func (a *actorsRuntime) getReminder(reminderName string, actorType string, actorID string) (*Reminder, bool) {
	a.remindersLock.RLock()
	reminders := a.reminders[actorType]
	a.remindersLock.RUnlock()

	for _, r := range reminders {
		if r.reminder.ActorID == actorID && r.reminder.ActorType == actorType && r.reminder.Name == reminderName {
			return &r.reminder, true
		}
	}

	return nil, false
}

func (m *ActorMetadata) calculateReminderPartition(actorID, reminderName string) (uint32, error) {
	if m.RemindersMetadata.PartitionCount <= 0 {
		return 0, nil
	}

	// do not change this hash function because it would be a breaking change.
	h := fnv.New32a()
	_, err := h.Write([]byte(actorID))
	if err != nil {
		return 0, err
	}
	_, err = h.Write([]byte(reminderName))
	if err != nil {
		return 0, err
	}
	return (h.Sum32() % uint32(m.RemindersMetadata.PartitionCount)) + 1, nil
}

func (m *ActorMetadata) createReminderReference(reminder Reminder) (actorReminderReference, error) {
	if m.RemindersMetadata.PartitionCount > 0 {
		actorRemindersPartitionID, err := m.calculateReminderPartition(reminder.ActorID, reminder.Name)
		return actorReminderReference{
			actorMetadataID:           m.ID,
			actorRemindersPartitionID: actorRemindersPartitionID,
			reminder:                  reminder,
		}, err
	}

	return actorReminderReference{
		actorMetadataID:           metadataZeroID,
		actorRemindersPartitionID: 0,
		reminder:                  reminder,
	}, nil
}

func (m *ActorMetadata) calculateRemindersStateKey(actorType string, remindersPartitionID uint32) string {
	if remindersPartitionID == 0 {
		return constructCompositeKey("actors", actorType)
	}

	return constructCompositeKey(
		"actors",
		actorType,
		m.ID,
		"reminders",
		strconv.Itoa(int(remindersPartitionID)))
}

func (m *ActorMetadata) calculateEtag(partitionID uint32) *string {
	return m.RemindersMetadata.partitionsEtag[partitionID]
}

func (m *ActorMetadata) removeReminderFromPartition(reminderRefs []actorReminderReference, actorType, actorID, reminderName string) ([]Reminder, string, *string) {
	// First, we find the partition
	var partitionID uint32 = 0
	if m.RemindersMetadata.PartitionCount > 0 {
		for _, reminderRef := range reminderRefs {
			if reminderRef.reminder.ActorType == actorType && reminderRef.reminder.ActorID == actorID && reminderRef.reminder.Name == reminderName {
				partitionID = reminderRef.actorRemindersPartitionID
			}
		}
	}

	var remindersInPartitionAfterRemoval []Reminder
	for _, reminderRef := range reminderRefs {
		if reminderRef.reminder.ActorType == actorType && reminderRef.reminder.ActorID == actorID && reminderRef.reminder.Name == reminderName {
			continue
		}

		// Only the items in the partition to be updated.
		if reminderRef.actorRemindersPartitionID == partitionID {
			remindersInPartitionAfterRemoval = append(remindersInPartitionAfterRemoval, reminderRef.reminder)
		}
	}

	stateKey := m.calculateRemindersStateKey(actorType, partitionID)
	return remindersInPartitionAfterRemoval, stateKey, m.calculateEtag(partitionID)
}

func (m *ActorMetadata) insertReminderInPartition(reminderRefs []actorReminderReference, reminder Reminder) ([]Reminder,
	actorReminderReference, string, *string, error) {
	newReminderRef, err := m.createReminderReference(reminder)
	if err != nil {
		return nil, newReminderRef, "", nil, err
	}
	var remindersInPartitionAfterInsertion []Reminder
	for _, reminderRef := range reminderRefs {
		// Only the items in the partition to be updated.
		if reminderRef.actorRemindersPartitionID == newReminderRef.actorRemindersPartitionID {
			remindersInPartitionAfterInsertion = append(remindersInPartitionAfterInsertion, reminderRef.reminder)
		}
	}

	remindersInPartitionAfterInsertion = append(remindersInPartitionAfterInsertion, reminder)

	stateKey := m.calculateRemindersStateKey(newReminderRef.reminder.ActorType, newReminderRef.actorRemindersPartitionID)
	return remindersInPartitionAfterInsertion, newReminderRef, stateKey, m.calculateEtag(newReminderRef.actorRemindersPartitionID), nil
}

func (m *ActorMetadata) calculateDatabasePartitionKey(stateKey string) string {
	if m.RemindersMetadata.PartitionCount > 0 {
		return m.ID
	}

	return stateKey
}

func (a *actorsRuntime) CreateReminder(ctx context.Context, req *CreateReminderRequest) error {
	if a.store == nil {
		return errors.New("actors: state store does not exist or incorrectly configured")
	}

	a.activeRemindersLock.Lock()
	defer a.activeRemindersLock.Unlock()
	if r, exists := a.getReminder(req.Name, req.ActorType, req.ActorID); exists {
		if a.reminderRequiresUpdate(req, r) {
			err := a.DeleteReminder(ctx, &DeleteReminderRequest{
				ActorID:   req.ActorID,
				ActorType: req.ActorType,
				Name:      req.Name,
			})
			if err != nil {
				return err
			}
		} else {
			return nil
		}
	}

	if a.evaluationBusy {
		select {
		case <-time.After(time.Second * 5):
			return errors.New("error creating reminder: timed out after 5s")
		case <-a.evaluationChan:
			break
		}
	}

	now := time.Now()
	reminder := Reminder{
		ActorID:   req.ActorID,
		ActorType: req.ActorType,
		Name:      req.Name,
		Data:      req.Data,
		Period:    req.Period,
		DueTime:   req.DueTime,
	}

	// check input correctness
	var (
		dueTime, ttl time.Time
		repeats      int
		err          error
	)
	if len(req.DueTime) != 0 {
		if dueTime, err = parseTime(req.DueTime, nil); err != nil {
			return errors.Wrap(err, "error parsing reminder due time")
		}
	} else {
		dueTime = now
	}
	reminder.RegisteredTime = dueTime.Format(time.RFC3339)

	if len(req.Period) != 0 {
		_, _, _, _, repeats, err = parseDuration(req.Period)
		if err != nil {
			return errors.Wrap(err, "error parsing reminder period")
		}
		// error on timers with zero repetitions
		if repeats == 0 {
			return errors.Errorf("reminder %s has zero repetitions", reminder.Name)
		}
	}
	// set expiration time if configured
	if len(req.TTL) > 0 {
		if ttl, err = parseTime(req.TTL, &dueTime); err != nil {
			return errors.Wrap(err, "error parsing reminder TTL")
		}
		// check if already expired
		if now.After(ttl) || dueTime.After(ttl) {
			return errors.Errorf("reminder %s has already expired: registeredTime: %s TTL:%s",
				reminder.Name, reminder.RegisteredTime, req.TTL)
		}
		reminder.ExpirationTime = ttl.UTC().Format(time.RFC3339)
	}

	stop := make(chan bool)
<<<<<<< HEAD
	a.activeReminders.Store(reminderKey, stop)

	err = backoff.Retry(func() error {
		reminders, actorMetadata, err2 := a.getRemindersForActorType(req.ActorType, false)
		if err2 != nil {
			return err2
		}

		// First we add it to the partition list.
		remindersInPartition, reminderRef, stateKey, etag, errForInsertReminder := actorMetadata.insertReminderInPartition(reminders, reminder)

		if errForInsertReminder != nil {
			return errForInsertReminder
		}

		// Get the database partition key (needed for CosmosDB)
		databasePartitionKey := actorMetadata.calculateDatabasePartitionKey(stateKey)

		// Now we can add it to the "global" list.
		reminders = append(reminders, reminderRef)

		// Then, save the partition to the database.
		err2 = a.saveRemindersInPartition(ctx, stateKey, remindersInPartition, etag, databasePartitionKey)
		if err2 != nil {
			return err2
		}

		// Finally, we must save metadata to get a new eTag.
		// This avoids a race condition between an update and a repartitioning.
		errForSaveActorType := a.saveActorTypeMetadata(req.ActorType, actorMetadata)
		if errForSaveActorType != nil {
			return errForSaveActorType
		}

		a.remindersLock.Lock()
		a.reminders[req.ActorType] = reminders
		a.remindersLock.Unlock()
		return nil
	}, backoff.NewExponentialBackOff())
=======

	err = a.storeReminder(ctx, reminder, stop)
>>>>>>> 10784ac6
	if err != nil {
		return err
	}
	return a.startReminder(&reminder, stop)
}

func (a *actorsRuntime) CreateTimer(ctx context.Context, req *CreateTimerRequest) error {
	var (
		err                 error
		repeats             int
		dueTime, ttl        time.Time
		period              time.Duration
		years, months, days int
	)
	a.activeTimersLock.Lock()
	defer a.activeTimersLock.Unlock()
	actorKey := constructCompositeKey(req.ActorType, req.ActorID)
	timerKey := constructCompositeKey(actorKey, req.Name)

	_, exists := a.actorsTable.Load(actorKey)
	if !exists {
		return errors.Errorf("can't create timer for actor %s: actor not activated", actorKey)
	}

	stopChan, exists := a.activeTimers.Load(timerKey)
	if exists {
		close(stopChan.(chan bool))
	}

	if len(req.DueTime) != 0 {
		if dueTime, err = parseTime(req.DueTime, nil); err != nil {
			return errors.Wrap(err, "error parsing timer due time")
		}
		if dueTime.Before(time.Now()) {
			return errors.Errorf("timer %s has already expired: dueTime: %s TTL: %s", timerKey, req.DueTime, req.TTL)
		}
	} else {
		dueTime = time.Now()
	}

	repeats = -1 // set to default
	if len(req.Period) != 0 {
		if years, months, days, period, repeats, err = parseDuration(req.Period); err != nil {
			return errors.Wrap(err, "error parsing timer period")
		}
		// error on timers with zero repetitions
		if repeats == 0 {
			return errors.Errorf("timer %s has zero repetitions", timerKey)
		}
	}

	if len(req.TTL) > 0 {
		if ttl, err = parseTime(req.TTL, &dueTime); err != nil {
			return errors.Wrap(err, "error parsing timer TTL")
		}
		if time.Now().After(ttl) || dueTime.After(ttl) {
			return errors.Errorf("timer %s has already expired: dueTime: %s TTL: %s", timerKey, req.DueTime, req.TTL)
		}
	}

	log.Debugf("create timer %q dueTime:%s period:%s repeats:%d ttl:%s",
		req.Name, dueTime.String(), period.String(), repeats, ttl.String())
	stop := make(chan bool, 1)
	a.activeTimers.Store(timerKey, stop)

	go func(stop chan bool, req *CreateTimerRequest) {
		var (
			ttlTimer, nextTimer *time.Timer
			ttlTimerC           <-chan time.Time
			err                 error
		)
		if !ttl.IsZero() {
			ttlTimer = time.NewTimer(time.Until(ttl))
			ttlTimerC = ttlTimer.C
		}
		nextTime := dueTime
		nextTimer = time.NewTimer(time.Until(nextTime))
		defer func() {
			if nextTimer.Stop() {
				<-nextTimer.C
			}
			if ttlTimer != nil && ttlTimer.Stop() {
				<-ttlTimerC
			}
		}()
	L:
		for {
			select {
			case <-nextTimer.C:
				// noop
			case <-ttlTimerC:
				// timer has expired; proceed with deletion
				log.Infof("timer %s with parameters: dueTime: %s, period: %s, TTL: %s, data: %v has expired.", timerKey, req.DueTime, req.Period, req.TTL, req.Data)
				break L
			case <-stop:
				// timer has been already deleted
				log.Infof("timer %s with parameters: dueTime: %s, period: %s, TTL: %s, data: %v has been deleted.", timerKey, req.DueTime, req.Period, req.TTL, req.Data)
				return
			}

			if _, exists := a.actorsTable.Load(actorKey); exists {
				if err = a.executeTimer(req.ActorType, req.ActorID, req.Name, req.DueTime, req.Period, req.Callback, req.Data); err != nil {
					log.Errorf("error invoking timer on actor %s: %s", actorKey, err)
				}
				if repeats > 0 {
					repeats--
				}
			} else {
				log.Errorf("could not find active timer %s", timerKey)
				return
			}
			if repeats == 0 || (years == 0 && months == 0 && days == 0 && period == 0) {
				log.Infof("timer %s has been completed", timerKey)
				break L
			}
			nextTime = nextTime.AddDate(years, months, days).Add(period)
			if nextTimer.Stop() {
				<-nextTimer.C
			}
			nextTimer.Reset(time.Until(nextTime))
		}
		err = a.DeleteTimer(ctx, &DeleteTimerRequest{
			Name:      req.Name,
			ActorID:   req.ActorID,
			ActorType: req.ActorType,
		})
		if err != nil {
			log.Errorf("error deleting timer %s: %v", timerKey, err)
		}
	}(stop, req)
	return nil
}

func (a *actorsRuntime) executeTimer(actorType, actorID, name, dueTime, period, callback string, data interface{}) error {
	t := TimerResponse{
		Callback: callback,
		Data:     data,
		DueTime:  dueTime,
		Period:   period,
	}
	b, err := json.Marshal(&t)
	if err != nil {
		return err
	}

	log.Debugf("executing timer %s for actor type %s with id %s", name, actorType, actorID)
	req := invokev1.NewInvokeMethodRequest(fmt.Sprintf("timer/%s", name))
	req.WithActor(actorType, actorID)
	req.WithRawData(b, invokev1.JSONContentType)
	_, err = a.callLocalActor(context.Background(), req)
	if err != nil {
		log.Errorf("error execution of timer %s for actor type %s with id %s: %s", name, actorType, actorID, err)
	}
	return err
}

func (a *actorsRuntime) saveActorTypeMetadata(actorType string, actorMetadata *ActorMetadata) error {
	if !a.actorTypeMetadataEnabled {
		return nil
	}

	metadataKey := constructCompositeKey("actors", actorType, "metadata")
	return a.store.Set(&state.SetRequest{
		Key:   metadataKey,
		Value: actorMetadata,
		ETag:  actorMetadata.Etag,
		Options: state.SetStateOption{
			Concurrency: state.FirstWrite,
			Consistency: state.Strong,
		},
	})
}

func (a *actorsRuntime) getActorTypeMetadata(actorType string, migrate bool) (*ActorMetadata, error) {
	if a.store == nil {
		return nil, errors.New("actors: state store does not exist or incorrectly configured")
	}

	if !a.actorTypeMetadataEnabled {
		return &ActorMetadata{
			ID: metadataZeroID,
			RemindersMetadata: ActorRemindersMetadata{
				partitionsEtag: nil,
				PartitionCount: 0,
			},
			Etag: nil,
		}, nil
	}

	result := ActorMetadata{
		ID: metadataZeroID,
		RemindersMetadata: ActorRemindersMetadata{
			partitionsEtag: nil,
			PartitionCount: 0,
		},
		Etag: nil,
	}
	retryErr := backoff.Retry(func() error {
		metadataKey := constructCompositeKey("actors", actorType, "metadata")
		resp, err := a.store.Get(&state.GetRequest{
			Key: metadataKey,
			Options: state.GetStateOption{
				Consistency: state.Strong,
			},
		})
		if err != nil {
			return err
		}
		actorMetadata := ActorMetadata{
			ID: metadataZeroID,
			RemindersMetadata: ActorRemindersMetadata{
				partitionsEtag: nil,
				PartitionCount: 0,
			},
			Etag: nil,
		}
		if len(resp.Data) > 0 {
			err = json.Unmarshal(resp.Data, &actorMetadata)
			if err != nil {
				return fmt.Errorf("could not parse metadata for actor type %s (%s): %w", actorType, string(resp.Data), err)
			}
			actorMetadata.Etag = resp.ETag
		}

		if migrate {
			err = a.migrateRemindersForActorType(actorType, &actorMetadata)
			if err != nil {
				return err
			}
		}

		result = actorMetadata
		return nil
	}, backoff.NewExponentialBackOff())

	if retryErr != nil {
		return nil, retryErr
	}
	return &result, nil
}

func (a *actorsRuntime) migrateRemindersForActorType(actorType string, actorMetadata *ActorMetadata) error {
	if !a.actorTypeMetadataEnabled {
		return nil
	}

	if actorMetadata.RemindersMetadata.PartitionCount == a.config.RemindersStoragePartitions {
		return nil
	}

	if actorMetadata.RemindersMetadata.PartitionCount > a.config.RemindersStoragePartitions {
		log.Warnf("cannot decrease number of partitions for reminders of actor type %s", actorType)
		return nil
	}

	// Nice to have: avoid conflicting migration within the same process.
	a.remindersMigrationLock.Lock()
	defer a.remindersMigrationLock.Unlock()
	log.Warnf("migrating actor metadata record for actor type %s", actorType)

	// Fetch all reminders for actor type.
	reminderRefs, refreshedActorMetadata, err := a.getRemindersForActorType(actorType, false)
	if err != nil {
		return err
	}
	if refreshedActorMetadata.ID != actorMetadata.ID {
		return errors.Errorf("could not migrate reminders for actor type %s due to race condition in actor metadata", actorType)
	}

	log.Infof("migrating %d reminders for actor type %s", len(reminderRefs), actorType)
	*actorMetadata = *refreshedActorMetadata

	// Recreate as a new metadata identifier.
	actorMetadata.ID = uuid.NewString()
	actorMetadata.RemindersMetadata.PartitionCount = a.config.RemindersStoragePartitions
	actorRemindersPartitions := make([][]Reminder, actorMetadata.RemindersMetadata.PartitionCount)
	for i := 0; i < actorMetadata.RemindersMetadata.PartitionCount; i++ {
		actorRemindersPartitions[i] = make([]Reminder, 0)
	}

	// Recalculate partition for each reminder.
	for _, reminderRef := range reminderRefs {
		partitionID, errForCalculatePartition := actorMetadata.calculateReminderPartition(reminderRef.reminder.ActorID, reminderRef.reminder.Name)
		if errForCalculatePartition != nil {
			return errForCalculatePartition
		}

		if partitionID > 0 {
			actorRemindersPartitions[partitionID-1] = append(actorRemindersPartitions[partitionID-1], reminderRef.reminder)
		} else {
			log.Warnf("The calculated partition ID result of reminder %s is less than or equal to 0",
				reminderRef.reminder.Name)
		}
	}

	// Save to database.
	for i := 0; i < actorMetadata.RemindersMetadata.PartitionCount; i++ {
		partitionID := i + 1
		stateKey := actorMetadata.calculateRemindersStateKey(actorType, uint32(partitionID))
		stateValue := actorRemindersPartitions[i]
		err = a.saveRemindersInPartition(context.TODO(), stateKey, stateValue, nil, actorMetadata.ID)
		if err != nil {
			return err
		}
	}

	// Save new metadata so the new "metadataID" becomes the new de factor referenced list for reminders.
	err = a.saveActorTypeMetadata(actorType, actorMetadata)
	if err != nil {
		return err
	}
	log.Warnf(
		"completed actor metadata record migration for actor type %s, new metadata ID = %s",
		actorType, actorMetadata.ID)
	return nil
}

func (a *actorsRuntime) getRemindersForActorType(actorType string, migrate bool) ([]actorReminderReference, *ActorMetadata, error) {
	if a.store == nil {
		return nil, nil, errors.New("actors: state store does not exist or incorrectly configured")
	}

	actorMetadata, merr := a.getActorTypeMetadata(actorType, migrate)
	if merr != nil {
		return nil, nil, fmt.Errorf("could not read actor type metadata: %w", merr)
	}

	log.Debugf(
		"starting to read reminders for actor type %s (migrate=%t), with metadata id %s and %d partitions",
		actorType, migrate, actorMetadata.ID, actorMetadata.RemindersMetadata.PartitionCount)
	if actorMetadata.RemindersMetadata.PartitionCount >= 1 {
		metadata := map[string]string{metadataPartitionKey: actorMetadata.ID}
		actorMetadata.RemindersMetadata.partitionsEtag = map[uint32]*string{}
		reminders := []actorReminderReference{}

		keyPartitionMap := map[string]uint32{}
		getRequests := []state.GetRequest{}
		for i := 1; i <= actorMetadata.RemindersMetadata.PartitionCount; i++ {
			partition := uint32(i)
			key := actorMetadata.calculateRemindersStateKey(actorType, partition)
			keyPartitionMap[key] = partition
			getRequests = append(getRequests, state.GetRequest{
				Key:      key,
				Metadata: metadata,
				Options: state.GetStateOption{
					Consistency: state.Strong,
				},
			})
		}

		bulkGet, bulkResponse, err := a.store.BulkGet(getRequests)
		if bulkGet {
			if err != nil {
				return nil, nil, err
			}
		} else {
			// TODO(artursouza): refactor this fallback into default implementation in contrib.
			// if store doesn't support bulk get, fallback to call get() method one by one
			limiter := concurrency.NewLimiter(actorMetadata.RemindersMetadata.PartitionCount)
			bulkResponse = make([]state.BulkGetResponse, len(getRequests))
			for i := range getRequests {
				getRequest := getRequests[i]
				bulkResponse[i].Key = getRequest.Key

				fn := func(param interface{}) {
					r := param.(*state.BulkGetResponse)
					resp, ferr := a.store.Get(&getRequest)
					if ferr != nil {
						r.Error = ferr.Error()
						return
					}

					if resp == nil {
						r.Error = "response not found for partition"
						return
					}

					if len(resp.Data) == 0 {
						r.Error = "data not found for reminder partition"
						return
					}

					r.Data = jsoniter.RawMessage(resp.Data)
					r.ETag = resp.ETag
					r.Metadata = resp.Metadata
				}

				limiter.Execute(fn, &bulkResponse[i])
			}
			limiter.Wait()
		}

		for _, resp := range bulkResponse {
			partition := keyPartitionMap[resp.Key]
			actorMetadata.RemindersMetadata.partitionsEtag[partition] = resp.ETag
			if resp.Error != "" {
				return nil, nil, fmt.Errorf("could not get reminders partition %v: %v", resp.Key, resp.Error)
			}

			var batch []Reminder
			if len(resp.Data) > 0 {
				err = json.Unmarshal(resp.Data, &batch)
				if err != nil {
					return nil, nil, fmt.Errorf("could not parse actor reminders partition %v: %w", resp.Key, err)
				}
			} else {
				return nil, nil, fmt.Errorf("no data found for reminder partition %v: %w", resp.Key, err)
			}

			for j := range batch {
				reminders = append(reminders, actorReminderReference{
					actorMetadataID:           actorMetadata.ID,
					actorRemindersPartitionID: partition,
					reminder:                  batch[j],
				})
			}
		}

		log.Debugf(
			"finished reading reminders for actor type %s (migrate=%t), with metadata id %s and %d partitions: total of %d reminders",
			actorType, migrate, actorMetadata.ID, actorMetadata.RemindersMetadata.PartitionCount, len(reminders))
		return reminders, actorMetadata, nil
	}

	key := constructCompositeKey("actors", actorType)
	resp, err := a.store.Get(&state.GetRequest{
		Key: key,
		Options: state.GetStateOption{
			Consistency: state.Strong,
		},
	})
	if err != nil {
		return nil, nil, err
	}

	log.Debugf("read reminders from %s without partition: %s", key, string(resp.Data))

	var reminders []Reminder
	if len(resp.Data) > 0 {
		err = json.Unmarshal(resp.Data, &reminders)
		if err != nil {
			return nil, nil, fmt.Errorf("could not parse actor reminders: %v", err)
		}
	}

	reminderRefs := make([]actorReminderReference, len(reminders))
	for j := range reminders {
		reminderRefs[j] = actorReminderReference{
			actorMetadataID:           actorMetadata.ID,
			actorRemindersPartitionID: 0,
			reminder:                  reminders[j],
		}
	}

	actorMetadata.RemindersMetadata.partitionsEtag = map[uint32]*string{
		0: resp.ETag,
	}

	log.Debugf(
		"finished reading reminders for actor type %s (migrate=%t), with metadata id %s and no partitions: total of %d reminders",
		actorType, migrate, actorMetadata.ID, len(reminderRefs))
	return reminderRefs, actorMetadata, nil
}

func (a *actorsRuntime) saveRemindersInPartition(ctx context.Context, stateKey string, reminders []Reminder, etag *string, databasePartitionKey string) error {
	// Even when data is not partitioned, the save operation is the same.
	// The only difference is stateKey.
	log.Debugf("saving %d reminders in %s ...", len(reminders), stateKey)
	return a.store.Set(&state.SetRequest{
		Key:      stateKey,
		Value:    reminders,
		ETag:     etag,
		Metadata: map[string]string{metadataPartitionKey: databasePartitionKey},
		Options: state.SetStateOption{
			Concurrency: state.FirstWrite,
			Consistency: state.Strong,
		},
	})
}

func (a *actorsRuntime) DeleteReminder(ctx context.Context, req *DeleteReminderRequest) error {
	if a.store == nil {
		return errors.New("actors: state store does not exist or incorrectly configured")
	}

	if a.evaluationBusy {
		select {
		case <-time.After(time.Second * 5):
			return errors.New("error deleting reminder: timed out after 5s")
		case <-a.evaluationChan:
			break
		}
	}

	actorKey := constructCompositeKey(req.ActorType, req.ActorID)
	reminderKey := constructCompositeKey(actorKey, req.Name)

	stop, exists := a.activeReminders.Load(reminderKey)
	if exists {
		log.Infof("Found reminder with key: %v. Deleting reminder", reminderKey)
		close(stop.(chan bool))
		a.activeReminders.Delete(reminderKey)
	}

	err := backoff.Retry(func() error {
		reminders, actorMetadata, err := a.getRemindersForActorType(req.ActorType, false)
		if err != nil {
			return err
		}

		// remove from partition first.
		remindersInPartition, stateKey, etag := actorMetadata.removeReminderFromPartition(reminders, req.ActorType, req.ActorID, req.Name)

		// now, we can remove from the "global" list.
		for i := len(reminders) - 1; i >= 0; i-- {
			if reminders[i].reminder.ActorType == req.ActorType && reminders[i].reminder.ActorID == req.ActorID && reminders[i].reminder.Name == req.Name {
				reminders = append(reminders[:i], reminders[i+1:]...)
			}
		}

		// Get the database partition key (needed for CosmosDB)
		databasePartitionKey := actorMetadata.calculateDatabasePartitionKey(stateKey)

		// Then, save the partition to the database.
		err = a.saveRemindersInPartition(ctx, stateKey, remindersInPartition, etag, databasePartitionKey)
		if err != nil {
			return err
		}

		// Finally, we must save metadata to get a new eTag.
		// This avoids a race condition between an update and a repartitioning.
		errForSaveActorType := a.saveActorTypeMetadata(req.ActorType, actorMetadata)
		if errForSaveActorType != nil {
			return errForSaveActorType
		}

		a.remindersLock.Lock()
		a.reminders[req.ActorType] = reminders
		a.remindersLock.Unlock()
		return nil
	}, backoff.NewExponentialBackOff())
	if err != nil {
		return err
	}

	err = a.store.Delete(&state.DeleteRequest{
		Key: reminderKey,
	})
	if err != nil {
		return err
	}

	return nil
}

func (a *actorsRuntime) RenameReminder(ctx context.Context, req *RenameReminderRequest) error {
	if a.store == nil {
		return errors.New("actors: state store does not exist or incorrectly configured")
	}

	a.activeRemindersLock.Lock()
	defer a.activeRemindersLock.Unlock()

	oldReminder, exists := a.getReminder(req.OldName, req.ActorType, req.ActorID)
	if !exists {
		return nil
	}

	// delete old reminder
	err := a.DeleteReminder(ctx, &DeleteReminderRequest{
		ActorID:   req.ActorID,
		ActorType: req.ActorType,
		Name:      req.OldName,
	})
	if err != nil {
		return err
	}

	if a.evaluationBusy {
		select {
		case <-time.After(time.Second * 5):
			return errors.New("error rename reminder: timed out after 5s")
		case <-a.evaluationChan:
			break
		}
	}

	reminder := Reminder{
		ActorID:        req.ActorID,
		ActorType:      req.ActorType,
		Name:           req.NewName,
		Data:           oldReminder.Data,
		Period:         oldReminder.Period,
		DueTime:        oldReminder.DueTime,
		RegisteredTime: oldReminder.RegisteredTime,
		ExpirationTime: oldReminder.ExpirationTime,
	}

	stop := make(chan bool)

	err = a.storeReminder(ctx, reminder, stop)
	if err != nil {
		return err
	}

	return a.startReminder(&reminder, stop)
}

func (a *actorsRuntime) storeReminder(ctx context.Context, reminder Reminder, stopChannel chan bool) error {
	// Store the reminder in active reminders list
	actorKey := constructCompositeKey(reminder.ActorType, reminder.ActorID)
	reminderKey := constructCompositeKey(actorKey, reminder.Name)

	a.activeReminders.Store(reminderKey, stopChannel)

	err := backoff.Retry(func() error {
		reminders, actorMetadata, err2 := a.getRemindersForActorType(reminder.ActorType, false)
		if err2 != nil {
			return err2
		}

		// First we add it to the partition list.
		remindersInPartition, reminderRef, stateKey, etag := actorMetadata.insertReminderInPartition(reminders, reminder)

		// Get the database partition key (needed for CosmosDB)
		databasePartitionKey := actorMetadata.calculateDatabasePartitionKey(stateKey)

		// Now we can add it to the "global" list.
		reminders = append(reminders, reminderRef)

		// Then, save the partition to the database.
		err2 = a.saveRemindersInPartition(ctx, stateKey, remindersInPartition, etag, databasePartitionKey)
		if err2 != nil {
			return err2
		}

		// Finally, we must save metadata to get a new eTag.
		// This avoids a race condition between an update and a repartitioning.
		errForSaveMetadata := a.saveActorTypeMetadata(reminder.ActorType, actorMetadata)
		if errForSaveMetadata != nil {
			return errForSaveMetadata
		}

		a.remindersLock.Lock()
		a.reminders[reminder.ActorType] = reminders
		a.remindersLock.Unlock()
		return nil
	}, backoff.NewExponentialBackOff())
	if err != nil {
		return err
	}
	return nil
}

func (a *actorsRuntime) GetReminder(ctx context.Context, req *GetReminderRequest) (*Reminder, error) {
	reminders, _, err := a.getRemindersForActorType(req.ActorType, false)
	if err != nil {
		return nil, err
	}

	for _, r := range reminders {
		if r.reminder.ActorID == req.ActorID && r.reminder.Name == req.Name {
			return &Reminder{
				Data:    r.reminder.Data,
				DueTime: r.reminder.DueTime,
				Period:  r.reminder.Period,
			}, nil
		}
	}
	return nil, nil
}

func (a *actorsRuntime) DeleteTimer(ctx context.Context, req *DeleteTimerRequest) error {
	actorKey := constructCompositeKey(req.ActorType, req.ActorID)
	timerKey := constructCompositeKey(actorKey, req.Name)

	stopChan, exists := a.activeTimers.Load(timerKey)
	if exists {
		close(stopChan.(chan bool))
		a.activeTimers.Delete(timerKey)
	}

	return nil
}

func (a *actorsRuntime) GetActiveActorsCount(ctx context.Context) []ActiveActorsCount {
	actorCountMap := map[string]int{}
	for _, actorType := range a.config.HostedActorTypes {
		actorCountMap[actorType] = 0
	}
	a.actorsTable.Range(func(key, value interface{}) bool {
		actorType, _ := a.getActorTypeAndIDFromKey(key.(string))
		actorCountMap[actorType]++
		return true
	})

	activeActorsCount := make([]ActiveActorsCount, 0, len(actorCountMap))
	for actorType, count := range actorCountMap {
		activeActorsCount = append(activeActorsCount, ActiveActorsCount{Type: actorType, Count: count})
	}

	return activeActorsCount
}

// Stop closes all network connections and resources used in actor runtime.
func (a *actorsRuntime) Stop() {
	if a.placement != nil {
		a.placement.Stop()
	}
}

// ValidateHostEnvironment validates that actors can be initialized properly given a set of parameters
// And the mode the runtime is operating in.
func ValidateHostEnvironment(mTLSEnabled bool, mode modes.DaprMode, namespace string) error {
	switch mode {
	case modes.KubernetesMode:
		if mTLSEnabled && namespace == "" {
			return errors.New("actors must have a namespace configured when running in Kubernetes mode")
		}
	}
	return nil
}

func parseISO8601Duration(from string) (int, int, int, time.Duration, int, error) {
	match := pattern.FindStringSubmatch(from)
	if match == nil {
		return 0, 0, 0, 0, 0, errors.Errorf("unsupported ISO8601 duration format %q", from)
	}
	years, months, days, duration := 0, 0, 0, time.Duration(0)
	// -1 signifies infinite repetition
	repetition := -1
	for i, name := range pattern.SubexpNames() {
		part := match[i]
		if i == 0 || name == "" || part == "" {
			continue
		}
		val, err := strconv.Atoi(part)
		if err != nil {
			return 0, 0, 0, 0, 0, err
		}
		switch name {
		case "year":
			years = val
		case "month":
			months = val
		case "week":
			days += 7 * val
		case "day":
			days += val
		case "hour":
			duration += time.Hour * time.Duration(val)
		case "minute":
			duration += time.Minute * time.Duration(val)
		case "second":
			duration += time.Second * time.Duration(val)
		case "repetition":
			repetition = val
		default:
			return 0, 0, 0, 0, 0, fmt.Errorf("unsupported ISO8601 duration field %s", name)
		}
	}
	return years, months, days, duration, repetition, nil
}

// parseDuration creates time.Duration from either:
// - ISO8601 duration format,
// - time.Duration string format.
func parseDuration(from string) (int, int, int, time.Duration, int, error) {
	y, m, d, dur, r, err := parseISO8601Duration(from)
	if err == nil {
		return y, m, d, dur, r, nil
	}
	dur, err = time.ParseDuration(from)
	if err == nil {
		return 0, 0, 0, dur, -1, nil
	}
	return 0, 0, 0, 0, 0, errors.Errorf("unsupported duration format %q", from)
}

// parseTime creates time.Duration from either:
// - ISO8601 duration format,
// - time.Duration string format,
// - RFC3339 datetime format.
// For duration formats, an offset is added.
func parseTime(from string, offset *time.Time) (time.Time, error) {
	var start time.Time
	if offset != nil {
		start = *offset
	} else {
		start = time.Now()
	}
	y, m, d, dur, r, err := parseISO8601Duration(from)
	if err == nil {
		if r != -1 {
			return time.Time{}, errors.Errorf("repetitions are not allowed")
		}
		return start.AddDate(y, m, d).Add(dur), nil
	}
	if dur, err = time.ParseDuration(from); err == nil {
		return start.Add(dur), nil
	}
	if t, err := time.Parse(time.RFC3339, from); err == nil {
		return t, nil
	}
	return time.Time{}, errors.Errorf("unsupported time/duration format %q", from)
}<|MERGE_RESOLUTION|>--- conflicted
+++ resolved
@@ -1058,50 +1058,8 @@
 	}
 
 	stop := make(chan bool)
-<<<<<<< HEAD
-	a.activeReminders.Store(reminderKey, stop)
-
-	err = backoff.Retry(func() error {
-		reminders, actorMetadata, err2 := a.getRemindersForActorType(req.ActorType, false)
-		if err2 != nil {
-			return err2
-		}
-
-		// First we add it to the partition list.
-		remindersInPartition, reminderRef, stateKey, etag, errForInsertReminder := actorMetadata.insertReminderInPartition(reminders, reminder)
-
-		if errForInsertReminder != nil {
-			return errForInsertReminder
-		}
-
-		// Get the database partition key (needed for CosmosDB)
-		databasePartitionKey := actorMetadata.calculateDatabasePartitionKey(stateKey)
-
-		// Now we can add it to the "global" list.
-		reminders = append(reminders, reminderRef)
-
-		// Then, save the partition to the database.
-		err2 = a.saveRemindersInPartition(ctx, stateKey, remindersInPartition, etag, databasePartitionKey)
-		if err2 != nil {
-			return err2
-		}
-
-		// Finally, we must save metadata to get a new eTag.
-		// This avoids a race condition between an update and a repartitioning.
-		errForSaveActorType := a.saveActorTypeMetadata(req.ActorType, actorMetadata)
-		if errForSaveActorType != nil {
-			return errForSaveActorType
-		}
-
-		a.remindersLock.Lock()
-		a.reminders[req.ActorType] = reminders
-		a.remindersLock.Unlock()
-		return nil
-	}, backoff.NewExponentialBackOff())
-=======
 
 	err = a.storeReminder(ctx, reminder, stop)
->>>>>>> 10784ac6
 	if err != nil {
 		return err
 	}
@@ -1724,7 +1682,11 @@
 		}
 
 		// First we add it to the partition list.
-		remindersInPartition, reminderRef, stateKey, etag := actorMetadata.insertReminderInPartition(reminders, reminder)
+		remindersInPartition, reminderRef, stateKey, etag, errForInsertReminder := actorMetadata.insertReminderInPartition(reminders, reminder)
+
+		if errForInsertReminder != nil {
+			return errForInsertReminder
+		}
 
 		// Get the database partition key (needed for CosmosDB)
 		databasePartitionKey := actorMetadata.calculateDatabasePartitionKey(stateKey)
