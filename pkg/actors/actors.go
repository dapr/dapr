--- conflicted
+++ resolved
@@ -27,6 +27,8 @@
 	"time"
 
 	"github.com/cenkalti/backoff/v4"
+	"github.com/dapr/components-contrib/state"
+	"github.com/dapr/kit/logger"
 	"github.com/google/uuid"
 	"github.com/mitchellh/mapstructure"
 	"github.com/pkg/errors"
@@ -35,9 +37,6 @@
 	"google.golang.org/grpc"
 	"google.golang.org/grpc/codes"
 	"google.golang.org/grpc/status"
-
-	"github.com/dapr/components-contrib/state"
-	"github.com/dapr/kit/logger"
 
 	"github.com/dapr/dapr/pkg/actors/internal"
 	"github.com/dapr/dapr/pkg/channel"
@@ -832,7 +831,7 @@
 		Period:  reminder.Period,
 		Data:    reminder.Data,
 	}
-	b, err := json.Marshal(&r)
+	b, err := daprjson.Marshal(&r)
 	if err != nil {
 		return err
 	}
@@ -1226,7 +1225,7 @@
 		DueTime:  dueTime,
 		Period:   period,
 	}
-	b, err := json.Marshal(&t)
+	b, err := daprjson.Marshal(&t)
 	if err != nil {
 		return err
 	}
@@ -1303,7 +1302,7 @@
 			Etag: nil,
 		}
 		if len(resp.Data) > 0 {
-			err = json.Unmarshal(resp.Data, &actorMetadata)
+			err = daprjson.Unmarshal(resp.Data, &actorMetadata)
 			if err != nil {
 				return fmt.Errorf("could not parse metadata for actor type %s (%s): %w", actorType, string(resp.Data), err)
 			}
@@ -1321,15 +1320,8 @@
 		return nil
 	}, backoff.NewExponentialBackOff())
 
-<<<<<<< HEAD
-	var actorMetadata ActorMetadata
-	err = daprjson.Unmarshal(resp.Data, &actorMetadata)
-	if err != nil {
-		return nil, fmt.Errorf("could not parse metadata for actor type %s (%s): %w", actorType, string(resp.Data), err)
-=======
 	if retryErr != nil {
 		return nil, retryErr
->>>>>>> 1470bebe
 	}
 	return &result, nil
 }
@@ -1453,12 +1445,6 @@
 					resp, ferr := a.store.Get(&getRequest)
 					if ferr != nil {
 						r.Error = ferr.Error()
-<<<<<<< HEAD
-					} else if resp != nil {
-						r.Data = json.RawMessage(resp.Data)
-						r.ETag = resp.ETag
-						r.Metadata = resp.Metadata
-=======
 						return
 					}
 
@@ -1470,10 +1456,9 @@
 					if len(resp.Data) == 0 {
 						r.Error = "data not found for reminder partition"
 						return
->>>>>>> 1470bebe
 					}
 
-					r.Data = jsoniter.RawMessage(resp.Data)
+					r.Data = json.RawMessage(resp.Data)
 					r.ETag = resp.ETag
 					r.Metadata = resp.Metadata
 				}
