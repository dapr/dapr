--- conflicted
+++ resolved
@@ -340,18 +340,9 @@
 	// ctx, cancel := context.WithTimeout(ctx, time.Minute*1)
 	// defer cancel()
 
-<<<<<<< HEAD
-	var span *trace.Span
-	ctx, span = diag.StartTracingClientSpanFromGRPCContext(ctx, req.Message().Method, a.tracingSpec)
-	defer span.End()
-
-	ctx = diag.AppendToOutgoingGRPCContext(ctx, span.SpanContext())
-	client := internalv1pb.NewServiceInvocationClient(conn)
-=======
 	sc := diag.FromContext(ctx)
 	ctx = diag.AppendToOutgoingGRPCContext(ctx, sc)
-	client := internalv1pb.NewDaprInternalClient(conn)
->>>>>>> 1f5c79d8
+	client := internalv1pb.NewServiceInvocationClient(conn)
 	resp, err := client.CallActor(ctx, req.Proto())
 	if err != nil {
 		return nil, err
