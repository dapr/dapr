--- conflicted
+++ resolved
@@ -118,14 +118,11 @@
 	tracingSpec            configuration.TracingSpec
 	resiliency             resiliency.Provider
 	storeName              string
-<<<<<<< HEAD
 	ctx                    context.Context
 	cancel                 context.CancelFunc
 	clock                  clocklib.Clock
-=======
 	internalActors         map[string]InternalActor
 	internalActorChannel   *internalActorChannel
->>>>>>> e25e94a2
 }
 
 // ActiveActorsCount contain actorType and count of actors each type has.
@@ -213,11 +210,9 @@
 		evaluationLock:         &sync.RWMutex{},
 		evaluationChan:         make(chan struct{}, 1),
 		appHealthy:             appHealthy,
-<<<<<<< HEAD
 		ctx:                    ctx,
 		cancel:                 cancel,
 		clock:                  clock,
-=======
 		internalActors:         map[string]InternalActor{},
 		internalActorChannel:   newInternalActorChannel(),
 	}
@@ -227,7 +222,6 @@
 	if a.store == nil {
 		// If we have hosted actors and no store, we can't initialize the actor runtime
 		return false
->>>>>>> e25e94a2
 	}
 
 	features := a.store.Features()
@@ -307,14 +301,9 @@
 	defer req.Close()
 
 	// TODO Propagate context.
-<<<<<<< HEAD
 	ctx := context.TODO()
-	resp, err := a.appChannel.InvokeMethod(ctx, req)
-=======
-	ctx := context.Background()
 
 	resp, err := a.getAppChannel(actorType).InvokeMethod(ctx, req)
->>>>>>> e25e94a2
 	if err != nil {
 		diag.DefaultMonitoring.ActorDeactivationFailed(actorType, "invoke")
 		return err
