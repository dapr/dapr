/*
Copyright 2021 The Dapr Authors
Licensed under the Apache License, Version 2.0 (the "License");
you may not use this file except in compliance with the License.
You may obtain a copy of the License at
    http://www.apache.org/licenses/LICENSE-2.0
Unless required by applicable law or agreed to in writing, software
distributed under the License is distributed on an "AS IS" BASIS,
WITHOUT WARRANTIES OR CONDITIONS OF ANY KIND, either express or implied.
See the License for the specific language governing permissions and
limitations under the License.
*/

package actors

import (
	"context"
	"encoding/json"
	"fmt"
	"hash/fnv"
	nethttp "net/http"
	"regexp"
	"strconv"
	"strings"
	"sync"
	"time"

	"github.com/cenkalti/backoff/v4"
	"github.com/google/uuid"
	jsoniter "github.com/json-iterator/go"
	"github.com/mitchellh/mapstructure"
	"github.com/pkg/errors"
	"github.com/valyala/fasthttp"
	"go.uber.org/atomic"
	"google.golang.org/grpc"
	"google.golang.org/grpc/codes"
	"google.golang.org/grpc/status"

	"github.com/dapr/components-contrib/state"
	"github.com/dapr/kit/logger"

	"github.com/dapr/dapr/pkg/actors/internal"
	"github.com/dapr/dapr/pkg/channel"
	"github.com/dapr/dapr/pkg/concurrency"
	configuration "github.com/dapr/dapr/pkg/config"
	dapr_credentials "github.com/dapr/dapr/pkg/credentials"
	diag "github.com/dapr/dapr/pkg/diagnostics"
	diag_utils "github.com/dapr/dapr/pkg/diagnostics/utils"
	"github.com/dapr/dapr/pkg/health"
	invokev1 "github.com/dapr/dapr/pkg/messaging/v1"
	"github.com/dapr/dapr/pkg/modes"
	commonv1pb "github.com/dapr/dapr/pkg/proto/common/v1"
	internalv1pb "github.com/dapr/dapr/pkg/proto/internals/v1"
	"github.com/dapr/dapr/pkg/retry"
)

const (
	daprSeparator        = "||"
	metadataPartitionKey = "partitionKey"
	metadataZeroID       = "00000000-0000-0000-0000-000000000000"
)

var log = logger.NewLogger("dapr.runtime.actor")

var pattern = regexp.MustCompile(`^(R(?P<repetition>\d+)/)?P((?P<year>\d+)Y)?((?P<month>\d+)M)?((?P<week>\d+)W)?((?P<day>\d+)D)?(T((?P<hour>\d+)H)?((?P<minute>\d+)M)?((?P<second>\d+)S)?)?$`)

// Actors allow calling into virtual actors as well as actor state management.
type Actors interface {
	Call(ctx context.Context, req *invokev1.InvokeMethodRequest) (*invokev1.InvokeMethodResponse, error)
	Init() error
	Stop()
	GetState(ctx context.Context, req *GetStateRequest) (*StateResponse, error)
	TransactionalStateOperation(ctx context.Context, req *TransactionalRequest) error
	GetReminder(ctx context.Context, req *GetReminderRequest) (*Reminder, error)
	CreateReminder(ctx context.Context, req *CreateReminderRequest) error
	DeleteReminder(ctx context.Context, req *DeleteReminderRequest) error
	RenameReminder(ctx context.Context, req *RenameReminderRequest) error
	CreateTimer(ctx context.Context, req *CreateTimerRequest) error
	DeleteTimer(ctx context.Context, req *DeleteTimerRequest) error
	IsActorHosted(ctx context.Context, req *ActorHostedRequest) bool
	GetActiveActorsCount(ctx context.Context) []ActiveActorsCount
}

type actorsRuntime struct {
	appChannel               channel.AppChannel
	store                    state.Store
	transactionalStore       state.TransactionalStore
	placement                *internal.ActorPlacement
	grpcConnectionFn         func(ctx context.Context, address, id string, namespace string, skipTLS, recreateIfExists, enableSSL bool, customOpts ...grpc.DialOption) (*grpc.ClientConn, error)
	config                   Config
	actorsTable              *sync.Map
	activeTimers             *sync.Map
	activeTimersLock         *sync.RWMutex
	activeReminders          *sync.Map
	remindersLock            *sync.RWMutex
	remindersMigrationLock   *sync.Mutex
	activeRemindersLock      *sync.RWMutex
	reminders                map[string][]actorReminderReference
	evaluationLock           *sync.RWMutex
	evaluationBusy           bool
	evaluationChan           chan bool
	appHealthy               *atomic.Bool
	certChain                *dapr_credentials.CertChain
	tracingSpec              configuration.TracingSpec
	reentrancyEnabled        bool
	actorTypeMetadataEnabled bool
}

// ActiveActorsCount contain actorType and count of actors each type has.
type ActiveActorsCount struct {
	Type  string `json:"type"`
	Count int    `json:"count"`
}

// ActorMetadata represents information about the actor type.
type ActorMetadata struct {
	ID                string                 `json:"id"`
	RemindersMetadata ActorRemindersMetadata `json:"actorRemindersMetadata"`
	Etag              *string                `json:"-"`
}

// ActorRemindersMetadata represents information about actor's reminders.
type ActorRemindersMetadata struct {
	PartitionCount int                `json:"partitionCount"`
	partitionsEtag map[uint32]*string `json:"-"`
}

type actorReminderReference struct {
	actorMetadataID           string
	actorRemindersPartitionID uint32
	reminder                  Reminder
}

const (
	incompatibleStateStore = "state store does not support transactions which actors require to save state - please see https://docs.dapr.io/operations/components/setup-state-store/supported-state-stores/"
)

// NewActors create a new actors runtime with given config.
func NewActors(
	stateStore state.Store,
	appChannel channel.AppChannel,
	grpcConnectionFn func(ctx context.Context, address, id string, namespace string, skipTLS, recreateIfExists, enableSSL bool, customOpts ...grpc.DialOption) (*grpc.ClientConn, error),
	config Config,
	certChain *dapr_credentials.CertChain,
	tracingSpec configuration.TracingSpec,
	features []configuration.FeatureSpec) Actors {
	var transactionalStore state.TransactionalStore
	if stateStore != nil {
		features := stateStore.Features()
		if state.FeatureETag.IsPresent(features) && state.FeatureTransactional.IsPresent(features) {
			transactionalStore = stateStore.(state.TransactionalStore)
		}
	}

	return &actorsRuntime{
		appChannel:               appChannel,
		config:                   config,
		store:                    stateStore,
		transactionalStore:       transactionalStore,
		grpcConnectionFn:         grpcConnectionFn,
		actorsTable:              &sync.Map{},
		activeTimers:             &sync.Map{},
		activeTimersLock:         &sync.RWMutex{},
		activeReminders:          &sync.Map{},
		remindersLock:            &sync.RWMutex{},
		remindersMigrationLock:   &sync.Mutex{},
		activeRemindersLock:      &sync.RWMutex{},
		reminders:                map[string][]actorReminderReference{},
		evaluationLock:           &sync.RWMutex{},
		evaluationBusy:           false,
		evaluationChan:           make(chan bool),
		appHealthy:               atomic.NewBool(true),
		certChain:                certChain,
		tracingSpec:              tracingSpec,
		reentrancyEnabled:        configuration.IsFeatureEnabled(features, configuration.ActorReentrancy) && config.Reentrancy.Enabled,
		actorTypeMetadataEnabled: configuration.IsFeatureEnabled(features, configuration.ActorTypeMetadata),
	}
}

func (a *actorsRuntime) Init() error {
	if len(a.config.PlacementAddresses) == 0 {
		return errors.New("actors: couldn't connect to placement service: address is empty")
	}

	if len(a.config.HostedActorTypes) > 0 {
		if a.store == nil {
			log.Warn("actors: state store must be present to initialize the actor runtime")
		} else {
			features := a.store.Features()
			if !state.FeatureETag.IsPresent(features) || !state.FeatureTransactional.IsPresent(features) {
				return errors.New(incompatibleStateStore)
			}
		}
	}

	hostname := fmt.Sprintf("%s:%d", a.config.HostAddress, a.config.Port)

	afterTableUpdateFn := func() {
		a.drainRebalancedActors()
		a.evaluateReminders()
	}
	appHealthFn := func() bool { return a.appHealthy.Load() }

	a.placement = internal.NewActorPlacement(
		a.config.PlacementAddresses, a.certChain,
		a.config.AppID, hostname, a.config.HostedActorTypes,
		appHealthFn,
		afterTableUpdateFn)

	go a.placement.Start()
	a.startDeactivationTicker(a.config.ActorDeactivationScanInterval, a.config.ActorIdleTimeout)

	log.Infof("actor runtime started. actor idle timeout: %s. actor scan interval: %s",
		a.config.ActorIdleTimeout.String(), a.config.ActorDeactivationScanInterval.String())

	// Be careful to configure healthz endpoint option. If app healthz returns unhealthy status, Dapr will
	// disconnect from placement to remove the node from consistent hashing ring.
	// i.e if app is busy state, the healthz status would be flaky, which leads to frequent
	// actor rebalancing. It will impact the entire service.
	go a.startAppHealthCheck(
		health.WithFailureThreshold(4),
		health.WithInterval(5*time.Second),
		health.WithRequestTimeout(2*time.Second))

	return nil
}

func (a *actorsRuntime) startAppHealthCheck(opts ...health.Option) {
	if len(a.config.HostedActorTypes) == 0 {
		return
	}

	healthAddress := fmt.Sprintf("%s/healthz", a.appChannel.GetBaseAddress())
	ch := health.StartEndpointHealthCheck(healthAddress, opts...)
	for {
		appHealthy := <-ch
		a.appHealthy.Store(appHealthy)
	}
}

func constructCompositeKey(keys ...string) string {
	return strings.Join(keys, daprSeparator)
}

func decomposeCompositeKey(compositeKey string) []string {
	return strings.Split(compositeKey, daprSeparator)
}

func (a *actorsRuntime) deactivateActor(actorType, actorID string) error {
	req := invokev1.NewInvokeMethodRequest(fmt.Sprintf("actors/%s/%s", actorType, actorID))
	req.WithHTTPExtension(nethttp.MethodDelete, "")
	req.WithRawData(nil, invokev1.JSONContentType)

	// TODO Propagate context
	ctx := context.Background()
	resp, err := a.appChannel.InvokeMethod(ctx, req)
	if err != nil {
		diag.DefaultMonitoring.ActorDeactivationFailed(actorType, "invoke")
		return err
	}

	if resp.Status().Code != nethttp.StatusOK {
		diag.DefaultMonitoring.ActorDeactivationFailed(actorType, fmt.Sprintf("status_code_%d", resp.Status().Code))
		_, body := resp.RawData()
		return errors.Errorf("error from actor service: %s", string(body))
	}

	actorKey := constructCompositeKey(actorType, actorID)
	a.actorsTable.Delete(actorKey)
	diag.DefaultMonitoring.ActorDeactivated(actorType)
	log.Debugf("deactivated actor type=%s, id=%s\n", actorType, actorID)

	return nil
}

func (a *actorsRuntime) getActorTypeAndIDFromKey(key string) (string, string) {
	arr := decomposeCompositeKey(key)
	return arr[0], arr[1]
}

func (a *actorsRuntime) startDeactivationTicker(interval, actorIdleTimeout time.Duration) {
	ticker := time.NewTicker(interval)
	go func() {
		for t := range ticker.C {
			a.actorsTable.Range(func(key, value interface{}) bool {
				actorInstance := value.(*actor)

				if actorInstance.isBusy() {
					return true
				}

				durationPassed := t.Sub(actorInstance.lastUsedTime)
				if durationPassed >= actorIdleTimeout {
					go func(actorKey string) {
						actorType, actorID := a.getActorTypeAndIDFromKey(actorKey)
						err := a.deactivateActor(actorType, actorID)
						if err != nil {
							log.Errorf("failed to deactivate actor %s: %s", actorKey, err)
						}
					}(key.(string))
				}

				return true
			})
		}
	}()
}

func (a *actorsRuntime) Call(ctx context.Context, req *invokev1.InvokeMethodRequest) (*invokev1.InvokeMethodResponse, error) {
	a.placement.WaitUntilPlacementTableIsReady()

	actor := req.Actor()
	targetActorAddress, appID := a.placement.LookupActor(actor.GetActorType(), actor.GetActorId())
	if targetActorAddress == "" {
		return nil, errors.Errorf("error finding address for actor type %s with id %s", actor.GetActorType(), actor.GetActorId())
	}

	var resp *invokev1.InvokeMethodResponse
	var err error

	if a.isActorLocal(targetActorAddress, a.config.HostAddress, a.config.Port) {
		resp, err = a.callLocalActor(ctx, req)
	} else {
		resp, err = a.callRemoteActorWithRetry(ctx, retry.DefaultLinearRetryCount, retry.DefaultLinearBackoffInterval, a.callRemoteActor, targetActorAddress, appID, req)
	}

	if err != nil {
		return nil, err
	}
	return resp, nil
}

// callRemoteActorWithRetry will call a remote actor for the specified number of retries and will only retry in the case of transient failures.
func (a *actorsRuntime) callRemoteActorWithRetry(
	ctx context.Context,
	numRetries int,
	backoffInterval time.Duration,
	fn func(ctx context.Context, targetAddress, targetID string, req *invokev1.InvokeMethodRequest) (*invokev1.InvokeMethodResponse, error),
	targetAddress, targetID string, req *invokev1.InvokeMethodRequest) (*invokev1.InvokeMethodResponse, error) {
	for i := 0; i < numRetries; i++ {
		resp, err := fn(ctx, targetAddress, targetID, req)
		if err == nil {
			return resp, nil
		}
		time.Sleep(backoffInterval)

		code := status.Code(err)
		if code == codes.Unavailable || code == codes.Unauthenticated {
			_, err = a.grpcConnectionFn(context.TODO(), targetAddress, targetID, a.config.Namespace, false, true, false)
			if err != nil {
				return nil, err
			}
			continue
		}
		return resp, err
	}
	return nil, errors.Errorf("failed to invoke target %s after %v retries", targetAddress, numRetries)
}

func (a *actorsRuntime) getOrCreateActor(actorType, actorID string) *actor {
	key := constructCompositeKey(actorType, actorID)

	// This avoids allocating multiple actor allocations by calling newActor
	// whenever actor is invoked. When storing actor key first, there is a chance to
	// call newActor, but this is trivial.
	val, ok := a.actorsTable.Load(key)
	if !ok {
		val, _ = a.actorsTable.LoadOrStore(key, newActor(actorType, actorID, a.config.Reentrancy.MaxStackDepth))
	}

	return val.(*actor)
}

func (a *actorsRuntime) callLocalActor(ctx context.Context, req *invokev1.InvokeMethodRequest) (*invokev1.InvokeMethodResponse, error) {
	actorTypeID := req.Actor()

	act := a.getOrCreateActor(actorTypeID.GetActorType(), actorTypeID.GetActorId())

	// Reentrancy to determine how we lock.
	var reentrancyID *string
	if a.reentrancyEnabled {
		if headerValue, ok := req.Metadata()["Dapr-Reentrancy-Id"]; ok {
			reentrancyID = &headerValue.GetValues()[0]
		} else {
			reentrancyHeader := fasthttp.RequestHeader{}
			uuid := uuid.New().String()
			reentrancyHeader.Add("Dapr-Reentrancy-Id", uuid)
			req.AddHeaders(&reentrancyHeader)
			reentrancyID = &uuid
		}
	}

	err := act.lock(reentrancyID)
	if err != nil {
		return nil, status.Error(codes.ResourceExhausted, err.Error())
	}
	defer act.unlock()

	// Replace method to actors method
	req.Message().Method = fmt.Sprintf("actors/%s/%s/method/%s", actorTypeID.GetActorType(), actorTypeID.GetActorId(), req.Message().Method)
	// Original code overrides method with PUT. Why?
	if req.Message().GetHttpExtension() == nil {
		req.WithHTTPExtension(nethttp.MethodPut, "")
	} else {
		req.Message().HttpExtension.Verb = commonv1pb.HTTPExtension_PUT
	}
	resp, err := a.appChannel.InvokeMethod(ctx, req)
	if err != nil {
		return nil, err
	}

	_, respData := resp.RawData()

	if resp.Status().Code != nethttp.StatusOK {
		return nil, errors.Errorf("error from actor service: %s", string(respData))
	}

	return resp, nil
}

func (a *actorsRuntime) callRemoteActor(
	ctx context.Context,
	targetAddress, targetID string,
	req *invokev1.InvokeMethodRequest) (*invokev1.InvokeMethodResponse, error) {
	conn, err := a.grpcConnectionFn(context.TODO(), targetAddress, targetID, a.config.Namespace, false, false, false)
	if err != nil {
		return nil, err
	}

	span := diag_utils.SpanFromContext(ctx)
	ctx = diag.SpanContextToGRPCMetadata(ctx, span.SpanContext())
	client := internalv1pb.NewServiceInvocationClient(conn)
	resp, err := client.CallActor(ctx, req.Proto())
	if err != nil {
		return nil, err
	}

	return invokev1.InternalInvokeResponse(resp)
}

func (a *actorsRuntime) isActorLocal(targetActorAddress, hostAddress string, grpcPort int) bool {
	return strings.Contains(targetActorAddress, "localhost") || strings.Contains(targetActorAddress, "127.0.0.1") ||
		targetActorAddress == fmt.Sprintf("%s:%v", hostAddress, grpcPort)
}

func (a *actorsRuntime) GetState(ctx context.Context, req *GetStateRequest) (*StateResponse, error) {
	if a.store == nil {
		return nil, errors.New("actors: state store does not exist or incorrectly configured")
	}

	partitionKey := constructCompositeKey(a.config.AppID, req.ActorType, req.ActorID)
	metadata := map[string]string{metadataPartitionKey: partitionKey}

	key := a.constructActorStateKey(req.ActorType, req.ActorID, req.Key)
	resp, err := a.store.Get(&state.GetRequest{
		Key:      key,
		Metadata: metadata,
		Options: state.GetStateOption{
			Consistency: state.Strong,
		},
	})
	if err != nil {
		return nil, err
	}

	return &StateResponse{
		Data: resp.Data,
	}, nil
}

func (a *actorsRuntime) TransactionalStateOperation(ctx context.Context, req *TransactionalRequest) error {
	if a.store == nil || a.transactionalStore == nil {
		return errors.New("actors: state store does not exist or incorrectly configured")
	}
	operations := []state.TransactionalStateOperation{}
	partitionKey := constructCompositeKey(a.config.AppID, req.ActorType, req.ActorID)
	metadata := map[string]string{metadataPartitionKey: partitionKey}

	for _, o := range req.Operations {
		switch o.Operation {
		case Upsert:
			var upsert TransactionalUpsert
			err := mapstructure.Decode(o.Request, &upsert)
			if err != nil {
				return err
			}
			key := a.constructActorStateKey(req.ActorType, req.ActorID, upsert.Key)
			operations = append(operations, state.TransactionalStateOperation{
				Request: state.SetRequest{
					Key:      key,
					Value:    upsert.Value,
					Metadata: metadata,
				},
				Operation: state.Upsert,
			})
		case Delete:
			var delete TransactionalDelete
			err := mapstructure.Decode(o.Request, &delete)
			if err != nil {
				return err
			}

			key := a.constructActorStateKey(req.ActorType, req.ActorID, delete.Key)
			operations = append(operations, state.TransactionalStateOperation{
				Request: state.DeleteRequest{
					Key:      key,
					Metadata: metadata,
				},
				Operation: state.Delete,
			})
		default:
			return errors.Errorf("operation type %s not supported", o.Operation)
		}
	}

	err := a.transactionalStore.Multi(&state.TransactionalStateRequest{
		Operations: operations,
		Metadata:   metadata,
	})
	return err
}

func (a *actorsRuntime) IsActorHosted(ctx context.Context, req *ActorHostedRequest) bool {
	key := constructCompositeKey(req.ActorType, req.ActorID)
	_, exists := a.actorsTable.Load(key)
	return exists
}

func (a *actorsRuntime) constructActorStateKey(actorType, actorID, key string) string {
	return constructCompositeKey(a.config.AppID, actorType, actorID, key)
}

func (a *actorsRuntime) drainRebalancedActors() {
	// visit all currently active actors
	var wg sync.WaitGroup

	a.actorsTable.Range(func(key interface{}, value interface{}) bool {
		wg.Add(1)
		go func(key interface{}, value interface{}, wg *sync.WaitGroup) {
			defer wg.Done()
			// for each actor, deactivate if no longer hosted locally
			actorKey := key.(string)
			actorType, actorID := a.getActorTypeAndIDFromKey(actorKey)
			address, _ := a.placement.LookupActor(actorType, actorID)
			if address != "" && !a.isActorLocal(address, a.config.HostAddress, a.config.Port) {
				// actor has been moved to a different host, deactivate when calls are done cancel any reminders
				// each item in reminders contain a struct with some metadata + the actual reminder struct
				a.remindersLock.RLock()
				reminders := a.reminders[actorType]
				a.remindersLock.RUnlock()
				for _, r := range reminders {
					// r.reminder refers to the actual reminder struct that is saved in the db
					if r.reminder.ActorType == actorType && r.reminder.ActorID == actorID {
						reminderKey := constructCompositeKey(actorKey, r.reminder.Name)
						stopChan, exists := a.activeReminders.Load(reminderKey)
						if exists {
							close(stopChan.(chan bool))
							a.activeReminders.Delete(reminderKey)
						}
					}
				}

				actor := value.(*actor)
				if a.config.DrainRebalancedActors {
					// wait until actor isn't busy or timeout hits
					if actor.isBusy() {
						select {
						case <-time.After(a.config.DrainOngoingCallTimeout):
							break
						case <-actor.channel():
							// if a call comes in from the actor for state changes, that's still allowed
							break
						}
					}
				}

				// don't allow state changes
				a.actorsTable.Delete(key)

				diag.DefaultMonitoring.ActorRebalanced(actorType)

				for {
					// wait until actor is not busy, then deactivate
					if !actor.isBusy() {
						err := a.deactivateActor(actorType, actorID)
						if err != nil {
							log.Errorf("failed to deactivate actor %s: %s", actorKey, err)
						}
						break
					}
					time.Sleep(time.Millisecond * 500)
				}
			}
		}(key, value, &wg)
		return true
	})
}

func (a *actorsRuntime) evaluateReminders() {
	a.evaluationLock.Lock()
	defer a.evaluationLock.Unlock()

	a.evaluationBusy = true
	a.evaluationChan = make(chan bool)

	var wg sync.WaitGroup
	for _, t := range a.config.HostedActorTypes {
		vals, _, err := a.getRemindersForActorType(t, true)
		if err != nil {
			log.Errorf("error getting reminders for actor type %s: %s", t, err)
		} else {
			log.Debugf("loaded %d reminders for actor type %s", len(vals), t)
			a.remindersLock.Lock()
			a.reminders[t] = vals
			a.remindersLock.Unlock()

			wg.Add(1)
			go func(wg *sync.WaitGroup, reminders []actorReminderReference) {
				defer wg.Done()

				for i := range reminders {
					r := reminders[i] // Make a copy since we will refer to this as a reference in this loop.
					targetActorAddress, _ := a.placement.LookupActor(r.reminder.ActorType, r.reminder.ActorID)
					if targetActorAddress == "" {
						log.Warnf("did not find address for actor ID %s and actor type %s in reminder %s",
							r.reminder.ActorID,
							r.reminder.ActorType,
							r.reminder.Name)
						continue
					}

					if a.isActorLocal(targetActorAddress, a.config.HostAddress, a.config.Port) {
						actorKey := constructCompositeKey(r.reminder.ActorType, r.reminder.ActorID)
						reminderKey := constructCompositeKey(actorKey, r.reminder.Name)
						_, exists := a.activeReminders.Load(reminderKey)

						if !exists {
							stop := make(chan bool)
							a.activeReminders.Store(reminderKey, stop)
							err := a.startReminder(&r.reminder, stop)
							if err != nil {
								log.Errorf("error starting reminder: %s", err)
							} else {
								log.Debugf("started reminder %s for actor ID %s and actor type %s",
									r.reminder.Name,
									r.reminder.ActorID,
									r.reminder.ActorType)
							}
						} else {
							log.Debugf("reminder %s already exists for actor ID %s and actor type %s",
								r.reminder.Name,
								r.reminder.ActorID,
								r.reminder.ActorType)
						}
					}
				}
			}(&wg, vals)
		}
	}
	wg.Wait()
	close(a.evaluationChan)
	a.evaluationBusy = false
}

func (a *actorsRuntime) getReminderTrack(actorKey, name string) (*ReminderTrack, error) {
	if a.store == nil {
		return nil, errors.New("actors: state store does not exist or incorrectly configured")
	}

	resp, err := a.store.Get(&state.GetRequest{
		Key: constructCompositeKey(actorKey, name),
		Options: state.GetStateOption{
			Consistency: state.Strong,
		},
	})
	if err != nil {
		return nil, err
	}

	track := ReminderTrack{
		RepetitionLeft: -1,
	}
	json.Unmarshal(resp.Data, &track)
	return &track, nil
}

func (a *actorsRuntime) updateReminderTrack(actorKey, name string, repetition int, lastInvokeTime time.Time) error {
	if a.store == nil {
		return errors.New("actors: state store does not exist or incorrectly configured")
	}

	track := ReminderTrack{
		LastFiredTime:  lastInvokeTime.Format(time.RFC3339),
		RepetitionLeft: repetition,
	}

	err := a.store.Set(&state.SetRequest{
		Key:   constructCompositeKey(actorKey, name),
		Value: track,
		Options: state.SetStateOption{
			Consistency: state.Strong,
		},
	})
	return err
}

func (a *actorsRuntime) startReminder(reminder *Reminder, stopChannel chan bool) error {
	actorKey := constructCompositeKey(reminder.ActorType, reminder.ActorID)
	reminderKey := constructCompositeKey(actorKey, reminder.Name)

	var (
		nextTime, ttl            time.Time
		period                   time.Duration
		years, months, days      int
		repeats, repetitionsLeft int
	)

	registeredTime, err := time.Parse(time.RFC3339, reminder.RegisteredTime)
	if err != nil {
		return errors.Wrap(err, "error parsing reminder registered time")
	}
	if len(reminder.ExpirationTime) != 0 {
		if ttl, err = time.Parse(time.RFC3339, reminder.ExpirationTime); err != nil {
			return errors.Wrap(err, "error parsing reminder expiration time")
		}
	}

	repeats = -1 // set to default
	if len(reminder.Period) != 0 {
		if years, months, days, period, repeats, err = parseDuration(reminder.Period); err != nil {
			return errors.Wrap(err, "error parsing reminder period")
		}
	}

	track, err := a.getReminderTrack(actorKey, reminder.Name)
	if err != nil {
		return errors.Wrap(err, "error getting reminder track")
	}

	if track != nil && len(track.LastFiredTime) != 0 {
		lastFiredTime, err := time.Parse(time.RFC3339, track.LastFiredTime)
		if err != nil {
			return errors.Wrap(err, "error parsing reminder last fired time")
		}
		repetitionsLeft = track.RepetitionLeft
		nextTime = lastFiredTime.AddDate(years, months, days).Add(period)
	} else {
		repetitionsLeft = repeats
		nextTime = registeredTime
	}

	go func(reminder *Reminder, years int, months int, days int, period time.Duration, nextTime, ttl time.Time, repetitionsLeft int, stop chan bool) {
		var (
			ttlTimer, nextTimer *time.Timer
			ttlTimerC           <-chan time.Time
			err                 error
		)
		if !ttl.IsZero() {
			ttlTimer = time.NewTimer(time.Until(ttl))
			ttlTimerC = ttlTimer.C
		}
		nextTimer = time.NewTimer(time.Until(nextTime))
		defer func() {
			if nextTimer.Stop() {
				<-nextTimer.C
			}
			if ttlTimer != nil && ttlTimer.Stop() {
				<-ttlTimerC
			}
		}()
	L:
		for {
			select {
			case <-nextTimer.C:
				// noop
			case <-ttlTimerC:
				// proceed with reminder deletion
				log.Infof("reminder %s has expired", reminder.Name)
				break L
			case <-stop:
				// reminder has been already deleted
				log.Infof("reminder %s with parameters: dueTime: %s, period: %s, data: %v has been deleted.", reminder.Name, reminder.RegisteredTime, reminder.Period, reminder.Data)
				return
			}

			_, exists := a.activeReminders.Load(reminderKey)
			if !exists {
				log.Errorf("could not find active reminder with key: %s", reminderKey)
				return
			}
			// if all repetitions are completed, proceed with reminder deletion
			if repetitionsLeft == 0 {
				log.Infof("reminder %q has completed %d repetitions", reminder.Name, repeats)
				break L
			}
			if err = a.executeReminder(reminder); err != nil {
				log.Errorf("error execution of reminder %q for actor type %s with id %s: %v",
					reminder.Name, reminder.ActorType, reminder.ActorID, err)
			}
			if repetitionsLeft > 0 {
				repetitionsLeft--
			}
			if err = a.updateReminderTrack(actorKey, reminder.Name, repetitionsLeft, nextTime); err != nil {
				log.Errorf("error updating reminder track: %v", err)
			}
			// if reminder is not repetitive, proceed with reminder deletion
			if years == 0 && months == 0 && days == 0 && period == 0 {
				break L
			}
			nextTime = nextTime.AddDate(years, months, days).Add(period)
			if nextTimer.Stop() {
				<-nextTimer.C
			}
			nextTimer.Reset(time.Until(nextTime))
		}
		err = a.DeleteReminder(context.TODO(), &DeleteReminderRequest{
			Name:      reminder.Name,
			ActorID:   reminder.ActorID,
			ActorType: reminder.ActorType,
		})
		if err != nil {
			log.Errorf("error deleting reminder: %s", err)
		}
	}(reminder, years, months, days, period, nextTime, ttl, repetitionsLeft, stopChannel)

	return nil
}

func (a *actorsRuntime) executeReminder(reminder *Reminder) error {
	r := ReminderResponse{
		DueTime: reminder.DueTime,
		Period:  reminder.Period,
		Data:    reminder.Data,
	}
	b, err := json.Marshal(&r)
	if err != nil {
		return err
	}

	log.Debugf("executing reminder %s for actor type %s with id %s", reminder.Name, reminder.ActorType, reminder.ActorID)
	req := invokev1.NewInvokeMethodRequest(fmt.Sprintf("remind/%s", reminder.Name))
	req.WithActor(reminder.ActorType, reminder.ActorID)
	req.WithRawData(b, invokev1.JSONContentType)

	_, err = a.callLocalActor(context.Background(), req)
	return err
}

func (a *actorsRuntime) reminderRequiresUpdate(req *CreateReminderRequest, reminder *Reminder) bool {
	if reminder.ActorID == req.ActorID && reminder.ActorType == req.ActorType && reminder.Name == req.Name &&
		(reminder.Data != req.Data || reminder.DueTime != req.DueTime || reminder.Period != req.Period ||
			len(req.TTL) != 0 || (len(reminder.ExpirationTime) != 0 && len(req.TTL) == 0)) {
		return true
	}

	return false
}

func (a *actorsRuntime) getReminder(reminderName string, actorType string, actorID string) (*Reminder, bool) {
	a.remindersLock.RLock()
	reminders := a.reminders[actorType]
	a.remindersLock.RUnlock()

	for _, r := range reminders {
<<<<<<< HEAD
		if r.reminder.ActorID == actorID && r.reminder.ActorType == actorType && r.reminder.Name == reminderName {
			return r.reminder, true
=======
		if r.reminder.ActorID == req.ActorID && r.reminder.ActorType == req.ActorType && r.reminder.Name == req.Name {
			return &r.reminder, true
>>>>>>> 8342158e
		}
	}

	return nil, false
}

func (m *ActorMetadata) calculateReminderPartition(actorID, reminderName string) uint32 {
	if m.RemindersMetadata.PartitionCount <= 0 {
		return 0
	}

	// do not change this hash function because it would be a breaking change.
	h := fnv.New32a()
	h.Write([]byte(actorID))
	h.Write([]byte(reminderName))
	return (h.Sum32() % uint32(m.RemindersMetadata.PartitionCount)) + 1
}

func (m *ActorMetadata) createReminderReference(reminder Reminder) actorReminderReference {
	if m.RemindersMetadata.PartitionCount > 0 {
		return actorReminderReference{
			actorMetadataID:           m.ID,
			actorRemindersPartitionID: m.calculateReminderPartition(reminder.ActorID, reminder.Name),
			reminder:                  reminder,
		}
	}

	return actorReminderReference{
		actorMetadataID:           metadataZeroID,
		actorRemindersPartitionID: 0,
		reminder:                  reminder,
	}
}

func (m *ActorMetadata) calculateRemindersStateKey(actorType string, remindersPartitionID uint32) string {
	if remindersPartitionID == 0 {
		return constructCompositeKey("actors", actorType)
	}

	return constructCompositeKey(
		"actors",
		actorType,
		m.ID,
		"reminders",
		strconv.Itoa(int(remindersPartitionID)))
}

func (m *ActorMetadata) calculateEtag(partitionID uint32) *string {
	return m.RemindersMetadata.partitionsEtag[partitionID]
}

func (m *ActorMetadata) removeReminderFromPartition(reminderRefs []actorReminderReference, actorType, actorID, reminderName string) ([]Reminder, string, *string) {
	// First, we find the partition
	var partitionID uint32 = 0
	if m.RemindersMetadata.PartitionCount > 0 {
		for _, reminderRef := range reminderRefs {
			if reminderRef.reminder.ActorType == actorType && reminderRef.reminder.ActorID == actorID && reminderRef.reminder.Name == reminderName {
				partitionID = reminderRef.actorRemindersPartitionID
			}
		}
	}

	var remindersInPartitionAfterRemoval []Reminder
	for _, reminderRef := range reminderRefs {
		if reminderRef.reminder.ActorType == actorType && reminderRef.reminder.ActorID == actorID && reminderRef.reminder.Name == reminderName {
			continue
		}

		// Only the items in the partition to be updated.
		if reminderRef.actorRemindersPartitionID == partitionID {
			remindersInPartitionAfterRemoval = append(remindersInPartitionAfterRemoval, reminderRef.reminder)
		}
	}

	stateKey := m.calculateRemindersStateKey(actorType, partitionID)
	return remindersInPartitionAfterRemoval, stateKey, m.calculateEtag(partitionID)
}

func (m *ActorMetadata) insertReminderInPartition(reminderRefs []actorReminderReference, reminder Reminder) ([]Reminder, actorReminderReference, string, *string) {
	newReminderRef := m.createReminderReference(reminder)

	var remindersInPartitionAfterInsertion []Reminder
	for _, reminderRef := range reminderRefs {
		// Only the items in the partition to be updated.
		if reminderRef.actorRemindersPartitionID == newReminderRef.actorRemindersPartitionID {
			remindersInPartitionAfterInsertion = append(remindersInPartitionAfterInsertion, reminderRef.reminder)
		}
	}

	remindersInPartitionAfterInsertion = append(remindersInPartitionAfterInsertion, reminder)

	stateKey := m.calculateRemindersStateKey(newReminderRef.reminder.ActorType, newReminderRef.actorRemindersPartitionID)
	return remindersInPartitionAfterInsertion, newReminderRef, stateKey, m.calculateEtag(newReminderRef.actorRemindersPartitionID)
}

func (m *ActorMetadata) calculateDatabasePartitionKey(stateKey string) string {
	if m.RemindersMetadata.PartitionCount > 0 {
		return m.ID
	}

	return stateKey
}

func (a *actorsRuntime) CreateReminder(ctx context.Context, req *CreateReminderRequest) error {
	if a.store == nil {
		return errors.New("actors: state store does not exist or incorrectly configured")
	}

	a.activeRemindersLock.Lock()
	defer a.activeRemindersLock.Unlock()
	if r, exists := a.getReminder(req.Name, req.ActorType, req.ActorID); exists {
		if a.reminderRequiresUpdate(req, r) {
			err := a.DeleteReminder(ctx, &DeleteReminderRequest{
				ActorID:   req.ActorID,
				ActorType: req.ActorType,
				Name:      req.Name,
			})
			if err != nil {
				return err
			}
		} else {
			return nil
		}
	}

	// Store the reminder in active reminders list
	actorKey := constructCompositeKey(req.ActorType, req.ActorID)
	reminderKey := constructCompositeKey(actorKey, req.Name)

	if a.evaluationBusy {
		select {
		case <-time.After(time.Second * 5):
			return errors.New("error creating reminder: timed out after 5s")
		case <-a.evaluationChan:
			break
		}
	}

	now := time.Now()
	reminder := Reminder{
		ActorID:   req.ActorID,
		ActorType: req.ActorType,
		Name:      req.Name,
		Data:      req.Data,
		Period:    req.Period,
		DueTime:   req.DueTime,
	}

	// check input correctness
	var (
		dueTime, ttl time.Time
		repeats      int
		err          error
	)
	if len(req.DueTime) != 0 {
		if dueTime, err = parseTime(req.DueTime, nil); err != nil {
			return errors.Wrap(err, "error parsing reminder due time")
		}
	} else {
		dueTime = now
	}
	reminder.RegisteredTime = dueTime.Format(time.RFC3339)

	if len(req.Period) != 0 {
		_, _, _, _, repeats, err = parseDuration(req.Period)
		if err != nil {
			return errors.Wrap(err, "error parsing reminder period")
		}
		// error on timers with zero repetitions
		if repeats == 0 {
			return errors.Errorf("reminder %s has zero repetitions", reminder.Name)
		}
	}
	// set expiration time if configured
	if len(req.TTL) > 0 {
		if ttl, err = parseTime(req.TTL, &dueTime); err != nil {
			return errors.Wrap(err, "error parsing reminder TTL")
		}
		// check if already expired
		if now.After(ttl) || dueTime.After(ttl) {
			return errors.Errorf("reminder %s has already expired: registeredTime: %s TTL:%s",
				reminderKey, reminder.RegisteredTime, req.TTL)
		}
		reminder.ExpirationTime = ttl.UTC().Format(time.RFC3339)
	}

	stop := make(chan bool)
	a.activeReminders.Store(reminderKey, stop)

	err = backoff.Retry(func() error {
		reminders, actorMetadata, err2 := a.getRemindersForActorType(req.ActorType, false)
		if err2 != nil {
			return err2
		}

		// First we add it to the partition list.
		remindersInPartition, reminderRef, stateKey, etag := actorMetadata.insertReminderInPartition(reminders, reminder)

		// Get the database partiton key (needed for CosmosDB)
		databasePartitionKey := actorMetadata.calculateDatabasePartitionKey(stateKey)

		// Now we can add it to the "global" list.
		reminders = append(reminders, reminderRef)

		// Then, save the partition to the database.
		err2 = a.saveRemindersInPartition(ctx, stateKey, remindersInPartition, etag, databasePartitionKey)
		if err2 != nil {
			return err2
		}

		// Finally, we must save metadata to get a new eTag.
		// This avoids a race condition between an update and a repartitioning.
		err2 = a.saveActorTypeMetadata(req.ActorType, actorMetadata)
		if err2 != nil {
			return err2
		}

		a.remindersLock.Lock()
		a.reminders[req.ActorType] = reminders
		a.remindersLock.Unlock()
		return nil
	}, backoff.NewExponentialBackOff())
	if err != nil {
		return err
	}
	return a.startReminder(&reminder, stop)
}

func (a *actorsRuntime) CreateTimer(ctx context.Context, req *CreateTimerRequest) error {
	var (
		err                 error
		repeats             int
		dueTime, ttl        time.Time
		period              time.Duration
		years, months, days int
	)
	a.activeTimersLock.Lock()
	defer a.activeTimersLock.Unlock()
	actorKey := constructCompositeKey(req.ActorType, req.ActorID)
	timerKey := constructCompositeKey(actorKey, req.Name)

	_, exists := a.actorsTable.Load(actorKey)
	if !exists {
		return errors.Errorf("can't create timer for actor %s: actor not activated", actorKey)
	}

	stopChan, exists := a.activeTimers.Load(timerKey)
	if exists {
		close(stopChan.(chan bool))
	}

	if len(req.DueTime) != 0 {
		if dueTime, err = parseTime(req.DueTime, nil); err != nil {
			return errors.Wrap(err, "error parsing timer due time")
		}
		if dueTime.Before(time.Now()) {
			return errors.Errorf("timer %s has already expired: dueTime: %s TTL: %s", timerKey, req.DueTime, req.TTL)
		}
	} else {
		dueTime = time.Now()
	}

	repeats = -1 // set to default
	if len(req.Period) != 0 {
		if years, months, days, period, repeats, err = parseDuration(req.Period); err != nil {
			return errors.Wrap(err, "error parsing timer period")
		}
		// error on timers with zero repetitions
		if repeats == 0 {
			return errors.Errorf("timer %s has zero repetitions", timerKey)
		}
	}

	if len(req.TTL) > 0 {
		if ttl, err = parseTime(req.TTL, &dueTime); err != nil {
			return errors.Wrap(err, "error parsing timer TTL")
		}
		if time.Now().After(ttl) || dueTime.After(ttl) {
			return errors.Errorf("timer %s has already expired: dueTime: %s TTL: %s", timerKey, req.DueTime, req.TTL)
		}
	}

	log.Debugf("create timer %q dueTime:%s period:%s repeats:%d ttl:%s",
		req.Name, dueTime.String(), period.String(), repeats, ttl.String())
	stop := make(chan bool, 1)
	a.activeTimers.Store(timerKey, stop)

	go func(stop chan bool, req *CreateTimerRequest) {
		var (
			ttlTimer, nextTimer *time.Timer
			ttlTimerC           <-chan time.Time
			err                 error
		)
		if !ttl.IsZero() {
			ttlTimer = time.NewTimer(time.Until(ttl))
			ttlTimerC = ttlTimer.C
		}
		nextTime := dueTime
		nextTimer = time.NewTimer(time.Until(nextTime))
		defer func() {
			if nextTimer.Stop() {
				<-nextTimer.C
			}
			if ttlTimer != nil && ttlTimer.Stop() {
				<-ttlTimerC
			}
		}()
	L:
		for {
			select {
			case <-nextTimer.C:
				// noop
			case <-ttlTimerC:
				// timer has expired; proceed with deletion
				log.Infof("timer %s with parameters: dueTime: %s, period: %s, TTL: %s, data: %v has expired.", timerKey, req.DueTime, req.Period, req.TTL, req.Data)
				break L
			case <-stop:
				// timer has been already deleted
				log.Infof("timer %s with parameters: dueTime: %s, period: %s, TTL: %s, data: %v has been deleted.", timerKey, req.DueTime, req.Period, req.TTL, req.Data)
				return
			}

			if _, exists := a.actorsTable.Load(actorKey); exists {
				if err = a.executeTimer(req.ActorType, req.ActorID, req.Name, req.DueTime, req.Period, req.Callback, req.Data); err != nil {
					log.Errorf("error invoking timer on actor %s: %s", actorKey, err)
				}
				if repeats > 0 {
					repeats--
				}
			} else {
				log.Errorf("could not find active timer %s", timerKey)
				return
			}
			if repeats == 0 || (years == 0 && months == 0 && days == 0 && period == 0) {
				log.Infof("timer %s has been completed", timerKey)
				break L
			}
			nextTime = nextTime.AddDate(years, months, days).Add(period)
			if nextTimer.Stop() {
				<-nextTimer.C
			}
			nextTimer.Reset(time.Until(nextTime))
		}
		err = a.DeleteTimer(ctx, &DeleteTimerRequest{
			Name:      req.Name,
			ActorID:   req.ActorID,
			ActorType: req.ActorType,
		})
		if err != nil {
			log.Errorf("error deleting timer %s: %v", timerKey, err)
		}
	}(stop, req)
	return nil
}

func (a *actorsRuntime) executeTimer(actorType, actorID, name, dueTime, period, callback string, data interface{}) error {
	t := TimerResponse{
		Callback: callback,
		Data:     data,
		DueTime:  dueTime,
		Period:   period,
	}
	b, err := json.Marshal(&t)
	if err != nil {
		return err
	}

	log.Debugf("executing timer %s for actor type %s with id %s", name, actorType, actorID)
	req := invokev1.NewInvokeMethodRequest(fmt.Sprintf("timer/%s", name))
	req.WithActor(actorType, actorID)
	req.WithRawData(b, invokev1.JSONContentType)
	_, err = a.callLocalActor(context.Background(), req)
	if err != nil {
		log.Errorf("error execution of timer %s for actor type %s with id %s: %s", name, actorType, actorID, err)
	}
	return err
}

func (a *actorsRuntime) saveActorTypeMetadata(actorType string, actorMetadata *ActorMetadata) error {
	if !a.actorTypeMetadataEnabled {
		return nil
	}

	metadataKey := constructCompositeKey("actors", actorType, "metadata")
	return a.store.Set(&state.SetRequest{
		Key:   metadataKey,
		Value: actorMetadata,
		ETag:  actorMetadata.Etag,
		Options: state.SetStateOption{
			Concurrency: state.FirstWrite,
			Consistency: state.Strong,
		},
	})
}

func (a *actorsRuntime) getActorTypeMetadata(actorType string, migrate bool) (*ActorMetadata, error) {
	if a.store == nil {
		return nil, errors.New("actors: state store does not exist or incorrectly configured")
	}

	if !a.actorTypeMetadataEnabled {
		return &ActorMetadata{
			ID: metadataZeroID,
			RemindersMetadata: ActorRemindersMetadata{
				partitionsEtag: nil,
				PartitionCount: 0,
			},
			Etag: nil,
		}, nil
	}

	result := ActorMetadata{
		ID: metadataZeroID,
		RemindersMetadata: ActorRemindersMetadata{
			partitionsEtag: nil,
			PartitionCount: 0,
		},
		Etag: nil,
	}
	retryErr := backoff.Retry(func() error {
		metadataKey := constructCompositeKey("actors", actorType, "metadata")
		resp, err := a.store.Get(&state.GetRequest{
			Key: metadataKey,
			Options: state.GetStateOption{
				Consistency: state.Strong,
			},
		})
		if err != nil {
			return err
		}
		actorMetadata := ActorMetadata{
			ID: metadataZeroID,
			RemindersMetadata: ActorRemindersMetadata{
				partitionsEtag: nil,
				PartitionCount: 0,
			},
			Etag: nil,
		}
		if len(resp.Data) > 0 {
			err = json.Unmarshal(resp.Data, &actorMetadata)
			if err != nil {
				return fmt.Errorf("could not parse metadata for actor type %s (%s): %w", actorType, string(resp.Data), err)
			}
			actorMetadata.Etag = resp.ETag
		}

		if migrate {
			err = a.migrateRemindersForActorType(actorType, &actorMetadata)
			if err != nil {
				return err
			}
		}

		result = actorMetadata
		return nil
	}, backoff.NewExponentialBackOff())

	if retryErr != nil {
		return nil, retryErr
	}
	return &result, nil
}

func (a *actorsRuntime) migrateRemindersForActorType(actorType string, actorMetadata *ActorMetadata) error {
	if !a.actorTypeMetadataEnabled {
		return nil
	}

	if actorMetadata.RemindersMetadata.PartitionCount == a.config.RemindersStoragePartitions {
		return nil
	}

	if actorMetadata.RemindersMetadata.PartitionCount > a.config.RemindersStoragePartitions {
		log.Warnf("cannot decrease number of partitions for reminders of actor type %s", actorType)
		return nil
	}

	// Nice to have: avoid conflicting migration within the same process.
	a.remindersMigrationLock.Lock()
	defer a.remindersMigrationLock.Unlock()
	log.Warnf("migrating actor metadata record for actor type %s", actorType)

	// Fetch all reminders for actor type.
	reminderRefs, refreshedActorMetadata, err := a.getRemindersForActorType(actorType, false)
	if err != nil {
		return err
	}
	if refreshedActorMetadata.ID != actorMetadata.ID {
		return errors.Errorf("could not migrate reminders for actor type %s due to race condition in actor metadata", actorType)
	}

	log.Infof("migrating %d reminders for actor type %s", len(reminderRefs), actorType)
	*actorMetadata = *refreshedActorMetadata

	// Recreate as a new metadata identifier.
	actorMetadata.ID = uuid.NewString()
	actorMetadata.RemindersMetadata.PartitionCount = a.config.RemindersStoragePartitions
	actorRemindersPartitions := make([][]Reminder, actorMetadata.RemindersMetadata.PartitionCount)
	for i := 0; i < actorMetadata.RemindersMetadata.PartitionCount; i++ {
		actorRemindersPartitions[i] = make([]Reminder, 0)
	}

	// Recalculate partition for each reminder.
	for _, reminderRef := range reminderRefs {
		partitionID := actorMetadata.calculateReminderPartition(reminderRef.reminder.ActorID, reminderRef.reminder.Name)
		actorRemindersPartitions[partitionID-1] = append(actorRemindersPartitions[partitionID-1], reminderRef.reminder)
	}

	// Save to database.
	for i := 0; i < actorMetadata.RemindersMetadata.PartitionCount; i++ {
		partitionID := i + 1
		stateKey := actorMetadata.calculateRemindersStateKey(actorType, uint32(partitionID))
		stateValue := actorRemindersPartitions[i]
		err = a.saveRemindersInPartition(context.TODO(), stateKey, stateValue, nil, actorMetadata.ID)
		if err != nil {
			return err
		}
	}

	// Save new metadata so the new "metadataID" becomes the new de factor referenced list for reminders.
	err = a.saveActorTypeMetadata(actorType, actorMetadata)
	if err != nil {
		return err
	}
	log.Warnf(
		"completed actor metadata record migration for actor type %s, new metadata ID = %s",
		actorType, actorMetadata.ID)
	return nil
}

func (a *actorsRuntime) getRemindersForActorType(actorType string, migrate bool) ([]actorReminderReference, *ActorMetadata, error) {
	if a.store == nil {
		return nil, nil, errors.New("actors: state store does not exist or incorrectly configured")
	}

	actorMetadata, merr := a.getActorTypeMetadata(actorType, migrate)
	if merr != nil {
		return nil, nil, fmt.Errorf("could not read actor type metadata: %w", merr)
	}

	log.Debugf(
		"starting to read reminders for actor type %s (migrate=%t), with metadata id %s and %d partitions",
		actorType, migrate, actorMetadata.ID, actorMetadata.RemindersMetadata.PartitionCount)
	if actorMetadata.RemindersMetadata.PartitionCount >= 1 {
		metadata := map[string]string{metadataPartitionKey: actorMetadata.ID}
		actorMetadata.RemindersMetadata.partitionsEtag = map[uint32]*string{}
		reminders := []actorReminderReference{}

		keyPartitionMap := map[string]uint32{}
		getRequests := []state.GetRequest{}
		for i := 1; i <= actorMetadata.RemindersMetadata.PartitionCount; i++ {
			partition := uint32(i)
			key := actorMetadata.calculateRemindersStateKey(actorType, partition)
			keyPartitionMap[key] = partition
			getRequests = append(getRequests, state.GetRequest{
				Key:      key,
				Metadata: metadata,
				Options: state.GetStateOption{
					Consistency: state.Strong,
				},
			})
		}

		bulkGet, bulkResponse, err := a.store.BulkGet(getRequests)
		if bulkGet {
			if err != nil {
				return nil, nil, err
			}
		} else {
			// TODO(artursouza): refactor this fallback into default implementation in contrib.
			// if store doesn't support bulk get, fallback to call get() method one by one
			limiter := concurrency.NewLimiter(actorMetadata.RemindersMetadata.PartitionCount)
			bulkResponse = make([]state.BulkGetResponse, len(getRequests))
			for i := range getRequests {
				getRequest := getRequests[i]
				bulkResponse[i].Key = getRequest.Key

				fn := func(param interface{}) {
					r := param.(*state.BulkGetResponse)
					resp, ferr := a.store.Get(&getRequest)
					if ferr != nil {
						r.Error = ferr.Error()
						return
					}

					if resp == nil {
						r.Error = "response not found for partition"
						return
					}

					if len(resp.Data) == 0 {
						r.Error = "data not found for reminder partition"
						return
					}

					r.Data = jsoniter.RawMessage(resp.Data)
					r.ETag = resp.ETag
					r.Metadata = resp.Metadata
				}

				limiter.Execute(fn, &bulkResponse[i])
			}
			limiter.Wait()
		}

		for _, resp := range bulkResponse {
			partition := keyPartitionMap[resp.Key]
			actorMetadata.RemindersMetadata.partitionsEtag[partition] = resp.ETag
			if resp.Error != "" {
				return nil, nil, fmt.Errorf("could not get reminders partition %v: %v", resp.Key, resp.Error)
			}

			var batch []Reminder
			if len(resp.Data) > 0 {
				err = json.Unmarshal(resp.Data, &batch)
				if err != nil {
					return nil, nil, fmt.Errorf("could not parse actor reminders partition %v: %w", resp.Key, err)
				}
			} else {
				return nil, nil, fmt.Errorf("no data found for reminder partition %v: %w", resp.Key, err)
			}

			for j := range batch {
				reminders = append(reminders, actorReminderReference{
					actorMetadataID:           actorMetadata.ID,
					actorRemindersPartitionID: partition,
					reminder:                  batch[j],
				})
			}
		}

		log.Debugf(
			"finished reading reminders for actor type %s (migrate=%t), with metadata id %s and %d partitions: total of %d reminders",
			actorType, migrate, actorMetadata.ID, actorMetadata.RemindersMetadata.PartitionCount, len(reminders))
		return reminders, actorMetadata, nil
	}

	key := constructCompositeKey("actors", actorType)
	resp, err := a.store.Get(&state.GetRequest{
		Key: key,
		Options: state.GetStateOption{
			Consistency: state.Strong,
		},
	})
	if err != nil {
		return nil, nil, err
	}

	log.Debugf("read reminders from %s without partition: %s", key, string(resp.Data))

	var reminders []Reminder
	if len(resp.Data) > 0 {
		err = json.Unmarshal(resp.Data, &reminders)
		if err != nil {
			return nil, nil, fmt.Errorf("could not parse actor reminders: %v", err)
		}
	}

	reminderRefs := make([]actorReminderReference, len(reminders))
	for j := range reminders {
		reminderRefs[j] = actorReminderReference{
			actorMetadataID:           actorMetadata.ID,
			actorRemindersPartitionID: 0,
			reminder:                  reminders[j],
		}
	}

	actorMetadata.RemindersMetadata.partitionsEtag = map[uint32]*string{
		0: resp.ETag,
	}

	log.Debugf(
		"finished reading reminders for actor type %s (migrate=%t), with metadata id %s and no partitions: total of %d reminders",
		actorType, migrate, actorMetadata.ID, len(reminderRefs))
	return reminderRefs, actorMetadata, nil
}

func (a *actorsRuntime) saveRemindersInPartition(ctx context.Context, stateKey string, reminders []Reminder, etag *string, databasePartitionKey string) error {
	// Even when data is not partitioned, the save operation is the same.
	// The only difference is stateKey.
	log.Debugf("saving %d reminders in %s ...", len(reminders), stateKey)
	return a.store.Set(&state.SetRequest{
		Key:      stateKey,
		Value:    reminders,
		ETag:     etag,
		Metadata: map[string]string{metadataPartitionKey: databasePartitionKey},
		Options: state.SetStateOption{
			Concurrency: state.FirstWrite,
			Consistency: state.Strong,
		},
	})
}

func (a *actorsRuntime) DeleteReminder(ctx context.Context, req *DeleteReminderRequest) error {
	if a.store == nil {
		return errors.New("actors: state store does not exist or incorrectly configured")
	}

	if a.evaluationBusy {
		select {
		case <-time.After(time.Second * 5):
			return errors.New("error deleting reminder: timed out after 5s")
		case <-a.evaluationChan:
			break
		}
	}

	actorKey := constructCompositeKey(req.ActorType, req.ActorID)
	reminderKey := constructCompositeKey(actorKey, req.Name)

	stop, exists := a.activeReminders.Load(reminderKey)
	if exists {
		log.Infof("Found reminder with key: %v. Deleting reminder", reminderKey)
		close(stop.(chan bool))
		a.activeReminders.Delete(reminderKey)
	}

	err := backoff.Retry(func() error {
		reminders, actorMetadata, err := a.getRemindersForActorType(req.ActorType, false)
		if err != nil {
			return err
		}

		// remove from partition first.
		remindersInPartition, stateKey, etag := actorMetadata.removeReminderFromPartition(reminders, req.ActorType, req.ActorID, req.Name)

		// now, we can remove from the "global" list.
		for i := len(reminders) - 1; i >= 0; i-- {
			if reminders[i].reminder.ActorType == req.ActorType && reminders[i].reminder.ActorID == req.ActorID && reminders[i].reminder.Name == req.Name {
				reminders = append(reminders[:i], reminders[i+1:]...)
			}
		}

		// Get the database partiton key (needed for CosmosDB)
		databasePartitionKey := actorMetadata.calculateDatabasePartitionKey(stateKey)

		// Then, save the partition to the database.
		err = a.saveRemindersInPartition(ctx, stateKey, remindersInPartition, etag, databasePartitionKey)
		if err != nil {
			return err
		}

		// Finally, we must save metadata to get a new eTag.
		// This avoids a race condition between an update and a repartitioning.
		err = a.saveActorTypeMetadata(req.ActorType, actorMetadata)
		if err != nil {
			return err
		}

		a.remindersLock.Lock()
		a.reminders[req.ActorType] = reminders
		a.remindersLock.Unlock()
		return nil
	}, backoff.NewExponentialBackOff())
	if err != nil {
		return err
	}

	err = a.store.Delete(&state.DeleteRequest{
		Key: reminderKey,
	})
	if err != nil {
		return err
	}

	return nil
}

func (a *actorsRuntime) RenameReminder(ctx context.Context, req *RenameReminderRequest) error {
	if a.store == nil {
		return errors.New("actors: state store does not exist or incorrectly configured")
	}

	a.activeRemindersLock.Lock()
	defer a.activeRemindersLock.Unlock()

	oldReminder, exists := a.getReminder(req.OldName, req.ActorType, req.ActorID)
	if !exists {
		return nil
	}

	// delete old reminder
	err := a.DeleteReminder(ctx, &DeleteReminderRequest{
		ActorID:   req.ActorID,
		ActorType: req.ActorType,
		Name:      req.OldName,
	})
	if err != nil {
		return err
	}

	// Store the reminder in active reminders list
	actorKey := constructCompositeKey(req.ActorType, req.ActorID)
	reminderKey := constructCompositeKey(actorKey, req.NewName)

	if a.evaluationBusy {
		select {
		case <-time.After(time.Second * 5):
			return errors.New("error rename reminder: timed out after 5s")
		case <-a.evaluationChan:
			break
		}
	}

	reminder := Reminder{
		ActorID:        req.ActorID,
		ActorType:      req.ActorType,
		Name:           req.NewName,
		Data:           oldReminder.Data,
		Period:         oldReminder.Period,
		DueTime:        oldReminder.DueTime,
		RegisteredTime: oldReminder.RegisteredTime,
		ExpirationTime: oldReminder.ExpirationTime,
	}

	stop := make(chan bool)
	a.activeReminders.Store(reminderKey, stop)

	err = backoff.Retry(func() error {
		reminders, actorMetadata, err2 := a.getRemindersForActorType(req.ActorType, true)
		if err2 != nil {
			return err2
		}

		// First we add it to the partition list.
		remindersInPartition, reminderRef, stateKey, etag := actorMetadata.insertReminderInPartition(reminders, &reminder)

		// Get the database partition key (needed for CosmosDB)
		databasePartitionKey := actorMetadata.calculateDatabasePartitionKey(stateKey)

		// Now we can add it to the "global" list.
		reminders = append(reminders, reminderRef)

		// Then, save the partition to the database.
		err2 = a.saveRemindersInPartition(ctx, stateKey, remindersInPartition, etag, databasePartitionKey)
		if err2 != nil {
			return err2
		}

		// Finally, we must save metadata to get a new eTag.
		// This avoids a race condition between an update and a repartitioning.
		errForSaveMetadata := a.saveActorTypeMetadata(req.ActorType, actorMetadata)
		if errForSaveMetadata != nil {
			return errForSaveMetadata
		}

		a.remindersLock.Lock()
		a.reminders[req.ActorType] = reminders
		a.remindersLock.Unlock()
		return nil
	}, backoff.NewExponentialBackOff())
	if err != nil {
		return err
	}

	return a.startReminder(&reminder, stop)
}

func (a *actorsRuntime) GetReminder(ctx context.Context, req *GetReminderRequest) (*Reminder, error) {
	reminders, _, err := a.getRemindersForActorType(req.ActorType, false)
	if err != nil {
		return nil, err
	}

	for _, r := range reminders {
		if r.reminder.ActorID == req.ActorID && r.reminder.Name == req.Name {
			return &Reminder{
				Data:    r.reminder.Data,
				DueTime: r.reminder.DueTime,
				Period:  r.reminder.Period,
			}, nil
		}
	}
	return nil, nil
}

func (a *actorsRuntime) DeleteTimer(ctx context.Context, req *DeleteTimerRequest) error {
	actorKey := constructCompositeKey(req.ActorType, req.ActorID)
	timerKey := constructCompositeKey(actorKey, req.Name)

	stopChan, exists := a.activeTimers.Load(timerKey)
	if exists {
		close(stopChan.(chan bool))
		a.activeTimers.Delete(timerKey)
	}

	return nil
}

func (a *actorsRuntime) GetActiveActorsCount(ctx context.Context) []ActiveActorsCount {
	actorCountMap := map[string]int{}
	for _, actorType := range a.config.HostedActorTypes {
		actorCountMap[actorType] = 0
	}
	a.actorsTable.Range(func(key, value interface{}) bool {
		actorType, _ := a.getActorTypeAndIDFromKey(key.(string))
		actorCountMap[actorType]++
		return true
	})

	activeActorsCount := make([]ActiveActorsCount, 0, len(actorCountMap))
	for actorType, count := range actorCountMap {
		activeActorsCount = append(activeActorsCount, ActiveActorsCount{Type: actorType, Count: count})
	}

	return activeActorsCount
}

// Stop closes all network connections and resources used in actor runtime.
func (a *actorsRuntime) Stop() {
	if a.placement != nil {
		a.placement.Stop()
	}
}

// ValidateHostEnvironment validates that actors can be initialized properly given a set of parameters
// And the mode the runtime is operating in.
func ValidateHostEnvironment(mTLSEnabled bool, mode modes.DaprMode, namespace string) error {
	switch mode {
	case modes.KubernetesMode:
		if mTLSEnabled && namespace == "" {
			return errors.New("actors must have a namespace configured when running in Kubernetes mode")
		}
	}
	return nil
}

func parseISO8601Duration(from string) (int, int, int, time.Duration, int, error) {
	match := pattern.FindStringSubmatch(from)
	if match == nil {
		return 0, 0, 0, 0, 0, errors.Errorf("unsupported ISO8601 duration format %q", from)
	}
	years, months, days, duration := 0, 0, 0, time.Duration(0)
	// -1 signifies infinite repetition
	repetition := -1
	for i, name := range pattern.SubexpNames() {
		part := match[i]
		if i == 0 || name == "" || part == "" {
			continue
		}
		val, err := strconv.Atoi(part)
		if err != nil {
			return 0, 0, 0, 0, 0, err
		}
		switch name {
		case "year":
			years = val
		case "month":
			months = val
		case "week":
			days += 7 * val
		case "day":
			days += val
		case "hour":
			duration += time.Hour * time.Duration(val)
		case "minute":
			duration += time.Minute * time.Duration(val)
		case "second":
			duration += time.Second * time.Duration(val)
		case "repetition":
			repetition = val
		default:
			return 0, 0, 0, 0, 0, fmt.Errorf("unsupported ISO8601 duration field %s", name)
		}
	}
	return years, months, days, duration, repetition, nil
}

// parseDuration creates time.Duration from either:
// - ISO8601 duration format,
// - time.Duration string format.
func parseDuration(from string) (int, int, int, time.Duration, int, error) {
	y, m, d, dur, r, err := parseISO8601Duration(from)
	if err == nil {
		return y, m, d, dur, r, nil
	}
	dur, err = time.ParseDuration(from)
	if err == nil {
		return 0, 0, 0, dur, -1, nil
	}
	return 0, 0, 0, 0, 0, errors.Errorf("unsupported duration format %q", from)
}

// parseTime creates time.Duration from either:
// - ISO8601 duration format,
// - time.Duration string format,
// - RFC3339 datetime format.
// For duration formats, an offset is added.
func parseTime(from string, offset *time.Time) (time.Time, error) {
	var start time.Time
	if offset != nil {
		start = *offset
	} else {
		start = time.Now()
	}
	y, m, d, dur, r, err := parseISO8601Duration(from)
	if err == nil {
		if r != -1 {
			return time.Time{}, errors.Errorf("repetitions are not allowed")
		}
		return start.AddDate(y, m, d).Add(dur), nil
	}
	if dur, err = time.ParseDuration(from); err == nil {
		return start.Add(dur), nil
	}
	if t, err := time.Parse(time.RFC3339, from); err == nil {
		return t, nil
	}
	return time.Time{}, errors.Errorf("unsupported time/duration format %q", from)
}<|MERGE_RESOLUTION|>--- conflicted
+++ resolved
@@ -862,13 +862,8 @@
 	a.remindersLock.RUnlock()
 
 	for _, r := range reminders {
-<<<<<<< HEAD
 		if r.reminder.ActorID == actorID && r.reminder.ActorType == actorType && r.reminder.Name == reminderName {
-			return r.reminder, true
-=======
-		if r.reminder.ActorID == req.ActorID && r.reminder.ActorType == req.ActorType && r.reminder.Name == req.Name {
 			return &r.reminder, true
->>>>>>> 8342158e
 		}
 	}
 
@@ -1694,7 +1689,7 @@
 		}
 
 		// First we add it to the partition list.
-		remindersInPartition, reminderRef, stateKey, etag := actorMetadata.insertReminderInPartition(reminders, &reminder)
+		remindersInPartition, reminderRef, stateKey, etag := actorMetadata.insertReminderInPartition(reminders, reminder)
 
 		// Get the database partition key (needed for CosmosDB)
 		databasePartitionKey := actorMetadata.calculateDatabasePartitionKey(stateKey)
