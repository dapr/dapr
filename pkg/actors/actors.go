/*
Copyright 2021 The Dapr Authors
Licensed under the Apache License, Version 2.0 (the "License");
you may not use this file except in compliance with the License.
You may obtain a copy of the License at
    http://www.apache.org/licenses/LICENSE-2.0
Unless required by applicable law or agreed to in writing, software
distributed under the License is distributed on an "AS IS" BASIS,
WITHOUT WARRANTIES OR CONDITIONS OF ANY KIND, either express or implied.
See the License for the specific language governing permissions and
limitations under the License.
*/

package actors

import (
	"context"
	"encoding/json"
	"fmt"
	"hash/fnv"
	nethttp "net/http"
	"reflect"
	"regexp"
	"strconv"
	"strings"
	"sync"
	"time"

	"github.com/cenkalti/backoff/v4"
	"github.com/google/uuid"
	jsoniter "github.com/json-iterator/go"
	"github.com/mitchellh/mapstructure"
	"github.com/pkg/errors"
	"github.com/valyala/fasthttp"
	"go.uber.org/atomic"
	"google.golang.org/grpc"
	"google.golang.org/grpc/codes"
	"google.golang.org/grpc/status"

	"github.com/dapr/components-contrib/state"
	"github.com/dapr/kit/logger"

	"github.com/dapr/dapr/pkg/actors/internal"
	"github.com/dapr/dapr/pkg/channel"
	"github.com/dapr/dapr/pkg/concurrency"
	configuration "github.com/dapr/dapr/pkg/config"
	dapr_credentials "github.com/dapr/dapr/pkg/credentials"
	diag "github.com/dapr/dapr/pkg/diagnostics"
	diag_utils "github.com/dapr/dapr/pkg/diagnostics/utils"
	"github.com/dapr/dapr/pkg/health"
	invokev1 "github.com/dapr/dapr/pkg/messaging/v1"
	"github.com/dapr/dapr/pkg/modes"
	commonv1pb "github.com/dapr/dapr/pkg/proto/common/v1"
	internalv1pb "github.com/dapr/dapr/pkg/proto/internals/v1"
	"github.com/dapr/dapr/pkg/retry"
)

const (
	daprSeparator        = "||"
	metadataPartitionKey = "partitionKey"
	metadataZeroID       = "00000000-0000-0000-0000-000000000000"
)

var log = logger.NewLogger("dapr.runtime.actor")

var pattern = regexp.MustCompile(`^(R(?P<repetition>\d+)/)?P((?P<year>\d+)Y)?((?P<month>\d+)M)?((?P<week>\d+)W)?((?P<day>\d+)D)?(T((?P<hour>\d+)H)?((?P<minute>\d+)M)?((?P<second>\d+)S)?)?$`)

// Actors allow calling into virtual actors as well as actor state management.
type Actors interface {
	Call(ctx context.Context, req *invokev1.InvokeMethodRequest) (*invokev1.InvokeMethodResponse, error)
	Init() error
	Stop()
	GetState(ctx context.Context, req *GetStateRequest) (*StateResponse, error)
	TransactionalStateOperation(ctx context.Context, req *TransactionalRequest) error
	GetReminder(ctx context.Context, req *GetReminderRequest) (*Reminder, error)
	CreateReminder(ctx context.Context, req *CreateReminderRequest) error
	DeleteReminder(ctx context.Context, req *DeleteReminderRequest) error
	CreateTimer(ctx context.Context, req *CreateTimerRequest) error
	DeleteTimer(ctx context.Context, req *DeleteTimerRequest) error
	IsActorHosted(ctx context.Context, req *ActorHostedRequest) bool
	GetActiveActorsCount(ctx context.Context) []ActiveActorsCount
}

type actorsRuntime struct {
	appChannel               channel.AppChannel
	store                    state.Store
	transactionalStore       state.TransactionalStore
	placement                *internal.ActorPlacement
	grpcConnectionFn         func(ctx context.Context, address, id string, namespace string, skipTLS, recreateIfExists, enableSSL bool, customOpts ...grpc.DialOption) (*grpc.ClientConn, error)
	config                   Config
	actorsTable              *sync.Map
	activeTimers             *sync.Map
	activeTimersLock         *sync.RWMutex
	activeReminders          *sync.Map
	remindersLock            *sync.RWMutex
	remindersMigrationLock   *sync.Mutex
	activeRemindersLock      *sync.RWMutex
	reminders                map[string][]actorReminderReference
	evaluationLock           *sync.RWMutex
	evaluationBusy           bool
	evaluationChan           chan bool
	appHealthy               *atomic.Bool
	certChain                *dapr_credentials.CertChain
	tracingSpec              configuration.TracingSpec
	reentrancyEnabled        bool
	actorTypeMetadataEnabled bool
}

// ActiveActorsCount contain actorType and count of actors each type has.
type ActiveActorsCount struct {
	Type  string `json:"type"`
	Count int    `json:"count"`
}

// ActorMetadata represents information about the actor type.
type ActorMetadata struct {
	ID                string                 `json:"id"`
	RemindersMetadata ActorRemindersMetadata `json:"actorRemindersMetadata"`
	Etag              *string                `json:"-"`
}

// ActorRemindersMetadata represents information about actor's reminders.
type ActorRemindersMetadata struct {
	PartitionCount int                `json:"partitionCount"`
	partitionsEtag map[uint32]*string `json:"-"`
}

type actorReminderReference struct {
	actorMetadataID           string
	actorRemindersPartitionID uint32
	reminder                  Reminder
}

const (
	incompatibleStateStore = "state store does not support transactions which actors require to save state - please see https://docs.dapr.io/operations/components/setup-state-store/supported-state-stores/"
)

// NewActors create a new actors runtime with given config.
func NewActors(
	stateStore state.Store,
	appChannel channel.AppChannel,
	grpcConnectionFn func(ctx context.Context, address, id string, namespace string, skipTLS, recreateIfExists, enableSSL bool, customOpts ...grpc.DialOption) (*grpc.ClientConn, error),
	config Config,
	certChain *dapr_credentials.CertChain,
	tracingSpec configuration.TracingSpec,
	features []configuration.FeatureSpec) Actors {
	var transactionalStore state.TransactionalStore
	if stateStore != nil {
		features := stateStore.Features()
		if state.FeatureETag.IsPresent(features) && state.FeatureTransactional.IsPresent(features) {
			transactionalStore = stateStore.(state.TransactionalStore)
		}
	}

	return &actorsRuntime{
		appChannel:               appChannel,
		config:                   config,
		store:                    stateStore,
		transactionalStore:       transactionalStore,
		grpcConnectionFn:         grpcConnectionFn,
		actorsTable:              &sync.Map{},
		activeTimers:             &sync.Map{},
		activeTimersLock:         &sync.RWMutex{},
		activeReminders:          &sync.Map{},
		remindersLock:            &sync.RWMutex{},
		remindersMigrationLock:   &sync.Mutex{},
		activeRemindersLock:      &sync.RWMutex{},
		reminders:                map[string][]actorReminderReference{},
		evaluationLock:           &sync.RWMutex{},
		evaluationBusy:           false,
		evaluationChan:           make(chan bool),
		appHealthy:               atomic.NewBool(true),
		certChain:                certChain,
		tracingSpec:              tracingSpec,
		reentrancyEnabled:        configuration.IsFeatureEnabled(features, configuration.ActorReentrancy) && config.Reentrancy.Enabled,
		actorTypeMetadataEnabled: configuration.IsFeatureEnabled(features, configuration.ActorTypeMetadata),
	}
}

func (a *actorsRuntime) Init() error {
	if len(a.config.PlacementAddresses) == 0 {
		return errors.New("actors: couldn't connect to placement service: address is empty")
	}

	if len(a.config.HostedActorTypes) > 0 {
		if a.store == nil {
			log.Warn("actors: state store must be present to initialize the actor runtime")
		} else {
			features := a.store.Features()
			if !state.FeatureETag.IsPresent(features) || !state.FeatureTransactional.IsPresent(features) {
				return errors.New(incompatibleStateStore)
			}
		}
	}

	hostname := fmt.Sprintf("%s:%d", a.config.HostAddress, a.config.Port)

	afterTableUpdateFn := func() {
		a.drainRebalancedActors()
		a.evaluateReminders()
	}
	appHealthFn := func() bool { return a.appHealthy.Load() }

	a.placement = internal.NewActorPlacement(
		a.config.PlacementAddresses, a.certChain,
		a.config.AppID, hostname, a.config.HostedActorTypes,
		appHealthFn,
		afterTableUpdateFn)

	go a.placement.Start()
	a.startDeactivationTicker(a.config.ActorDeactivationScanInterval, a.config.ActorIdleTimeout)

	log.Infof("actor runtime started. actor idle timeout: %s. actor scan interval: %s",
		a.config.ActorIdleTimeout.String(), a.config.ActorDeactivationScanInterval.String())

	// Be careful to configure healthz endpoint option. If app healthz returns unhealthy status, Dapr will
	// disconnect from placement to remove the node from consistent hashing ring.
	// i.e if app is busy state, the healthz status would be flaky, which leads to frequent
	// actor rebalancing. It will impact the entire service.
	go a.startAppHealthCheck(
		health.WithFailureThreshold(4),
		health.WithInterval(5*time.Second),
		health.WithRequestTimeout(2*time.Second))

	return nil
}

func (a *actorsRuntime) startAppHealthCheck(opts ...health.Option) {
	if len(a.config.HostedActorTypes) == 0 {
		return
	}

	healthAddress := fmt.Sprintf("%s/healthz", a.appChannel.GetBaseAddress())
	ch := health.StartEndpointHealthCheck(healthAddress, opts...)
	for {
		appHealthy := <-ch
		a.appHealthy.Store(appHealthy)
	}
}

func constructCompositeKey(keys ...string) string {
	return strings.Join(keys, daprSeparator)
}

func decomposeCompositeKey(compositeKey string) []string {
	return strings.Split(compositeKey, daprSeparator)
}

func (a *actorsRuntime) deactivateActor(actorType, actorID string) error {
	req := invokev1.NewInvokeMethodRequest(fmt.Sprintf("actors/%s/%s", actorType, actorID))
	req.WithHTTPExtension(nethttp.MethodDelete, "")
	req.WithRawData(nil, invokev1.JSONContentType)

	// TODO Propagate context
	ctx := context.Background()
	resp, err := a.appChannel.InvokeMethod(ctx, req)
	if err != nil {
		diag.DefaultMonitoring.ActorDeactivationFailed(actorType, "invoke")
		return err
	}

	if resp.Status().Code != nethttp.StatusOK {
		diag.DefaultMonitoring.ActorDeactivationFailed(actorType, fmt.Sprintf("status_code_%d", resp.Status().Code))
		_, body := resp.RawData()
		return errors.Errorf("error from actor service: %s", string(body))
	}

	actorKey := constructCompositeKey(actorType, actorID)
	a.actorsTable.Delete(actorKey)
	diag.DefaultMonitoring.ActorDeactivated(actorType)
	log.Debugf("deactivated actor type=%s, id=%s\n", actorType, actorID)

	return nil
}

func (a *actorsRuntime) getActorTypeAndIDFromKey(key string) (string, string) {
	arr := decomposeCompositeKey(key)
	return arr[0], arr[1]
}

func (a *actorsRuntime) startDeactivationTicker(interval, actorIdleTimeout time.Duration) {
	ticker := time.NewTicker(interval)
	go func() {
		for t := range ticker.C {
			a.actorsTable.Range(func(key, value interface{}) bool {
				actorInstance := value.(*actor)

				if actorInstance.isBusy() {
					return true
				}

				durationPassed := t.Sub(actorInstance.lastUsedTime)
				if durationPassed >= actorIdleTimeout {
					go func(actorKey string) {
						actorType, actorID := a.getActorTypeAndIDFromKey(actorKey)
						err := a.deactivateActor(actorType, actorID)
						if err != nil {
							log.Errorf("failed to deactivate actor %s: %s", actorKey, err)
						}
					}(key.(string))
				}

				return true
			})
		}
	}()
}

func (a *actorsRuntime) Call(ctx context.Context, req *invokev1.InvokeMethodRequest) (*invokev1.InvokeMethodResponse, error) {
	a.placement.WaitUntilPlacementTableIsReady()

	actor := req.Actor()
	targetActorAddress, appID := a.placement.LookupActor(actor.GetActorType(), actor.GetActorId())
	if targetActorAddress == "" {
		return nil, errors.Errorf("error finding address for actor type %s with id %s", actor.GetActorType(), actor.GetActorId())
	}

	var resp *invokev1.InvokeMethodResponse
	var err error

	if a.isActorLocal(targetActorAddress, a.config.HostAddress, a.config.Port) {
		resp, err = a.callLocalActor(ctx, req)
	} else {
		resp, err = a.callRemoteActorWithRetry(ctx, retry.DefaultLinearRetryCount, retry.DefaultLinearBackoffInterval, a.callRemoteActor, targetActorAddress, appID, req)
	}

	if err != nil {
		return nil, err
	}
	return resp, nil
}

// callRemoteActorWithRetry will call a remote actor for the specified number of retries and will only retry in the case of transient failures.
func (a *actorsRuntime) callRemoteActorWithRetry(
	ctx context.Context,
	numRetries int,
	backoffInterval time.Duration,
	fn func(ctx context.Context, targetAddress, targetID string, req *invokev1.InvokeMethodRequest) (*invokev1.InvokeMethodResponse, error),
	targetAddress, targetID string, req *invokev1.InvokeMethodRequest) (*invokev1.InvokeMethodResponse, error) {
	for i := 0; i < numRetries; i++ {
		resp, err := fn(ctx, targetAddress, targetID, req)
		if err == nil {
			return resp, nil
		}
		time.Sleep(backoffInterval)

		code := status.Code(err)
		if code == codes.Unavailable || code == codes.Unauthenticated {
			_, err = a.grpcConnectionFn(context.TODO(), targetAddress, targetID, a.config.Namespace, false, true, false)
			if err != nil {
				return nil, err
			}
			continue
		}
		return resp, err
	}
	return nil, errors.Errorf("failed to invoke target %s after %v retries", targetAddress, numRetries)
}

func (a *actorsRuntime) getOrCreateActor(actorType, actorID string) *actor {
	key := constructCompositeKey(actorType, actorID)

	// This avoids allocating multiple actor allocations by calling newActor
	// whenever actor is invoked. When storing actor key first, there is a chance to
	// call newActor, but this is trivial.
	val, ok := a.actorsTable.Load(key)
	if !ok {
		val, _ = a.actorsTable.LoadOrStore(key, newActor(actorType, actorID, a.config.Reentrancy.MaxStackDepth))
	}

	return val.(*actor)
}

func (a *actorsRuntime) callLocalActor(ctx context.Context, req *invokev1.InvokeMethodRequest) (*invokev1.InvokeMethodResponse, error) {
	actorTypeID := req.Actor()

	act := a.getOrCreateActor(actorTypeID.GetActorType(), actorTypeID.GetActorId())

	// Reentrancy to determine how we lock.
	var reentrancyID *string
	if a.reentrancyEnabled {
		if headerValue, ok := req.Metadata()["Dapr-Reentrancy-Id"]; ok {
			reentrancyID = &headerValue.GetValues()[0]
		} else {
			reentrancyHeader := fasthttp.RequestHeader{}
			uuid := uuid.New().String()
			reentrancyHeader.Add("Dapr-Reentrancy-Id", uuid)
			req.AddHeaders(&reentrancyHeader)
			reentrancyID = &uuid
		}
	}

	err := act.lock(reentrancyID)
	if err != nil {
		return nil, status.Error(codes.ResourceExhausted, err.Error())
	}
	defer act.unlock()

	// Replace method to actors method
	req.Message().Method = fmt.Sprintf("actors/%s/%s/method/%s", actorTypeID.GetActorType(), actorTypeID.GetActorId(), req.Message().Method)
	// Original code overrides method with PUT. Why?
	if req.Message().GetHttpExtension() == nil {
		req.WithHTTPExtension(nethttp.MethodPut, "")
	} else {
		req.Message().HttpExtension.Verb = commonv1pb.HTTPExtension_PUT
	}
	resp, err := a.appChannel.InvokeMethod(ctx, req)
	if err != nil {
		return nil, err
	}

	_, respData := resp.RawData()

	if resp.Status().Code != nethttp.StatusOK {
		return nil, errors.Errorf("error from actor service: %s", string(respData))
	}

	return resp, nil
}

func (a *actorsRuntime) callRemoteActor(
	ctx context.Context,
	targetAddress, targetID string,
	req *invokev1.InvokeMethodRequest) (*invokev1.InvokeMethodResponse, error) {
	conn, err := a.grpcConnectionFn(context.TODO(), targetAddress, targetID, a.config.Namespace, false, false, false)
	if err != nil {
		return nil, err
	}

	span := diag_utils.SpanFromContext(ctx)
	ctx = diag.SpanContextToGRPCMetadata(ctx, span.SpanContext())
	client := internalv1pb.NewServiceInvocationClient(conn)
	resp, err := client.CallActor(ctx, req.Proto())
	if err != nil {
		return nil, err
	}

	return invokev1.InternalInvokeResponse(resp)
}

func (a *actorsRuntime) isActorLocal(targetActorAddress, hostAddress string, grpcPort int) bool {
	return strings.Contains(targetActorAddress, "localhost") || strings.Contains(targetActorAddress, "127.0.0.1") ||
		targetActorAddress == fmt.Sprintf("%s:%v", hostAddress, grpcPort)
}

func (a *actorsRuntime) GetState(ctx context.Context, req *GetStateRequest) (*StateResponse, error) {
	if a.store == nil {
		return nil, errors.New("actors: state store does not exist or incorrectly configured")
	}

	partitionKey := constructCompositeKey(a.config.AppID, req.ActorType, req.ActorID)
	metadata := map[string]string{metadataPartitionKey: partitionKey}

	key := a.constructActorStateKey(req.ActorType, req.ActorID, req.Key)
	resp, err := a.store.Get(&state.GetRequest{
		Key:      key,
		Metadata: metadata,
		Options: state.GetStateOption{
			Consistency: state.Strong,
		},
	})
	if err != nil {
		return nil, err
	}

	return &StateResponse{
		Data: resp.Data,
	}, nil
}

func (a *actorsRuntime) TransactionalStateOperation(ctx context.Context, req *TransactionalRequest) error {
	if a.store == nil || a.transactionalStore == nil {
		return errors.New("actors: state store does not exist or incorrectly configured")
	}
	operations := []state.TransactionalStateOperation{}
	partitionKey := constructCompositeKey(a.config.AppID, req.ActorType, req.ActorID)
	metadata := map[string]string{metadataPartitionKey: partitionKey}

	for _, o := range req.Operations {
		switch o.Operation {
		case Upsert:
			var upsert TransactionalUpsert
			err := mapstructure.Decode(o.Request, &upsert)
			if err != nil {
				return err
			}
			key := a.constructActorStateKey(req.ActorType, req.ActorID, upsert.Key)
			operations = append(operations, state.TransactionalStateOperation{
				Request: state.SetRequest{
					Key:      key,
					Value:    upsert.Value,
					Metadata: metadata,
				},
				Operation: state.Upsert,
			})
		case Delete:
			var delete TransactionalDelete
			err := mapstructure.Decode(o.Request, &delete)
			if err != nil {
				return err
			}

			key := a.constructActorStateKey(req.ActorType, req.ActorID, delete.Key)
			operations = append(operations, state.TransactionalStateOperation{
				Request: state.DeleteRequest{
					Key:      key,
					Metadata: metadata,
				},
				Operation: state.Delete,
			})
		default:
			return errors.Errorf("operation type %s not supported", o.Operation)
		}
	}

	err := a.transactionalStore.Multi(&state.TransactionalStateRequest{
		Operations: operations,
		Metadata:   metadata,
	})
	return err
}

func (a *actorsRuntime) IsActorHosted(ctx context.Context, req *ActorHostedRequest) bool {
	key := constructCompositeKey(req.ActorType, req.ActorID)
	_, exists := a.actorsTable.Load(key)
	return exists
}

func (a *actorsRuntime) constructActorStateKey(actorType, actorID, key string) string {
	return constructCompositeKey(a.config.AppID, actorType, actorID, key)
}

func (a *actorsRuntime) drainRebalancedActors() {
	// visit all currently active actors
	var wg sync.WaitGroup

	a.actorsTable.Range(func(key interface{}, value interface{}) bool {
		wg.Add(1)
		go func(key interface{}, value interface{}, wg *sync.WaitGroup) {
			defer wg.Done()
			// for each actor, deactivate if no longer hosted locally
			actorKey := key.(string)
			actorType, actorID := a.getActorTypeAndIDFromKey(actorKey)
			address, _ := a.placement.LookupActor(actorType, actorID)
			if address != "" && !a.isActorLocal(address, a.config.HostAddress, a.config.Port) {
				// actor has been moved to a different host, deactivate when calls are done cancel any reminders
				// each item in reminders contain a struct with some metadata + the actual reminder struct
				a.remindersLock.RLock()
				reminders := a.reminders[actorType]
				a.remindersLock.RUnlock()
				for _, r := range reminders {
					// r.reminder refers to the actual reminder struct that is saved in the db
					if r.reminder.ActorType == actorType && r.reminder.ActorID == actorID {
						reminderKey := constructCompositeKey(actorKey, r.reminder.Name)
						stopChan, exists := a.activeReminders.Load(reminderKey)
						if exists {
							close(stopChan.(chan bool))
							a.activeReminders.Delete(reminderKey)
						}
					}
				}

				actor := value.(*actor)
				if a.config.DrainRebalancedActors {
					// wait until actor isn't busy or timeout hits
					if actor.isBusy() {
						select {
						case <-time.After(a.config.DrainOngoingCallTimeout):
							break
						case <-actor.channel():
							// if a call comes in from the actor for state changes, that's still allowed
							break
						}
					}
				}

				// don't allow state changes
				a.actorsTable.Delete(key)

				diag.DefaultMonitoring.ActorRebalanced(actorType)

				for {
					// wait until actor is not busy, then deactivate
					if !actor.isBusy() {
						err := a.deactivateActor(actorType, actorID)
						if err != nil {
							log.Errorf("failed to deactivate actor %s: %s", actorKey, err)
						}
						break
					}
					time.Sleep(time.Millisecond * 500)
				}
			}
		}(key, value, &wg)
		return true
	})
}

func (a *actorsRuntime) evaluateReminders() {
	a.evaluationLock.Lock()
	defer a.evaluationLock.Unlock()

	a.evaluationBusy = true
	a.evaluationChan = make(chan bool)

	var wg sync.WaitGroup
	for _, t := range a.config.HostedActorTypes {
		vals, _, err := a.getRemindersForActorType(t, true)
		if err != nil {
			log.Errorf("error getting reminders for actor type %s: %s", t, err)
		} else {
			log.Debugf("loaded %d reminders for actor type %s", len(vals), t)
			a.remindersLock.Lock()
			a.reminders[t] = vals
			a.remindersLock.Unlock()

			wg.Add(1)
			go func(wg *sync.WaitGroup, reminders []actorReminderReference) {
				defer wg.Done()

				for i := range reminders {
					r := reminders[i] // Make a copy since we will refer to this as a reference in this loop.
					targetActorAddress, _ := a.placement.LookupActor(r.reminder.ActorType, r.reminder.ActorID)
					if targetActorAddress == "" {
						log.Warnf("did not find address for actor ID %s and actor type %s in reminder %s",
							r.reminder.ActorID,
							r.reminder.ActorType,
							r.reminder.Name)
						continue
					}

					if a.isActorLocal(targetActorAddress, a.config.HostAddress, a.config.Port) {
						actorKey := constructCompositeKey(r.reminder.ActorType, r.reminder.ActorID)
						reminderKey := constructCompositeKey(actorKey, r.reminder.Name)
						_, exists := a.activeReminders.Load(reminderKey)

						if !exists {
							stop := make(chan bool)
							a.activeReminders.Store(reminderKey, stop)
							err := a.startReminder(&r.reminder, stop)
							if err != nil {
								log.Errorf("error starting reminder: %s", err)
							} else {
								log.Debugf("started reminder %s for actor ID %s and actor type %s",
									r.reminder.Name,
									r.reminder.ActorID,
									r.reminder.ActorType)
							}
						} else {
							log.Debugf("reminder %s already exists for actor ID %s and actor type %s",
								r.reminder.Name,
								r.reminder.ActorID,
								r.reminder.ActorType)
						}
					}
				}
			}(&wg, vals)
		}
	}
	wg.Wait()
	close(a.evaluationChan)
	a.evaluationBusy = false
}

func (a *actorsRuntime) getReminderTrack(actorKey, name string) (*ReminderTrack, error) {
	if a.store == nil {
		return nil, errors.New("actors: state store does not exist or incorrectly configured")
	}

	resp, err := a.store.Get(&state.GetRequest{
		Key: constructCompositeKey(actorKey, name),
		Options: state.GetStateOption{
			Consistency: state.Strong,
		},
	})
	if err != nil {
		return nil, err
	}

	track := ReminderTrack{
		RepetitionLeft: -1,
	}
	json.Unmarshal(resp.Data, &track)
	return &track, nil
}

func (a *actorsRuntime) updateReminderTrack(actorKey, name string, repetition int, lastInvokeTime time.Time) error {
	if a.store == nil {
		return errors.New("actors: state store does not exist or incorrectly configured")
	}

	track := ReminderTrack{
		LastFiredTime:  lastInvokeTime.Format(time.RFC3339),
		RepetitionLeft: repetition,
	}

	err := a.store.Set(&state.SetRequest{
		Key:   constructCompositeKey(actorKey, name),
		Value: track,
		Options: state.SetStateOption{
			Consistency: state.Strong,
		},
	})
	return err
}

func (a *actorsRuntime) startReminder(reminder *Reminder, stopChannel chan bool) error {
	actorKey := constructCompositeKey(reminder.ActorType, reminder.ActorID)
	reminderKey := constructCompositeKey(actorKey, reminder.Name)

	var (
		nextTime, ttl            time.Time
		period                   time.Duration
		years, months, days      int
		repeats, repetitionsLeft int
	)

	registeredTime, err := time.Parse(time.RFC3339, reminder.RegisteredTime)
	if err != nil {
		return errors.Wrap(err, "error parsing reminder registered time")
	}
	if len(reminder.ExpirationTime) != 0 {
		if ttl, err = time.Parse(time.RFC3339, reminder.ExpirationTime); err != nil {
			return errors.Wrap(err, "error parsing reminder expiration time")
		}
	}

	repeats = -1 // set to default
	if len(reminder.Period) != 0 {
		if years, months, days, period, repeats, err = parseDuration(reminder.Period); err != nil {
			return errors.Wrap(err, "error parsing reminder period")
		}
	}

	track, err := a.getReminderTrack(actorKey, reminder.Name)
	if err != nil {
		return errors.Wrap(err, "error getting reminder track")
	}

	if track != nil && len(track.LastFiredTime) != 0 {
		lastFiredTime, err := time.Parse(time.RFC3339, track.LastFiredTime)
		if err != nil {
			return errors.Wrap(err, "error parsing reminder last fired time")
		}
		repetitionsLeft = track.RepetitionLeft
		nextTime = lastFiredTime.AddDate(years, months, days).Add(period)
	} else {
		repetitionsLeft = repeats
		nextTime = registeredTime
	}

	go func(reminder *Reminder, years int, months int, days int, period time.Duration, nextTime, ttl time.Time, repetitionsLeft int, stop chan bool) {
		var (
			ttlTimer, nextTimer *time.Timer
			ttlTimerC           <-chan time.Time
			err                 error
		)
		if !ttl.IsZero() {
			ttlTimer = time.NewTimer(time.Until(ttl))
			ttlTimerC = ttlTimer.C
		}
		nextTimer = time.NewTimer(time.Until(nextTime))
		defer func() {
			if nextTimer.Stop() {
				<-nextTimer.C
			}
			if ttlTimer != nil && ttlTimer.Stop() {
				<-ttlTimerC
			}
		}()
	L:
		for {
			select {
			case <-nextTimer.C:
				// noop
			case <-ttlTimerC:
				// proceed with reminder deletion
				log.Infof("reminder %s has expired", reminder.Name)
				break L
			case <-stop:
				// reminder has been already deleted
				log.Infof("reminder %s with parameters: dueTime: %s, period: %s, data: %v has been deleted.", reminder.Name, reminder.RegisteredTime, reminder.Period, reminder.Data)
				return
			}

			_, exists := a.activeReminders.Load(reminderKey)
			if !exists {
				log.Errorf("could not find active reminder with key: %s", reminderKey)
				return
			}
			// if all repetitions are completed, proceed with reminder deletion
			if repetitionsLeft == 0 {
				log.Infof("reminder %q has completed %d repetitions", reminder.Name, repeats)
				break L
			}
			if err = a.executeReminder(reminder); err != nil {
				log.Errorf("error execution of reminder %q for actor type %s with id %s: %v",
					reminder.Name, reminder.ActorType, reminder.ActorID, err)
			}
			if repetitionsLeft > 0 {
				repetitionsLeft--
			}
			if err = a.updateReminderTrack(actorKey, reminder.Name, repetitionsLeft, nextTime); err != nil {
				log.Errorf("error updating reminder track: %v", err)
			}
			// if reminder is not repetitive, proceed with reminder deletion
			if years == 0 && months == 0 && days == 0 && period == 0 {
				break L
			}
			nextTime = nextTime.AddDate(years, months, days).Add(period)
			if nextTimer.Stop() {
				<-nextTimer.C
			}
			nextTimer.Reset(time.Until(nextTime))
		}
		err = a.DeleteReminder(context.TODO(), &DeleteReminderRequest{
			Name:      reminder.Name,
			ActorID:   reminder.ActorID,
			ActorType: reminder.ActorType,
		})
		if err != nil {
			log.Errorf("error deleting reminder: %s", err)
		}
	}(reminder, years, months, days, period, nextTime, ttl, repetitionsLeft, stopChannel)

	return nil
}

func (a *actorsRuntime) executeReminder(reminder *Reminder) error {
	r := ReminderResponse{
		DueTime: reminder.DueTime,
		Period:  reminder.Period,
		Data:    reminder.Data,
	}
	b, err := json.Marshal(&r)
	if err != nil {
		return err
	}

	log.Debugf("executing reminder %s for actor type %s with id %s", reminder.Name, reminder.ActorType, reminder.ActorID)
	req := invokev1.NewInvokeMethodRequest(fmt.Sprintf("remind/%s", reminder.Name))
	req.WithActor(reminder.ActorType, reminder.ActorID)
	req.WithRawData(b, invokev1.JSONContentType)

	_, err = a.callLocalActor(context.Background(), req)
	return err
}

func (a *actorsRuntime) reminderRequiresUpdate(req *CreateReminderRequest, reminder *Reminder) bool {
	if reminder.ActorID == req.ActorID && reminder.ActorType == req.ActorType && reminder.Name == req.Name &&
		(!reflect.DeepEqual(reminder.Data, req.Data) || reminder.DueTime != req.DueTime || reminder.Period != req.Period ||
			len(req.TTL) != 0 || (len(reminder.ExpirationTime) != 0 && len(req.TTL) == 0)) {
		return true
	}

	return false
}

func (a *actorsRuntime) getReminder(req *CreateReminderRequest) (*Reminder, bool) {
	a.remindersLock.RLock()
	reminders := a.reminders[req.ActorType]
	a.remindersLock.RUnlock()

	for _, r := range reminders {
		if r.reminder.ActorID == req.ActorID && r.reminder.ActorType == req.ActorType && r.reminder.Name == req.Name {
			return &r.reminder, true
		}
	}

	return nil, false
}

func (m *ActorMetadata) calculateReminderPartition(actorID, reminderName string) (uint32, error) {
	if m.RemindersMetadata.PartitionCount <= 0 {
		return 0, nil
	}

	// do not change this hash function because it would be a breaking change.
	h := fnv.New32a()
	_, err := h.Write([]byte(actorID))
	if err != nil {
		return 0, err
	}
	_, err = h.Write([]byte(reminderName))
	if err != nil {
		return 0, err
	}
	return (h.Sum32() % uint32(m.RemindersMetadata.PartitionCount)) + 1, nil
}

<<<<<<< HEAD
func (m *ActorMetadata) createReminderReference(reminder *Reminder) (actorReminderReference, error) {
=======
func (m *ActorMetadata) createReminderReference(reminder Reminder) actorReminderReference {
>>>>>>> 9e826c16
	if m.RemindersMetadata.PartitionCount > 0 {
		actorRemindersPartitionID, err := m.calculateReminderPartition(reminder.ActorID, reminder.Name)
		if err != nil {
			return actorReminderReference{
				actorMetadataID:           m.ID,
				actorRemindersPartitionID: actorRemindersPartitionID,
				reminder:                  reminder,
			}, err
		}
		return actorReminderReference{
			actorMetadataID:           m.ID,
			actorRemindersPartitionID: actorRemindersPartitionID,
			reminder:                  reminder,
		}, nil
	}

	return actorReminderReference{
		actorMetadataID:           metadataZeroID,
		actorRemindersPartitionID: 0,
		reminder:                  reminder,
	}, nil
}

func (m *ActorMetadata) calculateRemindersStateKey(actorType string, remindersPartitionID uint32) string {
	if remindersPartitionID == 0 {
		return constructCompositeKey("actors", actorType)
	}

	return constructCompositeKey(
		"actors",
		actorType,
		m.ID,
		"reminders",
		strconv.Itoa(int(remindersPartitionID)))
}

func (m *ActorMetadata) calculateEtag(partitionID uint32) *string {
	return m.RemindersMetadata.partitionsEtag[partitionID]
}

func (m *ActorMetadata) removeReminderFromPartition(reminderRefs []actorReminderReference, actorType, actorID, reminderName string) ([]Reminder, string, *string) {
	// First, we find the partition
	var partitionID uint32 = 0
	if m.RemindersMetadata.PartitionCount > 0 {
		for _, reminderRef := range reminderRefs {
			if reminderRef.reminder.ActorType == actorType && reminderRef.reminder.ActorID == actorID && reminderRef.reminder.Name == reminderName {
				partitionID = reminderRef.actorRemindersPartitionID
			}
		}
	}

	var remindersInPartitionAfterRemoval []Reminder
	for _, reminderRef := range reminderRefs {
		if reminderRef.reminder.ActorType == actorType && reminderRef.reminder.ActorID == actorID && reminderRef.reminder.Name == reminderName {
			continue
		}

		// Only the items in the partition to be updated.
		if reminderRef.actorRemindersPartitionID == partitionID {
			remindersInPartitionAfterRemoval = append(remindersInPartitionAfterRemoval, reminderRef.reminder)
		}
	}

	stateKey := m.calculateRemindersStateKey(actorType, partitionID)
	return remindersInPartitionAfterRemoval, stateKey, m.calculateEtag(partitionID)
}

<<<<<<< HEAD
func (m *ActorMetadata) insertReminderInPartition(reminderRefs []actorReminderReference, reminder *Reminder) ([]Reminder,
	actorReminderReference, string, *string, error) {
	newReminderRef, err := m.createReminderReference(reminder)
	if err != nil {
		return nil, newReminderRef, "", nil, err
	}
=======
func (m *ActorMetadata) insertReminderInPartition(reminderRefs []actorReminderReference, reminder Reminder) ([]Reminder, actorReminderReference, string, *string) {
	newReminderRef := m.createReminderReference(reminder)

>>>>>>> 9e826c16
	var remindersInPartitionAfterInsertion []Reminder
	for _, reminderRef := range reminderRefs {
		// Only the items in the partition to be updated.
		if reminderRef.actorRemindersPartitionID == newReminderRef.actorRemindersPartitionID {
			remindersInPartitionAfterInsertion = append(remindersInPartitionAfterInsertion, reminderRef.reminder)
		}
	}

	remindersInPartitionAfterInsertion = append(remindersInPartitionAfterInsertion, reminder)

	stateKey := m.calculateRemindersStateKey(newReminderRef.reminder.ActorType, newReminderRef.actorRemindersPartitionID)
	return remindersInPartitionAfterInsertion, newReminderRef, stateKey, m.calculateEtag(newReminderRef.actorRemindersPartitionID), nil
}

func (m *ActorMetadata) calculateDatabasePartitionKey(stateKey string) string {
	if m.RemindersMetadata.PartitionCount > 0 {
		return m.ID
	}

	return stateKey
}

func (a *actorsRuntime) CreateReminder(ctx context.Context, req *CreateReminderRequest) error {
	if a.store == nil {
		return errors.New("actors: state store does not exist or incorrectly configured")
	}

	a.activeRemindersLock.Lock()
	defer a.activeRemindersLock.Unlock()
	if r, exists := a.getReminder(req); exists {
		if a.reminderRequiresUpdate(req, r) {
			err := a.DeleteReminder(ctx, &DeleteReminderRequest{
				ActorID:   req.ActorID,
				ActorType: req.ActorType,
				Name:      req.Name,
			})
			if err != nil {
				return err
			}
		} else {
			return nil
		}
	}

	// Store the reminder in active reminders list
	actorKey := constructCompositeKey(req.ActorType, req.ActorID)
	reminderKey := constructCompositeKey(actorKey, req.Name)

	if a.evaluationBusy {
		select {
		case <-time.After(time.Second * 5):
			return errors.New("error creating reminder: timed out after 5s")
		case <-a.evaluationChan:
			break
		}
	}

	now := time.Now()
	reminder := Reminder{
		ActorID:   req.ActorID,
		ActorType: req.ActorType,
		Name:      req.Name,
		Data:      req.Data,
		Period:    req.Period,
		DueTime:   req.DueTime,
	}

	// check input correctness
	var (
		dueTime, ttl time.Time
		repeats      int
		err          error
	)
	if len(req.DueTime) != 0 {
		if dueTime, err = parseTime(req.DueTime, nil); err != nil {
			return errors.Wrap(err, "error parsing reminder due time")
		}
	} else {
		dueTime = now
	}
	reminder.RegisteredTime = dueTime.Format(time.RFC3339)

	if len(req.Period) != 0 {
		_, _, _, _, repeats, err = parseDuration(req.Period)
		if err != nil {
			return errors.Wrap(err, "error parsing reminder period")
		}
		// error on timers with zero repetitions
		if repeats == 0 {
			return errors.Errorf("reminder %s has zero repetitions", reminder.Name)
		}
	}
	// set expiration time if configured
	if len(req.TTL) > 0 {
		if ttl, err = parseTime(req.TTL, &dueTime); err != nil {
			return errors.Wrap(err, "error parsing reminder TTL")
		}
		// check if already expired
		if now.After(ttl) || dueTime.After(ttl) {
			return errors.Errorf("reminder %s has already expired: registeredTime: %s TTL:%s",
				reminderKey, reminder.RegisteredTime, req.TTL)
		}
		reminder.ExpirationTime = ttl.UTC().Format(time.RFC3339)
	}

	stop := make(chan bool)
	a.activeReminders.Store(reminderKey, stop)

	err = backoff.Retry(func() error {
		reminders, actorMetadata, err2 := a.getRemindersForActorType(req.ActorType, false)
		if err2 != nil {
			return err2
		}

		// First we add it to the partition list.
<<<<<<< HEAD
		remindersInPartition, reminderRef, stateKey, etag, errForInsertReminder := actorMetadata.insertReminderInPartition(reminders, &reminder)
=======
		remindersInPartition, reminderRef, stateKey, etag := actorMetadata.insertReminderInPartition(reminders, reminder)
>>>>>>> 9e826c16

		if errForInsertReminder != nil {
			return errForInsertReminder
		}

		// Get the database partition key (needed for CosmosDB)
		databasePartitionKey := actorMetadata.calculateDatabasePartitionKey(stateKey)

		// Now we can add it to the "global" list.
		reminders = append(reminders, reminderRef)

		// Then, save the partition to the database.
		err2 = a.saveRemindersInPartition(ctx, stateKey, remindersInPartition, etag, databasePartitionKey)
		if err2 != nil {
			return err2
		}

		// Finally, we must save metadata to get a new eTag.
		// This avoids a race condition between an update and a repartitioning.
<<<<<<< HEAD
		errForSaveActorType := a.saveActorTypeMetadata(req.ActorType, actorMetadata)
		if errForSaveActorType != nil {
			return errForSaveActorType
=======
		err2 = a.saveActorTypeMetadata(req.ActorType, actorMetadata)
		if err2 != nil {
			return err2
>>>>>>> 9e826c16
		}

		a.remindersLock.Lock()
		a.reminders[req.ActorType] = reminders
		a.remindersLock.Unlock()
		return nil
	}, backoff.NewExponentialBackOff())
	if err != nil {
		return err
	}
	return a.startReminder(&reminder, stop)
}

func (a *actorsRuntime) CreateTimer(ctx context.Context, req *CreateTimerRequest) error {
	var (
		err                 error
		repeats             int
		dueTime, ttl        time.Time
		period              time.Duration
		years, months, days int
	)
	a.activeTimersLock.Lock()
	defer a.activeTimersLock.Unlock()
	actorKey := constructCompositeKey(req.ActorType, req.ActorID)
	timerKey := constructCompositeKey(actorKey, req.Name)

	_, exists := a.actorsTable.Load(actorKey)
	if !exists {
		return errors.Errorf("can't create timer for actor %s: actor not activated", actorKey)
	}

	stopChan, exists := a.activeTimers.Load(timerKey)
	if exists {
		close(stopChan.(chan bool))
	}

	if len(req.DueTime) != 0 {
		if dueTime, err = parseTime(req.DueTime, nil); err != nil {
			return errors.Wrap(err, "error parsing timer due time")
		}
		if dueTime.Before(time.Now()) {
			return errors.Errorf("timer %s has already expired: dueTime: %s TTL: %s", timerKey, req.DueTime, req.TTL)
		}
	} else {
		dueTime = time.Now()
	}

	repeats = -1 // set to default
	if len(req.Period) != 0 {
		if years, months, days, period, repeats, err = parseDuration(req.Period); err != nil {
			return errors.Wrap(err, "error parsing timer period")
		}
		// error on timers with zero repetitions
		if repeats == 0 {
			return errors.Errorf("timer %s has zero repetitions", timerKey)
		}
	}

	if len(req.TTL) > 0 {
		if ttl, err = parseTime(req.TTL, &dueTime); err != nil {
			return errors.Wrap(err, "error parsing timer TTL")
		}
		if time.Now().After(ttl) || dueTime.After(ttl) {
			return errors.Errorf("timer %s has already expired: dueTime: %s TTL: %s", timerKey, req.DueTime, req.TTL)
		}
	}

	log.Debugf("create timer %q dueTime:%s period:%s repeats:%d ttl:%s",
		req.Name, dueTime.String(), period.String(), repeats, ttl.String())
	stop := make(chan bool, 1)
	a.activeTimers.Store(timerKey, stop)

	go func(stop chan bool, req *CreateTimerRequest) {
		var (
			ttlTimer, nextTimer *time.Timer
			ttlTimerC           <-chan time.Time
			err                 error
		)
		if !ttl.IsZero() {
			ttlTimer = time.NewTimer(time.Until(ttl))
			ttlTimerC = ttlTimer.C
		}
		nextTime := dueTime
		nextTimer = time.NewTimer(time.Until(nextTime))
		defer func() {
			if nextTimer.Stop() {
				<-nextTimer.C
			}
			if ttlTimer != nil && ttlTimer.Stop() {
				<-ttlTimerC
			}
		}()
	L:
		for {
			select {
			case <-nextTimer.C:
				// noop
			case <-ttlTimerC:
				// timer has expired; proceed with deletion
				log.Infof("timer %s with parameters: dueTime: %s, period: %s, TTL: %s, data: %v has expired.", timerKey, req.DueTime, req.Period, req.TTL, req.Data)
				break L
			case <-stop:
				// timer has been already deleted
				log.Infof("timer %s with parameters: dueTime: %s, period: %s, TTL: %s, data: %v has been deleted.", timerKey, req.DueTime, req.Period, req.TTL, req.Data)
				return
			}

			if _, exists := a.actorsTable.Load(actorKey); exists {
				if err = a.executeTimer(req.ActorType, req.ActorID, req.Name, req.DueTime, req.Period, req.Callback, req.Data); err != nil {
					log.Errorf("error invoking timer on actor %s: %s", actorKey, err)
				}
				if repeats > 0 {
					repeats--
				}
			} else {
				log.Errorf("could not find active timer %s", timerKey)
				return
			}
			if repeats == 0 || (years == 0 && months == 0 && days == 0 && period == 0) {
				log.Infof("timer %s has been completed", timerKey)
				break L
			}
			nextTime = nextTime.AddDate(years, months, days).Add(period)
			if nextTimer.Stop() {
				<-nextTimer.C
			}
			nextTimer.Reset(time.Until(nextTime))
		}
		err = a.DeleteTimer(ctx, &DeleteTimerRequest{
			Name:      req.Name,
			ActorID:   req.ActorID,
			ActorType: req.ActorType,
		})
		if err != nil {
			log.Errorf("error deleting timer %s: %v", timerKey, err)
		}
	}(stop, req)
	return nil
}

func (a *actorsRuntime) executeTimer(actorType, actorID, name, dueTime, period, callback string, data interface{}) error {
	t := TimerResponse{
		Callback: callback,
		Data:     data,
		DueTime:  dueTime,
		Period:   period,
	}
	b, err := json.Marshal(&t)
	if err != nil {
		return err
	}

	log.Debugf("executing timer %s for actor type %s with id %s", name, actorType, actorID)
	req := invokev1.NewInvokeMethodRequest(fmt.Sprintf("timer/%s", name))
	req.WithActor(actorType, actorID)
	req.WithRawData(b, invokev1.JSONContentType)
	_, err = a.callLocalActor(context.Background(), req)
	if err != nil {
		log.Errorf("error execution of timer %s for actor type %s with id %s: %s", name, actorType, actorID, err)
	}
	return err
}

func (a *actorsRuntime) saveActorTypeMetadata(actorType string, actorMetadata *ActorMetadata) error {
	if !a.actorTypeMetadataEnabled {
		return nil
	}

	metadataKey := constructCompositeKey("actors", actorType, "metadata")
	return a.store.Set(&state.SetRequest{
		Key:   metadataKey,
		Value: actorMetadata,
		ETag:  actorMetadata.Etag,
		Options: state.SetStateOption{
			Concurrency: state.FirstWrite,
			Consistency: state.Strong,
		},
	})
}

func (a *actorsRuntime) getActorTypeMetadata(actorType string, migrate bool) (*ActorMetadata, error) {
	if a.store == nil {
		return nil, errors.New("actors: state store does not exist or incorrectly configured")
	}

	if !a.actorTypeMetadataEnabled {
		return &ActorMetadata{
			ID: metadataZeroID,
			RemindersMetadata: ActorRemindersMetadata{
				partitionsEtag: nil,
				PartitionCount: 0,
			},
			Etag: nil,
		}, nil
	}

	result := ActorMetadata{
		ID: metadataZeroID,
		RemindersMetadata: ActorRemindersMetadata{
			partitionsEtag: nil,
			PartitionCount: 0,
		},
		Etag: nil,
	}
	retryErr := backoff.Retry(func() error {
		metadataKey := constructCompositeKey("actors", actorType, "metadata")
		resp, err := a.store.Get(&state.GetRequest{
			Key: metadataKey,
			Options: state.GetStateOption{
				Consistency: state.Strong,
			},
		})
		if err != nil {
			return err
		}
		actorMetadata := ActorMetadata{
			ID: metadataZeroID,
			RemindersMetadata: ActorRemindersMetadata{
				partitionsEtag: nil,
				PartitionCount: 0,
			},
			Etag: nil,
		}
		if len(resp.Data) > 0 {
			err = json.Unmarshal(resp.Data, &actorMetadata)
			if err != nil {
				return fmt.Errorf("could not parse metadata for actor type %s (%s): %w", actorType, string(resp.Data), err)
			}
			actorMetadata.Etag = resp.ETag
		}

		if migrate {
			err = a.migrateRemindersForActorType(actorType, &actorMetadata)
			if err != nil {
				return err
			}
		}

		result = actorMetadata
		return nil
	}, backoff.NewExponentialBackOff())

	if retryErr != nil {
		return nil, retryErr
	}
	return &result, nil
}

func (a *actorsRuntime) migrateRemindersForActorType(actorType string, actorMetadata *ActorMetadata) error {
	if !a.actorTypeMetadataEnabled {
		return nil
	}

	if actorMetadata.RemindersMetadata.PartitionCount == a.config.RemindersStoragePartitions {
		return nil
	}

	if actorMetadata.RemindersMetadata.PartitionCount > a.config.RemindersStoragePartitions {
		log.Warnf("cannot decrease number of partitions for reminders of actor type %s", actorType)
		return nil
	}

	// Nice to have: avoid conflicting migration within the same process.
	a.remindersMigrationLock.Lock()
	defer a.remindersMigrationLock.Unlock()
	log.Warnf("migrating actor metadata record for actor type %s", actorType)

	// Fetch all reminders for actor type.
	reminderRefs, refreshedActorMetadata, err := a.getRemindersForActorType(actorType, false)
	if err != nil {
		return err
	}
	if refreshedActorMetadata.ID != actorMetadata.ID {
		return errors.Errorf("could not migrate reminders for actor type %s due to race condition in actor metadata", actorType)
	}

	log.Infof("migrating %d reminders for actor type %s", len(reminderRefs), actorType)
	*actorMetadata = *refreshedActorMetadata

	// Recreate as a new metadata identifier.
	actorMetadata.ID = uuid.NewString()
	actorMetadata.RemindersMetadata.PartitionCount = a.config.RemindersStoragePartitions
	actorRemindersPartitions := make([][]Reminder, actorMetadata.RemindersMetadata.PartitionCount)
	for i := 0; i < actorMetadata.RemindersMetadata.PartitionCount; i++ {
		actorRemindersPartitions[i] = make([]Reminder, 0)
	}

	// Recalculate partition for each reminder.
	for _, reminderRef := range reminderRefs {
		partitionID, errForCalculatePartition := actorMetadata.calculateReminderPartition(reminderRef.reminder.ActorID, reminderRef.reminder.Name)
		if errForCalculatePartition != nil {
			return nil, errForCalculatePartition
		}

		if partitionID > 0 {
			actorRemindersPartitions[partitionID-1] = append(actorRemindersPartitions[partitionID-1], reminderRef.reminder)
		} else {
			log.Warnf("The calculated partition ID result of reminder %s is less than or equal to 0",
				reminderRef.reminder.Name)
		}
	}

	// Save to database.
	for i := 0; i < actorMetadata.RemindersMetadata.PartitionCount; i++ {
		partitionID := i + 1
		stateKey := actorMetadata.calculateRemindersStateKey(actorType, uint32(partitionID))
		stateValue := actorRemindersPartitions[i]
		err = a.saveRemindersInPartition(context.TODO(), stateKey, stateValue, nil, actorMetadata.ID)
		if err != nil {
			return err
		}
	}

	// Save new metadata so the new "metadataID" becomes the new de factor referenced list for reminders.
	err = a.saveActorTypeMetadata(actorType, actorMetadata)
	if err != nil {
		return err
	}
	log.Warnf(
		"completed actor metadata record migration for actor type %s, new metadata ID = %s",
		actorType, actorMetadata.ID)
	return nil
}

func (a *actorsRuntime) getRemindersForActorType(actorType string, migrate bool) ([]actorReminderReference, *ActorMetadata, error) {
	if a.store == nil {
		return nil, nil, errors.New("actors: state store does not exist or incorrectly configured")
	}

	actorMetadata, merr := a.getActorTypeMetadata(actorType, migrate)
	if merr != nil {
		return nil, nil, fmt.Errorf("could not read actor type metadata: %w", merr)
	}

	log.Debugf(
		"starting to read reminders for actor type %s (migrate=%t), with metadata id %s and %d partitions",
		actorType, migrate, actorMetadata.ID, actorMetadata.RemindersMetadata.PartitionCount)
	if actorMetadata.RemindersMetadata.PartitionCount >= 1 {
		metadata := map[string]string{metadataPartitionKey: actorMetadata.ID}
		actorMetadata.RemindersMetadata.partitionsEtag = map[uint32]*string{}
		reminders := []actorReminderReference{}

		keyPartitionMap := map[string]uint32{}
		getRequests := []state.GetRequest{}
		for i := 1; i <= actorMetadata.RemindersMetadata.PartitionCount; i++ {
			partition := uint32(i)
			key := actorMetadata.calculateRemindersStateKey(actorType, partition)
			keyPartitionMap[key] = partition
			getRequests = append(getRequests, state.GetRequest{
				Key:      key,
				Metadata: metadata,
				Options: state.GetStateOption{
					Consistency: state.Strong,
				},
			})
		}

		bulkGet, bulkResponse, err := a.store.BulkGet(getRequests)
		if bulkGet {
			if err != nil {
				return nil, nil, err
			}
		} else {
			// TODO(artursouza): refactor this fallback into default implementation in contrib.
			// if store doesn't support bulk get, fallback to call get() method one by one
			limiter := concurrency.NewLimiter(actorMetadata.RemindersMetadata.PartitionCount)
			bulkResponse = make([]state.BulkGetResponse, len(getRequests))
			for i := range getRequests {
				getRequest := getRequests[i]
				bulkResponse[i].Key = getRequest.Key

				fn := func(param interface{}) {
					r := param.(*state.BulkGetResponse)
					resp, ferr := a.store.Get(&getRequest)
					if ferr != nil {
						r.Error = ferr.Error()
						return
					}

					if resp == nil {
						r.Error = "response not found for partition"
						return
					}

					if len(resp.Data) == 0 {
						r.Error = "data not found for reminder partition"
						return
					}

					r.Data = jsoniter.RawMessage(resp.Data)
					r.ETag = resp.ETag
					r.Metadata = resp.Metadata
				}

				limiter.Execute(fn, &bulkResponse[i])
			}
			limiter.Wait()
		}

		for _, resp := range bulkResponse {
			partition := keyPartitionMap[resp.Key]
			actorMetadata.RemindersMetadata.partitionsEtag[partition] = resp.ETag
			if resp.Error != "" {
				return nil, nil, fmt.Errorf("could not get reminders partition %v: %v", resp.Key, resp.Error)
			}

			var batch []Reminder
			if len(resp.Data) > 0 {
				err = json.Unmarshal(resp.Data, &batch)
				if err != nil {
					return nil, nil, fmt.Errorf("could not parse actor reminders partition %v: %w", resp.Key, err)
				}
			} else {
				return nil, nil, fmt.Errorf("no data found for reminder partition %v: %w", resp.Key, err)
			}

			for j := range batch {
				reminders = append(reminders, actorReminderReference{
					actorMetadataID:           actorMetadata.ID,
					actorRemindersPartitionID: partition,
					reminder:                  batch[j],
				})
			}
		}

		log.Debugf(
			"finished reading reminders for actor type %s (migrate=%t), with metadata id %s and %d partitions: total of %d reminders",
			actorType, migrate, actorMetadata.ID, actorMetadata.RemindersMetadata.PartitionCount, len(reminders))
		return reminders, actorMetadata, nil
	}

	key := constructCompositeKey("actors", actorType)
	resp, err := a.store.Get(&state.GetRequest{
		Key: key,
		Options: state.GetStateOption{
			Consistency: state.Strong,
		},
	})
	if err != nil {
		return nil, nil, err
	}

	log.Debugf("read reminders from %s without partition: %s", key, string(resp.Data))

	var reminders []Reminder
	if len(resp.Data) > 0 {
		err = json.Unmarshal(resp.Data, &reminders)
		if err != nil {
			return nil, nil, fmt.Errorf("could not parse actor reminders: %v", err)
		}
	}

	reminderRefs := make([]actorReminderReference, len(reminders))
	for j := range reminders {
		reminderRefs[j] = actorReminderReference{
			actorMetadataID:           actorMetadata.ID,
			actorRemindersPartitionID: 0,
			reminder:                  reminders[j],
		}
	}

	actorMetadata.RemindersMetadata.partitionsEtag = map[uint32]*string{
		0: resp.ETag,
	}

	log.Debugf(
		"finished reading reminders for actor type %s (migrate=%t), with metadata id %s and no partitions: total of %d reminders",
		actorType, migrate, actorMetadata.ID, len(reminderRefs))
	return reminderRefs, actorMetadata, nil
}

func (a *actorsRuntime) saveRemindersInPartition(ctx context.Context, stateKey string, reminders []Reminder, etag *string, databasePartitionKey string) error {
	// Even when data is not partitioned, the save operation is the same.
	// The only difference is stateKey.
	log.Debugf("saving %d reminders in %s ...", len(reminders), stateKey)
	return a.store.Set(&state.SetRequest{
		Key:      stateKey,
		Value:    reminders,
		ETag:     etag,
		Metadata: map[string]string{metadataPartitionKey: databasePartitionKey},
		Options: state.SetStateOption{
			Concurrency: state.FirstWrite,
			Consistency: state.Strong,
		},
	})
}

func (a *actorsRuntime) DeleteReminder(ctx context.Context, req *DeleteReminderRequest) error {
	if a.store == nil {
		return errors.New("actors: state store does not exist or incorrectly configured")
	}

	if a.evaluationBusy {
		select {
		case <-time.After(time.Second * 5):
			return errors.New("error deleting reminder: timed out after 5s")
		case <-a.evaluationChan:
			break
		}
	}

	actorKey := constructCompositeKey(req.ActorType, req.ActorID)
	reminderKey := constructCompositeKey(actorKey, req.Name)

	stop, exists := a.activeReminders.Load(reminderKey)
	if exists {
		log.Infof("Found reminder with key: %v. Deleting reminder", reminderKey)
		close(stop.(chan bool))
		a.activeReminders.Delete(reminderKey)
	}

	err := backoff.Retry(func() error {
		reminders, actorMetadata, err := a.getRemindersForActorType(req.ActorType, false)
		if err != nil {
			return err
		}

		// remove from partition first.
		remindersInPartition, stateKey, etag := actorMetadata.removeReminderFromPartition(reminders, req.ActorType, req.ActorID, req.Name)

		// now, we can remove from the "global" list.
		for i := len(reminders) - 1; i >= 0; i-- {
			if reminders[i].reminder.ActorType == req.ActorType && reminders[i].reminder.ActorID == req.ActorID && reminders[i].reminder.Name == req.Name {
				reminders = append(reminders[:i], reminders[i+1:]...)
			}
		}

		// Get the database partition key (needed for CosmosDB)
		databasePartitionKey := actorMetadata.calculateDatabasePartitionKey(stateKey)

		// Then, save the partition to the database.
		err = a.saveRemindersInPartition(ctx, stateKey, remindersInPartition, etag, databasePartitionKey)
		if err != nil {
			return err
		}

		// Finally, we must save metadata to get a new eTag.
		// This avoids a race condition between an update and a repartitioning.
<<<<<<< HEAD
		errForSaveActorType := a.saveActorTypeMetadata(req.ActorType, actorMetadata)
		if errForSaveActorType != nil {
			return errForSaveActorType
=======
		err = a.saveActorTypeMetadata(req.ActorType, actorMetadata)
		if err != nil {
			return err
>>>>>>> 9e826c16
		}

		a.remindersLock.Lock()
		a.reminders[req.ActorType] = reminders
		a.remindersLock.Unlock()
		return nil
	}, backoff.NewExponentialBackOff())
	if err != nil {
		return err
	}

	err = a.store.Delete(&state.DeleteRequest{
		Key: reminderKey,
	})
	if err != nil {
		return err
	}

	return nil
}

func (a *actorsRuntime) GetReminder(ctx context.Context, req *GetReminderRequest) (*Reminder, error) {
	reminders, _, err := a.getRemindersForActorType(req.ActorType, false)
	if err != nil {
		return nil, err
	}

	for _, r := range reminders {
		if r.reminder.ActorID == req.ActorID && r.reminder.Name == req.Name {
			return &Reminder{
				Data:    r.reminder.Data,
				DueTime: r.reminder.DueTime,
				Period:  r.reminder.Period,
			}, nil
		}
	}
	return nil, nil
}

func (a *actorsRuntime) DeleteTimer(ctx context.Context, req *DeleteTimerRequest) error {
	actorKey := constructCompositeKey(req.ActorType, req.ActorID)
	timerKey := constructCompositeKey(actorKey, req.Name)

	stopChan, exists := a.activeTimers.Load(timerKey)
	if exists {
		close(stopChan.(chan bool))
		a.activeTimers.Delete(timerKey)
	}

	return nil
}

func (a *actorsRuntime) GetActiveActorsCount(ctx context.Context) []ActiveActorsCount {
	actorCountMap := map[string]int{}
	for _, actorType := range a.config.HostedActorTypes {
		actorCountMap[actorType] = 0
	}
	a.actorsTable.Range(func(key, value interface{}) bool {
		actorType, _ := a.getActorTypeAndIDFromKey(key.(string))
		actorCountMap[actorType]++
		return true
	})

	activeActorsCount := make([]ActiveActorsCount, 0, len(actorCountMap))
	for actorType, count := range actorCountMap {
		activeActorsCount = append(activeActorsCount, ActiveActorsCount{Type: actorType, Count: count})
	}

	return activeActorsCount
}

// Stop closes all network connections and resources used in actor runtime.
func (a *actorsRuntime) Stop() {
	if a.placement != nil {
		a.placement.Stop()
	}
}

// ValidateHostEnvironment validates that actors can be initialized properly given a set of parameters
// And the mode the runtime is operating in.
func ValidateHostEnvironment(mTLSEnabled bool, mode modes.DaprMode, namespace string) error {
	switch mode {
	case modes.KubernetesMode:
		if mTLSEnabled && namespace == "" {
			return errors.New("actors must have a namespace configured when running in Kubernetes mode")
		}
	}
	return nil
}

func parseISO8601Duration(from string) (int, int, int, time.Duration, int, error) {
	match := pattern.FindStringSubmatch(from)
	if match == nil {
		return 0, 0, 0, 0, 0, errors.Errorf("unsupported ISO8601 duration format %q", from)
	}
	years, months, days, duration := 0, 0, 0, time.Duration(0)
	// -1 signifies infinite repetition
	repetition := -1
	for i, name := range pattern.SubexpNames() {
		part := match[i]
		if i == 0 || name == "" || part == "" {
			continue
		}
		val, err := strconv.Atoi(part)
		if err != nil {
			return 0, 0, 0, 0, 0, err
		}
		switch name {
		case "year":
			years = val
		case "month":
			months = val
		case "week":
			days += 7 * val
		case "day":
			days += val
		case "hour":
			duration += time.Hour * time.Duration(val)
		case "minute":
			duration += time.Minute * time.Duration(val)
		case "second":
			duration += time.Second * time.Duration(val)
		case "repetition":
			repetition = val
		default:
			return 0, 0, 0, 0, 0, fmt.Errorf("unsupported ISO8601 duration field %s", name)
		}
	}
	return years, months, days, duration, repetition, nil
}

// parseDuration creates time.Duration from either:
// - ISO8601 duration format,
// - time.Duration string format.
func parseDuration(from string) (int, int, int, time.Duration, int, error) {
	y, m, d, dur, r, err := parseISO8601Duration(from)
	if err == nil {
		return y, m, d, dur, r, nil
	}
	dur, err = time.ParseDuration(from)
	if err == nil {
		return 0, 0, 0, dur, -1, nil
	}
	return 0, 0, 0, 0, 0, errors.Errorf("unsupported duration format %q", from)
}

// parseTime creates time.Duration from either:
// - ISO8601 duration format,
// - time.Duration string format,
// - RFC3339 datetime format.
// For duration formats, an offset is added.
func parseTime(from string, offset *time.Time) (time.Time, error) {
	var start time.Time
	if offset != nil {
		start = *offset
	} else {
		start = time.Now()
	}
	y, m, d, dur, r, err := parseISO8601Duration(from)
	if err == nil {
		if r != -1 {
			return time.Time{}, errors.Errorf("repetitions are not allowed")
		}
		return start.AddDate(y, m, d).Add(dur), nil
	}
	if dur, err = time.ParseDuration(from); err == nil {
		return start.Add(dur), nil
	}
	if t, err := time.Parse(time.RFC3339, from); err == nil {
		return t, nil
	}
	return time.Time{}, errors.Errorf("unsupported time/duration format %q", from)
}<|MERGE_RESOLUTION|>--- conflicted
+++ resolved
@@ -888,11 +888,7 @@
 	return (h.Sum32() % uint32(m.RemindersMetadata.PartitionCount)) + 1, nil
 }
 
-<<<<<<< HEAD
-func (m *ActorMetadata) createReminderReference(reminder *Reminder) (actorReminderReference, error) {
-=======
-func (m *ActorMetadata) createReminderReference(reminder Reminder) actorReminderReference {
->>>>>>> 9e826c16
+func (m *ActorMetadata) createReminderReference(reminder Reminder) (actorReminderReference, error) {
 	if m.RemindersMetadata.PartitionCount > 0 {
 		actorRemindersPartitionID, err := m.calculateReminderPartition(reminder.ActorID, reminder.Name)
 		if err != nil {
@@ -960,18 +956,12 @@
 	return remindersInPartitionAfterRemoval, stateKey, m.calculateEtag(partitionID)
 }
 
-<<<<<<< HEAD
-func (m *ActorMetadata) insertReminderInPartition(reminderRefs []actorReminderReference, reminder *Reminder) ([]Reminder,
+func (m *ActorMetadata) insertReminderInPartition(reminderRefs []actorReminderReference, reminder Reminder) ([]Reminder,
 	actorReminderReference, string, *string, error) {
 	newReminderRef, err := m.createReminderReference(reminder)
 	if err != nil {
 		return nil, newReminderRef, "", nil, err
 	}
-=======
-func (m *ActorMetadata) insertReminderInPartition(reminderRefs []actorReminderReference, reminder Reminder) ([]Reminder, actorReminderReference, string, *string) {
-	newReminderRef := m.createReminderReference(reminder)
-
->>>>>>> 9e826c16
 	var remindersInPartitionAfterInsertion []Reminder
 	for _, reminderRef := range reminderRefs {
 		// Only the items in the partition to be updated.
@@ -1087,11 +1077,7 @@
 		}
 
 		// First we add it to the partition list.
-<<<<<<< HEAD
-		remindersInPartition, reminderRef, stateKey, etag, errForInsertReminder := actorMetadata.insertReminderInPartition(reminders, &reminder)
-=======
-		remindersInPartition, reminderRef, stateKey, etag := actorMetadata.insertReminderInPartition(reminders, reminder)
->>>>>>> 9e826c16
+		remindersInPartition, reminderRef, stateKey, etag, errForInsertReminder := actorMetadata.insertReminderInPartition(reminders, reminder)
 
 		if errForInsertReminder != nil {
 			return errForInsertReminder
@@ -1111,15 +1097,9 @@
 
 		// Finally, we must save metadata to get a new eTag.
 		// This avoids a race condition between an update and a repartitioning.
-<<<<<<< HEAD
 		errForSaveActorType := a.saveActorTypeMetadata(req.ActorType, actorMetadata)
 		if errForSaveActorType != nil {
 			return errForSaveActorType
-=======
-		err2 = a.saveActorTypeMetadata(req.ActorType, actorMetadata)
-		if err2 != nil {
-			return err2
->>>>>>> 9e826c16
 		}
 
 		a.remindersLock.Lock()
@@ -1411,7 +1391,7 @@
 	for _, reminderRef := range reminderRefs {
 		partitionID, errForCalculatePartition := actorMetadata.calculateReminderPartition(reminderRef.reminder.ActorID, reminderRef.reminder.Name)
 		if errForCalculatePartition != nil {
-			return nil, errForCalculatePartition
+			return errForCalculatePartition
 		}
 
 		if partitionID > 0 {
@@ -1658,15 +1638,9 @@
 
 		// Finally, we must save metadata to get a new eTag.
 		// This avoids a race condition between an update and a repartitioning.
-<<<<<<< HEAD
 		errForSaveActorType := a.saveActorTypeMetadata(req.ActorType, actorMetadata)
 		if errForSaveActorType != nil {
 			return errForSaveActorType
-=======
-		err = a.saveActorTypeMetadata(req.ActorType, actorMetadata)
-		if err != nil {
-			return err
->>>>>>> 9e826c16
 		}
 
 		a.remindersLock.Lock()
