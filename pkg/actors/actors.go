// ------------------------------------------------------------
// Copyright (c) Microsoft Corporation and Dapr Contributors.
// Licensed under the MIT License.
// ------------------------------------------------------------

package actors

import (
	"context"
	"encoding/json"
	"fmt"
	nethttp "net/http"
	"regexp"
	"strconv"
	"strings"
	"sync"
	"time"

	"github.com/cenkalti/backoff/v4"
	"github.com/google/uuid"
	"github.com/mitchellh/mapstructure"
	"github.com/pkg/errors"
	"github.com/valyala/fasthttp"
	"google.golang.org/grpc"
	"google.golang.org/grpc/codes"
	"google.golang.org/grpc/status"

	"github.com/dapr/components-contrib/state"
	"github.com/dapr/dapr/pkg/actors/internal"
	"github.com/dapr/dapr/pkg/channel"
	configuration "github.com/dapr/dapr/pkg/config"
	dapr_credentials "github.com/dapr/dapr/pkg/credentials"
	diag "github.com/dapr/dapr/pkg/diagnostics"
	diag_utils "github.com/dapr/dapr/pkg/diagnostics/utils"
	"github.com/dapr/dapr/pkg/health"
	invokev1 "github.com/dapr/dapr/pkg/messaging/v1"
	"github.com/dapr/dapr/pkg/modes"
	commonv1pb "github.com/dapr/dapr/pkg/proto/common/v1"
	internalv1pb "github.com/dapr/dapr/pkg/proto/internals/v1"
	"github.com/dapr/dapr/pkg/retry"
	"github.com/dapr/kit/logger"
)

const (
	daprSeparator        = "||"
	metadataPartitionKey = "partitionKey"
)

var log = logger.NewLogger("dapr.runtime.actor")

// Actors allow calling into virtual actors as well as actor state management
type Actors interface {
	Call(ctx context.Context, req *invokev1.InvokeMethodRequest) (*invokev1.InvokeMethodResponse, error)
	Init() error
	Stop()
	GetState(ctx context.Context, req *GetStateRequest) (*StateResponse, error)
	TransactionalStateOperation(ctx context.Context, req *TransactionalRequest) error
	GetReminder(ctx context.Context, req *GetReminderRequest) (*Reminder, error)
	CreateReminder(ctx context.Context, req *CreateReminderRequest) error
	DeleteReminder(ctx context.Context, req *DeleteReminderRequest) error
	CreateTimer(ctx context.Context, req *CreateTimerRequest) error
	DeleteTimer(ctx context.Context, req *DeleteTimerRequest) error
	IsActorHosted(ctx context.Context, req *ActorHostedRequest) bool
	GetActiveActorsCount(ctx context.Context) []ActiveActorsCount
}

type actorsRuntime struct {
	appChannel          channel.AppChannel
	store               state.Store
	transactionalStore  state.TransactionalStore
	placement           *internal.ActorPlacement
	grpcConnectionFn    func(address, id string, namespace string, skipTLS, recreateIfExists, enableSSL bool) (*grpc.ClientConn, error)
	config              Config
	actorsTable         *sync.Map
	activeTimers        *sync.Map
	activeTimersLock    *sync.RWMutex
	activeReminders     *sync.Map
	remindersLock       *sync.RWMutex
	activeRemindersLock *sync.RWMutex
	reminders           map[string][]Reminder
	evaluationLock      *sync.RWMutex
	evaluationBusy      bool
	evaluationChan      chan bool
	appHealthy          bool
	certChain           *dapr_credentials.CertChain
	tracingSpec         configuration.TracingSpec
	reentrancyEnabled   bool
}

// ActiveActorsCount contain actorType and count of actors each type has
type ActiveActorsCount struct {
	Type  string `json:"type"`
	Count int    `json:"count"`
}

const (
	incompatibleStateStore = "state store does not support transactions which actors require to save state - please see https://docs.dapr.io/operations/components/setup-state-store/supported-state-stores/"
)

// NewActors create a new actors runtime with given config
func NewActors(
	stateStore state.Store,
	appChannel channel.AppChannel,
	grpcConnectionFn func(address, id string, namespace string, skipTLS, recreateIfExists, enableSSL bool) (*grpc.ClientConn, error),
	config Config,
	certChain *dapr_credentials.CertChain,
	tracingSpec configuration.TracingSpec,
	features []configuration.FeatureSpec) Actors {
	var transactionalStore state.TransactionalStore
	if stateStore != nil {
		features := stateStore.Features()
		if state.FeatureETag.IsPresent(features) && state.FeatureTransactional.IsPresent(features) {
			transactionalStore = stateStore.(state.TransactionalStore)
		}
	}

	return &actorsRuntime{
		appChannel:          appChannel,
		config:              config,
		store:               stateStore,
		transactionalStore:  transactionalStore,
		grpcConnectionFn:    grpcConnectionFn,
		actorsTable:         &sync.Map{},
		activeTimers:        &sync.Map{},
		activeTimersLock:    &sync.RWMutex{},
		activeReminders:     &sync.Map{},
		remindersLock:       &sync.RWMutex{},
		activeRemindersLock: &sync.RWMutex{},
		reminders:           map[string][]Reminder{},
		evaluationLock:      &sync.RWMutex{},
		evaluationBusy:      false,
		evaluationChan:      make(chan bool),
		appHealthy:          true,
		certChain:           certChain,
		tracingSpec:         tracingSpec,
		reentrancyEnabled:   configuration.IsFeatureEnabled(features, configuration.ActorRentrancy) && config.Reentrancy.Enabled,
	}
}

func (a *actorsRuntime) Init() error {
	if len(a.config.PlacementAddresses) == 0 {
		return errors.New("actors: couldn't connect to placement service: address is empty")
	}

	if len(a.config.HostedActorTypes) > 0 {
		if a.store == nil {
			log.Warn("actors: state store must be present to initialize the actor runtime")
		} else {
			features := a.store.Features()
			if !state.FeatureETag.IsPresent(features) || !state.FeatureTransactional.IsPresent(features) {
				return errors.New(incompatibleStateStore)
			}
		}
	}

	hostname := fmt.Sprintf("%s:%d", a.config.HostAddress, a.config.Port)

	afterTableUpdateFn := func() {
		a.drainRebalancedActors()
		a.evaluateReminders()
	}
	appHealthFn := func() bool { return a.appHealthy }

	a.placement = internal.NewActorPlacement(
		a.config.PlacementAddresses, a.certChain,
		a.config.AppID, hostname, a.config.HostedActorTypes,
		appHealthFn,
		afterTableUpdateFn)

	go a.placement.Start()
	a.startDeactivationTicker(a.config.ActorDeactivationScanInterval, a.config.ActorIdleTimeout)

	log.Infof("actor runtime started. actor idle timeout: %s. actor scan interval: %s",
		a.config.ActorIdleTimeout.String(), a.config.ActorDeactivationScanInterval.String())

	// Be careful to configure healthz endpoint option. If app healthz returns unhealthy status, Dapr will
	// disconnect from placement to remove the node from consistent hashing ring.
	// i.e if app is busy state, the healthz status would be flaky, which leads to frequent
	// actor rebalancing. It will impact the entire service.
	go a.startAppHealthCheck(
		health.WithFailureThreshold(4),
		health.WithInterval(5*time.Second),
		health.WithRequestTimeout(2*time.Second))

	return nil
}

func (a *actorsRuntime) startAppHealthCheck(opts ...health.Option) {
	if len(a.config.HostedActorTypes) == 0 {
		return
	}

	healthAddress := fmt.Sprintf("%s/healthz", a.appChannel.GetBaseAddress())
	ch := health.StartEndpointHealthCheck(healthAddress, opts...)
	for {
		a.appHealthy = <-ch
	}
}

func (a *actorsRuntime) constructCompositeKey(keys ...string) string {
	return strings.Join(keys, daprSeparator)
}

func (a *actorsRuntime) decomposeCompositeKey(compositeKey string) []string {
	return strings.Split(compositeKey, daprSeparator)
}

func (a *actorsRuntime) deactivateActor(actorType, actorID string) error {
	req := invokev1.NewInvokeMethodRequest(fmt.Sprintf("actors/%s/%s", actorType, actorID))
	req.WithHTTPExtension(nethttp.MethodDelete, "")
	req.WithRawData(nil, invokev1.JSONContentType)

	// TODO Propagate context
	ctx := context.Background()
	resp, err := a.appChannel.InvokeMethod(ctx, req)
	if err != nil {
		diag.DefaultMonitoring.ActorDeactivationFailed(actorType, "invoke")
		return err
	}

	if resp.Status().Code != nethttp.StatusOK {
		diag.DefaultMonitoring.ActorDeactivationFailed(actorType, fmt.Sprintf("status_code_%d", resp.Status().Code))
		_, body := resp.RawData()
		return errors.Errorf("error from actor service: %s", string(body))
	}

	actorKey := a.constructCompositeKey(actorType, actorID)
	a.actorsTable.Delete(actorKey)
	diag.DefaultMonitoring.ActorDeactivated(actorType)
	log.Debugf("deactivated actor type=%s, id=%s\n", actorType, actorID)

	return nil
}

func (a *actorsRuntime) getActorTypeAndIDFromKey(key string) (string, string) {
	arr := a.decomposeCompositeKey(key)
	return arr[0], arr[1]
}

func (a *actorsRuntime) startDeactivationTicker(interval, actorIdleTimeout time.Duration) {
	ticker := time.NewTicker(interval)
	go func() {
		for t := range ticker.C {
			a.actorsTable.Range(func(key, value interface{}) bool {
				actorInstance := value.(*actor)

				if actorInstance.isBusy() {
					return true
				}

				durationPassed := t.Sub(actorInstance.lastUsedTime)
				if durationPassed >= actorIdleTimeout {
					go func(actorKey string) {
						actorType, actorID := a.getActorTypeAndIDFromKey(actorKey)
						err := a.deactivateActor(actorType, actorID)
						if err != nil {
							log.Errorf("failed to deactivate actor %s: %s", actorKey, err)
						}
					}(key.(string))
				}

				return true
			})
		}
	}()
}

func (a *actorsRuntime) Call(ctx context.Context, req *invokev1.InvokeMethodRequest) (*invokev1.InvokeMethodResponse, error) {
	a.placement.WaitUntilPlacementTableIsReady()

	actor := req.Actor()
	targetActorAddress, appID := a.placement.LookupActor(actor.GetActorType(), actor.GetActorId())
	if targetActorAddress == "" {
		return nil, errors.Errorf("error finding address for actor type %s with id %s", actor.GetActorType(), actor.GetActorId())
	}

	var resp *invokev1.InvokeMethodResponse
	var err error

	if a.isActorLocal(targetActorAddress, a.config.HostAddress, a.config.Port) {
		resp, err = a.callLocalActor(ctx, req)
	} else {
		resp, err = a.callRemoteActorWithRetry(ctx, retry.DefaultLinearRetryCount, retry.DefaultLinearBackoffInterval, a.callRemoteActor, targetActorAddress, appID, req)
	}

	if err != nil {
		return nil, err
	}
	return resp, nil
}

// callRemoteActorWithRetry will call a remote actor for the specified number of retries and will only retry in the case of transient failures
func (a *actorsRuntime) callRemoteActorWithRetry(
	ctx context.Context,
	numRetries int,
	backoffInterval time.Duration,
	fn func(ctx context.Context, targetAddress, targetID string, req *invokev1.InvokeMethodRequest) (*invokev1.InvokeMethodResponse, error),
	targetAddress, targetID string, req *invokev1.InvokeMethodRequest) (*invokev1.InvokeMethodResponse, error) {
	for i := 0; i < numRetries; i++ {
		resp, err := fn(ctx, targetAddress, targetID, req)
		if err == nil {
			return resp, nil
		}
		time.Sleep(backoffInterval)

		code := status.Code(err)
		if code == codes.Unavailable || code == codes.Unauthenticated {
			_, err = a.grpcConnectionFn(targetAddress, targetID, a.config.Namespace, false, true, false)
			if err != nil {
				return nil, err
			}
			continue
		}
		return resp, err
	}
	return nil, errors.Errorf("failed to invoke target %s after %v retries", targetAddress, numRetries)
}

func (a *actorsRuntime) getOrCreateActor(actorType, actorID string) *actor {
	key := a.constructCompositeKey(actorType, actorID)

	// This avoids allocating multiple actor allocations by calling newActor
	// whenever actor is invoked. When storing actor key first, there is a chance to
	// call newActor, but this is trivial.
	val, ok := a.actorsTable.Load(key)
	if !ok {
		val, _ = a.actorsTable.LoadOrStore(key, newActor(actorType, actorID, a.config.Reentrancy.MaxStackDepth))
	}

	return val.(*actor)
}

func (a *actorsRuntime) callLocalActor(ctx context.Context, req *invokev1.InvokeMethodRequest) (*invokev1.InvokeMethodResponse, error) {
	actorTypeID := req.Actor()

	act := a.getOrCreateActor(actorTypeID.GetActorType(), actorTypeID.GetActorId())

	// Reentrancy to determine how we lock.
	var reentrancyID *string
	if headerValue, ok := req.Metadata()["Dapr-Reentrancy-Id"]; a.reentrancyEnabled && ok {
		reentrancyID = &headerValue.GetValues()[0]
	} else {
		reentrancyHeader := fasthttp.RequestHeader{}
		uuid := uuid.New().String()
		reentrancyHeader.Add("Dapr-Reentrancy-Id", uuid)
		req.AddHeaders(&reentrancyHeader)
		reentrancyID = &uuid
	}

	err := act.lock(reentrancyID)
	if err != nil {
		return nil, status.Error(codes.ResourceExhausted, err.Error())
	}
	defer act.unlock()

	// Replace method to actors method
	req.Message().Method = fmt.Sprintf("actors/%s/%s/method/%s", actorTypeID.GetActorType(), actorTypeID.GetActorId(), req.Message().Method)
	// Original code overrides method with PUT. Why?
	if req.Message().GetHttpExtension() == nil {
		req.WithHTTPExtension(nethttp.MethodPut, "")
	} else {
		req.Message().HttpExtension.Verb = commonv1pb.HTTPExtension_PUT
	}
	resp, err := a.appChannel.InvokeMethod(ctx, req)
	if err != nil {
		return nil, err
	}

	_, respData := resp.RawData()

	if resp.Status().Code != nethttp.StatusOK {
		return nil, errors.Errorf("error from actor service: %s", string(respData))
	}

	return resp, nil
}

func (a *actorsRuntime) callRemoteActor(
	ctx context.Context,
	targetAddress, targetID string,
	req *invokev1.InvokeMethodRequest) (*invokev1.InvokeMethodResponse, error) {
	log.Infof("Entering callRemoteActor: %s - %s", req.Actor().GetActorType(), req.Actor().GetActorId())
	log.Infof("callRemoteActor Request Headers: %v", req.Metadata())
	conn, err := a.grpcConnectionFn(targetAddress, targetID, a.config.Namespace, false, false, false)
	if err != nil {
		return nil, err
	}

	span := diag_utils.SpanFromContext(ctx)
	ctx = diag.SpanContextToGRPCMetadata(ctx, span.SpanContext())
	client := internalv1pb.NewServiceInvocationClient(conn)
	resp, err := client.CallActor(ctx, req.Proto())
	if err != nil {
		return nil, err
	}

	return invokev1.InternalInvokeResponse(resp)
}

func (a *actorsRuntime) isActorLocal(targetActorAddress, hostAddress string, grpcPort int) bool {
	return strings.Contains(targetActorAddress, "localhost") || strings.Contains(targetActorAddress, "127.0.0.1") ||
		targetActorAddress == fmt.Sprintf("%s:%v", hostAddress, grpcPort)
}

func (a *actorsRuntime) GetState(ctx context.Context, req *GetStateRequest) (*StateResponse, error) {
	if a.store == nil {
		return nil, errors.New("actors: state store does not exist or incorrectly configured")
	}

	partitionKey := a.constructCompositeKey(a.config.AppID, req.ActorType, req.ActorID)
	metadata := map[string]string{metadataPartitionKey: partitionKey}

	key := a.constructActorStateKey(req.ActorType, req.ActorID, req.Key)
	resp, err := a.store.Get(&state.GetRequest{
		Key:      key,
		Metadata: metadata,
	})
	if err != nil {
		return nil, err
	}

	return &StateResponse{
		Data: resp.Data,
	}, nil
}

func (a *actorsRuntime) TransactionalStateOperation(ctx context.Context, req *TransactionalRequest) error {
	if a.store == nil || a.transactionalStore == nil {
		return errors.New("actors: state store does not exist or incorrectly configured")
	}
	operations := []state.TransactionalStateOperation{}
	partitionKey := a.constructCompositeKey(a.config.AppID, req.ActorType, req.ActorID)
	metadata := map[string]string{metadataPartitionKey: partitionKey}

	for _, o := range req.Operations {
		switch o.Operation {
		case Upsert:
			var upsert TransactionalUpsert
			err := mapstructure.Decode(o.Request, &upsert)
			if err != nil {
				return err
			}
			key := a.constructActorStateKey(req.ActorType, req.ActorID, upsert.Key)
			operations = append(operations, state.TransactionalStateOperation{
				Request: state.SetRequest{
					Key:      key,
					Value:    upsert.Value,
					Metadata: metadata,
				},
				Operation: state.Upsert,
			})
		case Delete:
			var delete TransactionalDelete
			err := mapstructure.Decode(o.Request, &delete)
			if err != nil {
				return err
			}

			key := a.constructActorStateKey(req.ActorType, req.ActorID, delete.Key)
			operations = append(operations, state.TransactionalStateOperation{
				Request: state.DeleteRequest{
					Key:      key,
					Metadata: metadata,
				},
				Operation: state.Delete,
			})
		default:
			return errors.Errorf("operation type %s not supported", o.Operation)
		}
	}

	err := a.transactionalStore.Multi(&state.TransactionalStateRequest{
		Operations: operations,
		Metadata:   metadata,
	})
	return err
}

func (a *actorsRuntime) IsActorHosted(ctx context.Context, req *ActorHostedRequest) bool {
	key := a.constructCompositeKey(req.ActorType, req.ActorID)
	_, exists := a.actorsTable.Load(key)
	return exists
}

func (a *actorsRuntime) constructActorStateKey(actorType, actorID, key string) string {
	return a.constructCompositeKey(a.config.AppID, actorType, actorID, key)
}

func (a *actorsRuntime) drainRebalancedActors() {
	// visit all currently active actors
	var wg sync.WaitGroup

	a.actorsTable.Range(func(key interface{}, value interface{}) bool {
		wg.Add(1)
		go func(key interface{}, value interface{}, wg *sync.WaitGroup) {
			defer wg.Done()
			// for each actor, deactivate if no longer hosted locally
			actorKey := key.(string)
			actorType, actorID := a.getActorTypeAndIDFromKey(actorKey)
			address, _ := a.placement.LookupActor(actorType, actorID)
			if address != "" && !a.isActorLocal(address, a.config.HostAddress, a.config.Port) {
				// actor has been moved to a different host, deactivate when calls are done
				// cancel any reminders
				reminders := a.reminders[actorType]
				for _, r := range reminders {
					if r.ActorType == actorType && r.ActorID == actorID {
						reminderKey := a.constructCompositeKey(actorKey, r.Name)
						stopChan, exists := a.activeReminders.Load(reminderKey)
						if exists {
							close(stopChan.(chan bool))
							a.activeReminders.Delete(reminderKey)
						}
					}
				}

				actor := value.(*actor)
				if a.config.DrainRebalancedActors {
					// wait until actor isn't busy or timeout hits
					if actor.isBusy() {
						select {
						case <-time.After(a.config.DrainOngoingCallTimeout):
							break
						case <-actor.channel():
							// if a call comes in from the actor for state changes, that's still allowed
							break
						}
					}
				}

				// don't allow state changes
				a.actorsTable.Delete(key)

				diag.DefaultMonitoring.ActorRebalanced(actorType)

				for {
					// wait until actor is not busy, then deactivate
					if !actor.isBusy() {
						err := a.deactivateActor(actorType, actorID)
						if err != nil {
							log.Errorf("failed to deactivate actor %s: %s", actorKey, err)
						}
						break
					}
					time.Sleep(time.Millisecond * 500)
				}
			}
		}(key, value, &wg)
		return true
	})
}

func (a *actorsRuntime) evaluateReminders() {
	a.evaluationLock.Lock()
	defer a.evaluationLock.Unlock()

	a.evaluationBusy = true
	a.evaluationChan = make(chan bool)

	var wg sync.WaitGroup
	for _, t := range a.config.HostedActorTypes {
		vals, _, err := a.getRemindersForActorType(t)
		if err != nil {
			log.Errorf("error getting reminders for actor type %s: %s", t, err)
		} else {
			a.remindersLock.Lock()
			a.reminders[t] = vals
			a.remindersLock.Unlock()

			wg.Add(1)
			go func(wg *sync.WaitGroup, reminders []Reminder) {
				defer wg.Done()

				for i := range reminders {
					r := reminders[i] // Make a copy since we will refer to this as a reference in this loop.
					targetActorAddress, _ := a.placement.LookupActor(r.ActorType, r.ActorID)
					if targetActorAddress == "" {
						continue
					}

					if a.isActorLocal(targetActorAddress, a.config.HostAddress, a.config.Port) {
						actorKey := a.constructCompositeKey(r.ActorType, r.ActorID)
						reminderKey := a.constructCompositeKey(actorKey, r.Name)
						_, exists := a.activeReminders.Load(reminderKey)

						if !exists {
							stop := make(chan bool)
							a.activeReminders.Store(reminderKey, stop)
							err := a.startReminder(&r, stop)
							if err != nil {
								log.Errorf("error starting reminder: %s", err)
							}
						}
					}
				}
			}(&wg, vals)
		}
	}
	wg.Wait()
	close(a.evaluationChan)
	a.evaluationBusy = false
}

func (a *actorsRuntime) getReminderTrack(actorKey, name string) (*ReminderTrack, error) {
	resp, err := a.store.Get(&state.GetRequest{
		Key: a.constructCompositeKey(actorKey, name),
	})
	if err != nil {
		return nil, err
	}

	track := ReminderTrack{
		RepetitionLeft: -1,
	}
	json.Unmarshal(resp.Data, &track)
	return &track, nil
}

func (a *actorsRuntime) updateReminderTrack(actorKey, name string, repetition int) error {
	track := ReminderTrack{
		LastFiredTime:  time.Now().UTC().Format(time.RFC3339),
		RepetitionLeft: repetition,
	}

	err := a.store.Set(&state.SetRequest{
		Key:   a.constructCompositeKey(actorKey, name),
		Value: track,
	})
	return err
}

func (a *actorsRuntime) getUpcomingReminderInvokeTime(reminder *Reminder) (time.Time, error) {
	var nextInvokeTime time.Time

	registeredTime, err := time.Parse(time.RFC3339, reminder.RegisteredTime)
	if err != nil {
		return nextInvokeTime, errors.Wrap(err, "error parsing reminder registered time")
	}

	dueTime, err := time.ParseDuration(reminder.DueTime)
	if err != nil {
		return nextInvokeTime, errors.Wrap(err, "error parsing reminder due time")
	}

	key := a.constructCompositeKey(reminder.ActorType, reminder.ActorID)
	track, err := a.getReminderTrack(key, reminder.Name)
	if err != nil {
		return nextInvokeTime, errors.Wrap(err, "error getting reminder track")
	}

	var lastFiredTime time.Time
	if track != nil && track.LastFiredTime != "" {
		lastFiredTime, err = time.Parse(time.RFC3339, track.LastFiredTime)
		if err != nil {
			return nextInvokeTime, errors.Wrap(err, "error parsing reminder last fired time")
		}
	}

	// the first execution reminder task
	if lastFiredTime.IsZero() {
		nextInvokeTime = registeredTime.Add(dueTime)
	} else {
		period, _, err := parseDuration(reminder.Period)
		if err != nil {
			return nextInvokeTime, errors.Wrap(err, "error parsing reminder period")
		}
		nextInvokeTime = lastFiredTime.Add(period)
	}

	return nextInvokeTime, nil
}

func (a *actorsRuntime) startReminder(reminder *Reminder, stopChannel chan bool) error {
	actorKey := a.constructCompositeKey(reminder.ActorType, reminder.ActorID)
	reminderKey := a.constructCompositeKey(actorKey, reminder.Name)
	nextInvokeTime, err := a.getUpcomingReminderInvokeTime(reminder)
	if err != nil {
		return err
	}

	_, repetitionsLeft, err := parseDuration(reminder.Period)
	log.Debugf("repetitions allowed are %d", repetitionsLeft)
	go func(reminder *Reminder, repetitionsLeft int, stop chan bool) {
		now := time.Now().UTC()
		initialDuration := nextInvokeTime.Sub(now)
		time.Sleep(initialDuration)

		// Check if reminder is still active
		select {
		case <-stop:
			log.Infof("reminder: %v with parameters: dueTime: %v, period: %v, data: %v has been deleted.", reminderKey, reminder.DueTime, reminder.Period, reminder.Data)
			return
		default:
			break
		}

		err = a.executeReminder(reminder.ActorType, reminder.ActorID, reminder.DueTime, reminder.Period, reminder.Name, &repetitionsLeft, reminder.Data)
		if err != nil {
			log.Errorf("error executing reminder: %s", err)
		}

		if reminder.Period != "" {
			period, _, err := parseDuration(reminder.Period)
			if err != nil {
				log.Errorf("error parsing reminder period: %s", err)
			}

			_, exists := a.activeReminders.Load(reminderKey)
			if !exists {
				log.Errorf("could not find active reminder with key: %s", reminderKey)
				return
			}

			if quit, _ := a.stopReminderIfRepetitionsOver(reminder.Name, reminder.ActorID, reminder.ActorType, repetitionsLeft); quit {
				return
			}

			t := a.configureTicker(period)
			go func(ticker *time.Ticker, actorType, actorID, reminder, dueTime, period string, repetition *int, data interface{}) {
				for {
					select {
					case <-ticker.C:

						err := a.executeReminder(actorType, actorID, dueTime, period, reminder, repetition, data)
						if err != nil {
<<<<<<< HEAD
							log.Debugf("error invoking reminder on actor %s: %s", a.constructCompositeKey(actorType, actorID), err)
						} else {
							log.Debugf("executing reminder on actor succedeed; reminders pending for actor %s:  %d", a.constructCompositeKey(actorType, actorID), *repetition)
							if quit, _ := a.stopReminderIfRepetitionsOver(reminder, actorID, actorType, repetitionsLeft); quit {
								return
							}
=======
							log.Errorf("error invoking reminder on actor %s: %s", a.constructCompositeKey(actorType, actorID), err)
>>>>>>> e60ffabf
						}
					case <-stop:
						log.Infof("reminder: %v with parameters: dueTime: %v, period: %v, data: %v has been deleted.", reminderKey, dueTime, period, data)
						return
					}
				}
			}(t, reminder.ActorType, reminder.ActorID, reminder.Name, reminder.DueTime, reminder.Period, &repetitionsLeft, reminder.Data)
		} else {
			err := a.DeleteReminder(context.TODO(), &DeleteReminderRequest{
				Name:      reminder.Name,
				ActorID:   reminder.ActorID,
				ActorType: reminder.ActorType,
			})
			if err != nil {
				log.Errorf("error deleting reminder: %s", err)
			}
		}
	}(reminder, repetitionsLeft, stopChannel)

	return nil
}

func (a *actorsRuntime) executeReminder(actorType, actorID, dueTime, period, reminder string, repetition *int, data interface{}) error {
	r := ReminderResponse{
		DueTime: dueTime,
		Period:  period,
		Data:    data,
	}
	b, err := json.Marshal(&r)
	if err != nil {
		return err
	}

	log.Debugf("executing reminder %s for actor type %s with id %s", reminder, actorType, actorID)
	req := invokev1.NewInvokeMethodRequest(fmt.Sprintf("remind/%s", reminder))
	req.WithActor(actorType, actorID)
	req.WithRawData(b, invokev1.JSONContentType)

	_, err = a.callLocalActor(context.Background(), req)
	if err == nil {
		key := a.constructCompositeKey(actorType, actorID)
		if *repetition != -1 {
			*repetition--
		}
		err = a.updateReminderTrack(key, reminder, *repetition)
	} else {
		log.Errorf("error execution of reminder %s for actor type %s with id %s: %s", reminder, actorType, actorID, err)
	}
	return err
}

func (a *actorsRuntime) reminderRequiresUpdate(req *CreateReminderRequest, reminder *Reminder) bool {
	if reminder.ActorID == req.ActorID && reminder.ActorType == req.ActorType && reminder.Name == req.Name &&
		(reminder.Data != req.Data || reminder.DueTime != req.DueTime || reminder.Period != req.Period) {
		return true
	}

	return false
}

func (a *actorsRuntime) getReminder(req *CreateReminderRequest) (*Reminder, bool) {
	a.remindersLock.RLock()
	reminders := a.reminders[req.ActorType]
	a.remindersLock.RUnlock()

	for _, r := range reminders {
		if r.ActorID == req.ActorID && r.ActorType == req.ActorType && r.Name == req.Name {
			return &r, true
		}
	}

	return nil, false
}

func (a *actorsRuntime) CreateReminder(ctx context.Context, req *CreateReminderRequest) error {
	a.activeRemindersLock.Lock()
	defer a.activeRemindersLock.Unlock()
	r, exists := a.getReminder(req)
	if exists {
		if a.reminderRequiresUpdate(req, r) {
			err := a.DeleteReminder(ctx, &DeleteReminderRequest{
				ActorID:   req.ActorID,
				ActorType: req.ActorType,
				Name:      req.Name,
			})
			if err != nil {
				return err
			}
		} else {
			return nil
		}
	}

	// Store the reminder in active reminders list
	actorKey := a.constructCompositeKey(req.ActorType, req.ActorID)
	reminderKey := a.constructCompositeKey(actorKey, req.Name)
	stop := make(chan bool)
	a.activeReminders.Store(reminderKey, stop)

	if a.evaluationBusy {
		select {
		case <-time.After(time.Second * 5):
			return errors.New("error creating reminder: timed out after 5s")
		case <-a.evaluationChan:
			break
		}
	}

	reminder := Reminder{
		ActorID:        req.ActorID,
		ActorType:      req.ActorType,
		Name:           req.Name,
		Data:           req.Data,
		Period:         req.Period,
		DueTime:        req.DueTime,
		RegisteredTime: time.Now().UTC().Format(time.RFC3339),
	}

	err := backoff.Retry(func() error {
		reminders, remindersEtag, err := a.getRemindersForActorType(req.ActorType)
		if err != nil {
			return err
		}

		reminders = append(reminders, reminder)

		err = a.store.Set(&state.SetRequest{
			Key:   a.constructCompositeKey("actors", req.ActorType),
			Value: reminders,
			ETag:  remindersEtag,
		})
		if err != nil {
			return err
		}

		a.remindersLock.Lock()
		a.reminders[req.ActorType] = reminders
		a.remindersLock.Unlock()
		return nil
	}, backoff.NewExponentialBackOff())
	if err != nil {
		return err
	}

	err = a.startReminder(&reminder, stop)
	if err != nil {
		return err
	}

	return nil
}

func (a *actorsRuntime) CreateTimer(ctx context.Context, req *CreateTimerRequest) error {
	var (
		err             error
		dueTime, period time.Duration
	)
	a.activeTimersLock.Lock()
	defer a.activeTimersLock.Unlock()
	actorKey := a.constructCompositeKey(req.ActorType, req.ActorID)
	timerKey := a.constructCompositeKey(actorKey, req.Name)

	_, exists := a.actorsTable.Load(actorKey)
	if !exists {
		return errors.Errorf("can't create timer for actor %s: actor not activated", actorKey)
	}

	stopChan, exists := a.activeTimers.Load(timerKey)
	if exists {
		close(stopChan.(chan bool))
	}

	if period, err = time.ParseDuration(req.Period); err != nil {
		return err
	}
	if len(req.DueTime) > 0 {
		if dueTime, err = time.ParseDuration(req.DueTime); err != nil {
			return err
		}
	}

	stop := make(chan bool, 1)
	a.activeTimers.Store(timerKey, stop)

	go func(stop chan (bool), req *CreateTimerRequest) {
		time.Sleep(dueTime)

		// Check if timer is still active
		select {
		case <-stop:
			log.Infof("Time: %v with parameters: DueTime: %v, Period: %v, Data: %v has been deleted.", timerKey, req.DueTime, req.Period, req.Data)
			return
		default:
			break
		}

		err := a.executeTimer(req.ActorType, req.ActorID, req.Name, req.DueTime,
			req.Period, req.Callback, req.Data)
		if err != nil {
			log.Errorf("error invoking timer on actor %s: %s", actorKey, err)
		}

		ticker := a.configureTicker(period)
		actorKey := a.constructCompositeKey(req.ActorType, req.ActorID)

		for {
			select {
			case <-ticker.C:
				_, exists := a.actorsTable.Load(actorKey)
				if exists {
					err := a.executeTimer(req.ActorType, req.ActorID, req.Name, req.DueTime,
						req.Period, req.Callback, req.Data)
					if err != nil {
						log.Errorf("error invoking timer on actor %s: %s", actorKey, err)
					}
				} else {
					a.DeleteTimer(ctx, &DeleteTimerRequest{
						Name:      req.Name,
						ActorID:   req.ActorID,
						ActorType: req.ActorType,
					})
				}
			case <-stop:
				return
			}
		}
	}(stop, req)
	return nil
}

func (a *actorsRuntime) configureTicker(d time.Duration) *time.Ticker {
	if d == 0 {
		// NewTicker cannot take in 0.  The ticker is not exact anyways since it fires
		// after "at least" the duration passed in, so we just change 0 to a valid small duration.
		d = 1 * time.Nanosecond
	}

	t := time.NewTicker(d)
	return t
}

func (a *actorsRuntime) executeTimer(actorType, actorID, name, dueTime, period, callback string, data interface{}) error {
	t := TimerResponse{
		Callback: callback,
		Data:     data,
		DueTime:  dueTime,
		Period:   period,
	}
	b, err := json.Marshal(&t)
	if err != nil {
		return err
	}

	log.Debugf("executing timer %s for actor type %s with id %s", name, actorType, actorID)
	req := invokev1.NewInvokeMethodRequest(fmt.Sprintf("timer/%s", name))
	req.WithActor(actorType, actorID)
	req.WithRawData(b, invokev1.JSONContentType)
	_, err = a.callLocalActor(context.Background(), req)
	if err != nil {
		log.Errorf("error execution of timer %s for actor type %s with id %s: %s", name, actorType, actorID, err)
	}
	return err
}

func (a *actorsRuntime) getRemindersForActorType(actorType string) ([]Reminder, *string, error) {
	key := a.constructCompositeKey("actors", actorType)
	resp, err := a.store.Get(&state.GetRequest{
		Key: key,
	})
	if err != nil {
		return nil, nil, err
	}

	var reminders []Reminder
	json.Unmarshal(resp.Data, &reminders)

	return reminders, resp.ETag, nil
}

func (a *actorsRuntime) DeleteReminder(ctx context.Context, req *DeleteReminderRequest) error {
	if a.evaluationBusy {
		select {
		case <-time.After(time.Second * 5):
			return errors.New("error creating reminder: timed out after 5s")
		case <-a.evaluationChan:
			break
		}
	}

	key := a.constructCompositeKey("actors", req.ActorType)
	actorKey := a.constructCompositeKey(req.ActorType, req.ActorID)
	reminderKey := a.constructCompositeKey(actorKey, req.Name)

	stop, exists := a.activeReminders.Load(reminderKey)
	if exists {
		log.Infof("Found reminder with key: %v. Deleting reminder", reminderKey)
		close(stop.(chan bool))
		a.activeReminders.Delete(reminderKey)
	}

	err := backoff.Retry(func() error {
		reminders, remindersEtag, err := a.getRemindersForActorType(req.ActorType)
		if err != nil {
			return err
		}

		for i := len(reminders) - 1; i >= 0; i-- {
			if reminders[i].ActorType == req.ActorType && reminders[i].ActorID == req.ActorID && reminders[i].Name == req.Name {
				reminders = append(reminders[:i], reminders[i+1:]...)
			}
		}

		err = a.store.Set(&state.SetRequest{
			Key:   key,
			Value: reminders,
			ETag:  remindersEtag,
		})
		if err != nil {
			return err
		}

		a.remindersLock.Lock()
		a.reminders[req.ActorType] = reminders
		a.remindersLock.Unlock()
		return nil
	}, backoff.NewExponentialBackOff())
	if err != nil {
		return err
	}

	err = a.store.Delete(&state.DeleteRequest{
		Key: reminderKey,
	})
	if err != nil {
		return err
	}

	return nil
}

func (a *actorsRuntime) GetReminder(ctx context.Context, req *GetReminderRequest) (*Reminder, error) {
	reminders, _, err := a.getRemindersForActorType(req.ActorType)
	if err != nil {
		return nil, err
	}

	for _, r := range reminders {
		if r.ActorID == req.ActorID && r.Name == req.Name {
			return &Reminder{
				Data:    r.Data,
				DueTime: r.DueTime,
				Period:  r.Period,
			}, nil
		}
	}
	return nil, nil
}

func (a *actorsRuntime) DeleteTimer(ctx context.Context, req *DeleteTimerRequest) error {
	actorKey := a.constructCompositeKey(req.ActorType, req.ActorID)
	timerKey := a.constructCompositeKey(actorKey, req.Name)

	stopChan, exists := a.activeTimers.Load(timerKey)
	if exists {
		close(stopChan.(chan bool))
		a.activeTimers.Delete(timerKey)
	}

	return nil
}

func (a *actorsRuntime) GetActiveActorsCount(ctx context.Context) []ActiveActorsCount {
	actorCountMap := map[string]int{}
	for _, actorType := range a.config.HostedActorTypes {
		actorCountMap[actorType] = 0
	}
	a.actorsTable.Range(func(key, value interface{}) bool {
		actorType, _ := a.getActorTypeAndIDFromKey(key.(string))
		actorCountMap[actorType]++
		return true
	})

	activeActorsCount := make([]ActiveActorsCount, 0, len(actorCountMap))
	for actorType, count := range actorCountMap {
		activeActorsCount = append(activeActorsCount, ActiveActorsCount{Type: actorType, Count: count})
	}

	return activeActorsCount
}

// Stop closes all network connections and resources used in actor runtime
func (a *actorsRuntime) Stop() {
	if a.placement != nil {
		a.placement.Stop()
	}
}

// ValidateHostEnvironment validates that actors can be initialized properly given a set of parameters
// And the mode the runtime is operating in.
func ValidateHostEnvironment(mTLSEnabled bool, mode modes.DaprMode, namespace string) error {
	switch mode {
	case modes.KubernetesMode:
		if mTLSEnabled && namespace == "" {
			return errors.New("actors must have a namespace configured when running in Kubernetes mode")
		}
	}
	return nil
}

var pattern = regexp.MustCompile(`^(R(?P<repetiton>\d+))?P((?P<year>\d+)Y)?((?P<month>\d+)M)?((?P<week>\d+)W)?((?P<day>\d+)D)?(T((?P<hour>\d+)H)?((?P<minute>\d+)M)?((?P<second>\d+)S)?)?$`)

// parseDuration creates time.Duration from ISO8601 or time.duration string formats.
func parseDuration(from string) (time.Duration, int, error) {
	var match []string
	if pattern.MatchString(from) {
		match = pattern.FindStringSubmatch(from)
	} else {
		d, err := time.ParseDuration(from)
		return d, -1, err
	}
	duration := time.Duration(0)
	// -1 signifies infinite repetition
	repetition := -1
	for i, name := range pattern.SubexpNames() {
		part := match[i]
		if i == 0 || name == "" || part == "" {
			continue
		}

		val, err := strconv.Atoi(part)
		if err != nil {
			return time.Duration(0), 0, err
		}
		switch name {
		case "year":
			duration += time.Hour * 24 * 365 * time.Duration(val)
		case "month":
			duration += time.Hour * 24 * 30 * time.Duration(val)
		case "week":
			duration += time.Hour * 24 * 7 * time.Duration(val)
		case "day":
			duration += time.Hour * 24 * time.Duration(val)
		case "hour":
			duration += time.Hour * time.Duration(val)
		case "minute":
			duration += time.Minute * time.Duration(val)
		case "second":
			duration += time.Second * time.Duration(val)
		case "repetiton":
			repetition = val
		default:
			return time.Duration(0), -1, fmt.Errorf("unknown field %s", name)
		}
	}

	return duration, repetition, nil
}

func (a *actorsRuntime) stopReminderIfRepetitionsOver(name, actorID, actorType string, repetitionLeft int) (bool, error) {
	if repetitionLeft == 0 {
		err := a.DeleteReminder(context.TODO(), &DeleteReminderRequest{
			Name:      name,
			ActorID:   actorID,
			ActorType: actorType,
		})
		if err != nil {
			log.Errorf("error deleting reminder: %s", err)
		}
		return true, nil
	}
	return false, nil
}<|MERGE_RESOLUTION|>--- conflicted
+++ resolved
@@ -722,17 +722,12 @@
 
 						err := a.executeReminder(actorType, actorID, dueTime, period, reminder, repetition, data)
 						if err != nil {
-<<<<<<< HEAD
 							log.Debugf("error invoking reminder on actor %s: %s", a.constructCompositeKey(actorType, actorID), err)
 						} else {
 							log.Debugf("executing reminder on actor succedeed; reminders pending for actor %s:  %d", a.constructCompositeKey(actorType, actorID), *repetition)
 							if quit, _ := a.stopReminderIfRepetitionsOver(reminder, actorID, actorType, repetitionsLeft); quit {
 								return
 							}
-=======
-							log.Errorf("error invoking reminder on actor %s: %s", a.constructCompositeKey(actorType, actorID), err)
->>>>>>> e60ffabf
-						}
 					case <-stop:
 						log.Infof("reminder: %v with parameters: dueTime: %v, period: %v, data: %v has been deleted.", reminderKey, dueTime, period, data)
 						return
