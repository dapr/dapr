--- conflicted
+++ resolved
@@ -105,13 +105,10 @@
 	certChain                *dapr_credentials.CertChain
 	tracingSpec              configuration.TracingSpec
 	actorTypeMetadataEnabled bool
-<<<<<<< HEAD
 	placementUpdated         chan struct{}
 	placementUpdatedOnce     *sync.Once
-=======
 	resiliency               resiliency.Provider
 	storeName                string
->>>>>>> 15806b58
 }
 
 // ActiveActorsCount contain actorType and count of actors each type has.
@@ -185,13 +182,10 @@
 		certChain:                certChain,
 		tracingSpec:              tracingSpec,
 		actorTypeMetadataEnabled: configuration.IsFeatureEnabled(features, configuration.ActorTypeMetadata),
-<<<<<<< HEAD
 		placementUpdated:         make(chan struct{}),
 		placementUpdatedOnce:     &sync.Once{},
-=======
 		resiliency:               resiliency,
 		storeName:                stateStoreName,
->>>>>>> 15806b58
 	}
 }
 
