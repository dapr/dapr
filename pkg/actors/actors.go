--- conflicted
+++ resolved
@@ -59,103 +59,6 @@
 
 var log = logger.NewLogger("dapr.runtime.actor")
 
-<<<<<<< HEAD
-	errStateStoreNotFound      = "actors: state store does not exist or incorrectly configured"
-	errStateStoreNotConfigured = `actors: state store does not exist or incorrectly configured. Have you set the property '{"name": "actorStateStore", "value": "true"}' in your state store component file?`
-
-	// If an idle actor is getting deactivated, but it's still busy, will be re-enqueued with its idle timeout increased by this duration.
-	actorBusyReEnqueueInterval = 10 * time.Second
-)
-
-var (
-	log = logger.NewLogger("dapr.runtime.actor")
-
-	ErrIncompatibleStateStore        = errors.New("actor state store does not exist, or does not support transactions which are required to save state - please see https://docs.dapr.io/operations/components/setup-state-store/supported-state-stores/")
-	ErrReminderOpActorNotHosted      = errors.New("operations on actor reminders are only possible on hosted actor types. Check that the actor type is correct and hosted by the expected instance")
-	ErrTransactionsTooManyOperations = errors.New("the transaction contains more operations than supported by the state store")
-	ErrReminderCanceled              = internal.ErrReminderCanceled
-)
-
-// ActorRuntime is the main runtime for the actors subsystem.
-type ActorRuntime interface {
-	Actors
-	io.Closer
-	Init(context.Context) error
-	IsActorHosted(ctx context.Context, req *ActorHostedRequest) bool
-	GetRuntimeStatus(ctx context.Context) *runtimev1pb.ActorRuntime
-	RegisterInternalActor(ctx context.Context, actorType string, actor InternalActorFactory, actorIdleTimeout time.Duration) error
-	Entities() []string
-}
-
-// Actors allow calling into virtual actors as well as actor state management.
-type Actors interface {
-	// Call an actor.
-	Call(ctx context.Context, req *internalv1pb.InternalInvokeRequest) (*internalv1pb.InternalInvokeResponse, error)
-	// GetState retrieves actor state.
-	GetState(ctx context.Context, req *GetStateRequest) (*StateResponse, error)
-	// GetBulkState retrieves actor state in bulk.
-	GetBulkState(ctx context.Context, req *GetBulkStateRequest) (BulkStateResponse, error)
-	// TransactionalStateOperation performs a transactional state operation with the actor state store.
-	TransactionalStateOperation(ctx context.Context, req *TransactionalRequest) error
-	// GetReminder retrieves an actor reminder.
-	GetReminder(ctx context.Context, req *GetReminderRequest) (*internal.Reminder, error)
-	// CreateReminder creates an actor reminder.
-	CreateReminder(ctx context.Context, req *CreateReminderRequest) error
-	// DeleteReminder deletes an actor reminder.
-	DeleteReminder(ctx context.Context, req *DeleteReminderRequest) error
-	// CreateTimer creates an actor timer.
-	CreateTimer(ctx context.Context, req *CreateTimerRequest) error
-	// DeleteTimer deletes an actor timer.
-	DeleteTimer(ctx context.Context, req *DeleteTimerRequest) error
-	// ExecuteLocalOrRemoteActorReminder executes a reminder on a local or remote actor.
-	ExecuteLocalOrRemoteActorReminder(ctx context.Context, reminder *CreateReminderRequest) error
-}
-
-// GRPCConnectionFn is the type of the function that returns a gRPC connection
-type GRPCConnectionFn func(ctx context.Context, address string, id string, namespace string, customOpts ...grpc.DialOption) (*grpc.ClientConn, func(destroy bool), error)
-
-type actorsRuntime struct {
-	idleActorProcessor *eventqueue.Processor[string, *actor]
-
-	appChannel         channel.AppChannel
-	placement          internal.PlacementService
-	placementEnabled   bool
-	grpcConnectionFn   GRPCConnectionFn
-	actorsConfig       Config
-	timers             internal.TimersProvider
-	actorsReminders    internal.RemindersProvider
-	actorsTable        *sync.Map
-	tracingSpec        config.TracingSpec
-	resiliency         resiliency.Provider
-	storeName          string
-	compStore          *compstore.ComponentStore
-	clock              clock.WithTicker
-	internalActorTypes *haxmap.Map[string, InternalActorFactory]
-	internalActors     *haxmap.Map[string, InternalActor]
-	entities           []string
-	sec                security.Handler
-	checker            *health.Checker
-	wg                 sync.WaitGroup
-	closed             atomic.Bool
-	closeCh            chan struct{}
-	apiLevel           atomic.Uint32
-	htarget            healthz.Target
-
-	lock                            sync.Mutex
-	internalReminderInProgress      map[string]struct{}
-	schedulerReminderFeatureEnabled bool
-
-	// TODO: @joshvanl Remove in Dapr 1.12 when ActorStateTTL is finalized.
-	stateTTLEnabled bool
-}
-
-// ActorsOpts contains options for NewActors.
-type ActorsOpts struct {
-	AppChannel         channel.AppChannel
-	GRPCConnectionFn   GRPCConnectionFn
-	Config             Config
-	TracingSpec        config.TracingSpec
-=======
 type Options struct {
 	AppID              string
 	Namespace          string
@@ -163,7 +66,6 @@
 	PlacementAddresses []string
 	SchedulerReminders bool
 	HealthEndpoint     string
->>>>>>> 7d779db1
 	Resiliency         resiliency.Provider
 	Security           security.Handler
 	Healthz            healthz.Healthz
