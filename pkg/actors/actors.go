--- conflicted
+++ resolved
@@ -33,10 +33,7 @@
 	"google.golang.org/grpc/codes"
 	"google.golang.org/grpc/status"
 	"google.golang.org/protobuf/types/known/anypb"
-<<<<<<< HEAD
 	"google.golang.org/protobuf/types/known/wrapperspb"
-=======
->>>>>>> 9d80b50b
 	"k8s.io/utils/clock"
 
 	"github.com/dapr/components-contrib/state"
@@ -62,10 +59,7 @@
 	eventqueue "github.com/dapr/kit/events/queue"
 	"github.com/dapr/kit/logger"
 	"github.com/dapr/kit/ptr"
-<<<<<<< HEAD
 	kittime "github.com/dapr/kit/time"
-=======
->>>>>>> 9d80b50b
 	"github.com/dapr/kit/utils"
 )
 
@@ -97,10 +91,7 @@
 	IsActorHosted(ctx context.Context, req *ActorHostedRequest) bool
 	GetRuntimeStatus(ctx context.Context) *runtimev1pb.ActorRuntime
 	RegisterInternalActor(ctx context.Context, actorType string, actor InternalActorFactory, actorIdleTimeout time.Duration) error
-<<<<<<< HEAD
 	Entities() []string
-=======
->>>>>>> 9d80b50b
 }
 
 // Actors allow calling into virtual actors as well as actor state management.
@@ -133,11 +124,8 @@
 
 	appChannel         channel.AppChannel
 	placement          internal.PlacementService
-<<<<<<< HEAD
+	placementEnabled   bool
 	schedulerClients   *clients.Clients
-=======
->>>>>>> 9d80b50b
-	placementEnabled   bool
 	grpcConnectionFn   GRPCConnectionFn
 	actorsConfig       Config
 	timers             internal.TimersProvider
@@ -150,10 +138,7 @@
 	clock              clock.WithTicker
 	internalActorTypes *haxmap.Map[string, InternalActorFactory]
 	internalActors     *haxmap.Map[string, InternalActor]
-<<<<<<< HEAD
 	entities           []string
-=======
->>>>>>> 9d80b50b
 	sec                security.Handler
 	checker            *health.Checker
 	wg                 sync.WaitGroup
@@ -205,10 +190,7 @@
 		internalActors:     haxmap.New[string, InternalActor](32),
 		compStore:          opts.CompStore,
 		sec:                opts.Security,
-<<<<<<< HEAD
 		schedulerClients:   opts.SchedulerClients,
-=======
->>>>>>> 9d80b50b
 
 		// TODO: @joshvanl Remove in Dapr 1.12 when ActorStateTTL is finalized.
 		stateTTLEnabled: opts.StateTTLEnabled,
@@ -257,13 +239,10 @@
 
 	a.timers.SetExecuteTimerFn(a.executeTimer)
 
-<<<<<<< HEAD
 	if opts.Config.SchedulerClients != nil {
 		log.Info("Using Scheduler service for reminders.")
 	}
 
-=======
->>>>>>> 9d80b50b
 	a.idleActorProcessor = eventqueue.NewProcessor[string, *actor](a.idleProcessorExecuteFn).WithClock(clock)
 	return a, nil
 }
@@ -334,22 +313,16 @@
 		}()
 	}
 
-<<<<<<< HEAD
 	for actorType := range a.actorsConfig.EntityConfigs {
 		a.entities = append(a.entities, actorType)
 	}
 
-=======
->>>>>>> 9d80b50b
 	for _, actorType := range hat {
 		err = a.placement.AddHostedActorType(actorType, a.actorsConfig.GetIdleTimeoutForType(actorType))
 		if err != nil {
 			return fmt.Errorf("failed to register actor '%s': %w", actorType, err)
 		}
-<<<<<<< HEAD
 		a.entities = append(a.entities, actorType)
-=======
->>>>>>> 9d80b50b
 	}
 
 	a.wg.Add(1)
@@ -482,8 +455,6 @@
 				diag.DefaultMonitoring.ActorDeactivationFailed(act.actorType, "internal")
 				return fmt.Errorf("failed to deactivate internal actor: %w", err)
 			}
-<<<<<<< HEAD
-=======
 		}
 	} else if a.appChannel != nil {
 		req := invokev1.NewInvokeMethodRequest("actors/"+act.actorType+"/"+act.actorID).
@@ -503,26 +474,6 @@
 			diag.DefaultMonitoring.ActorDeactivationFailed(act.actorType, "status_code_"+strconv.FormatInt(int64(resp.Status().GetCode()), 10))
 			body, _ := resp.RawDataFull()
 			return fmt.Errorf("error from actor service: %s", string(body))
->>>>>>> 9d80b50b
-		}
-	} else if a.appChannel != nil {
-		req := invokev1.NewInvokeMethodRequest("actors/"+act.actorType+"/"+act.actorID).
-			WithActor(act.actorType, act.actorID).
-			WithHTTPExtension(http.MethodDelete, "").
-			WithContentType(invokev1.JSONContentType)
-		defer req.Close()
-
-		resp, err := a.appChannel.InvokeMethod(ctx, req, "")
-		if err != nil {
-			diag.DefaultMonitoring.ActorDeactivationFailed(act.actorType, "invoke")
-			return err
-		}
-		defer resp.Close()
-
-		if resp.Status().GetCode() != http.StatusOK {
-			diag.DefaultMonitoring.ActorDeactivationFailed(act.actorType, "status_code_"+strconv.FormatInt(int64(resp.Status().GetCode()), 10))
-			body, _ := resp.RawDataFull()
-			return fmt.Errorf("error from actor service: %s", string(body))
 		}
 	}
 
@@ -545,40 +496,12 @@
 		return nil, false
 	}
 
-<<<<<<< HEAD
 	internalAct, _ := a.internalActors.GetOrCompute(actorType+daprSeparator+actorID, func() InternalActor {
 		return factory(actorType, actorID, a)
 	})
 	return internalAct, true
 }
 
-=======
-	diag.DefaultMonitoring.ActorDeactivated(act.actorType)
-	log.Debugf("Deactivated actor '%s'", actorKey)
-
-	return nil
-}
-
-func (a *actorsRuntime) getActorTypeAndIDFromKey(key string) (string, string) {
-	typ, id, _ := strings.Cut(key, daprSeparator)
-	return typ, id
-}
-
-// Returns an internal actor instance, allocating it if needed.
-// If the actor type does not correspond to an internal actor, the returned boolean is false
-func (a *actorsRuntime) getInternalActor(actorType string, actorID string) (InternalActor, bool) {
-	factory, ok := a.internalActorTypes.Get(actorType)
-	if !ok {
-		return nil, false
-	}
-
-	internalAct, _ := a.internalActors.GetOrCompute(actorType+daprSeparator+actorID, func() InternalActor {
-		return factory(actorType, actorID, a)
-	})
-	return internalAct, true
-}
-
->>>>>>> 9d80b50b
 func (a *actorsRuntime) Call(ctx context.Context, req *internalv1pb.InternalInvokeRequest) (res *internalv1pb.InternalInvokeResponse, err error) {
 	err = a.placement.WaitUntilReady(ctx)
 	if err != nil {
@@ -770,7 +693,6 @@
 	// The .NET SDK indicates Actor failure via a header instead of a bad response
 	if _, ok := res.GetHeaders()["X-Daprerrorresponseheader"]; ok {
 		return res, actorerrors.NewActorError(res)
-<<<<<<< HEAD
 	}
 
 	// Allow stopping a recurring reminder or timer
@@ -832,69 +754,6 @@
 		return nil, errors.New("message is nil in request")
 	}
 
-=======
-	}
-
-	// Allow stopping a recurring reminder or timer
-	if v := res.GetHeaders()["X-Daprremindercancel"]; v != nil && len(v.GetValues()) > 0 && utils.IsTruthy(v.GetValues()[0]) {
-		return res, ErrReminderCanceled
-	}
-
-	return res, nil
-}
-
-// Locks an internal actor for a request
-//
-//nolint:protogetter
-func (a *actorsRuntime) lockInternalActorForRequest(act *actor, req *internalv1pb.InternalInvokeRequest) (md map[string][]string, err error) {
-	var reentrancyID *string
-	// The req object is nil if this is a request for a reminder or timer
-	if req != nil {
-		// Get metadata in a map
-		// Allocate with an extra 1 capacity to add the Dapr-Reentrancy-Id value if needed
-		md = make(map[string][]string, len(req.Metadata)+1)
-		for k, v := range req.Metadata {
-			vals := v.GetValues()
-			if len(vals) == 0 {
-				continue
-			}
-			md[k] = vals
-		}
-	}
-
-	// Reentrancy to determine how we lock.
-	if a.actorsConfig.GetReentrancyForType(act.actorType).Enabled {
-		if md != nil && len(md["Dapr-Reentrancy-Id"]) > 0 {
-			reentrancyID = ptr.Of(md["Dapr-Reentrancy-Id"][0])
-		} else {
-			var uuidObj uuid.UUID
-			uuidObj, err = uuid.NewRandom()
-			if err != nil {
-				return nil, fmt.Errorf("failed to generate UUID: %w", err)
-			}
-			reentrancyID = ptr.Of(uuidObj.String())
-			if md == nil {
-				md = make(map[string][]string, 1)
-			}
-			md["Dapr-Reentrancy-Id"] = []string{*reentrancyID}
-		}
-	}
-
-	err = act.lock(reentrancyID)
-	if err != nil {
-		return nil, status.Error(codes.ResourceExhausted, err.Error())
-	}
-
-	return md, nil
-}
-
-// Calls a local, internal actor
-func (a *actorsRuntime) callInternalActor(ctx context.Context, req *internalv1pb.InternalInvokeRequest, internalAct InternalActor) (*internalv1pb.InternalInvokeResponse, error) {
-	if req.GetMessage() == nil {
-		return nil, errors.New("message is nil in request")
-	}
-
->>>>>>> 9d80b50b
 	// Get the actor, activating it as necessary, and the metadata for the request
 	act := a.getOrCreateActor(req.GetActor())
 	md, err := a.lockInternalActorForRequest(act, req)
@@ -1297,7 +1156,6 @@
 			log.Errorf("Error executing %s for actor %s: %v", logName, reminder.Key(), err)
 		}
 		return err
-<<<<<<< HEAD
 	}
 
 	return nil
@@ -1323,11 +1181,6 @@
 	}
 
 	return ptr.Of("@every " + duration.String()), repeats, nil
-=======
-	}
-
-	return nil
->>>>>>> 9d80b50b
 }
 
 func (a *actorsRuntime) CreateReminder(ctx context.Context, req *CreateReminderRequest) error {
@@ -1566,11 +1419,8 @@
 	}
 
 	return a.storeName, store, nil
-<<<<<<< HEAD
 }
 
 func (a *actorsRuntime) Entities() []string {
 	return a.entities
-=======
->>>>>>> 9d80b50b
 }