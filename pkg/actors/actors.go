/*
Copyright 2021 The Dapr Authors
Licensed under the Apache License, Version 2.0 (the "License");
you may not use this file except in compliance with the License.
You may obtain a copy of the License at
    http://www.apache.org/licenses/LICENSE-2.0
Unless required by applicable law or agreed to in writing, software
distributed under the License is distributed on an "AS IS" BASIS,
WITHOUT WARRANTIES OR CONDITIONS OF ANY KIND, either express or implied.
See the License for the specific language governing permissions and
limitations under the License.
*/

package actors

import (
	"context"
	"encoding/json"
	"errors"
	"fmt"
	"io"
	"net/http"
	"strconv"
	"strings"
	"sync"
	"sync/atomic"
	"time"

	"github.com/alphadose/haxmap"
	"github.com/cenkalti/backoff/v4"
	"github.com/google/uuid"
	"google.golang.org/grpc"
	"google.golang.org/grpc/codes"
	"google.golang.org/grpc/status"
	"google.golang.org/protobuf/types/known/anypb"
	"k8s.io/utils/clock"

	"github.com/dapr/components-contrib/state"
	actorerrors "github.com/dapr/dapr/pkg/actors/errors"
	"github.com/dapr/dapr/pkg/actors/internal"
	"github.com/dapr/dapr/pkg/actors/placement"
	"github.com/dapr/dapr/pkg/actors/reminders"
	"github.com/dapr/dapr/pkg/actors/timers"
	"github.com/dapr/dapr/pkg/channel"
	configuration "github.com/dapr/dapr/pkg/config"
	diag "github.com/dapr/dapr/pkg/diagnostics"
	diagUtils "github.com/dapr/dapr/pkg/diagnostics/utils"
	"github.com/dapr/dapr/pkg/health"
	invokev1 "github.com/dapr/dapr/pkg/messaging/v1"
	"github.com/dapr/dapr/pkg/modes"
	commonv1pb "github.com/dapr/dapr/pkg/proto/common/v1"
	internalv1pb "github.com/dapr/dapr/pkg/proto/internals/v1"
	runtimev1pb "github.com/dapr/dapr/pkg/proto/runtime/v1"
	"github.com/dapr/dapr/pkg/resiliency"
	"github.com/dapr/dapr/pkg/retry"
	"github.com/dapr/dapr/pkg/runtime/compstore"
	"github.com/dapr/dapr/pkg/security"
	"github.com/dapr/kit/logger"
	"github.com/dapr/kit/ptr"
)

const (
	daprSeparator        = "||"
	metadataPartitionKey = "partitionKey"

	errStateStoreNotFound      = "actors: state store does not exist or incorrectly configured"
	errStateStoreNotConfigured = `actors: state store does not exist or incorrectly configured. Have you set the property '{"name": "actorStateStore", "value": "true"}' in your state store component file?`
)

var (
	log = logger.NewLogger("dapr.runtime.actor")

	ErrIncompatibleStateStore        = errors.New("actor state store does not exist, or does not support transactions which are required to save state - please see https://docs.dapr.io/operations/components/setup-state-store/supported-state-stores/")
	ErrReminderOpActorNotHosted      = errors.New("operations on actor reminders are only possible on hosted actor types")
	ErrTransactionsTooManyOperations = errors.New("the transaction contains more operations than supported by the state store")
	ErrReminderCanceled              = internal.ErrReminderCanceled
)

// ActorRuntime is the main runtime for the actors subsystem.
type ActorRuntime interface {
	Actors
	io.Closer
	Init(context.Context) error
	IsActorHosted(ctx context.Context, req *ActorHostedRequest) bool
	GetRuntimeStatus(ctx context.Context) *runtimev1pb.ActorRuntime
	RegisterInternalActor(ctx context.Context, actorType string, actor InternalActorFactory, actorIdleTimeout time.Duration) error
}

// Actors allow calling into virtual actors as well as actor state management.
type Actors interface {
	// Call an actor.
	Call(ctx context.Context, req *internalv1pb.InternalInvokeRequest) (*internalv1pb.InternalInvokeResponse, error)
	// GetState retrieves actor state.
	GetState(ctx context.Context, req *GetStateRequest) (*StateResponse, error)
	// GetBulkState retrieves actor state in bulk.
	GetBulkState(ctx context.Context, req *GetBulkStateRequest) (BulkStateResponse, error)
	// TransactionalStateOperation performs a transactional state operation with the actor state store.
	TransactionalStateOperation(ctx context.Context, req *TransactionalRequest) error
	// GetReminder retrieves an actor reminder.
	GetReminder(ctx context.Context, req *GetReminderRequest) (*internal.Reminder, error)
	// CreateReminder creates an actor reminder.
	CreateReminder(ctx context.Context, req *CreateReminderRequest) error
	// DeleteReminder deletes an actor reminder.
	DeleteReminder(ctx context.Context, req *DeleteReminderRequest) error
	// CreateTimer creates an actor timer.
	CreateTimer(ctx context.Context, req *CreateTimerRequest) error
	// DeleteTimer deletes an actor timer.
	DeleteTimer(ctx context.Context, req *DeleteTimerRequest) error
}

// GRPCConnectionFn is the type of the function that returns a gRPC connection
type GRPCConnectionFn func(ctx context.Context, address string, id string, namespace string, customOpts ...grpc.DialOption) (*grpc.ClientConn, func(destroy bool), error)

type actorsRuntime struct {
<<<<<<< HEAD
	appChannel         channel.AppChannel
	placement          internal.PlacementService
	grpcConnectionFn   GRPCConnectionFn
	actorsConfig       Config
	timers             internal.TimersProvider
	actorsReminders    internal.RemindersProvider
	actorsTable        *sync.Map
	tracingSpec        configuration.TracingSpec
	resiliency         resiliency.Provider
	storeName          string
	compStore          *compstore.ComponentStore
	clock              clock.WithTicker
	internalActorTypes *haxmap.Map[string, InternalActorFactory]
	internalActors     *haxmap.Map[string, InternalActor]
	sec                security.Handler
	wg                 sync.WaitGroup
	closed             atomic.Bool
	closeCh            chan struct{}
	apiLevel           atomic.Uint32
=======
	appChannel           channel.AppChannel
	placement            internal.PlacementService
	placementEnabled     bool
	grpcConnectionFn     GRPCConnectionFn
	actorsConfig         Config
	timers               internal.TimersProvider
	actorsReminders      internal.RemindersProvider
	actorsTable          *sync.Map
	tracingSpec          configuration.TracingSpec
	resiliency           resiliency.Provider
	storeName            string
	compStore            *compstore.ComponentStore
	clock                clock.WithTicker
	internalActors       map[string]InternalActor
	internalActorChannel *internalActorChannel
	sec                  security.Handler
	wg                   sync.WaitGroup
	closed               atomic.Bool
	closeCh              chan struct{}
	apiLevel             atomic.Uint32
>>>>>>> e219274c

	// TODO: @joshvanl Remove in Dapr 1.12 when ActorStateTTL is finalized.
	stateTTLEnabled bool
}

// ActorsOpts contains options for NewActors.
type ActorsOpts struct {
	AppChannel       channel.AppChannel
	GRPCConnectionFn GRPCConnectionFn
	Config           Config
	TracingSpec      configuration.TracingSpec
	Resiliency       resiliency.Provider
	StateStoreName   string
	CompStore        *compstore.ComponentStore
	Security         security.Handler

	// TODO: @joshvanl Remove in Dapr 1.12 when ActorStateTTL is finalized.
	StateTTLEnabled bool

	// MockPlacement is a placement service implementation used for testing
	MockPlacement internal.PlacementService
}

// NewActors create a new actors runtime with given config.
func NewActors(opts ActorsOpts) ActorRuntime {
	return newActorsWithClock(opts, &clock.RealClock{})
}

func newActorsWithClock(opts ActorsOpts, clock clock.WithTicker) ActorRuntime {
	a := &actorsRuntime{
		appChannel:         opts.AppChannel,
		grpcConnectionFn:   opts.GRPCConnectionFn,
		actorsConfig:       opts.Config,
		timers:             timers.NewTimersProvider(clock),
		tracingSpec:        opts.TracingSpec,
		resiliency:         opts.Resiliency,
		storeName:          opts.StateStoreName,
		placement:          opts.MockPlacement,
		actorsTable:        &sync.Map{},
		clock:              clock,
		internalActorTypes: haxmap.New[string, InternalActorFactory](4), // Initial capacity should be enough for the current built-in actors
		internalActors:     haxmap.New[string, InternalActor](32),
		compStore:          opts.CompStore,
		sec:                opts.Security,

		// TODO: @joshvanl Remove in Dapr 1.12 when ActorStateTTL is finalized.
		stateTTLEnabled: opts.StateTTLEnabled,
		closeCh:         make(chan struct{}),
	}

	// Init reminders and placement
	providerOpts := internal.ActorsProviderOptions{
		Config:      a.actorsConfig.Config,
		Security:    a.sec,
		AppHealthFn: a.getAppHealthCheckChan,
		Clock:       a.clock,
		APILevel:    &a.apiLevel,
		Resiliency:  a.resiliency,
	}
	a.actorsReminders = reminders.NewRemindersProvider(providerOpts)
	if a.placement == nil {
		// Initialize the placement client if we don't have a mocked one already
		a.placement = placement.NewActorPlacement(providerOpts)
	}

	a.actorsReminders.SetExecuteReminderFn(a.executeReminder)
	a.actorsReminders.SetStateStoreProviderFn(a.stateStore)
	a.actorsReminders.SetLookupActorFn(a.isActorLocallyHosted)

	a.placement.SetHaltActorFns(a.haltActor, a.haltAllActors)
	a.placement.SetOnAPILevelUpdate(func(apiLevel uint32) {
		a.apiLevel.Store(apiLevel)
		log.Infof("Actor API level in the cluster has been updated to %d", apiLevel)
	})

	a.timers.SetExecuteTimerFn(a.executeTimer)

	return a
}

func (a *actorsRuntime) isActorLocallyHosted(ctx context.Context, actorType string, actorID string) (isLocal bool, actorAddress string) {
	lar, err := a.placement.LookupActor(ctx, internal.LookupActorRequest{
		ActorType: actorType,
		ActorID:   actorID,
	})
	if err != nil {
		log.Warn(err.Error())
		return false, ""
	}

	if a.isActorLocal(lar.Address, a.actorsConfig.Config.HostAddress, a.actorsConfig.Config.Port) {
		return true, lar.Address
	}
	return false, lar.Address
}

func (a *actorsRuntime) haveCompatibleStorage() bool {
	store, ok := a.compStore.GetStateStore(a.storeName)
	if !ok {
		// If we have hosted actors and no store, we can't initialize the actor runtime
		return false
	}

	features := store.Features()
	return state.FeatureETag.IsPresent(features) && state.FeatureTransactional.IsPresent(features)
}

func (a *actorsRuntime) Init(ctx context.Context) (err error) {
	if a.closed.Load() {
		return errors.New("actors runtime has already been closed")
	}

	if len(a.actorsConfig.PlacementAddresses) == 0 {
		return errors.New("actors: couldn't connect to placement service: address is empty")
	}

	hat := a.actorsConfig.Config.HostedActorTypes.ListActorTypes()
	if len(hat) > 0 {
		if !a.haveCompatibleStorage() {
			return ErrIncompatibleStateStore
		}
	}

	a.actorsReminders.Init(ctx)
	a.timers.Init(ctx)

	a.placementEnabled = true

	a.placement.SetOnTableUpdateFn(func() {
		a.drainRebalancedActors()
		a.actorsReminders.OnPlacementTablesUpdated(ctx)
	})

	for _, actorType := range hat {
		err = a.placement.AddHostedActorType(actorType, a.actorsConfig.GetIdleTimeoutForType(actorType))
		if err != nil {
			return fmt.Errorf("failed to register actor '%s': %w", actorType, err)
		}
	}

	a.wg.Add(1)
	go func() {
		defer a.wg.Done()
		a.placement.Start(ctx)
	}()

	a.wg.Add(1)
	go func() {
		defer a.wg.Done()
		a.deactivationTicker(a.actorsConfig, a.haltActor)
	}()

	log.Infof("Actor runtime started. Actor idle timeout: %v. Actor scan interval: %v",
		a.actorsConfig.Config.ActorIdleTimeout, a.actorsConfig.Config.ActorDeactivationScanInterval)

	return nil
}

func (a *actorsRuntime) getAppHealthCheckChan(ctx context.Context) <-chan bool {
	if len(a.actorsConfig.Config.HostedActorTypes.ListActorTypes()) == 0 || a.appChannel == nil {
		return nil
	}

	// Be careful to configure healthz endpoint option. If app healthz returns unhealthy status, Dapr will
	// disconnect from placement to remove the node from consistent hashing ring.
	// i.e if app is busy state, the healthz status would be flaky, which leads to frequent
	// actor rebalancing. It will impact the entire service.
	return a.getAppHealthCheckChanWithOptions(ctx,
		health.WithFailureThreshold(4),
		health.WithInterval(5*time.Second),
		health.WithRequestTimeout(2*time.Second),
		health.WithHTTPClient(a.actorsConfig.HealthHTTPClient),
	)
}

func (a *actorsRuntime) getAppHealthCheckChanWithOptions(ctx context.Context, opts ...health.Option) <-chan bool {
	opts = append(opts, health.WithAddress(a.actorsConfig.HealthEndpoint+"/healthz"))
	return health.StartEndpointHealthCheck(ctx, opts...)
}

func constructCompositeKey(keys ...string) string {
	return strings.Join(keys, daprSeparator)
}

// Halts an actor, removing it from the actors table and then deactivating it
func (a *actorsRuntime) haltActor(actorType, actorID string) error {
	key := constructCompositeKey(actorType, actorID)
	log.Debugf("Halting actor '%s'", key)

	// Remove the actor from the table
	// This will forbit more state changes
	actAny, ok := a.actorsTable.LoadAndDelete(key)

	// If nothing was loaded, the actor was probably already deactivated
	if !ok || actAny == nil {
		return nil
	}

	act := actAny.(*actor)
	for {
		// wait until actor is not busy, then deactivate
		if !act.isBusy() {
			break
		}

		a.clock.Sleep(time.Millisecond * 100)
	}

	return a.deactivateActor(act)
}

// Halts all actors
func (a *actorsRuntime) haltAllActors() error {
	// Visit all currently active actors and deactivate them
	errCh := make(chan error)
	count := atomic.Int32{}
	a.actorsTable.Range(func(key any, value any) bool {
		count.Add(1)
		go func(key any) {
			actorKey := key.(string)
			err := a.haltActor(a.getActorTypeAndIDFromKey(actorKey))
			if err != nil {
				errCh <- fmt.Errorf("failed to deactivate actor '%s': %v", actorKey, err)
			}
			errCh <- nil
		}(key)
		return true
	})

	// Collect all errors, which also waits for all goroutines to return
	errs := []error{}
	for i := int32(0); i < count.Load(); i++ {
		err := <-errCh
		if err != nil {
			errs = append(errs, err)
		}
	}

	return errors.Join(errs...)
}

func (a *actorsRuntime) deactivateActor(act *actor) error {
	// This uses a background context as it should be unrelated from the caller's context
	// Once the decision to deactivate an actor has been made, we must go through with it or we could have an inconsistent state
	ctx := context.Background()

	// Delete the actor from the actor table regardless of the outcome of deactivation the actor in the app
	actorKey := act.Key()
	a.actorsTable.Delete(actorKey)

	err := a.placement.ReportActorDeactivation(ctx, act.actorType, act.actorID)
	if err != nil {
		return fmt.Errorf("failed to report actor deactivation for actor '%s': %w", actorKey, err)
	}

	// If it's an internal actor, we call it directly
	_, ok := a.internalActorTypes.Get(act.actorType)
	if ok {
		internalAct, loaded := a.internalActors.GetAndDel(act.Key())
		// If the actor was loaded in-memory, call DeactivateActor on it
		if loaded {
			err = internalAct.DeactivateActor(ctx)
			if err != nil {
				diag.DefaultMonitoring.ActorDeactivationFailed(act.actorType, "internal")
				return fmt.Errorf("failed to deactivate internal actor: %w", err)
			}
		}
	} else if a.appChannel != nil {
		req := invokev1.NewInvokeMethodRequest("actors/"+act.actorType+"/"+act.actorID).
			WithActor(act.actorType, act.actorID).
			WithHTTPExtension(http.MethodDelete, "").
			WithContentType(invokev1.JSONContentType)
		defer req.Close()

		resp, err := a.appChannel.InvokeMethod(ctx, req, "")
		if err != nil {
			diag.DefaultMonitoring.ActorDeactivationFailed(act.actorType, "invoke")
			return err
		}
		defer resp.Close()

		if resp.Status().GetCode() != http.StatusOK {
			diag.DefaultMonitoring.ActorDeactivationFailed(act.actorType, "status_code_"+strconv.FormatInt(int64(resp.Status().GetCode()), 10))
			body, _ := resp.RawDataFull()
			return fmt.Errorf("error from actor service: %s", string(body))
		}
	}

	diag.DefaultMonitoring.ActorDeactivated(act.actorType)
	log.Debugf("Deactivated actor '%s'", actorKey)

	return nil
}

func (a *actorsRuntime) removeActorFromTable(actorType, actorID string) {
	a.actorsTable.Delete(constructCompositeKey(actorType, actorID))
}

func (a *actorsRuntime) getActorTypeAndIDFromKey(key string) (string, string) {
	typ, id, _ := strings.Cut(key, daprSeparator)
	return typ, id
}

func (a *actorsRuntime) deactivationTicker(configuration Config, haltFn internal.HaltActorFn) {
	ticker := a.clock.NewTicker(configuration.ActorDeactivationScanInterval)
	ch := ticker.C()
	defer ticker.Stop()

	for {
		select {
		case t := <-ch:
			a.actorsTable.Range(func(key, value any) bool {
				actorInstance := value.(*actor)

				if actorInstance.isBusy() {
					return true
				}

				if !t.Before(actorInstance.ScheduledTime()) {
					a.wg.Add(1)
					go func(actorKey string) {
						defer a.wg.Done()
						actorType, actorID := a.getActorTypeAndIDFromKey(actorKey)
						err := haltFn(actorType, actorID)
						if err != nil {
							log.Errorf("failed to deactivate actor %s: %s", actorKey, err)
						}
					}(key.(string))
				}

				return true
			})
		case <-a.closeCh:
			return
		}
	}
}

// Returns an internal actor instance, allocating it if needed.
// If the actor type does not correspond to an internal actor, the returned boolean is false
func (a *actorsRuntime) getInternalActor(actorType string, actorID string) (InternalActor, bool) {
	factory, ok := a.internalActorTypes.Get(actorType)
	if !ok {
		return nil, false
	}

	internalAct, _ := a.internalActors.GetOrCompute(actorType+daprSeparator+actorID, func() InternalActor {
		return factory(actorType, actorID, a)
	})
	return internalAct, true
}

func (a *actorsRuntime) Call(ctx context.Context, req *internalv1pb.InternalInvokeRequest) (res *internalv1pb.InternalInvokeResponse, err error) {
	err = a.placement.WaitUntilReady(ctx)
	if err != nil {
		return nil, fmt.Errorf("failed to wait for placement readiness: %w", err)
	}

	// Do a lookup to check if the actor is local
	actor := req.GetActor()
	actorType := actor.GetActorType()
	lar, err := a.placement.LookupActor(ctx, internal.LookupActorRequest{
		ActorType: actorType,
		ActorID:   actor.GetActorId(),
	})
	if err != nil {
		return nil, err
	}

	if a.isActorLocal(lar.Address, a.actorsConfig.Config.HostAddress, a.actorsConfig.Config.Port) {
		// If this is an internal actor, we call it using a separate path
		internalAct, ok := a.getInternalActor(actorType, actor.GetActorId())
		if ok {
			res, err = a.callInternalActor(ctx, req, internalAct)
		} else {
			res, err = a.callLocalActor(ctx, req)
		}
	} else {
		res, err = a.callRemoteActorWithRetry(ctx, retry.DefaultLinearRetryCount, retry.DefaultLinearBackoffInterval, a.callRemoteActor, lar.Address, lar.AppID, req)
	}

	if err != nil {
		if res != nil && actorerrors.Is(err) {
			return res, err
		}
		return nil, err
	}
	return res, nil
}

// callRemoteActorWithRetry will call a remote actor for the specified number of retries and will only retry in the case of transient failures.
func (a *actorsRuntime) callRemoteActorWithRetry(
	ctx context.Context,
	numRetries int,
	backoffInterval time.Duration,
	fn func(ctx context.Context, targetAddress, targetID string, req *internalv1pb.InternalInvokeRequest) (*internalv1pb.InternalInvokeResponse, func(destroy bool), error),
	targetAddress, targetID string, req *internalv1pb.InternalInvokeRequest,
) (*internalv1pb.InternalInvokeResponse, error) {
	if !a.resiliency.PolicyDefined(req.GetActor().GetActorType(), resiliency.ActorPolicy{}) {
		policyRunner := resiliency.NewRunner[*internalv1pb.InternalInvokeResponse](ctx, a.resiliency.BuiltInPolicy(resiliency.BuiltInActorRetries))
		return policyRunner(func(ctx context.Context) (*internalv1pb.InternalInvokeResponse, error) {
			attempt := resiliency.GetAttempt(ctx)
			rResp, teardown, rErr := fn(ctx, targetAddress, targetID, req)
			if rErr == nil {
				teardown(false)
				return rResp, nil
			}

			code := status.Code(rErr)
			if code == codes.Unavailable || code == codes.Unauthenticated {
				// Destroy the connection and force a re-connection on the next attempt
				teardown(true)
				return rResp, fmt.Errorf("failed to invoke target %s after %d retries. Error: %w", targetAddress, attempt-1, rErr)
			}

			teardown(false)
			return rResp, backoff.Permanent(rErr)
		})
	}

	res, teardown, err := fn(ctx, targetAddress, targetID, req)
	teardown(false)
	return res, err
}

func (a *actorsRuntime) getOrCreateActor(act *internalv1pb.Actor) *actor {
	key := act.GetActorKey()

	// This avoids allocating multiple actor allocations by calling newActor
	// whenever actor is invoked. When storing actor key first, there is a chance to
	// call newActor, but this is trivial.
	val, ok := a.actorsTable.Load(key)
	if !ok {
		actorInstance := newActor(
			act.GetActorType(), act.GetActorId(),
			a.actorsConfig.GetReentrancyForType(act.GetActorType()).MaxStackDepth,
			a.actorsConfig.GetIdleTimeoutForType(act.GetActorType()),
			a.clock,
		)
		val, _ = a.actorsTable.LoadOrStore(key, actorInstance)
	}

	return val.(*actor)
}

func (a *actorsRuntime) callLocalActor(ctx context.Context, req *internalv1pb.InternalInvokeRequest) (*internalv1pb.InternalInvokeResponse, error) {
	act := a.getOrCreateActor(req.GetActor())

	// Create the InvokeMethodRequest
	imReq, err := invokev1.FromInternalInvokeRequest(req)
	if err != nil {
		return nil, fmt.Errorf("failed to create InvokeMethodRequest: %w", err)
	}
	defer imReq.Close()

	// Reentrancy to determine how we lock.
	var reentrancyID *string
	if a.actorsConfig.GetReentrancyForType(act.actorType).Enabled {
		if md := imReq.Metadata()["Dapr-Reentrancy-Id"]; md != nil && len(md.GetValues()) > 0 {
			reentrancyID = ptr.Of(md.GetValues()[0])
		} else {
			var uuidObj uuid.UUID
			uuidObj, err = uuid.NewRandom()
			if err != nil {
				return nil, fmt.Errorf("failed to generate UUID: %w", err)
			}
			uuidStr := uuidObj.String()
			imReq.AddMetadata(map[string][]string{
				"Dapr-Reentrancy-Id": {uuidStr},
			})
			reentrancyID = &uuidStr
		}
	}

	err = act.lock(reentrancyID)
	if err != nil {
		return nil, status.Error(codes.ResourceExhausted, err.Error())
	}
	defer act.unlock()

	// Replace method to actors method.
	msg := imReq.Message()
	originalMethod := msg.GetMethod()
	msg.Method = "actors/" + act.actorType + "/" + act.actorID + "/method/" + msg.GetMethod()

	// Reset the method so we can perform retries.
	defer func() {
		msg.Method = originalMethod
	}()

	// Original code overrides method with PUT. Why?
	if msg.GetHttpExtension() == nil {
		imReq.WithHTTPExtension(http.MethodPut, "")
	} else {
		msg.HttpExtension.Verb = commonv1pb.HTTPExtension_PUT //nolint:nosnakecase
	}

	if a.appChannel == nil {
		return nil, fmt.Errorf("app channel for actor type %s is nil", act.actorType)
	}

	policyDef := a.resiliency.ActorPostLockPolicy(act.actorType, act.actorID)

	// If the request can be retried, we need to enable replaying
	if policyDef != nil && policyDef.HasRetries() {
		imReq.WithReplay(true)
	}

	policyRunner := resiliency.NewRunnerWithOptions(ctx, policyDef,
		resiliency.RunnerOpts[*invokev1.InvokeMethodResponse]{
			Disposer: resiliency.DisposerCloser[*invokev1.InvokeMethodResponse],
		},
	)
	imRes, err := policyRunner(func(ctx context.Context) (*invokev1.InvokeMethodResponse, error) {
		return a.appChannel.InvokeMethod(ctx, imReq, "")
	})
	if err != nil {
		return nil, err
	}

	if imRes == nil {
		return nil, errors.New("error from actor service: response object is nil")
	}
	defer imRes.Close()

	if imRes.Status().GetCode() != http.StatusOK {
		respData, _ := imRes.RawDataFull()
		return nil, fmt.Errorf("error from actor service: %s", string(respData))
	}

	// Get the protobuf
	res, err := imRes.ProtoWithData()
	if err != nil {
		return nil, fmt.Errorf("failed to read response data: %w", err)
	}

	// The .NET SDK indicates Actor failure via a header instead of a bad response
	if _, ok := res.GetHeaders()["X-Daprerrorresponseheader"]; ok {
		return res, actorerrors.NewActorError(res)
	}

	return res, nil
}

// Locks an internal actor for a request
//
//nolint:protogetter
func (a *actorsRuntime) lockInternalActorForRequest(act *actor, req *internalv1pb.InternalInvokeRequest) (md map[string][]string, err error) {
	var reentrancyID *string
	// The req object is nil if this is a request for a reminder or timer
	if req != nil {
		// Get metadata in a map
		// Allocate with an extra 1 capacity to add the Dapr-Reentrancy-Id value if needed
		md = make(map[string][]string, len(req.Metadata)+1)
		for k, v := range req.Metadata {
			vals := v.GetValues()
			if len(vals) == 0 {
				continue
			}
			md[k] = vals
		}
	}

	// Reentrancy to determine how we lock.
	if a.actorsConfig.GetReentrancyForType(act.actorType).Enabled {
		if md != nil && len(md["Dapr-Reentrancy-Id"]) > 0 {
			reentrancyID = ptr.Of(md["Dapr-Reentrancy-Id"][0])
		} else {
			var uuidObj uuid.UUID
			uuidObj, err = uuid.NewRandom()
			if err != nil {
				return nil, fmt.Errorf("failed to generate UUID: %w", err)
			}
			reentrancyID = ptr.Of(uuidObj.String())
			if md == nil {
				md = make(map[string][]string, 1)
			}
			md["Dapr-Reentrancy-Id"] = []string{*reentrancyID}
		}
	}

	err = act.lock(reentrancyID)
	if err != nil {
		return nil, status.Error(codes.ResourceExhausted, err.Error())
	}

	return md, nil
}

// Calls a local, internal actor
func (a *actorsRuntime) callInternalActor(ctx context.Context, req *internalv1pb.InternalInvokeRequest, internalAct InternalActor) (*internalv1pb.InternalInvokeResponse, error) {
	if req.GetMessage() == nil {
		return nil, errors.New("message is nil in request")
	}

	// Get the actor, activating it as necessary, and the metadata for the request
	act := a.getOrCreateActor(req.GetActor())
	md, err := a.lockInternalActorForRequest(act, req)
	if err != nil {
		return nil, err
	}
	defer act.unlock()

	msg := req.GetMessage()

	policyDef := a.resiliency.ActorPostLockPolicy(act.actorType, act.actorID)
	policyRunner := resiliency.NewRunner[*internalv1pb.InternalInvokeResponse](ctx, policyDef)
	return policyRunner(func(ctx context.Context) (*internalv1pb.InternalInvokeResponse, error) {
		resData, err := internalAct.InvokeMethod(ctx, msg.GetMethod(), msg.GetData().GetValue(), md)
		if err != nil {
			return nil, fmt.Errorf("error from internal actor: %w", err)
		}

		return &internalv1pb.InternalInvokeResponse{
			Status: &internalv1pb.Status{
				Code: http.StatusOK,
			},
			Message: &commonv1pb.InvokeResponse{
				Data: &anypb.Any{
					Value: resData,
				},
			},
		}, nil
	})
}

func (a *actorsRuntime) callRemoteActor(
	ctx context.Context,
	targetAddress, targetID string,
	req *internalv1pb.InternalInvokeRequest,
) (*internalv1pb.InternalInvokeResponse, func(destroy bool), error) {
	conn, teardown, err := a.grpcConnectionFn(context.TODO(), targetAddress, targetID, a.actorsConfig.Config.Namespace)
	if err != nil {
		return nil, teardown, err
	}

	span := diagUtils.SpanFromContext(ctx)
	ctx = diag.SpanContextToGRPCMetadata(ctx, span.SpanContext())
	client := internalv1pb.NewServiceInvocationClient(conn)

	res, err := client.CallActor(ctx, req)
	if err != nil {
		return nil, teardown, err
	}
	if len(res.GetHeaders()["X-Daprerrorresponseheader"].GetValues()) > 0 {
		return res, teardown, actorerrors.NewActorError(res)
	}

	return res, teardown, nil
}

func (a *actorsRuntime) isActorLocal(targetActorAddress, hostAddress string, grpcPort int) bool {
	return strings.Contains(targetActorAddress, "localhost") || strings.Contains(targetActorAddress, "127.0.0.1") ||
		targetActorAddress == hostAddress+":"+strconv.Itoa(grpcPort)
}

func (a *actorsRuntime) GetState(ctx context.Context, req *GetStateRequest) (*StateResponse, error) {
	storeName, store, err := a.stateStore()
	if err != nil {
		return nil, err
	}

	actorKey := req.ActorKey()
	partitionKey := constructCompositeKey(a.actorsConfig.Config.AppID, actorKey)
	metadata := map[string]string{metadataPartitionKey: partitionKey}

	key := a.constructActorStateKey(actorKey, req.Key)

	policyRunner := resiliency.NewRunner[*state.GetResponse](ctx,
		a.resiliency.ComponentOutboundPolicy(storeName, resiliency.Statestore),
	)
	storeReq := &state.GetRequest{
		Key:      key,
		Metadata: metadata,
	}
	resp, err := policyRunner(func(ctx context.Context) (*state.GetResponse, error) {
		return store.Get(ctx, storeReq)
	})
	if err != nil {
		return nil, err
	}

	if resp == nil {
		return &StateResponse{}, nil
	}

	return &StateResponse{
		Data:     resp.Data,
		Metadata: resp.Metadata,
	}, nil
}

func (a *actorsRuntime) GetBulkState(ctx context.Context, req *GetBulkStateRequest) (BulkStateResponse, error) {
	storeName, store, err := a.stateStore()
	if err != nil {
		return nil, err
	}

	actorKey := req.ActorKey()
	baseKey := constructCompositeKey(a.actorsConfig.Config.AppID, actorKey)
	metadata := map[string]string{metadataPartitionKey: baseKey}

	bulkReqs := make([]state.GetRequest, len(req.Keys))
	for i, key := range req.Keys {
		bulkReqs[i] = state.GetRequest{
			Key:      a.constructActorStateKey(actorKey, key),
			Metadata: metadata,
		}
	}

	policyRunner := resiliency.NewRunner[[]state.BulkGetResponse](ctx,
		a.resiliency.ComponentOutboundPolicy(storeName, resiliency.Statestore),
	)
	res, err := policyRunner(func(ctx context.Context) ([]state.BulkGetResponse, error) {
		return store.BulkGet(ctx, bulkReqs, state.BulkGetOpts{})
	})
	if err != nil {
		return nil, err
	}

	// Add the dapr separator to baseKey
	baseKey += daprSeparator

	bulkRes := make(BulkStateResponse, len(res))
	for _, r := range res {
		if r.Error != "" {
			return nil, fmt.Errorf("failed to retrieve key '%s': %s", r.Key, r.Error)
		}

		// Trim the prefix from the key
		bulkRes[strings.TrimPrefix(r.Key, baseKey)] = r.Data
	}

	return bulkRes, nil
}

func (a *actorsRuntime) TransactionalStateOperation(ctx context.Context, req *TransactionalRequest) (err error) {
	operations := make([]state.TransactionalStateOperation, len(req.Operations))
	baseKey := constructCompositeKey(a.actorsConfig.Config.AppID, req.ActorKey())
	metadata := map[string]string{metadataPartitionKey: baseKey}
	baseKey += daprSeparator
	for i, o := range req.Operations {
		operations[i], err = o.StateOperation(baseKey, StateOperationOpts{
			Metadata: metadata,
			// TODO: @joshvanl Remove in Dapr 1.12 when ActorStateTTL is finalized.
			StateTTLEnabled: a.stateTTLEnabled,
		})
		if err != nil {
			return err
		}
	}

	return a.executeStateStoreTransaction(ctx, operations, metadata)
}

func (a *actorsRuntime) executeStateStoreTransaction(ctx context.Context, operations []state.TransactionalStateOperation, metadata map[string]string) error {
	storeName, store, err := a.stateStore()
	if err != nil {
		return err
	}

	if maxMulti, ok := store.(state.TransactionalStoreMultiMaxSize); ok {
		max := maxMulti.MultiMaxSize()
		if max > 0 && len(operations) > max {
			return ErrTransactionsTooManyOperations
		}
	}
	stateReq := &state.TransactionalStateRequest{
		Operations: operations,
		Metadata:   metadata,
	}
	policyRunner := resiliency.NewRunner[struct{}](ctx,
		a.resiliency.ComponentOutboundPolicy(storeName, resiliency.Statestore),
	)
	_, err = policyRunner(func(ctx context.Context) (struct{}, error) {
		return struct{}{}, store.Multi(ctx, stateReq)
	})
	return err
}

func (a *actorsRuntime) IsActorHosted(ctx context.Context, req *ActorHostedRequest) bool {
	key := req.ActorKey()
	policyDef := a.resiliency.BuiltInPolicy(resiliency.BuiltInActorNotFoundRetries)
	policyRunner := resiliency.NewRunner[any](ctx, policyDef)
	_, err := policyRunner(func(ctx context.Context) (any, error) {
		_, exists := a.actorsTable.Load(key)
		if !exists {
			// Error message isn't used - we just need to have an error
			return nil, errors.New("")
		}
		return nil, nil
	})
	return err == nil
}

func (a *actorsRuntime) constructActorStateKey(actorKey, key string) string {
	return constructCompositeKey(a.actorsConfig.Config.AppID, actorKey, key)
}

func (a *actorsRuntime) drainRebalancedActors() {
	// visit all currently active actors.
	var wg sync.WaitGroup

	a.actorsTable.Range(func(key any, value any) bool {
		wg.Add(1)
		go func(key any, value any) {
			defer wg.Done()
			// for each actor, deactivate if no longer hosted locally
			actorKey := key.(string)
			actorType, actorID := a.getActorTypeAndIDFromKey(actorKey)
			lar, _ := a.placement.LookupActor(context.TODO(), internal.LookupActorRequest{
				ActorType: actorType,
				ActorID:   actorID,
			})
			if lar.Address != "" && !a.isActorLocal(lar.Address, a.actorsConfig.Config.HostAddress, a.actorsConfig.Config.Port) {
				// actor has been moved to a different host, deactivate when calls are done cancel any reminders
				// each item in reminders contain a struct with some metadata + the actual reminder struct
				a.actorsReminders.DrainRebalancedReminders(actorType, actorID)

				act := value.(*actor)
				if a.actorsConfig.GetDrainRebalancedActorsForType(actorType) {
					// wait until actor isn't busy or timeout hits
					if act.isBusy() {
						select {
						case <-a.clock.After(a.actorsConfig.Config.DrainOngoingCallTimeout):
							break
						case <-act.channel():
							// if a call comes in from the actor for state changes, that's still allowed
							break
						}
					}
				}

				diag.DefaultMonitoring.ActorRebalanced(actorType)

				err := a.haltActor(actorType, actorID)
				if err != nil {
					log.Errorf("Failed to deactivate actor '%s': %v", actorKey, err)
				}
			}
		}(key, value)
		return true
	})

	wg.Wait()
}

// executeTimer implements timers.ExecuteTimerFn.
func (a *actorsRuntime) executeTimer(reminder *internal.Reminder) bool {
	_, exists := a.actorsTable.Load(reminder.ActorKey())
	if !exists {
		log.Errorf("Could not find active timer %s", reminder.Key())
		return false
	}

	err := a.doExecuteReminderOrTimer(context.TODO(), reminder, true)
	diag.DefaultMonitoring.ActorTimerFired(reminder.ActorType, err == nil)
	if err != nil {
		log.Errorf("error invoking timer on actor %s: %s", reminder.ActorKey(), err)
		// Here we return true even if we have an error because the timer can still trigger again
		return true
	}

	return true
}

// executeReminder implements reminders.ExecuteReminderFn.
func (a *actorsRuntime) executeReminder(reminder *internal.Reminder) bool {
	err := a.doExecuteReminderOrTimer(context.TODO(), reminder, false)
	diag.DefaultMonitoring.ActorReminderFired(reminder.ActorType, err == nil)
	if err != nil {
		if errors.Is(err, ErrReminderCanceled) {
			// The handler is explicitly canceling the timer
			log.Debug("Reminder " + reminder.ActorKey() + " was canceled by the actor")
			return false
		}
		log.Errorf("Error invoking reminder on actor %s: %s", reminder.ActorKey(), err)
	}

	return true
}

// Executes a reminder or timer on an internal actor
func (a *actorsRuntime) doExecuteReminderOrTimerOnInternalActor(ctx context.Context, reminder *internal.Reminder, isTimer bool, internalAct InternalActor) (err error) {
	// Get the actor, activating it as necessary, and the metadata for the request
	act := a.getOrCreateActor(&internalv1pb.Actor{
		ActorType: reminder.ActorType,
		ActorId:   reminder.ActorID,
	})
	md, err := a.lockInternalActorForRequest(act, nil)
	if err != nil {
		return err
	}
	defer act.unlock()

	ir := newInternalActorReminder(reminder)
	if isTimer {
		log.Debugf("Executing timer for internal actor '%s'", reminder.Key())

		err = internalAct.InvokeTimer(ctx, ir, md)
		if err != nil {
			if !errors.Is(err, ErrReminderCanceled) {
				log.Errorf("Error executing timer for internal actor '%s': %v", reminder.Key(), err)
			}
			return err
		}
	} else {
		log.Debugf("Executing reminder for internal actor '%s'", reminder.Key())

		err = internalAct.InvokeReminder(ctx, ir, md)
		if err != nil {
			if !errors.Is(err, ErrReminderCanceled) {
				log.Errorf("Error executing reminder for internal actor '%s': %v", reminder.Key(), err)
			}
			return err
		}
	}

	return nil
}

// Executes a reminder or timer
func (a *actorsRuntime) doExecuteReminderOrTimer(ctx context.Context, reminder *internal.Reminder, isTimer bool) (err error) {
	// Sanity check: make sure the actor is actually locally-hosted
	isLocal, _ := a.isActorLocallyHosted(ctx, reminder.ActorType, reminder.ActorID)
	if !isLocal {
		return errors.New("actor is not locally hosted")
	}

	// If it's an internal actor, we call it directly
	internalAct, ok := a.getInternalActor(reminder.ActorType, reminder.ActorID)
	if ok {
		return a.doExecuteReminderOrTimerOnInternalActor(ctx, reminder, isTimer, internalAct)
	}

	var (
		data         []byte
		logName      string
		invokeMethod string
	)

	if isTimer {
		logName = "timer"
		invokeMethod = "timer/" + reminder.Name
		data, err = json.Marshal(&TimerResponse{
			Callback: reminder.Callback,
			Data:     reminder.Data,
			DueTime:  reminder.DueTime,
			Period:   reminder.Period.String(),
		})
		if err != nil {
			return err
		}
	} else {
		logName = "reminder"
		invokeMethod = "remind/" + reminder.Name
		data, err = json.Marshal(&ReminderResponse{
			DueTime: reminder.DueTime,
			Period:  reminder.Period.String(),
			Data:    reminder.Data,
		})
		if err != nil {
			return err
		}
	}
	policyDef := a.resiliency.ActorPreLockPolicy(reminder.ActorType, reminder.ActorID)

	log.Debug("Executing " + logName + " for actor " + reminder.Key())

	req := internalv1pb.NewInternalInvokeRequest(invokeMethod).
		WithActor(reminder.ActorType, reminder.ActorID).
		WithData(data).
		WithContentType(internalv1pb.JSONContentType)

	policyRunner := resiliency.NewRunner[*internalv1pb.InternalInvokeResponse](ctx, policyDef)
	_, err = policyRunner(func(ctx context.Context) (*internalv1pb.InternalInvokeResponse, error) {
		return a.callLocalActor(ctx, req)
	})
	if err != nil {
		if !errors.Is(err, ErrReminderCanceled) {
			log.Errorf("Error executing %s for actor %s: %v", logName, reminder.Key(), err)
		}
		return err
	}

	return nil
}

func (a *actorsRuntime) CreateReminder(ctx context.Context, req *CreateReminderRequest) error {
	if !a.actorsConfig.Config.HostedActorTypes.IsActorTypeHosted(req.ActorType) {
		return ErrReminderOpActorNotHosted
	}

	// Create the new reminder object
	reminder, err := req.NewReminder(a.clock.Now())
	if err != nil {
		return err
	}
	return a.actorsReminders.CreateReminder(ctx, reminder)
}

func (a *actorsRuntime) CreateTimer(ctx context.Context, req *CreateTimerRequest) error {
	_, exists := a.actorsTable.Load(req.ActorKey())
	if !exists {
		return fmt.Errorf("can't create timer for actor %s: actor not activated", req.ActorKey())
	}

	reminder, err := req.NewReminder(a.clock.Now())
	if err != nil {
		return err
	}

	return a.timers.CreateTimer(ctx, reminder)
}

func (a *actorsRuntime) DeleteReminder(ctx context.Context, req *DeleteReminderRequest) error {
	if !a.actorsConfig.Config.HostedActorTypes.IsActorTypeHosted(req.ActorType) {
		return ErrReminderOpActorNotHosted
	}

	return a.actorsReminders.DeleteReminder(ctx, *req)
}

func (a *actorsRuntime) GetReminder(ctx context.Context, req *GetReminderRequest) (*internal.Reminder, error) {
	if !a.actorsConfig.Config.HostedActorTypes.IsActorTypeHosted(req.ActorType) {
		return nil, ErrReminderOpActorNotHosted
	}

	return a.actorsReminders.GetReminder(ctx, req)
}

func (a *actorsRuntime) DeleteTimer(ctx context.Context, req *DeleteTimerRequest) error {
	return a.timers.DeleteTimer(ctx, req.Key())
}

func (a *actorsRuntime) RegisterInternalActor(ctx context.Context, actorType string, factory InternalActorFactory, actorIdleTimeout time.Duration) error {
	if !a.haveCompatibleStorage() {
		return fmt.Errorf("unable to register internal actor type '%s': %w", actorType, ErrIncompatibleStateStore)
	}

	// Call GetOrSet which returns "existing=true" if the actor type was already registered
	_, existing := a.internalActorTypes.GetOrSet(actorType, factory)
	if existing {
		return fmt.Errorf("actor type '%s' already registered", actorType)
	}

<<<<<<< HEAD
	log.Debugf("Registered internal actor type '%s'", actorType)

	a.actorsConfig.Config.HostedActorTypes.AddActorType(actorType, actorIdleTimeout)

	if a.placement != nil {
		err := a.placement.AddHostedActorType(actorType, actorIdleTimeout)
		if err != nil {
			return fmt.Errorf("error updating hosted actor types: %w", err)
=======
		log.Debugf("Registering internal actor type: %s", actorType)
		actor.SetActorRuntime(a)
		a.actorsConfig.Config.HostedActorTypes.AddActorType(actorType, actorIdleTimeout)
		if a.placementEnabled {
			if err := a.placement.AddHostedActorType(actorType, actorIdleTimeout); err != nil {
				return fmt.Errorf("error updating hosted actor types: %s", err)
			}
>>>>>>> e219274c
		}
	}
	return nil
}

func (a *actorsRuntime) GetRuntimeStatus(ctx context.Context) *runtimev1pb.ActorRuntime {
	// Do not populate RuntimeStatus, which will be populated by the runtime
	res := &runtimev1pb.ActorRuntime{
		ActiveActors: a.getActiveActorsCount(ctx),
	}

	if a.placementEnabled {
		res.HostReady = a.placement.PlacementHealthy() && a.haveCompatibleStorage()
		res.Placement = a.placement.StatusMessage()
	}

	return res
}

func (a *actorsRuntime) getActiveActorsCount(ctx context.Context) []*runtimev1pb.ActiveActorsCount {
	actorTypes := a.actorsConfig.Config.HostedActorTypes.ListActorTypes()
	actorCountMap := make(map[string]int32, len(actorTypes))
	for _, actorType := range actorTypes {
		if !isInternalActor(actorType) {
			actorCountMap[actorType] = 0
		}
	}
	a.actorsTable.Range(func(key, value any) bool {
		actorType, _ := a.getActorTypeAndIDFromKey(key.(string))
		if !isInternalActor(actorType) {
			actorCountMap[actorType]++
		}
		return true
	})

	activeActorsCount := make([]*runtimev1pb.ActiveActorsCount, len(actorCountMap))
	n := 0
	for actorType, count := range actorCountMap {
		activeActorsCount[n] = &runtimev1pb.ActiveActorsCount{Type: actorType, Count: count}
		n++
	}

	return activeActorsCount
}

func isInternalActor(actorType string) bool {
	return strings.HasPrefix(actorType, InternalActorTypePrefix)
}

// Stop closes all network connections and resources used in actor runtime.
func (a *actorsRuntime) Close() error {
	defer a.wg.Wait()

	if a.closed.CompareAndSwap(false, true) {
		defer close(a.closeCh)
		errs := []error{}
		if a.placement != nil {
			err := a.placement.Close()
			if err != nil {
				errs = append(errs, fmt.Errorf("failed to close placement service: %w", err))
			}
		}
		return errors.Join(errs...)
	}

	return nil
}

// ValidateHostEnvironment validates that actors can be initialized properly given a set of parameters
// And the mode the runtime is operating in.
func ValidateHostEnvironment(mTLSEnabled bool, mode modes.DaprMode, namespace string) error {
	switch mode {
	case modes.KubernetesMode:
		if mTLSEnabled && namespace == "" {
			return errors.New("actors must have a namespace configured when running in Kubernetes mode")
		}
	}
	return nil
}

func (a *actorsRuntime) stateStore() (string, internal.TransactionalStateStore, error) {
	storeS, ok := a.compStore.GetStateStore(a.storeName)
	if !ok {
		return "", nil, errors.New(errStateStoreNotFound)
	}

	store, ok := storeS.(internal.TransactionalStateStore)
	if !ok || !state.FeatureETag.IsPresent(store.Features()) || !state.FeatureTransactional.IsPresent(store.Features()) {
		return "", nil, errors.New(errStateStoreNotConfigured)
	}

	return a.storeName, store, nil
}<|MERGE_RESOLUTION|>--- conflicted
+++ resolved
@@ -112,9 +112,9 @@
 type GRPCConnectionFn func(ctx context.Context, address string, id string, namespace string, customOpts ...grpc.DialOption) (*grpc.ClientConn, func(destroy bool), error)
 
 type actorsRuntime struct {
-<<<<<<< HEAD
 	appChannel         channel.AppChannel
 	placement          internal.PlacementService
+	placementEnabled   bool
 	grpcConnectionFn   GRPCConnectionFn
 	actorsConfig       Config
 	timers             internal.TimersProvider
@@ -132,28 +132,6 @@
 	closed             atomic.Bool
 	closeCh            chan struct{}
 	apiLevel           atomic.Uint32
-=======
-	appChannel           channel.AppChannel
-	placement            internal.PlacementService
-	placementEnabled     bool
-	grpcConnectionFn     GRPCConnectionFn
-	actorsConfig         Config
-	timers               internal.TimersProvider
-	actorsReminders      internal.RemindersProvider
-	actorsTable          *sync.Map
-	tracingSpec          configuration.TracingSpec
-	resiliency           resiliency.Provider
-	storeName            string
-	compStore            *compstore.ComponentStore
-	clock                clock.WithTicker
-	internalActors       map[string]InternalActor
-	internalActorChannel *internalActorChannel
-	sec                  security.Handler
-	wg                   sync.WaitGroup
-	closed               atomic.Bool
-	closeCh              chan struct{}
-	apiLevel             atomic.Uint32
->>>>>>> e219274c
 
 	// TODO: @joshvanl Remove in Dapr 1.12 when ActorStateTTL is finalized.
 	stateTTLEnabled bool
@@ -1200,24 +1178,14 @@
 		return fmt.Errorf("actor type '%s' already registered", actorType)
 	}
 
-<<<<<<< HEAD
 	log.Debugf("Registered internal actor type '%s'", actorType)
 
 	a.actorsConfig.Config.HostedActorTypes.AddActorType(actorType, actorIdleTimeout)
 
-	if a.placement != nil {
+	if a.placementEnabled {
 		err := a.placement.AddHostedActorType(actorType, actorIdleTimeout)
 		if err != nil {
 			return fmt.Errorf("error updating hosted actor types: %w", err)
-=======
-		log.Debugf("Registering internal actor type: %s", actorType)
-		actor.SetActorRuntime(a)
-		a.actorsConfig.Config.HostedActorTypes.AddActorType(actorType, actorIdleTimeout)
-		if a.placementEnabled {
-			if err := a.placement.AddHostedActorType(actorType, actorIdleTimeout); err != nil {
-				return fmt.Errorf("error updating hosted actor types: %s", err)
-			}
->>>>>>> e219274c
 		}
 	}
 	return nil
