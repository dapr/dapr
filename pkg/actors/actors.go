--- conflicted
+++ resolved
@@ -863,11 +863,7 @@
 	a.remindersLock.RUnlock()
 
 	for _, r := range reminders {
-<<<<<<< HEAD
-		if r.reminder.ActorID == req.ActorID && r.reminder.ActorType == req.ActorType && r.reminder.Name == req.Name {
-=======
 		if r.reminder.ActorID == actorID && r.reminder.ActorType == actorType && r.reminder.Name == reminderName {
->>>>>>> 0e5f9cf5
 			return &r.reminder, true
 		}
 	}
@@ -1052,46 +1048,8 @@
 	}
 
 	stop := make(chan bool)
-<<<<<<< HEAD
-	a.activeReminders.Store(reminderKey, stop)
-
-	err = backoff.Retry(func() error {
-		reminders, actorMetadata, err2 := a.getRemindersForActorType(req.ActorType, false)
-		if err2 != nil {
-			return err2
-		}
-
-		// First we add it to the partition list.
-		remindersInPartition, reminderRef, stateKey, etag := actorMetadata.insertReminderInPartition(reminders, reminder)
-
-		// Get the database partiton key (needed for CosmosDB)
-		databasePartitionKey := actorMetadata.calculateDatabasePartitionKey(stateKey)
-
-		// Now we can add it to the "global" list.
-		reminders = append(reminders, reminderRef)
-
-		// Then, save the partition to the database.
-		err2 = a.saveRemindersInPartition(ctx, stateKey, remindersInPartition, etag, databasePartitionKey)
-		if err2 != nil {
-			return err2
-		}
-
-		// Finally, we must save metadata to get a new eTag.
-		// This avoids a race condition between an update and a repartitioning.
-		err2 = a.saveActorTypeMetadata(req.ActorType, actorMetadata)
-		if err2 != nil {
-			return err2
-		}
-
-		a.remindersLock.Lock()
-		a.reminders[req.ActorType] = reminders
-		a.remindersLock.Unlock()
-		return nil
-	}, backoff.NewExponentialBackOff())
-=======
 
 	err = a.storeReminder(ctx, reminder, stop)
->>>>>>> 0e5f9cf5
 	if err != nil {
 		return err
 	}
@@ -1458,7 +1416,6 @@
 					if resp == nil {
 						r.Error = "response not found for partition"
 						return
-<<<<<<< HEAD
 					}
 
 					if len(resp.Data) == 0 {
@@ -1466,15 +1423,6 @@
 						return
 					}
 
-=======
-					}
-
-					if len(resp.Data) == 0 {
-						r.Error = "data not found for reminder partition"
-						return
-					}
-
->>>>>>> 0e5f9cf5
 					r.Data = jsoniter.RawMessage(resp.Data)
 					r.ETag = resp.ETag
 					r.Metadata = resp.Metadata
