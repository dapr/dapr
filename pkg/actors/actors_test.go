--- conflicted
+++ resolved
@@ -541,7 +541,55 @@
 	assert.Equal(t, numReminders, len(reminders))
 }
 
-<<<<<<< HEAD
+func TestRenameReminder(t *testing.T) {
+	appChannel := new(mockAppChannel)
+	testActorsRuntime := newTestActorsRuntimeWithMock(appChannel)
+	actorType, actorID := getTestActorTypeAndID()
+	ctx := context.Background()
+	err := testActorsRuntime.CreateReminder(ctx, &CreateReminderRequest{
+		ActorID:   actorID,
+		ActorType: actorType,
+		Name:      "reminder0",
+		Period:    "1s",
+		DueTime:   "1s",
+		TTL:       "PT10M",
+		Data:      "a",
+	})
+	assert.Nil(t, err)
+	assert.Equal(t, 1, len(testActorsRuntime.reminders[actorType]))
+
+	// rename reminder
+	err = testActorsRuntime.RenameReminder(ctx, &RenameReminderRequest{
+		ActorID:   actorID,
+		ActorType: actorType,
+		OldName:   "reminder0",
+		NewName:   "reminder1",
+	})
+	assert.Nil(t, err)
+	assert.Equal(t, 1, len(testActorsRuntime.reminders[actorType]))
+
+	// verify that the reminder retrieved with the old name no longer exists
+	oldReminder, err := testActorsRuntime.GetReminder(ctx, &GetReminderRequest{
+		ActorType: actorType,
+		ActorID:   actorID,
+		Name:      "reminder0",
+	})
+	assert.Nil(t, err)
+	assert.Nil(t, oldReminder)
+
+	// verify that the reminder retrieved with the new name already exists
+	newReminder, err := testActorsRuntime.GetReminder(ctx, &GetReminderRequest{
+		ActorType: actorType,
+		ActorID:   actorID,
+		Name:      "reminder1",
+	})
+	assert.Nil(t, err)
+	assert.NotNil(t, newReminder)
+	assert.Equal(t, "1s", newReminder.Period)
+	assert.Equal(t, "1s", newReminder.DueTime)
+	assert.Equal(t, "a", newReminder.Data)
+}
+
 func TestCalculateReminderPartition(t *testing.T) {
 	t.Run("calculate partition according to normal partition count", func(t *testing.T) {
 		actorMetadata := ActorMetadata{
@@ -602,55 +650,6 @@
 		assert.Equal(t, metadataZeroID, r.actorMetadataID)
 		assert.Nil(t, err)
 	})
-=======
-func TestRenameReminder(t *testing.T) {
-	appChannel := new(mockAppChannel)
-	testActorsRuntime := newTestActorsRuntimeWithMock(appChannel)
-	actorType, actorID := getTestActorTypeAndID()
-	ctx := context.Background()
-	err := testActorsRuntime.CreateReminder(ctx, &CreateReminderRequest{
-		ActorID:   actorID,
-		ActorType: actorType,
-		Name:      "reminder0",
-		Period:    "1s",
-		DueTime:   "1s",
-		TTL:       "PT10M",
-		Data:      "a",
-	})
-	assert.Nil(t, err)
-	assert.Equal(t, 1, len(testActorsRuntime.reminders[actorType]))
-
-	// rename reminder
-	err = testActorsRuntime.RenameReminder(ctx, &RenameReminderRequest{
-		ActorID:   actorID,
-		ActorType: actorType,
-		OldName:   "reminder0",
-		NewName:   "reminder1",
-	})
-	assert.Nil(t, err)
-	assert.Equal(t, 1, len(testActorsRuntime.reminders[actorType]))
-
-	// verify that the reminder retrieved with the old name no longer exists
-	oldReminder, err := testActorsRuntime.GetReminder(ctx, &GetReminderRequest{
-		ActorType: actorType,
-		ActorID:   actorID,
-		Name:      "reminder0",
-	})
-	assert.Nil(t, err)
-	assert.Nil(t, oldReminder)
-
-	// verify that the reminder retrieved with the new name already exists
-	newReminder, err := testActorsRuntime.GetReminder(ctx, &GetReminderRequest{
-		ActorType: actorType,
-		ActorID:   actorID,
-		Name:      "reminder1",
-	})
-	assert.Nil(t, err)
-	assert.NotNil(t, newReminder)
-	assert.Equal(t, "1s", newReminder.Period)
-	assert.Equal(t, "1s", newReminder.DueTime)
-	assert.Equal(t, "a", newReminder.Data)
->>>>>>> 10784ac6
 }
 
 func TestOverrideReminder(t *testing.T) {
