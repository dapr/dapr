/*
Copyright 2021 The Dapr Authors
Licensed under the Apache License, Version 2.0 (the "License");
you may not use this file except in compliance with the License.
You may obtain a copy of the License at
    http://www.apache.org/licenses/LICENSE-2.0
Unless required by applicable law or agreed to in writing, software
distributed under the License is distributed on an "AS IS" BASIS,
WITHOUT WARRANTIES OR CONDITIONS OF ANY KIND, either express or implied.
See the License for the specific language governing permissions and
limitations under the License.
*/

package actors

import (
	"context"
	"encoding/json"
	"strconv"
	"strings"
	"testing"
	"time"

	"github.com/stretchr/testify/assert"
	"github.com/stretchr/testify/require"
	"google.golang.org/grpc/codes"
	"google.golang.org/grpc/status"
	kclock "k8s.io/utils/clock"
	clocktesting "k8s.io/utils/clock/testing"

	"github.com/dapr/components-contrib/state"
	"github.com/dapr/dapr/pkg/actors/internal"
	"github.com/dapr/dapr/pkg/apis/resiliency/v1alpha1"
	"github.com/dapr/dapr/pkg/channel"
	"github.com/dapr/dapr/pkg/config"
	"github.com/dapr/dapr/pkg/health"
	invokev1 "github.com/dapr/dapr/pkg/messaging/v1"
	"github.com/dapr/dapr/pkg/modes"
	runtimev1pb "github.com/dapr/dapr/pkg/proto/runtime/v1"
	"github.com/dapr/dapr/pkg/resiliency"
	"github.com/dapr/dapr/pkg/runtime/compstore"
	daprt "github.com/dapr/dapr/pkg/testing"
	"github.com/dapr/kit/ptr"
)

const (
	TestAppID                       = "fakeAppID"
	TestKeyName                     = "key0"
	TestPodName                     = "testPodName"
	TestActorMetadataPartitionCount = 3
)

var DefaultAppConfig = config.ApplicationConfig{
	Entities:                   []string{"1", "reentrantActor"},
	ActorIdleTimeout:           "1s",
	ActorScanInterval:          "2s",
	DrainOngoingCallTimeout:    "3s",
	DrainRebalancedActors:      true,
	Reentrancy:                 config.ReentrancyConfig{},
	RemindersStoragePartitions: 0,
}

var startOfTime = time.Date(2022, 1, 1, 12, 0, 0, 0, time.UTC)

// testRequest is the request object that encapsulates the `data` field of a request.
type testRequest struct {
	Data any `json:"data"`
}

type mockAppChannel struct {
	channel.AppChannel
	requestC chan testRequest
}

var testResiliency = &v1alpha1.Resiliency{
	Spec: v1alpha1.ResiliencySpec{
		Policies: v1alpha1.Policies{
			Retries: map[string]v1alpha1.Retry{
				"singleRetry": {
					MaxRetries:  ptr.Of(1),
					MaxInterval: "100ms",
					Policy:      "constant",
					Duration:    "10ms",
				},
			},
			Timeouts: map[string]string{
				"fast": "100ms",
			},
		},
		Targets: v1alpha1.Targets{
			Actors: map[string]v1alpha1.ActorPolicyNames{
				"failingActorType": {
					Timeout: "fast",
				},
			},
			Components: map[string]v1alpha1.ComponentPolicyNames{
				"failStore": {
					Outbound: v1alpha1.PolicyNames{
						Retry:   "singleRetry",
						Timeout: "fast",
					},
				},
			},
		},
	},
}

func (m *mockAppChannel) InvokeMethod(ctx context.Context, req *invokev1.InvokeMethodRequest, appID string) (*invokev1.InvokeMethodResponse, error) {
	if m.requestC != nil {
		var request testRequest
		err := json.NewDecoder(req.RawData()).Decode(&request)
		if err == nil {
			m.requestC <- request
		}
	}

	return invokev1.NewInvokeMethodResponse(200, "OK", nil), nil
}

type reentrantAppChannel struct {
	channel.AppChannel
	nextCall []*invokev1.InvokeMethodRequest
	callLog  []string
	a        *actorsRuntime
}

func (r *reentrantAppChannel) InvokeMethod(ctx context.Context, req *invokev1.InvokeMethodRequest, appID string) (*invokev1.InvokeMethodResponse, error) {
	r.callLog = append(r.callLog, "Entering "+req.Message().Method)
	if len(r.nextCall) > 0 {
		nextReq := r.nextCall[0]
		r.nextCall = r.nextCall[1:]

		if val, ok := req.Metadata()["Dapr-Reentrancy-Id"]; ok {
			nextReq.AddMetadata(map[string][]string{
				"Dapr-Reentrancy-Id": val.Values,
			})
		}
		resp, err := r.a.callLocalActor(context.Background(), nextReq)
		if err != nil {
			return nil, err
		}
		defer resp.Close()
	}
	r.callLog = append(r.callLog, "Exiting "+req.Message().Method)

	return invokev1.NewInvokeMethodResponse(200, "OK", nil), nil
}

type runtimeBuilder struct {
	appChannel     channel.AppChannel
	config         *Config
	actorStore     state.Store
	actorStoreName string
	clock          kclock.WithTicker
}

func (b *runtimeBuilder) buildActorRuntime() *actorsRuntime {
	if b.appChannel == nil {
		b.appChannel = new(mockAppChannel)
	}

	if b.config == nil {
		config := NewConfig(ConfigOpts{
			HostAddress:        "",
			AppID:              TestAppID,
			PlacementAddresses: []string{"placement:5050"},
			Port:               0,
			Namespace:          "",
			AppConfig: config.ApplicationConfig{
				Entities: []string{"failingActor"},
			},
			PodName: TestPodName,
		})
		b.config = &config
	}

	store := fakeStore()
	storeName := "actorStore"
	if b.actorStore != nil {
		store = b.actorStore
		storeName = b.actorStoreName
	}

	clock := b.clock
	if clock == nil {
		mc := clocktesting.NewFakeClock(startOfTime)
		clock = mc
	}

	compStore := compstore.New()
	compStore.AddStateStore(storeName, store)
	a := newActorsWithClock(ActorsOpts{
		CompStore:      compStore,
		AppChannel:     b.appChannel,
		ActorsConfig:   *b.config,
		TracingSpec:    config.TracingSpec{SamplingRate: "1"},
		Resiliency:     resiliency.FromConfigurations(log, testResiliency),
		StateStoreName: storeName,
	}, clock)

	return a.(*actorsRuntime)
}

func newTestActorsRuntimeWithMock(appChannel channel.AppChannel) *actorsRuntime {
	conf := NewConfig(ConfigOpts{
		AppID:              TestAppID,
		PlacementAddresses: []string{"placement:5050"},
		AppConfig: config.ApplicationConfig{
			Entities: []string{"cat", "dog", "actor2"},
		},
	})

	clock := clocktesting.NewFakeClock(startOfTime)

	compStore := compstore.New()
	compStore.AddStateStore("actorStore", fakeStore())
	a := newActorsWithClock(ActorsOpts{
		CompStore:      compStore,
		AppChannel:     appChannel,
		ActorsConfig:   conf,
		TracingSpec:    config.TracingSpec{SamplingRate: "1"},
		Resiliency:     resiliency.New(log),
		StateStoreName: "actorStore",
	}, clock)

	return a.(*actorsRuntime)
}

func newTestActorsRuntimeWithMockWithoutPlacement(appChannel channel.AppChannel) *actorsRuntime {
	conf := NewConfig(ConfigOpts{
		AppID:              TestAppID,
		PlacementAddresses: []string{""},
		AppConfig:          config.ApplicationConfig{},
	})

	clock := clocktesting.NewFakeClock(startOfTime)

	a := newActorsWithClock(ActorsOpts{
		CompStore:      compstore.New(),
		AppChannel:     appChannel,
		ActorsConfig:   conf,
		TracingSpec:    config.TracingSpec{SamplingRate: "1"},
		Resiliency:     resiliency.New(log),
		StateStoreName: "actorStore",
	}, clock)

	return a.(*actorsRuntime)
}

func newTestActorsRuntimeWithMockAndNoStore(appChannel channel.AppChannel) *actorsRuntime {
	conf := NewConfig(ConfigOpts{
		AppID:              TestAppID,
		PlacementAddresses: []string{""},
		AppConfig:          config.ApplicationConfig{},
	})

	clock := clocktesting.NewFakeClock(startOfTime)

	a := newActorsWithClock(ActorsOpts{
		CompStore:      compstore.New(),
		AppChannel:     appChannel,
		ActorsConfig:   conf,
		TracingSpec:    config.TracingSpec{SamplingRate: "1"},
		Resiliency:     resiliency.New(log),
		StateStoreName: "actorStore",
	}, clock)

	return a.(*actorsRuntime)
}

func newTestActorsRuntimeWithoutStore() *actorsRuntime {
	appChannel := new(mockAppChannel)

	return newTestActorsRuntimeWithMockAndNoStore(appChannel)
}

func newTestActorsRuntime() *actorsRuntime {
	appChannel := new(mockAppChannel)

	return newTestActorsRuntimeWithMock(appChannel)
}

func newTestActorsRuntimeWithoutPlacement() *actorsRuntime {
	appChannel := new(mockAppChannel)

	return newTestActorsRuntimeWithMockWithoutPlacement(appChannel)
}

func getTestActorTypeAndID() (string, string) {
	return "cat", "e485d5de-de48-45ab-816e-6cc700d18ace"
}

func fakeStore() state.Store {
	return daprt.NewFakeStateStore()
}

func fakeCallAndActivateActor(actors *actorsRuntime, actorType, actorID string, clock kclock.WithTicker) {
	actorKey := constructCompositeKey(actorType, actorID)
	actors.actorsTable.LoadOrStore(actorKey, newActor(actorType, actorID, &reentrancyStackDepth, clock))
}

func deactivateActorWithDuration(testActorsRuntime *actorsRuntime, actorType, actorID string) <-chan struct{} {
	fakeCallAndActivateActor(testActorsRuntime, actorType, actorID, testActorsRuntime.clock)

	ch := make(chan struct{}, 1)
	go testActorsRuntime.deactivationTicker(testActorsRuntime.actorsConfig, func(at, aid string) error {
		if actorType == at {
			testActorsRuntime.removeActorFromTable(at, aid)
			ch <- struct{}{}
		}
		return nil
	})
	return ch
}

func assertTestSignal(t *testing.T, clock *clocktesting.FakeClock, ch <-chan struct{}) {
	t.Helper()

	end := clock.Now().Add(700 * time.Millisecond)

	for {
		select {
		case <-ch:
			// all good
			return
		default:
		}

		if clock.Now().After(end) {
			require.Fail(t, "did not receive signal in 700ms")
		}

		// The signal is sent in a background goroutine, so we need to use a wall
		// clock here
		time.Sleep(time.Millisecond * 5)
		advanceTickers(t, clock, time.Millisecond*10)
	}
}

func assertNoTestSignal(t *testing.T, ch <-chan struct{}) {
	t.Helper()

	// The signal is sent in a background goroutine, so we need to use a wall clock here
	select {
	case <-ch:
		t.Fatalf("received unexpected signal")
	case <-time.After(500 * time.Millisecond):
		// all good
	}
}

// Makes tickers advance
func advanceTickers(t *testing.T, clock *clocktesting.FakeClock, step time.Duration) {
	t.Helper()

	// Wait for the clock to have tickers before stepping, since they are likely
	// being created in another go routine to this test.
	require.Eventually(t, func() bool {
		return clock.HasWaiters()
	}, 2*time.Second, 5*time.Millisecond, "ticker in program not created in time")
	clock.Step(step)
}

func TestDeactivationTicker(t *testing.T) {
	t.Run("actor is deactivated", func(t *testing.T) {
		testActorsRuntime := newTestActorsRuntime()
		defer testActorsRuntime.Stop()
		clock := testActorsRuntime.clock.(*clocktesting.FakeClock)

		actorType, actorID := getTestActorTypeAndID()
		actorKey := constructCompositeKey(actorType, actorID)

		testActorsRuntime.actorsConfig.ActorIdleTimeout = time.Second * 2
		testActorsRuntime.actorsConfig.ActorDeactivationScanInterval = time.Second * 1

		ch := deactivateActorWithDuration(testActorsRuntime, actorType, actorID)

		_, exists := testActorsRuntime.actorsTable.Load(actorKey)
		assert.True(t, exists)

		advanceTickers(t, clock, time.Second*3)

		assertTestSignal(t, clock, ch)

		_, exists = testActorsRuntime.actorsTable.Load(actorKey)
		assert.False(t, exists)
	})

	t.Run("actor is not deactivated", func(t *testing.T) {
		testActorsRuntime := newTestActorsRuntime()
		defer testActorsRuntime.Stop()
		clock := testActorsRuntime.clock.(*clocktesting.FakeClock)

		actorType, actorID := getTestActorTypeAndID()
		actorKey := constructCompositeKey(actorType, actorID)

		testActorsRuntime.actorsConfig.ActorIdleTimeout = time.Second * 5
		testActorsRuntime.actorsConfig.ActorDeactivationScanInterval = time.Second * 1

		ch := deactivateActorWithDuration(testActorsRuntime, actorType, actorID)

		_, exists := testActorsRuntime.actorsTable.Load(actorKey)
		assert.True(t, exists)

		advanceTickers(t, clock, time.Second*3)
		assertNoTestSignal(t, ch)

		_, exists = testActorsRuntime.actorsTable.Load(actorKey)
		assert.True(t, exists)
	})

	t.Run("per-actor timeout", func(t *testing.T) {
		testActorsRuntime := newTestActorsRuntime()
		defer testActorsRuntime.Stop()
		clock := testActorsRuntime.clock.(*clocktesting.FakeClock)

		firstType := "a"
		secondType := "b"
		actorID := "1"

		testActorsRuntime.actorsConfig.EntityConfigs[firstType] = internal.EntityConfig{Entities: []string{firstType}, ActorIdleTimeout: time.Second * 2}
		testActorsRuntime.actorsConfig.EntityConfigs[secondType] = internal.EntityConfig{Entities: []string{secondType}, ActorIdleTimeout: time.Second * 5}
		testActorsRuntime.actorsConfig.ActorDeactivationScanInterval = time.Second * 1

		ch1 := deactivateActorWithDuration(testActorsRuntime, firstType, actorID)
		ch2 := deactivateActorWithDuration(testActorsRuntime, secondType, actorID)

		advanceTickers(t, clock, time.Second*2)
		assertTestSignal(t, clock, ch1)
		assertNoTestSignal(t, ch2)

		_, exists := testActorsRuntime.actorsTable.Load(constructCompositeKey(firstType, actorID))
		assert.False(t, exists)

		_, exists = testActorsRuntime.actorsTable.Load(constructCompositeKey(secondType, actorID))
		assert.True(t, exists)
	})
}

func TestTimerExecution(t *testing.T) {
	testActorsRuntime := newTestActorsRuntime()
	defer testActorsRuntime.Stop()

	actorType, actorID := getTestActorTypeAndID()
	fakeCallAndActivateActor(testActorsRuntime, actorType, actorID, testActorsRuntime.clock)

	period, _ := internal.NewReminderPeriod("2s")
	err := testActorsRuntime.doExecuteReminderOrTimer(&internal.Reminder{
		ActorType:      actorType,
		ActorID:        actorID,
		Name:           "timer1",
		Period:         period,
		RegisteredTime: testActorsRuntime.clock.Now().Add(2 * time.Second),
		DueTime:        "2s",
		Callback:       "callback",
		Data:           json.RawMessage(`"data"`),
	}, true)
	assert.NoError(t, err)
}

func TestReminderExecution(t *testing.T) {
	testActorsRuntime := newTestActorsRuntime()
	defer testActorsRuntime.Stop()

	actorType, actorID := getTestActorTypeAndID()
	fakeCallAndActivateActor(testActorsRuntime, actorType, actorID, testActorsRuntime.clock)

	period, _ := internal.NewReminderPeriod("2s")
	err := testActorsRuntime.doExecuteReminderOrTimer(&internal.Reminder{
		ActorType:      actorType,
		ActorID:        actorID,
		RegisteredTime: time.Now().Add(2 * time.Second),
		Period:         period,
		Name:           "reminder1",
		Data:           json.RawMessage(`"data"`),
	}, false)
	assert.NoError(t, err)
}

func TestConstructActorStateKey(t *testing.T) {
	delim := "||"
	testActorsRuntime := newTestActorsRuntime()
	defer testActorsRuntime.Stop()

	actorType, actorID := getTestActorTypeAndID()
	expected := strings.Join([]string{TestAppID, actorType, actorID, TestKeyName}, delim)

	// act
	stateKey := testActorsRuntime.constructActorStateKey(constructCompositeKey(actorType, actorID), TestKeyName)

	// assert
	assert.Equal(t, expected, stateKey)

	// Check split
	keys := strings.Split(stateKey, delim)
	assert.Equal(t, 4, len(keys))
	assert.Equal(t, TestAppID, keys[0])
	assert.Equal(t, actorType, keys[1])
	assert.Equal(t, actorID, keys[2])
	assert.Equal(t, TestKeyName, keys[3])
}

func TestGetState(t *testing.T) {
	testActorsRuntime := newTestActorsRuntime()
	defer testActorsRuntime.Stop()

	actorType, actorID := getTestActorTypeAndID()
	ctx := context.Background()
	fakeData := strconv.Quote("fakeData")

	var val any
	json.Unmarshal([]byte(fakeData), &val)

	fakeCallAndActivateActor(testActorsRuntime, actorType, actorID, testActorsRuntime.clock)

	err := testActorsRuntime.TransactionalStateOperation(ctx, &TransactionalRequest{
		ActorType: actorType,
		ActorID:   actorID,
		Operations: []TransactionalOperation{
			{
				Operation: Upsert,
				Request: TransactionalUpsert{
					Key:   TestKeyName,
					Value: val,
				},
			},
		},
	})
	require.NoError(t, err)

	// act
	response, err := testActorsRuntime.GetState(ctx, &GetStateRequest{
		ActorID:   actorID,
		ActorType: actorType,
		Key:       TestKeyName,
	})

	// assert
	require.NoError(t, err)
	assert.Equal(t, fakeData, string(response.Data))
}

func TestDeleteState(t *testing.T) {
	testActorsRuntime := newTestActorsRuntime()
	defer testActorsRuntime.Stop()

	actorType, actorID := getTestActorTypeAndID()
	ctx := context.Background()
	fakeData := strconv.Quote("fakeData")

	var val any
	json.Unmarshal([]byte(fakeData), &val)

	fakeCallAndActivateActor(testActorsRuntime, actorType, actorID, testActorsRuntime.clock)

	// insert state
	err := testActorsRuntime.TransactionalStateOperation(ctx, &TransactionalRequest{
		ActorType: actorType,
		ActorID:   actorID,
		Operations: []TransactionalOperation{
			{
				Operation: Upsert,
				Request: TransactionalUpsert{
					Key:   TestKeyName,
					Value: val,
				},
			},
		},
	})
	require.NoError(t, err)

	// save state
	response, err := testActorsRuntime.GetState(ctx, &GetStateRequest{
		ActorID:   actorID,
		ActorType: actorType,
		Key:       TestKeyName,
	})

	// make sure that state is stored.
	require.NoError(t, err)
	assert.Equal(t, fakeData, string(response.Data))

	// delete state
	err = testActorsRuntime.TransactionalStateOperation(ctx, &TransactionalRequest{
		ActorType: actorType,
		ActorID:   actorID,
		Operations: []TransactionalOperation{
			{
				Operation: Delete,
				Request: TransactionalDelete{
					Key: TestKeyName,
				},
			},
		},
	})
	require.NoError(t, err)

	// act
	response, err = testActorsRuntime.GetState(ctx, &GetStateRequest{
		ActorID:   actorID,
		ActorType: actorType,
		Key:       TestKeyName,
	})

	// assert
	assert.NoError(t, err)
	assert.Nilf(t, response.Data, "expected nil, but got %s", string(response.Data))
}

func TestTransactionalOperation(t *testing.T) {
	t.Run("test upsert operations", func(t *testing.T) {
		op := TransactionalOperation{
			Operation: Upsert,
			Request: TransactionalUpsert{
				Key:   TestKeyName,
				Value: "respiri piano per non far rumore",
			},
		}
		res, err := op.StateOperation("base||", StateOperationOpts{})
		require.NoError(t, err)
		require.Equal(t, state.OperationUpsert, res.Operation())

		// Uses a pointer
		op = TransactionalOperation{
			Operation: Upsert,
			Request: &TransactionalUpsert{
				Key:   TestKeyName,
				Value: "respiri piano per non far rumore",
			},
		}
		res, err = op.StateOperation("base||", StateOperationOpts{})
		require.NoError(t, err)
		require.Equal(t, state.OperationUpsert, res.Operation())

		// Missing key
		op = TransactionalOperation{
			Operation: Upsert,
			Request:   &TransactionalUpsert{},
		}
		_, err = op.StateOperation("base||", StateOperationOpts{})
		require.Error(t, err)
	})

	t.Run("test delete operations", func(t *testing.T) {
		op := TransactionalOperation{
			Operation: Delete,
			Request: TransactionalDelete{
				Key: TestKeyName,
			},
		}
		res, err := op.StateOperation("base||", StateOperationOpts{})
		require.NoError(t, err)
		require.Equal(t, state.OperationDelete, res.Operation())

		// Uses a pointer
		op = TransactionalOperation{
			Operation: Delete,
			Request: &TransactionalDelete{
				Key: TestKeyName,
			},
		}
		res, err = op.StateOperation("base||", StateOperationOpts{})
		require.NoError(t, err)
		require.Equal(t, state.OperationDelete, res.Operation())

		// Missing key
		op = TransactionalOperation{
			Operation: Delete,
			Request:   &TransactionalDelete{},
		}
		_, err = op.StateOperation("base||", StateOperationOpts{})
		require.Error(t, err)
	})

	t.Run("error on mismatched request and operation", func(t *testing.T) {
		op := TransactionalOperation{
			Operation: Upsert,
			Request: TransactionalDelete{
				Key: TestKeyName,
			},
		}
		_, err := op.StateOperation("base||", StateOperationOpts{})
		require.Error(t, err)

		op = TransactionalOperation{
			Operation: Delete,
			Request: TransactionalUpsert{
				Key: TestKeyName,
			},
		}
		_, err = op.StateOperation("base||", StateOperationOpts{})
		require.Error(t, err)
	})

	t.Run("request as map", func(t *testing.T) {
		op := TransactionalOperation{
			Operation: Upsert,
			Request: map[string]any{
				"key": TestKeyName,
			},
		}
		resI, err := op.StateOperation("base||", StateOperationOpts{})
		require.NoError(t, err)

		res, ok := resI.(state.SetRequest)
		require.True(t, ok)
		assert.Equal(t, "base||"+TestKeyName, res.Key)
	})

	t.Run("error if ttlInSeconds and actor state TTL not enabled", func(t *testing.T) {
		op := TransactionalOperation{
			Operation: Upsert,
			Request: map[string]any{
				"key":      TestKeyName,
				"metadata": map[string]string{"ttlInSeconds": "1"},
			},
		}
		_, err := op.StateOperation("base||", StateOperationOpts{
			StateTTLEnabled: false,
		})
		assert.ErrorContains(t, err, `ttlInSeconds is not supported without the "ActorStateTTL" feature enabled`)

		resI, err := op.StateOperation("base||", StateOperationOpts{
			StateTTLEnabled: true,
		})
		assert.NoError(t, err)

		res, ok := resI.(state.SetRequest)
		require.True(t, ok)
		assert.Equal(t, "base||"+TestKeyName, res.Key)
	})
}

func TestCallLocalActor(t *testing.T) {
	const (
		testActorType = "pet"
		testActorID   = "dog"
		testMethod    = "bite"
	)

	req := invokev1.NewInvokeMethodRequest(testMethod).WithActor(testActorType, testActorID)
	defer req.Close()

	t.Run("invoke actor successfully", func(t *testing.T) {
		testActorsRuntime := newTestActorsRuntime()
		defer testActorsRuntime.Stop()

		resp, err := testActorsRuntime.callLocalActor(context.Background(), req)
		assert.NoError(t, err)
		assert.NotNil(t, resp)
		defer resp.Close()
	})

	t.Run("actor is already disposed", func(t *testing.T) {
		// arrange
		testActorsRuntime := newTestActorsRuntime()
		defer testActorsRuntime.Stop()

		actorKey := constructCompositeKey(testActorType, testActorID)
		act := newActor(testActorType, testActorID, &reentrancyStackDepth, testActorsRuntime.clock)

		// add test actor
		testActorsRuntime.actorsTable.LoadOrStore(actorKey, act)
		act.lock(nil)
		assert.True(t, act.isBusy())

		// get dispose channel for test actor
		ch := act.channel()
		act.unlock()

		_, closed := <-ch
		assert.False(t, closed, "dispose channel must be closed after unlock")

		// act
		resp, err := testActorsRuntime.callLocalActor(context.Background(), req)

		// assert
		s, _ := status.FromError(err)
		assert.Equal(t, codes.ResourceExhausted, s.Code())
		assert.Nil(t, resp)
	})
}

func TestTransactionalState(t *testing.T) {
	ctx := context.Background()
	t.Run("Single set request succeeds", func(t *testing.T) {
		testActorsRuntime := newTestActorsRuntime()
		defer testActorsRuntime.Stop()

		actorType, actorID := getTestActorTypeAndID()

		fakeCallAndActivateActor(testActorsRuntime, actorType, actorID, testActorsRuntime.clock)

		err := testActorsRuntime.TransactionalStateOperation(ctx, &TransactionalRequest{
			ActorType: actorType,
			ActorID:   actorID,
			Operations: []TransactionalOperation{
				{
					Operation: Upsert,
					Request: TransactionalUpsert{
						Key:   "key1",
						Value: "fakeData",
					},
				},
			},
		})
		assert.NoError(t, err)
	})

	t.Run("Multiple requests succeeds", func(t *testing.T) {
		testActorsRuntime := newTestActorsRuntime()
		defer testActorsRuntime.Stop()

		actorType, actorID := getTestActorTypeAndID()

		fakeCallAndActivateActor(testActorsRuntime, actorType, actorID, testActorsRuntime.clock)

		err := testActorsRuntime.TransactionalStateOperation(ctx, &TransactionalRequest{
			ActorType: actorType,
			ActorID:   actorID,
			Operations: []TransactionalOperation{
				{
					Operation: Upsert,
					Request: TransactionalUpsert{
						Key:   "key1",
						Value: "fakeData",
					},
				},
				{
					Operation: Delete,
					Request: TransactionalDelete{
						Key: "key1",
					},
				},
			},
		})
		assert.NoError(t, err)
	})

	t.Run("Wrong request body - should fail", func(t *testing.T) {
		testActorsRuntime := newTestActorsRuntime()
		defer testActorsRuntime.Stop()

		actorType, actorID := getTestActorTypeAndID()

		fakeCallAndActivateActor(testActorsRuntime, actorType, actorID, testActorsRuntime.clock)

		err := testActorsRuntime.TransactionalStateOperation(ctx, &TransactionalRequest{
			ActorType: actorType,
			ActorID:   actorID,
			Operations: []TransactionalOperation{
				{
					Operation: Upsert,
					Request:   "wrongBody",
				},
			},
		})
		assert.NotNil(t, err)
	})

	t.Run("Unsupported operation type - should fail", func(t *testing.T) {
		testActorsRuntime := newTestActorsRuntime()
		actorType, actorID := getTestActorTypeAndID()

		fakeCallAndActivateActor(testActorsRuntime, actorType, actorID, testActorsRuntime.clock)

		err := testActorsRuntime.TransactionalStateOperation(ctx, &TransactionalRequest{
			ActorType: actorType,
			ActorID:   actorID,
			Operations: []TransactionalOperation{
				{
					Operation: "Wrong",
					Request:   "wrongBody",
				},
			},
		})
		assert.EqualError(t, err, "operation type Wrong not supported")
	})
}

func TestGetOrCreateActor(t *testing.T) {
	const testActorType = "fakeActor"
	testActorsRuntime := newTestActorsRuntime()
	defer testActorsRuntime.Stop()

	t.Run("create new key", func(t *testing.T) {
		act := testActorsRuntime.getOrCreateActor(testActorType, "id-1")
		assert.NotNil(t, act)
	})

	t.Run("try to create the same key", func(t *testing.T) {
		oldActor := testActorsRuntime.getOrCreateActor(testActorType, "id-2")
		assert.NotNil(t, oldActor)
		newActor := testActorsRuntime.getOrCreateActor(testActorType, "id-2")
		assert.Same(t, oldActor, newActor, "should not create new actor")
	})
}

func TestActiveActorsCount(t *testing.T) {
	ctx := context.Background()
	t.Run("Actors Count", func(t *testing.T) {
		expectedCounts := []*runtimev1pb.ActiveActorsCount{{Type: "cat", Count: 2}, {Type: "dog", Count: 1}}

		testActorsRuntime := newTestActorsRuntime()
		testActorsRuntime.config.HostedActorTypes = NewHostedActors([]string{"cat", "dog"})
		defer testActorsRuntime.Stop()

		fakeCallAndActivateActor(testActorsRuntime, "cat", "abcd", testActorsRuntime.clock)
		fakeCallAndActivateActor(testActorsRuntime, "cat", "xyz", testActorsRuntime.clock)
		fakeCallAndActivateActor(testActorsRuntime, "dog", "xyz", testActorsRuntime.clock)

		actualCounts := testActorsRuntime.GetActiveActorsCount(ctx)
		assert.ElementsMatch(t, expectedCounts, actualCounts)
	})

	t.Run("Actors Count empty", func(t *testing.T) {
		expectedCounts := []*runtimev1pb.ActiveActorsCount{}

		testActorsRuntime := newTestActorsRuntime()
		testActorsRuntime.config.HostedActorTypes = hostedActors{}
		defer testActorsRuntime.Stop()

		actualCounts := testActorsRuntime.GetActiveActorsCount(ctx)
		assert.Equal(t, expectedCounts, actualCounts)
	})
}

func TestActorsAppHealthCheck(t *testing.T) {
	testActorsRuntime := newTestActorsRuntime()
	defer testActorsRuntime.Stop()

	clock := testActorsRuntime.clock.(*clocktesting.FakeClock)

<<<<<<< HEAD
	testActorsRuntime.actorsConfig.Config.HostedActorTypes = []string{"actor1"}
=======
	testActorsRuntime.config.HostedActorTypes = NewHostedActors([]string{"actor1"})
>>>>>>> 7b274957
	go testActorsRuntime.startAppHealthCheck(
		health.WithClock(clock),
		health.WithFailureThreshold(1),
		health.WithInterval(1*time.Second),
		health.WithRequestTimeout(100*time.Millisecond),
	)

	assert.Eventually(t, func() bool {
		advanceTickers(t, clock, time.Second)
		return !testActorsRuntime.appHealthy.Load()
	}, time.Second, time.Microsecond*10, testActorsRuntime.appHealthy.Load())
}

func TestHostedActorsWithoutStateStore(t *testing.T) {
	testActorsRuntime := newTestActorsRuntimeWithoutStore()
	defer testActorsRuntime.Stop()
	clock := testActorsRuntime.clock.(*clocktesting.FakeClock)

<<<<<<< HEAD
	testActorsRuntime.actorsConfig.Config.HostedActorTypes = []string{"actor1"}
=======
	testActorsRuntime.config.HostedActorTypes = NewHostedActors([]string{"actor1"})
>>>>>>> 7b274957
	go testActorsRuntime.startAppHealthCheck(
		health.WithClock(clock),
		health.WithFailureThreshold(1),
		health.WithInterval(1*time.Second),
		health.WithRequestTimeout(100*time.Millisecond),
	)

	assert.Eventually(t, func() bool {
		advanceTickers(t, clock, time.Second)
		return !testActorsRuntime.appHealthy.Load()
	}, time.Second, time.Microsecond*10, testActorsRuntime.appHealthy.Load())
}

func TestNoHostedActorsWithoutStateStore(t *testing.T) {
	testActorsRuntime := newTestActorsRuntimeWithoutStore()
	defer testActorsRuntime.Stop()
	clock := testActorsRuntime.clock.(*clocktesting.FakeClock)

<<<<<<< HEAD
	testActorsRuntime.actorsConfig.HostedActorTypes = []string{}
=======
	testActorsRuntime.config.HostedActorTypes = hostedActors{}
>>>>>>> 7b274957
	go testActorsRuntime.startAppHealthCheck(
		health.WithClock(clock),
		health.WithFailureThreshold(1),
		health.WithInterval(1*time.Second),
		health.WithRequestTimeout(100*time.Millisecond),
	)

	clock.Step(2 * time.Second)

	assert.Eventually(t, func() bool {
		return testActorsRuntime.appHealthy.Load()
	}, time.Second, time.Microsecond*10)
}

func TestShutdown(t *testing.T) {
	testActorsRuntime := newTestActorsRuntime()

	t.Run("no panic when placement is nil", func(t *testing.T) {
		testActorsRuntime.placement = nil
		testActorsRuntime.Stop()
		// No panic
	})
}

func TestConstructCompositeKeyWithThreeArgs(t *testing.T) {
	appID := "myapp"
	actorType := "TestActor"
	actorID := "abc123"

	actorKey := constructCompositeKey(appID, actorType, actorID)

	assert.Equal(t, "myapp||TestActor||abc123", actorKey)
}

<<<<<<< HEAD
=======
func TestConfig(t *testing.T) {
	appConfig := config.ApplicationConfig{
		Entities:                   []string{"1"},
		ActorScanInterval:          "1s",
		ActorIdleTimeout:           "2s",
		DrainOngoingCallTimeout:    "3s",
		DrainRebalancedActors:      true,
		Reentrancy:                 config.ReentrancyConfig{},
		RemindersStoragePartitions: 0,
	}
	c := NewConfig(ConfigOpts{
		HostAddress:        "localhost:5050",
		AppID:              "app1",
		PlacementAddresses: []string{"placement:5050"},
		Port:               3500,
		Namespace:          "default",
		AppConfig:          appConfig,
		PodName:            TestPodName,
	})
	assert.Equal(t, "localhost:5050", c.HostAddress)
	assert.Equal(t, "app1", c.AppID)
	assert.Equal(t, []string{"placement:5050"}, c.PlacementAddresses)
	assert.Equal(t, []string{"1"}, c.HostedActorTypes.ListActorTypes())
	assert.Equal(t, 3500, c.Port)
	assert.Equal(t, "1s", c.ActorDeactivationScanInterval.String())
	assert.Equal(t, "2s", c.ActorIdleTimeout.String())
	assert.Equal(t, "3s", c.DrainOngoingCallTimeout.String())
	assert.Equal(t, true, c.DrainRebalancedActors)
	assert.Equal(t, "default", c.Namespace)
	assert.Equal(t, TestPodName, c.PodName)
}

func TestReentrancyConfig(t *testing.T) {
	t.Run("Test empty reentrancy values", func(t *testing.T) {
		appConfig := DefaultAppConfig
		c := NewConfig(ConfigOpts{
			HostAddress:        "localhost:5050",
			AppID:              "app1",
			PlacementAddresses: []string{"placement:5050"},
			Port:               3500,
			Namespace:          "default",
			AppConfig:          appConfig,
		})
		assert.False(t, c.Reentrancy.Enabled)
		assert.NotNil(t, c.Reentrancy.MaxStackDepth)
		assert.Equal(t, 32, *c.Reentrancy.MaxStackDepth)
	})

	t.Run("Test per type reentrancy", func(t *testing.T) {
		appConfig := DefaultAppConfig
		appConfig.EntityConfigs = []config.EntityConfig{
			{
				Entities: []string{"reentrantActor"},
				Reentrancy: config.ReentrancyConfig{
					Enabled: true,
				},
			},
		}
		c := NewConfig(ConfigOpts{
			HostAddress:        "localhost:5050",
			AppID:              "app1",
			PlacementAddresses: []string{"placement:5050"},
			Port:               3500,
			Namespace:          "default",
			AppConfig:          appConfig,
		})
		assert.False(t, c.Reentrancy.Enabled)
		assert.NotNil(t, c.Reentrancy.MaxStackDepth)
		assert.Equal(t, 32, *c.Reentrancy.MaxStackDepth)
		assert.True(t, c.EntityConfigs["reentrantActor"].ReentrancyConfig.Enabled)
	})

	t.Run("Test minimum reentrancy values", func(t *testing.T) {
		appConfig := DefaultAppConfig
		appConfig.Reentrancy = config.ReentrancyConfig{Enabled: true}
		c := NewConfig(ConfigOpts{
			HostAddress:        "localhost:5050",
			AppID:              "app1",
			PlacementAddresses: []string{"placement:5050"},
			Port:               3500,
			Namespace:          "default",
			AppConfig:          appConfig,
		})
		assert.True(t, c.Reentrancy.Enabled)
		assert.NotNil(t, c.Reentrancy.MaxStackDepth)
		assert.Equal(t, 32, *c.Reentrancy.MaxStackDepth)
	})

	t.Run("Test full reentrancy values", func(t *testing.T) {
		appConfig := DefaultAppConfig
		reentrancyLimit := 64
		appConfig.Reentrancy = config.ReentrancyConfig{Enabled: true, MaxStackDepth: &reentrancyLimit}
		c := NewConfig(ConfigOpts{
			HostAddress:        "localhost:5050",
			AppID:              "app1",
			PlacementAddresses: []string{"placement:5050"},
			Port:               3500,
			Namespace:          "default",
			AppConfig:          appConfig,
		})
		assert.True(t, c.Reentrancy.Enabled)
		assert.NotNil(t, c.Reentrancy.MaxStackDepth)
		assert.Equal(t, 64, *c.Reentrancy.MaxStackDepth)
	})
}

>>>>>>> 7b274957
func TestHostValidation(t *testing.T) {
	t.Run("kubernetes mode with mTLS, missing namespace", func(t *testing.T) {
		err := ValidateHostEnvironment(true, modes.KubernetesMode, "")
		assert.Error(t, err)
	})

	t.Run("kubernetes mode without mTLS, missing namespace", func(t *testing.T) {
		err := ValidateHostEnvironment(false, modes.KubernetesMode, "")
		assert.NoError(t, err)
	})

	t.Run("kubernetes mode with mTLS and namespace", func(t *testing.T) {
		err := ValidateHostEnvironment(true, modes.KubernetesMode, "default")
		assert.NoError(t, err)
	})

	t.Run("self hosted mode with mTLS, missing namespace", func(t *testing.T) {
		err := ValidateHostEnvironment(true, modes.StandaloneMode, "")
		assert.NoError(t, err)
	})

	t.Run("self hosted mode without mTLS, missing namespace", func(t *testing.T) {
		err := ValidateHostEnvironment(false, modes.StandaloneMode, "")
		assert.NoError(t, err)
	})
}

func TestBasicReentrantActorLocking(t *testing.T) {
	req := invokev1.NewInvokeMethodRequest("first").WithActor("reentrant", "1")
	defer req.Close()
	req2 := invokev1.NewInvokeMethodRequest("second").WithActor("reentrant", "1")
	defer req2.Close()

	appConfig := DefaultAppConfig
	appConfig.Reentrancy = config.ReentrancyConfig{Enabled: true}
	reentrantConfig := NewConfig(ConfigOpts{
		AppID:              TestAppID,
		PlacementAddresses: []string{"placement:5050"},
		AppConfig:          appConfig,
	})
	reentrantAppChannel := new(reentrantAppChannel)
	reentrantAppChannel.nextCall = []*invokev1.InvokeMethodRequest{req2}
	reentrantAppChannel.callLog = []string{}
	builder := runtimeBuilder{
		appChannel: reentrantAppChannel,
		config:     &reentrantConfig,
	}
	testActorsRuntime := builder.buildActorRuntime()
	reentrantAppChannel.a = testActorsRuntime

	resp, err := testActorsRuntime.callLocalActor(context.Background(), req)
	assert.NoError(t, err)
	assert.NotNil(t, resp)
	defer resp.Close()
	assert.Equal(t, []string{
		"Entering actors/reentrant/1/method/first", "Entering actors/reentrant/1/method/second",
		"Exiting actors/reentrant/1/method/second", "Exiting actors/reentrant/1/method/first",
	}, reentrantAppChannel.callLog)
}

func TestReentrantActorLockingOverMultipleActors(t *testing.T) {
	req := invokev1.NewInvokeMethodRequest("first").WithActor("reentrant", "1")
	defer req.Close()
	req2 := invokev1.NewInvokeMethodRequest("second").WithActor("other", "1")
	defer req2.Close()
	req3 := invokev1.NewInvokeMethodRequest("third").WithActor("reentrant", "1")
	defer req3.Close()

	appConfig := DefaultAppConfig
	appConfig.Reentrancy = config.ReentrancyConfig{Enabled: true}
	reentrantConfig := NewConfig(ConfigOpts{
		AppID:              TestAppID,
		PlacementAddresses: []string{"placement:5050"},
		AppConfig:          appConfig,
	})
	reentrantAppChannel := new(reentrantAppChannel)
	reentrantAppChannel.nextCall = []*invokev1.InvokeMethodRequest{req2, req3}
	reentrantAppChannel.callLog = []string{}
	builder := runtimeBuilder{
		appChannel: reentrantAppChannel,
		config:     &reentrantConfig,
	}
	testActorsRuntime := builder.buildActorRuntime()
	reentrantAppChannel.a = testActorsRuntime

	resp, err := testActorsRuntime.callLocalActor(context.Background(), req)
	assert.NoError(t, err)
	assert.NotNil(t, resp)
	defer resp.Close()
	assert.Equal(t, []string{
		"Entering actors/reentrant/1/method/first", "Entering actors/other/1/method/second",
		"Entering actors/reentrant/1/method/third", "Exiting actors/reentrant/1/method/third",
		"Exiting actors/other/1/method/second", "Exiting actors/reentrant/1/method/first",
	}, reentrantAppChannel.callLog)
}

func TestReentrancyStackLimit(t *testing.T) {
	req := invokev1.NewInvokeMethodRequest("first").WithActor("reentrant", "1")
	defer req.Close()

	stackDepth := 0
	appConfig := DefaultAppConfig
	appConfig.Reentrancy = config.ReentrancyConfig{Enabled: true, MaxStackDepth: &stackDepth}
	reentrantConfig := NewConfig(ConfigOpts{
		AppID:              TestAppID,
		PlacementAddresses: []string{"placement:5050"},
		AppConfig:          appConfig,
	})
	reentrantAppChannel := new(reentrantAppChannel)
	reentrantAppChannel.nextCall = []*invokev1.InvokeMethodRequest{}
	reentrantAppChannel.callLog = []string{}
	builder := runtimeBuilder{
		appChannel: reentrantAppChannel,
		config:     &reentrantConfig,
	}
	testActorsRuntime := builder.buildActorRuntime()
	reentrantAppChannel.a = testActorsRuntime

	resp, err := testActorsRuntime.callLocalActor(context.Background(), req)
	assert.Nil(t, resp)
	assert.Error(t, err)
}

func TestReentrancyPerActor(t *testing.T) {
	req := invokev1.NewInvokeMethodRequest("first").WithActor("reentrantActor", "1")
	defer req.Close()
	req2 := invokev1.NewInvokeMethodRequest("second").WithActor("reentrantActor", "1")
	defer req2.Close()

	appConfig := DefaultAppConfig
	appConfig.Reentrancy = config.ReentrancyConfig{Enabled: false}
	appConfig.EntityConfigs = []config.EntityConfig{
		{
			Entities: []string{"reentrantActor"},
			Reentrancy: config.ReentrancyConfig{
				Enabled: true,
			},
		},
	}
	reentrantConfig := NewConfig(ConfigOpts{
		AppID:              TestAppID,
		PlacementAddresses: []string{""},
		AppConfig:          appConfig,
	})
	reentrantAppChannel := new(reentrantAppChannel)
	reentrantAppChannel.nextCall = []*invokev1.InvokeMethodRequest{req2}
	reentrantAppChannel.callLog = []string{}
	builder := runtimeBuilder{
		appChannel: reentrantAppChannel,
		config:     &reentrantConfig,
	}
	testActorsRuntime := builder.buildActorRuntime()
	reentrantAppChannel.a = testActorsRuntime

	resp, err := testActorsRuntime.callLocalActor(context.Background(), req)
	assert.NoError(t, err)
	assert.NotNil(t, resp)
	defer resp.Close()
	assert.Equal(t, []string{
		"Entering actors/reentrantActor/1/method/first", "Entering actors/reentrantActor/1/method/second",
		"Exiting actors/reentrantActor/1/method/second", "Exiting actors/reentrantActor/1/method/first",
	}, reentrantAppChannel.callLog)
}

func TestReentrancyStackLimitPerActor(t *testing.T) {
	req := invokev1.NewInvokeMethodRequest("first").WithActor("reentrantActor", "1")
	defer req.Close()

	stackDepth := 0
	appConfig := DefaultAppConfig
	appConfig.Reentrancy = config.ReentrancyConfig{Enabled: false}
	appConfig.EntityConfigs = []config.EntityConfig{
		{
			Entities: []string{"reentrantActor"},
			Reentrancy: config.ReentrancyConfig{
				Enabled:       true,
				MaxStackDepth: &stackDepth,
			},
		},
	}
	reentrantConfig := NewConfig(ConfigOpts{
		AppID:              TestAppID,
		PlacementAddresses: []string{""},
		AppConfig:          appConfig,
	})
	reentrantAppChannel := new(reentrantAppChannel)
	reentrantAppChannel.nextCall = []*invokev1.InvokeMethodRequest{}
	reentrantAppChannel.callLog = []string{}
	builder := runtimeBuilder{
		appChannel: reentrantAppChannel,
		config:     &reentrantConfig,
	}
	testActorsRuntime := builder.buildActorRuntime()
	reentrantAppChannel.a = testActorsRuntime

	resp, err := testActorsRuntime.callLocalActor(context.Background(), req)
	assert.Nil(t, resp)
	assert.Error(t, err)
}

func TestActorsRuntimeResiliency(t *testing.T) {
	actorType := "failingActor"
	actorID := "failingId"
	failingState := &daprt.FailingStatestore{
		Failure: daprt.NewFailure(
			// Transform the keys into actor format.
			map[string]int{
				constructCompositeKey(TestAppID, actorType, actorID, "failingGetStateKey"): 1,
				constructCompositeKey(TestAppID, actorType, actorID, "failingMultiKey"):    1,
				constructCompositeKey("actors", actorType):                                 1, // Default reminder key.
			},
			map[string]time.Duration{
				constructCompositeKey(TestAppID, actorType, actorID, "timeoutGetStateKey"): time.Second * 10,
				constructCompositeKey(TestAppID, actorType, actorID, "timeoutMultiKey"):    time.Second * 10,
				constructCompositeKey("actors", actorType):                                 time.Second * 10, // Default reminder key.
			},
			map[string]int{},
		),
	}
	failingAppChannel := &daprt.FailingAppChannel{
		Failure: daprt.NewFailure(
			nil,
			map[string]time.Duration{
				"timeoutId": time.Second * 10,
			},
			map[string]int{},
		),
		KeyFunc: func(req *invokev1.InvokeMethodRequest) string {
			return req.Actor().ActorId
		},
	}
	builder := runtimeBuilder{
		appChannel:     failingAppChannel,
		actorStore:     failingState,
		actorStoreName: "failStore",
		// This test is using a real wall clock
		clock: &kclock.RealClock{},
	}
	runtime := builder.buildActorRuntime()

	t.Run("callLocalActor times out with resiliency", func(t *testing.T) {
		req := invokev1.NewInvokeMethodRequest("actorMethod").
			WithActor("failingActorType", "timeoutId").
			WithReplay(true)
		defer req.Close()

		start := time.Now()
		resp, err := runtime.callLocalActor(context.Background(), req)
		end := time.Now()

		assert.Error(t, err)
		assert.Nil(t, resp)
		assert.Equal(t, 1, failingAppChannel.Failure.CallCount("timeoutId"))
		assert.Less(t, end.Sub(start), time.Second*10)
	})

	t.Run("test get state retries with resiliency", func(t *testing.T) {
		req := &GetStateRequest{
			Key:       "failingGetStateKey",
			ActorType: actorType,
			ActorID:   actorID,
		}
		_, err := runtime.GetState(context.Background(), req)

		callKey := constructCompositeKey(TestAppID, actorType, actorID, "failingGetStateKey")
		assert.NoError(t, err)
		assert.Equal(t, 2, failingState.Failure.CallCount(callKey))
	})

	t.Run("test get state times out with resiliency", func(t *testing.T) {
		req := &GetStateRequest{
			Key:       "timeoutGetStateKey",
			ActorType: actorType,
			ActorID:   actorID,
		}
		start := time.Now()
		_, err := runtime.GetState(context.Background(), req)
		end := time.Now()

		callKey := constructCompositeKey(TestAppID, actorType, actorID, "timeoutGetStateKey")
		assert.Error(t, err)
		assert.Equal(t, 2, failingState.Failure.CallCount(callKey))
		assert.Less(t, end.Sub(start), time.Second*10)
	})

	t.Run("test state transaction retries with resiliency", func(t *testing.T) {
		req := &TransactionalRequest{
			Operations: []TransactionalOperation{
				{
					Operation: Delete,
					Request: map[string]string{
						"key": "failingMultiKey",
					},
				},
			},
			ActorType: actorType,
			ActorID:   actorID,
		}

		err := runtime.TransactionalStateOperation(context.Background(), req)

		callKey := constructCompositeKey(TestAppID, actorType, actorID, "failingMultiKey")
		assert.NoError(t, err)
		assert.Equal(t, 2, failingState.Failure.CallCount(callKey))
	})

	t.Run("test state transaction times out with resiliency", func(t *testing.T) {
		req := &TransactionalRequest{
			Operations: []TransactionalOperation{
				{
					Operation: Delete,
					Request: map[string]string{
						"key": "timeoutMultiKey",
					},
				},
			},
			ActorType: actorType,
			ActorID:   actorID,
		}

		start := time.Now()
		err := runtime.TransactionalStateOperation(context.Background(), req)
		end := time.Now()

		callKey := constructCompositeKey(TestAppID, actorType, actorID, "timeoutMultiKey")
		assert.Error(t, err)
		assert.Equal(t, 2, failingState.Failure.CallCount(callKey))
		assert.Less(t, end.Sub(start), time.Second*10)
	})

	t.Run("test get reminders retries and times out with resiliency", func(t *testing.T) {
		_, err := runtime.GetReminder(context.Background(), &GetReminderRequest{
			ActorType: actorType,
			ActorID:   actorID,
		})

		callKey := constructCompositeKey("actors", actorType)
		assert.NoError(t, err)
		assert.Equal(t, 2, failingState.Failure.CallCount(callKey))

		// Key will no longer fail, so now we can check the timeout.
		start := time.Now()
		_, err = runtime.GetReminder(context.Background(), &GetReminderRequest{
			ActorType: actorType,
			ActorID:   actorID,
		})
		end := time.Now()

		assert.Error(t, err)
		assert.Equal(t, 4, failingState.Failure.CallCount(callKey)) // Should be called 2 more times.
		assert.Less(t, end.Sub(start), time.Second*10)
	})
}

func TestPlacementSwitchIsNotTurnedOn(t *testing.T) {
	testActorsRuntime := newTestActorsRuntimeWithoutPlacement()
	defer testActorsRuntime.Stop()

	t.Run("placement is empty", func(t *testing.T) {
		assert.Nil(t, testActorsRuntime.placement)
	})

	t.Run("the actor store can not be initialized normally", func(t *testing.T) {
		assert.Empty(t, testActorsRuntime.compStore.ListStateStores())
	})
}<|MERGE_RESOLUTION|>--- conflicted
+++ resolved
@@ -902,7 +902,7 @@
 		expectedCounts := []*runtimev1pb.ActiveActorsCount{{Type: "cat", Count: 2}, {Type: "dog", Count: 1}}
 
 		testActorsRuntime := newTestActorsRuntime()
-		testActorsRuntime.config.HostedActorTypes = NewHostedActors([]string{"cat", "dog"})
+		testActorsRuntime.actorsConfig.Config.HostedActorTypes = internal.NewHostedActors([]string{"cat", "dog"})
 		defer testActorsRuntime.Stop()
 
 		fakeCallAndActivateActor(testActorsRuntime, "cat", "abcd", testActorsRuntime.clock)
@@ -917,7 +917,7 @@
 		expectedCounts := []*runtimev1pb.ActiveActorsCount{}
 
 		testActorsRuntime := newTestActorsRuntime()
-		testActorsRuntime.config.HostedActorTypes = hostedActors{}
+		testActorsRuntime.actorsConfig.Config.HostedActorTypes = internal.NewHostedActors([]string{})
 		defer testActorsRuntime.Stop()
 
 		actualCounts := testActorsRuntime.GetActiveActorsCount(ctx)
@@ -931,11 +931,7 @@
 
 	clock := testActorsRuntime.clock.(*clocktesting.FakeClock)
 
-<<<<<<< HEAD
-	testActorsRuntime.actorsConfig.Config.HostedActorTypes = []string{"actor1"}
-=======
-	testActorsRuntime.config.HostedActorTypes = NewHostedActors([]string{"actor1"})
->>>>>>> 7b274957
+	testActorsRuntime.actorsConfig.Config.HostedActorTypes = internal.NewHostedActors([]string{"actor1"})
 	go testActorsRuntime.startAppHealthCheck(
 		health.WithClock(clock),
 		health.WithFailureThreshold(1),
@@ -954,11 +950,7 @@
 	defer testActorsRuntime.Stop()
 	clock := testActorsRuntime.clock.(*clocktesting.FakeClock)
 
-<<<<<<< HEAD
-	testActorsRuntime.actorsConfig.Config.HostedActorTypes = []string{"actor1"}
-=======
-	testActorsRuntime.config.HostedActorTypes = NewHostedActors([]string{"actor1"})
->>>>>>> 7b274957
+	testActorsRuntime.actorsConfig.Config.HostedActorTypes = internal.NewHostedActors([]string{"actor1"})
 	go testActorsRuntime.startAppHealthCheck(
 		health.WithClock(clock),
 		health.WithFailureThreshold(1),
@@ -977,11 +969,7 @@
 	defer testActorsRuntime.Stop()
 	clock := testActorsRuntime.clock.(*clocktesting.FakeClock)
 
-<<<<<<< HEAD
-	testActorsRuntime.actorsConfig.HostedActorTypes = []string{}
-=======
-	testActorsRuntime.config.HostedActorTypes = hostedActors{}
->>>>>>> 7b274957
+	testActorsRuntime.actorsConfig.HostedActorTypes = internal.NewHostedActors([]string{})
 	go testActorsRuntime.startAppHealthCheck(
 		health.WithClock(clock),
 		health.WithFailureThreshold(1),
@@ -1016,115 +1004,6 @@
 	assert.Equal(t, "myapp||TestActor||abc123", actorKey)
 }
 
-<<<<<<< HEAD
-=======
-func TestConfig(t *testing.T) {
-	appConfig := config.ApplicationConfig{
-		Entities:                   []string{"1"},
-		ActorScanInterval:          "1s",
-		ActorIdleTimeout:           "2s",
-		DrainOngoingCallTimeout:    "3s",
-		DrainRebalancedActors:      true,
-		Reentrancy:                 config.ReentrancyConfig{},
-		RemindersStoragePartitions: 0,
-	}
-	c := NewConfig(ConfigOpts{
-		HostAddress:        "localhost:5050",
-		AppID:              "app1",
-		PlacementAddresses: []string{"placement:5050"},
-		Port:               3500,
-		Namespace:          "default",
-		AppConfig:          appConfig,
-		PodName:            TestPodName,
-	})
-	assert.Equal(t, "localhost:5050", c.HostAddress)
-	assert.Equal(t, "app1", c.AppID)
-	assert.Equal(t, []string{"placement:5050"}, c.PlacementAddresses)
-	assert.Equal(t, []string{"1"}, c.HostedActorTypes.ListActorTypes())
-	assert.Equal(t, 3500, c.Port)
-	assert.Equal(t, "1s", c.ActorDeactivationScanInterval.String())
-	assert.Equal(t, "2s", c.ActorIdleTimeout.String())
-	assert.Equal(t, "3s", c.DrainOngoingCallTimeout.String())
-	assert.Equal(t, true, c.DrainRebalancedActors)
-	assert.Equal(t, "default", c.Namespace)
-	assert.Equal(t, TestPodName, c.PodName)
-}
-
-func TestReentrancyConfig(t *testing.T) {
-	t.Run("Test empty reentrancy values", func(t *testing.T) {
-		appConfig := DefaultAppConfig
-		c := NewConfig(ConfigOpts{
-			HostAddress:        "localhost:5050",
-			AppID:              "app1",
-			PlacementAddresses: []string{"placement:5050"},
-			Port:               3500,
-			Namespace:          "default",
-			AppConfig:          appConfig,
-		})
-		assert.False(t, c.Reentrancy.Enabled)
-		assert.NotNil(t, c.Reentrancy.MaxStackDepth)
-		assert.Equal(t, 32, *c.Reentrancy.MaxStackDepth)
-	})
-
-	t.Run("Test per type reentrancy", func(t *testing.T) {
-		appConfig := DefaultAppConfig
-		appConfig.EntityConfigs = []config.EntityConfig{
-			{
-				Entities: []string{"reentrantActor"},
-				Reentrancy: config.ReentrancyConfig{
-					Enabled: true,
-				},
-			},
-		}
-		c := NewConfig(ConfigOpts{
-			HostAddress:        "localhost:5050",
-			AppID:              "app1",
-			PlacementAddresses: []string{"placement:5050"},
-			Port:               3500,
-			Namespace:          "default",
-			AppConfig:          appConfig,
-		})
-		assert.False(t, c.Reentrancy.Enabled)
-		assert.NotNil(t, c.Reentrancy.MaxStackDepth)
-		assert.Equal(t, 32, *c.Reentrancy.MaxStackDepth)
-		assert.True(t, c.EntityConfigs["reentrantActor"].ReentrancyConfig.Enabled)
-	})
-
-	t.Run("Test minimum reentrancy values", func(t *testing.T) {
-		appConfig := DefaultAppConfig
-		appConfig.Reentrancy = config.ReentrancyConfig{Enabled: true}
-		c := NewConfig(ConfigOpts{
-			HostAddress:        "localhost:5050",
-			AppID:              "app1",
-			PlacementAddresses: []string{"placement:5050"},
-			Port:               3500,
-			Namespace:          "default",
-			AppConfig:          appConfig,
-		})
-		assert.True(t, c.Reentrancy.Enabled)
-		assert.NotNil(t, c.Reentrancy.MaxStackDepth)
-		assert.Equal(t, 32, *c.Reentrancy.MaxStackDepth)
-	})
-
-	t.Run("Test full reentrancy values", func(t *testing.T) {
-		appConfig := DefaultAppConfig
-		reentrancyLimit := 64
-		appConfig.Reentrancy = config.ReentrancyConfig{Enabled: true, MaxStackDepth: &reentrancyLimit}
-		c := NewConfig(ConfigOpts{
-			HostAddress:        "localhost:5050",
-			AppID:              "app1",
-			PlacementAddresses: []string{"placement:5050"},
-			Port:               3500,
-			Namespace:          "default",
-			AppConfig:          appConfig,
-		})
-		assert.True(t, c.Reentrancy.Enabled)
-		assert.NotNil(t, c.Reentrancy.MaxStackDepth)
-		assert.Equal(t, 64, *c.Reentrancy.MaxStackDepth)
-	})
-}
-
->>>>>>> 7b274957
 func TestHostValidation(t *testing.T) {
 	t.Run("kubernetes mode with mTLS, missing namespace", func(t *testing.T) {
 		err := ValidateHostEnvironment(true, modes.KubernetesMode, "")
