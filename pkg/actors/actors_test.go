// ------------------------------------------------------------
// Copyright (c) Microsoft Corporation and Dapr Contributors.
// Licensed under the MIT License.
// ------------------------------------------------------------

package actors

import (
	"context"
	"encoding/json"
	"strconv"
	"strings"
	"sync"
	"testing"
	"time"

	"github.com/dapr/components-contrib/state"
	"github.com/dapr/dapr/pkg/channel"
	"github.com/dapr/dapr/pkg/config"
	"github.com/dapr/dapr/pkg/health"
	invokev1 "github.com/dapr/dapr/pkg/messaging/v1"
	"github.com/dapr/dapr/pkg/modes"
	jsoniter "github.com/json-iterator/go"
	"github.com/stretchr/testify/assert"
	"google.golang.org/grpc/codes"
	"google.golang.org/grpc/status"
)

const (
	TestAppID   = "fakeAppID"
	TestKeyName = "key0"
)

// testRequest is the request object that encapsulates the `data` field of a request
type testRequest struct {
	Data interface{} `json:"data"`
}

type mockAppChannel struct {
	channel.AppChannel
	requestC chan testRequest
}

func (m *mockAppChannel) GetBaseAddress() string {
	return "http://127.0.0.1"
}

func (m *mockAppChannel) InvokeMethod(ctx context.Context, req *invokev1.InvokeMethodRequest) (*invokev1.InvokeMethodResponse, error) {
	if m.requestC != nil {
		var request testRequest
		if err := json.Unmarshal(req.Message().Data.Value, &request); err == nil {
			m.requestC <- request
		}
	}

	return invokev1.NewInvokeMethodResponse(200, "OK", nil), nil
}

type fakeStateStore struct {
	items map[string][]byte
	lock  *sync.RWMutex
}

func (f *fakeStateStore) Init(metadata state.Metadata) error {
	return nil
}

func (f *fakeStateStore) Features() []state.Feature {
	return []state.Feature{state.FeatureETag, state.FeatureTransactional}
}

func (f *fakeStateStore) Delete(req *state.DeleteRequest) error {
	f.lock.Lock()
	defer f.lock.Unlock()
	delete(f.items, req.Key)

	return nil
}

func (f *fakeStateStore) BulkDelete(req []state.DeleteRequest) error {
	return nil
}

func (f *fakeStateStore) Get(req *state.GetRequest) (*state.GetResponse, error) {
	f.lock.RLock()
	defer f.lock.RUnlock()
	item := f.items[req.Key]

	return &state.GetResponse{Data: item}, nil
}

func (f *fakeStateStore) BulkGet(req []state.GetRequest) (bool, []state.BulkGetResponse, error) {
	return false, nil, nil
}

func (f *fakeStateStore) Set(req *state.SetRequest) error {
	b, _ := json.Marshal(&req.Value)
	f.lock.Lock()
	defer f.lock.Unlock()
	f.items[req.Key] = b

	return nil
}

func (f *fakeStateStore) BulkSet(req []state.SetRequest) error {
	return nil
}

func (f *fakeStateStore) Multi(request *state.TransactionalStateRequest) error {
	for _, o := range request.Operations {
		if o.Operation == state.Upsert {
			req := o.Request.(state.SetRequest)
			b, _ := json.Marshal(req.Value)
			f.items[req.Key] = b
		} else if o.Operation == state.Delete {
			req := o.Request.(state.DeleteRequest)
			delete(f.items, req.Key)
		}
	}

	return nil
}

func newTestActorsRuntimeWithMock(appChannel channel.AppChannel) *actorsRuntime {
	spec := config.TracingSpec{SamplingRate: "1"}
	store := fakeStore()
	config := NewConfig("", TestAppID, []string{""}, nil, 0, "", "", "", false, "")
	a := NewActors(store, appChannel, nil, config, nil, spec)

	return a.(*actorsRuntime)
}

func newTestActorsRuntime() *actorsRuntime {
	appChannel := new(mockAppChannel)

	return newTestActorsRuntimeWithMock(appChannel)
}

func getTestActorTypeAndID() (string, string) {
	return "cat", "e485d5de-de48-45ab-816e-6cc700d18ace"
}

func fakeStore() state.Store {
	return &fakeStateStore{
		items: map[string][]byte{},
		lock:  &sync.RWMutex{},
	}
}

func fakeCallAndActivateActor(actors *actorsRuntime, actorType, actorID string) {
	actorKey := actors.constructCompositeKey(actorType, actorID)
	actors.actorsTable.LoadOrStore(actorKey, newActor(actorType, actorID))
}

func deactivateActorWithDuration(testActorsRuntime *actorsRuntime, actorType, actorID string, actorIdleTimeout time.Duration) {
	fakeCallAndActivateActor(testActorsRuntime, actorType, actorID)
	scanInterval := time.Second * 1
	testActorsRuntime.startDeactivationTicker(scanInterval, actorIdleTimeout)
}

func createReminderData(actorID, actorType, name, period, dueTime, data string) CreateReminderRequest {
	return CreateReminderRequest{
		ActorID:   actorID,
		ActorType: actorType,
		Name:      name,
		Period:    period,
		DueTime:   dueTime,
		Data:      data,
	}
}

func createTimerData(actorID, actorType, name, period, dueTime, callback, data string) CreateTimerRequest {
	return CreateTimerRequest{
		ActorID:   actorID,
		ActorType: actorType,
		Name:      name,
		Period:    period,
		DueTime:   dueTime,
		Data:      data,
		Callback:  callback,
	}
}

func TestActorIsDeactivated(t *testing.T) {
	testActorsRuntime := newTestActorsRuntime()
	idleTimeout := time.Second * 2
	actorType, actorID := getTestActorTypeAndID()
	actorKey := testActorsRuntime.constructCompositeKey(actorType, actorID)

	deactivateActorWithDuration(testActorsRuntime, actorType, actorID, idleTimeout)
	time.Sleep(time.Second * 3)

	_, exists := testActorsRuntime.actorsTable.Load(actorKey)

	assert.False(t, exists)
}

func TestActorIsNotDeactivated(t *testing.T) {
	testActorsRuntime := newTestActorsRuntime()
	idleTimeout := time.Second * 5
	actorType, actorID := getTestActorTypeAndID()
	actorKey := testActorsRuntime.constructCompositeKey(actorType, actorID)

	deactivateActorWithDuration(testActorsRuntime, actorType, actorID, idleTimeout)
	time.Sleep(time.Second * 3)

	_, exists := testActorsRuntime.actorsTable.Load(actorKey)

	assert.True(t, exists)
}

func TestTimerExecution(t *testing.T) {
	testActorsRuntime := newTestActorsRuntime()
	actorType, actorID := getTestActorTypeAndID()
	fakeCallAndActivateActor(testActorsRuntime, actorType, actorID)

	err := testActorsRuntime.executeTimer(actorType, actorID, "timer1", "2s", "2s", "callback", "data")
	assert.Nil(t, err)
}

func TestTimerExecutionZeroDuration(t *testing.T) {
	testActorsRuntime := newTestActorsRuntime()
	actorType, actorID := getTestActorTypeAndID()
	fakeCallAndActivateActor(testActorsRuntime, actorType, actorID)

	err := testActorsRuntime.executeTimer(actorType, actorID, "timer1", "0ms", "0ms", "callback", "data")
	assert.Nil(t, err)
}

func TestReminderExecution(t *testing.T) {
	testActorsRuntime := newTestActorsRuntime()
	actorType, actorID := getTestActorTypeAndID()
	fakeCallAndActivateActor(testActorsRuntime, actorType, actorID)

	err := testActorsRuntime.executeReminder(actorType, actorID, "2s", "2s", "reminder1", "data")
	assert.Nil(t, err)
}

func TestReminderExecutionZeroDuration(t *testing.T) {
	testActorsRuntime := newTestActorsRuntime()
	actorType, actorID := getTestActorTypeAndID()
	fakeCallAndActivateActor(testActorsRuntime, actorType, actorID)

	err := testActorsRuntime.executeReminder(actorType, actorID, "0ms", "0ms", "reminder0", "data")
	assert.Nil(t, err)
}

func TestSetReminderTrack(t *testing.T) {
	testActorsRuntime := newTestActorsRuntime()
	actorType, actorID := getTestActorTypeAndID()
	err := testActorsRuntime.updateReminderTrack(actorType, actorID)
	assert.Nil(t, err)
}

func TestGetReminderTrack(t *testing.T) {
	t.Run("reminder doesn't exist", func(t *testing.T) {
		testActorsRuntime := newTestActorsRuntime()
		actorType, actorID := getTestActorTypeAndID()
		r, _ := testActorsRuntime.getReminderTrack(actorType, actorID)
		assert.Empty(t, r.LastFiredTime)
	})

	t.Run("reminder exists", func(t *testing.T) {
		testActorsRuntime := newTestActorsRuntime()
		actorType, actorID := getTestActorTypeAndID()
		testActorsRuntime.updateReminderTrack(actorType, actorID)
		r, _ := testActorsRuntime.getReminderTrack(actorType, actorID)
		assert.NotEmpty(t, r.LastFiredTime)
	})
}

func TestCreateReminder(t *testing.T) {
	testActorsRuntime := newTestActorsRuntime()
	actorType, actorID := getTestActorTypeAndID()
	ctx := context.Background()
	err := testActorsRuntime.CreateReminder(ctx, &CreateReminderRequest{
		ActorID:   actorID,
		ActorType: actorType,
		Name:      "reminder1",
		Period:    "1s",
		DueTime:   "1s",
		Data:      nil,
	})
	assert.Nil(t, err)
}

func TestCreateTimer(t *testing.T) {
	testActorsRuntime := newTestActorsRuntime()
	actorType, actorID := getTestActorTypeAndID()
	ctx := context.Background()
	requestTests := []*CreateTimerRequest{
		{
			Name:      "timer1",
			ActorID:   actorID,
			ActorType: actorType,
			DueTime:   "5s",
			Period:    "2s",
			Data:      nil,
		},
		{
			Name:      "timer2",
			ActorID:   actorID,
			ActorType: actorType,
			DueTime:   "5s",
			Period:    "",
			Data:      nil,
		},
		{
			Name:      "timer3",
			ActorID:   actorID,
			ActorType: actorType,
			DueTime:   "",
			Period:    "2s",
			Data:      nil,
		},
		{
			Name:      "timer4",
			ActorID:   actorID,
			ActorType: actorType,
			DueTime:   "0s",
			Period:    "2s",
			Data:      nil,
		},
		{
			Name:      "timer4",
			ActorID:   actorID,
			ActorType: actorType,
			DueTime:   "0",
			Period:    "2s",
			Data:      nil,
		},
	}
	requestIllegalTests := []*CreateTimerRequest{
		{
			Name:      "timer5",
			ActorID:   actorID,
			ActorType: actorType,
			DueTime:   "wehows",
			Period:    "2s",
			Data:      nil,
		},
	}
	// register actor_type & actor_id
	fakeCallAndActivateActor(testActorsRuntime, actorType, actorID)
	for _, test := range requestIllegalTests {
		err := testActorsRuntime.CreateTimer(ctx, test)
		assert.NotNil(t, err)
	}
	for _, test := range requestTests {
		err := testActorsRuntime.CreateTimer(ctx, test)
		assert.Nil(t, err)
	}
}

func TestStartTimer(t *testing.T) {
	testActorsRuntime := newTestActorsRuntime()
	actorType, actorID := getTestActorTypeAndID()
	ctx := context.Background()
	// register actor_type & actor_id
	fakeCallAndActivateActor(testActorsRuntime, actorType, actorID)
	stop := make(chan bool, 1)
	go testActorsRuntime.startTimer(ctx, stop,
		&CreateTimerRequest{
			Name:      "timer1",
			ActorID:   actorID,
			ActorType: actorType,
			DueTime:   "2s",
			Period:    "1s",
			Data:      nil,
		})
	time.Sleep(3 * time.Second)
}
func TestOverrideReminder(t *testing.T) {
	ctx := context.Background()
	t.Run("override data", func(t *testing.T) {
		testActorsRuntime := newTestActorsRuntime()
		actorType, actorID := getTestActorTypeAndID()
		reminder := createReminderData(actorID, actorType, "reminder1", "1s", "1s", "a")
		err := testActorsRuntime.CreateReminder(ctx, &reminder)
		assert.Nil(t, err)

		reminder2 := createReminderData(actorID, actorType, "reminder1", "1s", "1s", "b")
		testActorsRuntime.CreateReminder(ctx, &reminder2)
		reminders, _, err := testActorsRuntime.getRemindersForActorType(actorType)
		assert.Nil(t, err)
		assert.Equal(t, "b", reminders[0].Data)
	})

	t.Run("override dueTime", func(t *testing.T) {
		testActorsRuntime := newTestActorsRuntime()
		actorType, actorID := getTestActorTypeAndID()
		reminder := createReminderData(actorID, actorType, "reminder1", "1s", "1s", "")
		err := testActorsRuntime.CreateReminder(ctx, &reminder)
		assert.Nil(t, err)

		reminder2 := createReminderData(actorID, actorType, "reminder1", "1s", "2s", "")
		testActorsRuntime.CreateReminder(ctx, &reminder2)
		reminders, _, err := testActorsRuntime.getRemindersForActorType(actorType)
		assert.Nil(t, err)
		assert.Equal(t, "2s", reminders[0].DueTime)
	})

	t.Run("override period", func(t *testing.T) {
		testActorsRuntime := newTestActorsRuntime()
		actorType, actorID := getTestActorTypeAndID()
		reminder := createReminderData(actorID, actorType, "reminder1", "1s", "1s", "")
		err := testActorsRuntime.CreateReminder(ctx, &reminder)
		assert.Nil(t, err)

		reminder2 := createReminderData(actorID, actorType, "reminder1", "2s", "1s", "")
		testActorsRuntime.CreateReminder(ctx, &reminder2)
		reminders, _, err := testActorsRuntime.getRemindersForActorType(actorType)
		assert.Nil(t, err)
		assert.Equal(t, "2s", reminders[0].Period)
	})
}

func TestOverrideReminderCancelsActiveReminders(t *testing.T) {
	ctx := context.Background()
	t.Run("override data", func(t *testing.T) {
		requestC := make(chan testRequest, 10)
		appChannel := mockAppChannel{
			requestC: requestC,
		}
		testActorsRuntime := newTestActorsRuntimeWithMock(&appChannel)
		actorType, actorID := getTestActorTypeAndID()
		reminderName := "reminder1"

		reminder := createReminderData(actorID, actorType, reminderName, "10s", "1s", "a")
		err := testActorsRuntime.CreateReminder(ctx, &reminder)
		assert.Nil(t, err)

		reminder2 := createReminderData(actorID, actorType, reminderName, "9s", "1s", "b")
		testActorsRuntime.CreateReminder(ctx, &reminder2)
		reminders, _, err := testActorsRuntime.getRemindersForActorType(actorType)
		assert.Nil(t, err)
		// Check reminder is updated
		assert.Equal(t, "9s", reminders[0].Period)
		assert.Equal(t, "1s", reminders[0].DueTime)
		assert.Equal(t, "b", reminders[0].Data)

		reminder3 := createReminderData(actorID, actorType, reminderName, "8s", "2s", "c")
		testActorsRuntime.CreateReminder(ctx, &reminder3)
		reminders, _, err = testActorsRuntime.getRemindersForActorType(actorType)
		assert.Nil(t, err)
		// Check reminder is updated
		assert.Equal(t, "8s", reminders[0].Period)
		assert.Equal(t, "2s", reminders[0].DueTime)
		assert.Equal(t, "c", reminders[0].Data)

		select {
		case request := <-requestC:
			// Test that the last reminder update fired
			assert.Equal(t, reminders[0].Data, request.Data)
		case <-time.After(15 * time.Second):
			assert.Fail(t, "request channel timed out")
		}
	})
}

func TestOverrideReminderCancelsMultipleActiveReminders(t *testing.T) {
	ctx := context.Background()
	t.Run("override data", func(t *testing.T) {
		requestC := make(chan testRequest, 10)
		appChannel := mockAppChannel{
			requestC: requestC,
		}
		testActorsRuntime := newTestActorsRuntimeWithMock(&appChannel)
		actorType, actorID := getTestActorTypeAndID()
		reminderName := "reminder1"

		reminder := createReminderData(actorID, actorType, reminderName, "10s", "3s", "a")
		err := testActorsRuntime.CreateReminder(ctx, &reminder)
		assert.Nil(t, err)

		time.Sleep(50 * time.Millisecond)

		reminder2 := createReminderData(actorID, actorType, reminderName, "8s", "4s", "b")
		reminder3 := createReminderData(actorID, actorType, reminderName, "8s", "4s", "c")
		go testActorsRuntime.CreateReminder(ctx, &reminder2)
		go testActorsRuntime.CreateReminder(ctx, &reminder3)

		time.Sleep(2 * time.Second)

		// Check reminder is updated
		reminders, _, err := testActorsRuntime.getRemindersForActorType(actorType)
		assert.Nil(t, err)
		// The statestore could have either reminder2 or reminder3 based on the timing.
		// Therefore, not verifying data field
		assert.Equal(t, "8s", reminders[0].Period)
		assert.Equal(t, "4s", reminders[0].DueTime)

		time.Sleep(50 * time.Millisecond)

		reminder4 := createReminderData(actorID, actorType, reminderName, "7s", "2s", "d")
		testActorsRuntime.CreateReminder(ctx, &reminder4)
		reminders, _, err = testActorsRuntime.getRemindersForActorType(actorType)
		assert.Nil(t, err)

		select {
		case request := <-requestC:
			// Test that the last reminder update fired
			assert.Equal(t, reminders[0].Data, request.Data)

			// Check reminder is updated
			assert.Equal(t, "7s", reminders[0].Period)
			assert.Equal(t, "2s", reminders[0].DueTime)
			assert.Equal(t, "d", reminders[0].Data)
		case <-time.After(15 * time.Second):
			assert.Fail(t, "request channel timed out")
		}
	})
}

func TestDeleteReminder(t *testing.T) {
	testActorsRuntime := newTestActorsRuntime()
	actorType, actorID := getTestActorTypeAndID()
	ctx := context.Background()
	reminder := createReminderData(actorID, actorType, "reminder1", "1s", "1s", "")
	testActorsRuntime.CreateReminder(ctx, &reminder)
	assert.Equal(t, 1, len(testActorsRuntime.reminders[actorType]))
	err := testActorsRuntime.DeleteReminder(ctx, &DeleteReminderRequest{
		Name:      "reminder1",
		ActorID:   actorID,
		ActorType: actorType,
	})
	assert.Nil(t, err)
	assert.Equal(t, 0, len(testActorsRuntime.reminders[actorType]))
}

func TestGetReminder(t *testing.T) {
	testActorsRuntime := newTestActorsRuntime()
	actorType, actorID := getTestActorTypeAndID()
	ctx := context.Background()
	reminder := createReminderData(actorID, actorType, "reminder1", "1s", "1s", "a")
	testActorsRuntime.CreateReminder(ctx, &reminder)
	assert.Equal(t, 1, len(testActorsRuntime.reminders[actorType]))
	r, err := testActorsRuntime.GetReminder(ctx, &GetReminderRequest{
		Name:      "reminder1",
		ActorID:   actorID,
		ActorType: actorType,
	})
	assert.Nil(t, err)
	assert.Equal(t, r.Data, "a")
	assert.Equal(t, r.Period, "1s")
	assert.Equal(t, r.DueTime, "1s")
}

func TestDeleteTimer(t *testing.T) {
	testActorsRuntime := newTestActorsRuntime()
	actorType, actorID := getTestActorTypeAndID()
	ctx := context.Background()
	actorKey := testActorsRuntime.constructCompositeKey(actorType, actorID)
	fakeCallAndActivateActor(testActorsRuntime, actorType, actorID)

	timer := createTimerData(actorID, actorType, "timer1", "100ms", "100ms", "callback", "")
	err := testActorsRuntime.CreateTimer(ctx, &timer)
	assert.Nil(t, err)

	timerKey := testActorsRuntime.constructCompositeKey(actorKey, timer.Name)

	_, ok := testActorsRuntime.activeTimers.Load(timerKey)
	assert.True(t, ok)

	err = testActorsRuntime.DeleteTimer(ctx, &DeleteTimerRequest{
		Name:      timer.Name,
		ActorID:   actorID,
		ActorType: actorType,
	})
	assert.Nil(t, err)

	_, ok = testActorsRuntime.activeTimers.Load(timerKey)
	assert.False(t, ok)
}

func TestOverrideTimerCancelsActiveTimers(t *testing.T) {
	ctx := context.Background()
	t.Run("override data", func(t *testing.T) {
		requestC := make(chan testRequest, 10)
		appChannel := mockAppChannel{
			requestC: requestC,
		}
		testActorsRuntime := newTestActorsRuntimeWithMock(&appChannel)
		actorType, actorID := getTestActorTypeAndID()
		fakeCallAndActivateActor(testActorsRuntime, actorType, actorID)
		timerName := "timer1"

		timer := createTimerData(actorID, actorType, timerName, "10s", "1s", "callback1", "a")
		err := testActorsRuntime.CreateTimer(ctx, &timer)
		assert.Nil(t, err)

		timer2 := createTimerData(actorID, actorType, timerName, "9s", "1s", "callback2", "b")
		testActorsRuntime.CreateTimer(ctx, &timer2)

		timer3 := createTimerData(actorID, actorType, timerName, "8s", "2s", "callback3", "c")
		testActorsRuntime.CreateTimer(ctx, &timer3)

<<<<<<< HEAD
		time.Sleep(5 * time.Second)

		// Test only the last timer update fires
		mockAppChannel.AssertNumberOfCalls(t, "InvokeMethod", 1)
=======
		select {
		case request := <-requestC:
			// Test that the last reminder update fired
			assert.Equal(t, timer3.Data, request.Data)
		case <-time.After(15 * time.Second):
			assert.Fail(t, "request channel timed out")
		}
>>>>>>> f845762b
	})
}

func TestOverrideTimerCancelsMultipleActiveTimers(t *testing.T) {
	ctx := context.Background()
	t.Run("override data", func(t *testing.T) {
		requestC := make(chan testRequest, 10)
		appChannel := mockAppChannel{
			requestC: requestC,
		}
		testActorsRuntime := newTestActorsRuntimeWithMock(&appChannel)
		actorType, actorID := getTestActorTypeAndID()
		timerName := "timer1"
		fakeCallAndActivateActor(testActorsRuntime, actorType, actorID)

		timer := createTimerData(actorID, actorType, timerName, "10s", "3s", "callback1", "a")
		err := testActorsRuntime.CreateTimer(ctx, &timer)
		assert.Nil(t, err)

		time.Sleep(50 * time.Millisecond)

		timer2 := createTimerData(actorID, actorType, timerName, "8s", "4s", "callback2", "b")
		timer3 := createTimerData(actorID, actorType, timerName, "8s", "4s", "callback3", "c")
		go testActorsRuntime.CreateTimer(ctx, &timer2)
		go testActorsRuntime.CreateTimer(ctx, &timer3)

		time.Sleep(2 * time.Second)

		timer4 := createTimerData(actorID, actorType, timerName, "7s", "2s", "callback4", "d")
		testActorsRuntime.CreateTimer(ctx, &timer4)

<<<<<<< HEAD
		time.Sleep(2*time.Second + 100*time.Millisecond)

		// Test only the last timer update fires
		mockAppChannel.AssertNumberOfCalls(t, "InvokeMethod", 1)
=======
		select {
		case request := <-requestC:
			// Test that the last reminder update fired
			assert.Equal(t, timer4.Data, request.Data)
		case <-time.After(15 * time.Second):
			assert.Fail(t, "request channel timed out")
		}
>>>>>>> f845762b
	})
}

func TestReminderFires(t *testing.T) {
	testActorsRuntime := newTestActorsRuntime()
	actorType, actorID := getTestActorTypeAndID()
	ctx := context.Background()
	reminder := createReminderData(actorID, actorType, "reminder1", "100ms", "100ms", "a")
	err := testActorsRuntime.CreateReminder(ctx, &reminder)
	assert.Nil(t, err)

	time.Sleep(time.Millisecond * 250)
	actorKey := testActorsRuntime.constructCompositeKey(actorType, actorID)
	track, err := testActorsRuntime.getReminderTrack(actorKey, "reminder1")
	assert.Nil(t, err)
	assert.NotNil(t, track)
	assert.NotEmpty(t, track.LastFiredTime)
}

func TestReminderDueDate(t *testing.T) {
	testActorsRuntime := newTestActorsRuntime()
	actorType, actorID := getTestActorTypeAndID()
	ctx := context.Background()
	actorKey := testActorsRuntime.constructCompositeKey(actorType, actorID)
	reminder := createReminderData(actorID, actorType, "reminder1", "100ms", "500ms", "a")
	err := testActorsRuntime.CreateReminder(ctx, &reminder)
	assert.Nil(t, err)

	track, err := testActorsRuntime.getReminderTrack(actorKey, "reminder1")
	assert.Nil(t, err)
	assert.Empty(t, track.LastFiredTime)

	time.Sleep(time.Second * 1)

	track, err = testActorsRuntime.getReminderTrack(actorKey, "reminder1")
	assert.Nil(t, err)
	assert.NotEmpty(t, track.LastFiredTime)
}

func TestReminderPeriod(t *testing.T) {
	testActorsRuntime := newTestActorsRuntime()
	actorType, actorID := getTestActorTypeAndID()
	ctx := context.Background()
	actorKey := testActorsRuntime.constructCompositeKey(actorType, actorID)
	reminder := createReminderData(actorID, actorType, "reminder1", "100ms", "100ms", "a")
	err := testActorsRuntime.CreateReminder(ctx, &reminder)
	assert.Nil(t, err)

	time.Sleep(time.Millisecond * 250)

	track, _ := testActorsRuntime.getReminderTrack(actorKey, "reminder1")
	assert.NotEmpty(t, track.LastFiredTime)

	time.Sleep(time.Second * 3)

	track2, err := testActorsRuntime.getReminderTrack(actorKey, "reminder1")
	assert.Nil(t, err)
	assert.NotEmpty(t, track2.LastFiredTime)

	assert.NotEqual(t, track.LastFiredTime, track2.LastFiredTime)
}

func TestReminderFiresOnceWithEmptyPeriod(t *testing.T) {
	testActorsRuntime := newTestActorsRuntime()
	actorType, actorID := getTestActorTypeAndID()
	ctx := context.Background()
	actorKey := testActorsRuntime.constructCompositeKey(actorType, actorID)
	reminder := createReminderData(actorID, actorType, "reminder1", "", "100ms", "a")
	err := testActorsRuntime.CreateReminder(ctx, &reminder)
	assert.Nil(t, err)

	time.Sleep(time.Millisecond * 150)

	track, _ := testActorsRuntime.getReminderTrack(actorKey, "reminder1")
	assert.Empty(t, track.LastFiredTime)
}

func TestConstructActorStateKey(t *testing.T) {
	delim := "||"
	testActorsRuntime := newTestActorsRuntime()
	actorType, actorID := getTestActorTypeAndID()
	expected := strings.Join([]string{TestAppID, actorType, actorID, TestKeyName}, delim)

	// act
	stateKey := testActorsRuntime.constructActorStateKey(actorType, actorID, TestKeyName)

	// assert
	assert.Equal(t, expected, stateKey)

	// Check split
	keys := strings.Split(stateKey, delim)
	assert.Equal(t, 4, len(keys))
	assert.Equal(t, TestAppID, keys[0])
	assert.Equal(t, actorType, keys[1])
	assert.Equal(t, actorID, keys[2])
	assert.Equal(t, TestKeyName, keys[3])
}

func TestGetState(t *testing.T) {
	testActorRuntime := newTestActorsRuntime()
	actorType, actorID := getTestActorTypeAndID()
	ctx := context.Background()
	fakeData := strconv.Quote("fakeData")

	var val interface{}
	jsoniter.ConfigFastest.Unmarshal([]byte(fakeData), &val)

	fakeCallAndActivateActor(testActorRuntime, actorType, actorID)

	testActorRuntime.TransactionalStateOperation(ctx, &TransactionalRequest{
		ActorType: actorType,
		ActorID:   actorID,
		Operations: []TransactionalOperation{
			{
				Operation: Upsert,
				Request: TransactionalUpsert{
					Key:   TestKeyName,
					Value: val,
				},
			},
		},
	})

	// act
	response, err := testActorRuntime.GetState(ctx, &GetStateRequest{
		ActorID:   actorID,
		ActorType: actorType,
		Key:       TestKeyName,
	})

	// assert
	assert.NoError(t, err)
	assert.Equal(t, fakeData, string(response.Data))
}

func TestDeleteState(t *testing.T) {
	testActorRuntime := newTestActorsRuntime()
	actorType, actorID := getTestActorTypeAndID()
	ctx := context.Background()
	fakeData := strconv.Quote("fakeData")

	var val interface{}
	jsoniter.ConfigFastest.Unmarshal([]byte(fakeData), &val)

	fakeCallAndActivateActor(testActorRuntime, actorType, actorID)

	// insert state
	testActorRuntime.TransactionalStateOperation(ctx, &TransactionalRequest{
		ActorType: actorType,
		ActorID:   actorID,
		Operations: []TransactionalOperation{
			{
				Operation: Upsert,
				Request: TransactionalUpsert{
					Key:   TestKeyName,
					Value: val,
				},
			},
		},
	})

	// save state
	response, err := testActorRuntime.GetState(ctx, &GetStateRequest{
		ActorID:   actorID,
		ActorType: actorType,
		Key:       TestKeyName,
	})

	// make sure that state is stored.
	assert.NoError(t, err)
	assert.Equal(t, fakeData, string(response.Data))

	// delete state
	testActorRuntime.TransactionalStateOperation(ctx, &TransactionalRequest{
		ActorType: actorType,
		ActorID:   actorID,
		Operations: []TransactionalOperation{
			{
				Operation: Delete,
				Request: TransactionalUpsert{
					Key: TestKeyName,
				},
			},
		},
	})

	// act
	response, err = testActorRuntime.GetState(ctx, &GetStateRequest{
		ActorID:   actorID,
		ActorType: actorType,
		Key:       TestKeyName,
	})

	// assert
	assert.NoError(t, err)
	assert.Nil(t, response.Data)
}

func TestCallLocalActor(t *testing.T) {
	const (
		testActorType = "pet"
		testActorID   = "dog"
		testMethod    = "bite"
	)

	req := invokev1.NewInvokeMethodRequest(testMethod).WithActor(testActorType, testActorID)

	t.Run("invoke actor successfully", func(t *testing.T) {
		testActorRuntime := newTestActorsRuntime()
		resp, err := testActorRuntime.callLocalActor(context.Background(), req)
		assert.NoError(t, err)
		assert.NotNil(t, resp)
	})

	t.Run("actor is already disposed", func(t *testing.T) {
		// arrange
		testActorRuntime := newTestActorsRuntime()
		actorKey := testActorRuntime.constructCompositeKey(testActorType, testActorID)
		act := newActor(testActorType, testActorID)

		// add test actor
		testActorRuntime.actorsTable.LoadOrStore(actorKey, act)
		act.lock()
		assert.True(t, act.isBusy())

		// get dispose channel for test actor
		ch := act.channel()
		act.unlock()

		_, closed := <-ch
		assert.False(t, closed, "dispose channel must be closed after unlock")

		// act
		resp, err := testActorRuntime.callLocalActor(context.Background(), req)

		// assert
		s, _ := status.FromError(err)
		assert.Equal(t, codes.ResourceExhausted, s.Code())
		assert.Nil(t, resp)
	})
}

func TestTransactionalState(t *testing.T) {
	ctx := context.Background()
	t.Run("Single set request succeeds", func(t *testing.T) {
		testActorRuntime := newTestActorsRuntime()
		actorType, actorID := getTestActorTypeAndID()

		fakeCallAndActivateActor(testActorRuntime, actorType, actorID)

		err := testActorRuntime.TransactionalStateOperation(ctx, &TransactionalRequest{
			ActorType: actorType,
			ActorID:   actorID,
			Operations: []TransactionalOperation{
				{
					Operation: Upsert,
					Request: TransactionalUpsert{
						Key:   "key1",
						Value: "fakeData",
					},
				},
			},
		})
		assert.Nil(t, err)
	})

	t.Run("Multiple requests succeeds", func(t *testing.T) {
		testActorRuntime := newTestActorsRuntime()
		actorType, actorID := getTestActorTypeAndID()

		fakeCallAndActivateActor(testActorRuntime, actorType, actorID)

		err := testActorRuntime.TransactionalStateOperation(ctx, &TransactionalRequest{
			ActorType: actorType,
			ActorID:   actorID,
			Operations: []TransactionalOperation{
				{
					Operation: Upsert,
					Request: TransactionalUpsert{
						Key:   "key1",
						Value: "fakeData",
					},
				},
				{
					Operation: Delete,
					Request: TransactionalDelete{
						Key: "key1",
					},
				},
			},
		})
		assert.Nil(t, err)
	})

	t.Run("Wrong request body - should fail", func(t *testing.T) {
		testActorRuntime := newTestActorsRuntime()
		actorType, actorID := getTestActorTypeAndID()

		fakeCallAndActivateActor(testActorRuntime, actorType, actorID)

		err := testActorRuntime.TransactionalStateOperation(ctx, &TransactionalRequest{
			ActorType: actorType,
			ActorID:   actorID,
			Operations: []TransactionalOperation{
				{
					Operation: Upsert,
					Request:   "wrongBody",
				},
			},
		})
		assert.NotNil(t, err)
	})

	t.Run("Unsupported operation type - should fail", func(t *testing.T) {
		testActorRuntime := newTestActorsRuntime()
		actorType, actorID := getTestActorTypeAndID()

		fakeCallAndActivateActor(testActorRuntime, actorType, actorID)

		err := testActorRuntime.TransactionalStateOperation(ctx, &TransactionalRequest{
			ActorType: actorType,
			ActorID:   actorID,
			Operations: []TransactionalOperation{
				{
					Operation: "Wrong",
					Request:   "wrongBody",
				},
			},
		})
		assert.NotNil(t, err)
		assert.Equal(t, "operation type Wrong not supported", err.Error())
	})
}

func TestGetOrCreateActor(t *testing.T) {
	const testActorType = "fakeActor"
	testActorRuntime := newTestActorsRuntime()

	t.Run("create new key", func(t *testing.T) {
		act := testActorRuntime.getOrCreateActor(testActorType, "id-1")
		assert.NotNil(t, act)
	})

	t.Run("try to create the same key", func(t *testing.T) {
		oldActor := testActorRuntime.getOrCreateActor(testActorType, "id-2")
		assert.NotNil(t, oldActor)
		newActor := testActorRuntime.getOrCreateActor(testActorType, "id-2")
		assert.Same(t, oldActor, newActor, "should not create new actor")
	})
}

func TestActiveActorsCount(t *testing.T) {
	ctx := context.Background()
	t.Run("Actors Count", func(t *testing.T) {
		expectedCounts := []ActiveActorsCount{{Type: "cat", Count: 2}, {Type: "dog", Count: 1}}

		testActorRuntime := newTestActorsRuntime()

		fakeCallAndActivateActor(testActorRuntime, "cat", "abcd")
		fakeCallAndActivateActor(testActorRuntime, "cat", "xyz")
		fakeCallAndActivateActor(testActorRuntime, "dog", "xyz")

		actualCounts := testActorRuntime.GetActiveActorsCount(ctx)
		assert.ElementsMatch(t, expectedCounts, actualCounts)
	})

	t.Run("Actors Count empty", func(t *testing.T) {
		expectedCounts := []ActiveActorsCount{}

		testActorRuntime := newTestActorsRuntime()

		actualCounts := testActorRuntime.GetActiveActorsCount(ctx)
		assert.Equal(t, expectedCounts, actualCounts)
	})
}

func TestActorsAppHealthCheck(t *testing.T) {
	testActorRuntime := newTestActorsRuntime()
	testActorRuntime.config.HostedActorTypes = []string{"actor1"}
	go testActorRuntime.startAppHealthCheck(
		health.WithFailureThreshold(1),
		health.WithInterval(1*time.Second),
		health.WithRequestTimeout(100*time.Millisecond))

	time.Sleep(time.Second * 2)
	assert.False(t, testActorRuntime.appHealthy)
}

func TestShutdown(t *testing.T) {
	testActorRuntime := newTestActorsRuntime()

	t.Run("no panic when placement is nil", func(t *testing.T) {
		testActorRuntime.placement = nil
		testActorRuntime.Stop()
		// No panic
	})
}

func TestConstructCompositeKeyWithThreeArgs(t *testing.T) {
	appID := "myapp"
	actorType := "TestActor"
	actorID := "abc123"

	actorsRuntime := newTestActorsRuntime()
	actorKey := actorsRuntime.constructCompositeKey(appID, actorType, actorID)

	assert.Equal(t, "myapp||TestActor||abc123", actorKey)
}

func TestConfig(t *testing.T) {
	c := NewConfig("localhost:5050", "app1", []string{"placement:5050"}, []string{"1"}, 3500, "1s", "2s", "3s", true, "default")
	assert.Equal(t, "localhost:5050", c.HostAddress)
	assert.Equal(t, "app1", c.AppID)
	assert.Equal(t, []string{"placement:5050"}, c.PlacementAddresses)
	assert.Equal(t, []string{"1"}, c.HostedActorTypes)
	assert.Equal(t, 3500, c.Port)
	assert.Equal(t, "1s", c.ActorDeactivationScanInterval.String())
	assert.Equal(t, "2s", c.ActorIdleTimeout.String())
	assert.Equal(t, "3s", c.DrainOngoingCallTimeout.String())
	assert.Equal(t, true, c.DrainRebalancedActors)
	assert.Equal(t, "default", c.Namespace)
}

func TestHostValidation(t *testing.T) {
	t.Run("kubernetes mode with mTLS, missing namespace", func(t *testing.T) {
		err := ValidateHostEnvironment(true, modes.KubernetesMode, "")
		assert.Error(t, err)
	})

	t.Run("kubernetes mode without mTLS, missing namespace", func(t *testing.T) {
		err := ValidateHostEnvironment(false, modes.KubernetesMode, "")
		assert.NoError(t, err)
	})

	t.Run("kubernetes mode with mTLS and namespace", func(t *testing.T) {
		err := ValidateHostEnvironment(true, modes.KubernetesMode, "default")
		assert.NoError(t, err)
	})

	t.Run("self hosted mode with mTLS, missing namespace", func(t *testing.T) {
		err := ValidateHostEnvironment(true, modes.StandaloneMode, "")
		assert.NoError(t, err)
	})

	t.Run("self hosted mode without mTLS, missing namespace", func(t *testing.T) {
		err := ValidateHostEnvironment(false, modes.StandaloneMode, "")
		assert.NoError(t, err)
	})
}<|MERGE_RESOLUTION|>--- conflicted
+++ resolved
@@ -595,12 +595,6 @@
 		timer3 := createTimerData(actorID, actorType, timerName, "8s", "2s", "callback3", "c")
 		testActorsRuntime.CreateTimer(ctx, &timer3)
 
-<<<<<<< HEAD
-		time.Sleep(5 * time.Second)
-
-		// Test only the last timer update fires
-		mockAppChannel.AssertNumberOfCalls(t, "InvokeMethod", 1)
-=======
 		select {
 		case request := <-requestC:
 			// Test that the last reminder update fired
@@ -608,7 +602,6 @@
 		case <-time.After(15 * time.Second):
 			assert.Fail(t, "request channel timed out")
 		}
->>>>>>> f845762b
 	})
 }
 
@@ -640,12 +633,6 @@
 		timer4 := createTimerData(actorID, actorType, timerName, "7s", "2s", "callback4", "d")
 		testActorsRuntime.CreateTimer(ctx, &timer4)
 
-<<<<<<< HEAD
-		time.Sleep(2*time.Second + 100*time.Millisecond)
-
-		// Test only the last timer update fires
-		mockAppChannel.AssertNumberOfCalls(t, "InvokeMethod", 1)
-=======
 		select {
 		case request := <-requestC:
 			// Test that the last reminder update fired
@@ -653,7 +640,6 @@
 		case <-time.After(15 * time.Second):
 			assert.Fail(t, "request channel timed out")
 		}
->>>>>>> f845762b
 	})
 }
 
