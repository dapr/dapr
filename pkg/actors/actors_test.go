--- conflicted
+++ resolved
@@ -39,7 +39,6 @@
 	invokev1 "github.com/dapr/dapr/pkg/messaging/v1"
 	"github.com/dapr/dapr/pkg/modes"
 	"github.com/dapr/dapr/pkg/resiliency"
-	daprt "github.com/dapr/dapr/pkg/testing"
 )
 
 const (
@@ -311,13 +310,8 @@
 func newTestActorsRuntimeWithMock(appChannel channel.AppChannel) *actorsRuntime {
 	spec := config.TracingSpec{SamplingRate: "1"}
 	store := fakeStore()
-<<<<<<< HEAD
 	config := NewConfig("", TestAppID, []string{"placement:5050"}, 0, "", config.ApplicationConfig{})
-	a := NewActors(store, appChannel, nil, config, nil, spec, nil)
-=======
-	config := NewConfig("", TestAppID, []string{""}, 0, "", config.ApplicationConfig{})
 	a := NewActors(store, appChannel, nil, config, nil, spec, nil, resiliency.New(log), "actorStore")
->>>>>>> a6344e51
 
 	return a.(*actorsRuntime)
 }
@@ -325,7 +319,7 @@
 func newTestActorsRuntimeWithMockWithoutPlacement(appChannel channel.AppChannel) *actorsRuntime {
 	spec := config.TracingSpec{SamplingRate: "1"}
 	config := NewConfig("", TestAppID, []string{"placement:5050"}, 0, "", config.ApplicationConfig{})
-	a := NewActors(nil, appChannel, nil, config, nil, spec, nil)
+	a := NewActors(nil, appChannel, nil, config, nil, spec, nil, resiliency.New(log), "actorStore")
 
 	return a.(*actorsRuntime)
 }
@@ -2173,17 +2167,6 @@
 	assert.Error(t, err)
 }
 
-<<<<<<< HEAD
-func TestPlacementSwitchIsNotTurnedOn(t *testing.T) {
-	testActorsRuntime := newTestActorsRuntimeWithoutPlacement()
-
-	t.Run("placement is empty", func(t *testing.T) {
-		assert.Nil(t, testActorsRuntime.placement)
-	})
-
-	t.Run("the actor store can not be initialized normally", func(t *testing.T) {
-		assert.Nil(t, testActorsRuntime.store)
-=======
 func TestActorsRuntimeResliency(t *testing.T) {
 	actorType := "failingActor"
 	actorID := "failingId"
@@ -2306,6 +2289,17 @@
 		assert.Error(t, err)
 		assert.Equal(t, 4, failingState.Failure.CallCount[callKey]) // Should be called 2 more times.
 		assert.Less(t, end.Sub(start), time.Second*10)
->>>>>>> a6344e51
+	})
+}
+
+func TestPlacementSwitchIsNotTurnedOn(t *testing.T) {
+	testActorsRuntime := newTestActorsRuntimeWithoutPlacement()
+
+	t.Run("placement is empty", func(t *testing.T) {
+		assert.Nil(t, testActorsRuntime.placement)
+	})
+
+	t.Run("the actor store can not be initialized normally", func(t *testing.T) {
+		assert.Nil(t, testActorsRuntime.store)
 	})
 }