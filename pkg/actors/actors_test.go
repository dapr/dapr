/*
Copyright 2021 The Dapr Authors
Licensed under the Apache License, Version 2.0 (the "License");
you may not use this file except in compliance with the License.
You may obtain a copy of the License at
    http://www.apache.org/licenses/LICENSE-2.0
Unless required by applicable law or agreed to in writing, software
distributed under the License is distributed on an "AS IS" BASIS,
WITHOUT WARRANTIES OR CONDITIONS OF ANY KIND, either express or implied.
See the License for the specific language governing permissions and
limitations under the License.
*/

package actors

import (
	"context"
	"encoding/json"
	"fmt"
	"strconv"
	"strings"
	"sync/atomic"
	"testing"
	"time"

	"github.com/stretchr/testify/assert"
	"github.com/stretchr/testify/require"
	"google.golang.org/grpc/codes"
	"google.golang.org/grpc/status"
	kclock "k8s.io/utils/clock"
	clocktesting "k8s.io/utils/clock/testing"

	"github.com/dapr/components-contrib/state"
	"github.com/dapr/dapr/pkg/actors/internal"
	"github.com/dapr/dapr/pkg/apis/resiliency/v1alpha1"
	"github.com/dapr/dapr/pkg/channel"
	"github.com/dapr/dapr/pkg/config"
	"github.com/dapr/dapr/pkg/health"
	invokev1 "github.com/dapr/dapr/pkg/messaging/v1"
	"github.com/dapr/dapr/pkg/modes"
	internalsv1pb "github.com/dapr/dapr/pkg/proto/internals/v1"
	runtimev1pb "github.com/dapr/dapr/pkg/proto/runtime/v1"
	"github.com/dapr/dapr/pkg/resiliency"
	"github.com/dapr/dapr/pkg/runtime/compstore"
	daprt "github.com/dapr/dapr/pkg/testing"
	"github.com/dapr/kit/ptr"
)

const (
	TestAppID                       = "fakeAppID"
	TestKeyName                     = "key0"
	TestPodName                     = "testPodName"
	TestActorMetadataPartitionCount = 3
)

var DefaultAppConfig = config.ApplicationConfig{
	Entities:                   []string{"1", "reentrantActor"},
	ActorIdleTimeout:           "1s",
	ActorScanInterval:          "2s",
	DrainOngoingCallTimeout:    "3s",
	DrainRebalancedActors:      true,
	Reentrancy:                 config.ReentrancyConfig{},
	RemindersStoragePartitions: 0,
}

var startOfTime = time.Date(2022, 1, 1, 12, 0, 0, 0, time.UTC)

// testRequest is the request object that encapsulates the `data` field of a request.
type testRequest struct {
	Data any `json:"data"`
}

type mockAppChannel struct {
	channel.AppChannel
	requestC chan testRequest
}

var testResiliency = &v1alpha1.Resiliency{
	Spec: v1alpha1.ResiliencySpec{
		Policies: v1alpha1.Policies{
			Retries: map[string]v1alpha1.Retry{
				"singleRetry": {
					MaxRetries:  ptr.Of(1),
					MaxInterval: "100ms",
					Policy:      "constant",
					Duration:    "10ms",
				},
			},
			Timeouts: map[string]string{
				"fast": "100ms",
			},
		},
		Targets: v1alpha1.Targets{
			Actors: map[string]v1alpha1.ActorPolicyNames{
				"failingActorType": {
					Timeout: "fast",
				},
			},
			Components: map[string]v1alpha1.ComponentPolicyNames{
				"failStore": {
					Outbound: v1alpha1.PolicyNames{
						Retry:   "singleRetry",
						Timeout: "fast",
					},
				},
			},
		},
	},
}

func (m *mockAppChannel) InvokeMethod(ctx context.Context, req *invokev1.InvokeMethodRequest, appID string) (*invokev1.InvokeMethodResponse, error) {
	if m.requestC != nil {
		var request testRequest
		err := json.NewDecoder(req.RawData()).Decode(&request)
		if err == nil {
			m.requestC <- request
		}
	}

	return invokev1.NewInvokeMethodResponse(200, "OK", nil), nil
}

type reentrantAppChannel struct {
	channel.AppChannel
	nextCall []*internalsv1pb.InternalInvokeRequest
	callLog  []string
	a        *actorsRuntime
}

func (r *reentrantAppChannel) InvokeMethod(ctx context.Context, req *invokev1.InvokeMethodRequest, appID string) (*invokev1.InvokeMethodResponse, error) {
	r.callLog = append(r.callLog, "Entering "+req.Message().GetMethod())
	if len(r.nextCall) > 0 {
		nextReq := r.nextCall[0]
		r.nextCall = r.nextCall[1:]

<<<<<<< HEAD
		if val := req.Metadata()["Dapr-Reentrancy-Id"]; val != nil {
			if nextReq.Metadata == nil {
				nextReq.Metadata = make(map[string]*internalsv1pb.ListStringValue)
			}
			nextReq.Metadata["Dapr-Reentrancy-Id"] = &internalsv1pb.ListStringValue{
				Values: val.Values,
			}
=======
		if val, ok := req.Metadata()["Dapr-Reentrancy-Id"]; ok {
			nextReq.AddMetadata(map[string][]string{
				"Dapr-Reentrancy-Id": val.GetValues(),
			})
>>>>>>> 9758d99f
		}
		_, err := r.a.callLocalActor(context.Background(), nextReq)
		if err != nil {
			return nil, err
		}
	}
	r.callLog = append(r.callLog, "Exiting "+req.Message().GetMethod())

	return invokev1.NewInvokeMethodResponse(200, "OK", nil), nil
}

type runtimeBuilder struct {
	appChannel     channel.AppChannel
	config         *Config
	actorStore     state.Store
	actorStoreName string
	clock          kclock.WithTicker
}

func (b *runtimeBuilder) buildActorRuntime() *actorsRuntime {
	if b.appChannel == nil {
		b.appChannel = new(mockAppChannel)
	}

	if b.config == nil {
		config := NewConfig(ConfigOpts{
			HostAddress:        "",
			AppID:              TestAppID,
			PlacementAddresses: []string{"placement:5050"},
			Port:               0,
			Namespace:          "",
			AppConfig: config.ApplicationConfig{
				Entities: []string{"failingActor"},
			},
			PodName: TestPodName,
		})
		b.config = &config
	}

	store := fakeStore()
	storeName := "actorStore"
	if b.actorStore != nil {
		store = b.actorStore
		storeName = b.actorStoreName
	}

	clock := b.clock
	if clock == nil {
		mc := clocktesting.NewFakeClock(startOfTime)
		clock = mc
	}

	compStore := compstore.New()
	compStore.AddStateStore(storeName, store)
	a := newActorsWithClock(ActorsOpts{
		CompStore:      compStore,
		AppChannel:     b.appChannel,
		Config:         *b.config,
		TracingSpec:    config.TracingSpec{SamplingRate: "1"},
		Resiliency:     resiliency.FromConfigurations(log, testResiliency),
		StateStoreName: storeName,
	}, clock)

	return a.(*actorsRuntime)
}

func newTestActorsRuntimeWithMock(appChannel channel.AppChannel) *actorsRuntime {
	conf := NewConfig(ConfigOpts{
		AppID:              TestAppID,
		PlacementAddresses: []string{"placement:5050"},
		AppConfig: config.ApplicationConfig{
			Entities: []string{"cat", "dog", "actor2"},
		},
	})

	clock := clocktesting.NewFakeClock(startOfTime)

	compStore := compstore.New()
	compStore.AddStateStore("actorStore", fakeStore())
	a := newActorsWithClock(ActorsOpts{
		CompStore:      compStore,
		AppChannel:     appChannel,
		Config:         conf,
		TracingSpec:    config.TracingSpec{SamplingRate: "1"},
		Resiliency:     resiliency.New(log),
		StateStoreName: "actorStore",
		MockPlacement:  NewMockPlacement(TestAppID),
	}, clock)

	return a.(*actorsRuntime)
}

func newTestActorsRuntimeWithMockWithoutPlacement(appChannel channel.AppChannel) *actorsRuntime {
	conf := NewConfig(ConfigOpts{
		AppID:              TestAppID,
		PlacementAddresses: []string{""},
		AppConfig:          config.ApplicationConfig{},
	})

	clock := clocktesting.NewFakeClock(startOfTime)

	a := newActorsWithClock(ActorsOpts{
		CompStore:      compstore.New(),
		AppChannel:     appChannel,
		Config:         conf,
		TracingSpec:    config.TracingSpec{SamplingRate: "1"},
		Resiliency:     resiliency.New(log),
		StateStoreName: "actorStore",
	}, clock)

	return a.(*actorsRuntime)
}

func newTestActorsRuntimeWithMockAndNoStore(appChannel channel.AppChannel) *actorsRuntime {
	conf := NewConfig(ConfigOpts{
		AppID:              TestAppID,
		PlacementAddresses: []string{""},
		AppConfig:          config.ApplicationConfig{},
	})

	clock := clocktesting.NewFakeClock(startOfTime)

	a := newActorsWithClock(ActorsOpts{
		CompStore:      compstore.New(),
		AppChannel:     appChannel,
		Config:         conf,
		TracingSpec:    config.TracingSpec{SamplingRate: "1"},
		Resiliency:     resiliency.New(log),
		StateStoreName: "actorStore",
	}, clock)

	return a.(*actorsRuntime)
}

func newTestActorsRuntimeWithoutStore() *actorsRuntime {
	appChannel := new(mockAppChannel)

	return newTestActorsRuntimeWithMockAndNoStore(appChannel)
}

func newTestActorsRuntime() *actorsRuntime {
	appChannel := new(mockAppChannel)

	return newTestActorsRuntimeWithMock(appChannel)
}

func newTestActorsRuntimeWithoutPlacement() *actorsRuntime {
	appChannel := new(mockAppChannel)

	return newTestActorsRuntimeWithMockWithoutPlacement(appChannel)
}

func getTestActorTypeAndID() (string, string) {
	return "cat", "e485d5de-de48-45ab-816e-6cc700d18ace"
}

func fakeStore() state.Store {
	return daprt.NewFakeStateStore()
}

func fakeCallAndActivateActor(actors *actorsRuntime, actorType, actorID string, clock kclock.WithTicker) {
	actorKey := constructCompositeKey(actorType, actorID)
	act := newActor(actorType, actorID, &reentrancyStackDepth, actors.actorsConfig.GetIdleTimeoutForType(actorType), clock)
	actors.actorsTable.LoadOrStore(actorKey, act)
}

func deactivateActorWithDuration(testActorsRuntime *actorsRuntime, actorType, actorID string) <-chan struct{} {
	fakeCallAndActivateActor(testActorsRuntime, actorType, actorID, testActorsRuntime.clock)

	ch := make(chan struct{}, 1)
	go testActorsRuntime.deactivationTicker(testActorsRuntime.actorsConfig, func(at, aid string) error {
		if actorType == at {
			testActorsRuntime.removeActorFromTable(at, aid)
			ch <- struct{}{}
		}
		return nil
	})
	return ch
}

func assertTestSignal(t *testing.T, clock *clocktesting.FakeClock, ch <-chan struct{}) {
	t.Helper()

	end := clock.Now().Add(700 * time.Millisecond)

	for {
		select {
		case <-ch:
			// all good
			return
		default:
		}

		if clock.Now().After(end) {
			require.Fail(t, "did not receive signal in 700ms")
		}

		// The signal is sent in a background goroutine, so we need to use a wall
		// clock here
		time.Sleep(time.Millisecond * 5)
		advanceTickers(t, clock, time.Millisecond*10)
	}
}

func assertNoTestSignal(t *testing.T, ch <-chan struct{}) {
	t.Helper()

	// The signal is sent in a background goroutine, so we need to use a wall clock here
	select {
	case <-ch:
		t.Fatalf("received unexpected signal")
	case <-time.After(500 * time.Millisecond):
		// all good
	}
}

// Makes tickers advance
func advanceTickers(t *testing.T, clock *clocktesting.FakeClock, step time.Duration) {
	t.Helper()

	// Wait for the clock to have tickers before stepping, since they are likely
	// being created in another go routine to this test.
	require.Eventually(t, func() bool {
		return clock.HasWaiters()
	}, 2*time.Second, 5*time.Millisecond, "ticker in program not created in time")
	clock.Step(step)
}

func TestDeactivationTicker(t *testing.T) {
	t.Run("actor is deactivated", func(t *testing.T) {
		testActorsRuntime := newTestActorsRuntime()
		defer testActorsRuntime.Close()
		clock := testActorsRuntime.clock.(*clocktesting.FakeClock)

		actorType, actorID := getTestActorTypeAndID()
		actorKey := constructCompositeKey(actorType, actorID)

		testActorsRuntime.actorsConfig.ActorIdleTimeout = time.Second * 2
		testActorsRuntime.actorsConfig.ActorDeactivationScanInterval = time.Second * 1

		ch := deactivateActorWithDuration(testActorsRuntime, actorType, actorID)

		_, exists := testActorsRuntime.actorsTable.Load(actorKey)
		assert.True(t, exists)

		advanceTickers(t, clock, time.Second*3)

		assertTestSignal(t, clock, ch)

		_, exists = testActorsRuntime.actorsTable.Load(actorKey)
		assert.False(t, exists)
	})

	t.Run("actor is not deactivated", func(t *testing.T) {
		testActorsRuntime := newTestActorsRuntime()
		defer testActorsRuntime.Close()
		clock := testActorsRuntime.clock.(*clocktesting.FakeClock)

		actorType, actorID := getTestActorTypeAndID()
		actorKey := constructCompositeKey(actorType, actorID)

		testActorsRuntime.actorsConfig.ActorIdleTimeout = time.Second * 5
		testActorsRuntime.actorsConfig.ActorDeactivationScanInterval = time.Second * 1

		ch := deactivateActorWithDuration(testActorsRuntime, actorType, actorID)

		_, exists := testActorsRuntime.actorsTable.Load(actorKey)
		assert.True(t, exists)

		advanceTickers(t, clock, time.Second*3)
		assertNoTestSignal(t, ch)

		_, exists = testActorsRuntime.actorsTable.Load(actorKey)
		assert.True(t, exists)
	})

	t.Run("per-actor timeout", func(t *testing.T) {
		testActorsRuntime := newTestActorsRuntime()
		defer testActorsRuntime.Close()
		clock := testActorsRuntime.clock.(*clocktesting.FakeClock)

		firstType := "a"
		secondType := "b"
		actorID := "1"

		testActorsRuntime.actorsConfig.EntityConfigs[firstType] = internal.EntityConfig{Entities: []string{firstType}, ActorIdleTimeout: time.Second * 2}
		testActorsRuntime.actorsConfig.EntityConfigs[secondType] = internal.EntityConfig{Entities: []string{secondType}, ActorIdleTimeout: time.Second * 5}
		testActorsRuntime.actorsConfig.ActorDeactivationScanInterval = time.Second * 1

		ch1 := deactivateActorWithDuration(testActorsRuntime, firstType, actorID)
		ch2 := deactivateActorWithDuration(testActorsRuntime, secondType, actorID)

		advanceTickers(t, clock, time.Second*2)
		assertTestSignal(t, clock, ch1)
		assertNoTestSignal(t, ch2)

		_, exists := testActorsRuntime.actorsTable.Load(constructCompositeKey(firstType, actorID))
		assert.False(t, exists)

		_, exists = testActorsRuntime.actorsTable.Load(constructCompositeKey(secondType, actorID))
		assert.True(t, exists)
	})
}

func TestTimerExecution(t *testing.T) {
	testActorsRuntime := newTestActorsRuntime()
	defer testActorsRuntime.Close()

	actorType, actorID := getTestActorTypeAndID()
	fakeCallAndActivateActor(testActorsRuntime, actorType, actorID, testActorsRuntime.clock)

	period, _ := internal.NewReminderPeriod("2s")
	err := testActorsRuntime.doExecuteReminderOrTimer(context.Background(), &internal.Reminder{
		ActorType:      actorType,
		ActorID:        actorID,
		Name:           "timer1",
		Period:         period,
		RegisteredTime: testActorsRuntime.clock.Now().Add(2 * time.Second),
		DueTime:        "2s",
		Callback:       "callback",
		Data:           json.RawMessage(`"data"`),
	}, true)
	require.NoError(t, err)
}

func TestReminderExecution(t *testing.T) {
	testActorsRuntime := newTestActorsRuntime()
	defer testActorsRuntime.Close()

	actorType, actorID := getTestActorTypeAndID()
	fakeCallAndActivateActor(testActorsRuntime, actorType, actorID, testActorsRuntime.clock)

	period, _ := internal.NewReminderPeriod("2s")
	err := testActorsRuntime.doExecuteReminderOrTimer(context.Background(), &internal.Reminder{
		ActorType:      actorType,
		ActorID:        actorID,
		RegisteredTime: time.Now().Add(2 * time.Second),
		Period:         period,
		Name:           "reminder1",
		Data:           json.RawMessage(`"data"`),
	}, false)
	require.NoError(t, err)
}

func TestConstructActorStateKey(t *testing.T) {
	delim := "||"
	testActorsRuntime := newTestActorsRuntime()
	defer testActorsRuntime.Close()

	actorType, actorID := getTestActorTypeAndID()
	expected := strings.Join([]string{TestAppID, actorType, actorID, TestKeyName}, delim)

	// act
	stateKey := testActorsRuntime.constructActorStateKey(constructCompositeKey(actorType, actorID), TestKeyName)

	// assert
	assert.Equal(t, expected, stateKey)

	// Check split
	keys := strings.Split(stateKey, delim)
	assert.Len(t, keys, 4)
	assert.Equal(t, TestAppID, keys[0])
	assert.Equal(t, actorType, keys[1])
	assert.Equal(t, actorID, keys[2])
	assert.Equal(t, TestKeyName, keys[3])
}

func TestGetState(t *testing.T) {
	testActorsRuntime := newTestActorsRuntime()
	defer testActorsRuntime.Close()

	actorType, actorID := getTestActorTypeAndID()
	ctx := context.Background()
	fakeData := strconv.Quote("fakeData")

	var val any
	json.Unmarshal([]byte(fakeData), &val)

	fakeCallAndActivateActor(testActorsRuntime, actorType, actorID, testActorsRuntime.clock)

	err := testActorsRuntime.TransactionalStateOperation(ctx, &TransactionalRequest{
		ActorType: actorType,
		ActorID:   actorID,
		Operations: []TransactionalOperation{
			{
				Operation: Upsert,
				Request: TransactionalUpsert{
					Key:   TestKeyName,
					Value: val,
				},
			},
		},
	})
	require.NoError(t, err)

	// act
	response, err := testActorsRuntime.GetState(ctx, &GetStateRequest{
		ActorID:   actorID,
		ActorType: actorType,
		Key:       TestKeyName,
	})

	// assert
	require.NoError(t, err)
	assert.Equal(t, fakeData, string(response.Data))
}

func TestGetBulkState(t *testing.T) {
	testActorsRuntime := newTestActorsRuntime()
	defer testActorsRuntime.Close()

	actorType, actorID := getTestActorTypeAndID()
	ctx := context.Background()
	fakeData := strconv.Quote("fakeData")

	var val any
	json.Unmarshal([]byte(fakeData), &val)

	fakeCallAndActivateActor(testActorsRuntime, actorType, actorID, testActorsRuntime.clock)

	err := testActorsRuntime.TransactionalStateOperation(ctx, &TransactionalRequest{
		ActorType: actorType,
		ActorID:   actorID,
		Operations: []TransactionalOperation{
			{
				Operation: Upsert,
				Request: TransactionalUpsert{
					Key:   "key1",
					Value: val,
				},
			},
			{
				Operation: Upsert,
				Request: TransactionalUpsert{
					Key:   "key2",
					Value: val,
				},
			},
		},
	})
	require.NoError(t, err)

	// act
	response, err := testActorsRuntime.GetBulkState(ctx, &GetBulkStateRequest{
		ActorID:   actorID,
		ActorType: actorType,
		Keys:      []string{"key1", "key2"},
	})

	// assert
	require.NoError(t, err)
	require.Len(t, response, 2)
	assert.Equal(t, fakeData, string(response["key1"]))
	assert.Equal(t, fakeData, string(response["key2"]))
}

func TestDeleteState(t *testing.T) {
	testActorsRuntime := newTestActorsRuntime()
	defer testActorsRuntime.Close()

	actorType, actorID := getTestActorTypeAndID()
	ctx := context.Background()
	fakeData := strconv.Quote("fakeData")

	var val any
	json.Unmarshal([]byte(fakeData), &val)

	fakeCallAndActivateActor(testActorsRuntime, actorType, actorID, testActorsRuntime.clock)

	// insert state
	err := testActorsRuntime.TransactionalStateOperation(ctx, &TransactionalRequest{
		ActorType: actorType,
		ActorID:   actorID,
		Operations: []TransactionalOperation{
			{
				Operation: Upsert,
				Request: TransactionalUpsert{
					Key:   TestKeyName,
					Value: val,
				},
			},
		},
	})
	require.NoError(t, err)

	// save state
	response, err := testActorsRuntime.GetState(ctx, &GetStateRequest{
		ActorID:   actorID,
		ActorType: actorType,
		Key:       TestKeyName,
	})

	// make sure that state is stored.
	require.NoError(t, err)
	assert.Equal(t, fakeData, string(response.Data))

	// delete state
	err = testActorsRuntime.TransactionalStateOperation(ctx, &TransactionalRequest{
		ActorType: actorType,
		ActorID:   actorID,
		Operations: []TransactionalOperation{
			{
				Operation: Delete,
				Request: TransactionalDelete{
					Key: TestKeyName,
				},
			},
		},
	})
	require.NoError(t, err)

	// act
	response, err = testActorsRuntime.GetState(ctx, &GetStateRequest{
		ActorID:   actorID,
		ActorType: actorType,
		Key:       TestKeyName,
	})

	// assert
	require.NoError(t, err)
	assert.Nilf(t, response.Data, "expected nil, but got %s", string(response.Data))
}

func TestTransactionalOperation(t *testing.T) {
	t.Run("test upsert operations", func(t *testing.T) {
		op := TransactionalOperation{
			Operation: Upsert,
			Request: TransactionalUpsert{
				Key:   TestKeyName,
				Value: "respiri piano per non far rumore",
			},
		}
		res, err := op.StateOperation("base||", StateOperationOpts{})
		require.NoError(t, err)
		require.Equal(t, state.OperationUpsert, res.Operation())

		// Uses a pointer
		op = TransactionalOperation{
			Operation: Upsert,
			Request: &TransactionalUpsert{
				Key:   TestKeyName,
				Value: "respiri piano per non far rumore",
			},
		}
		res, err = op.StateOperation("base||", StateOperationOpts{})
		require.NoError(t, err)
		require.Equal(t, state.OperationUpsert, res.Operation())

		// Missing key
		op = TransactionalOperation{
			Operation: Upsert,
			Request:   &TransactionalUpsert{},
		}
		_, err = op.StateOperation("base||", StateOperationOpts{})
		require.Error(t, err)
	})

	t.Run("test delete operations", func(t *testing.T) {
		op := TransactionalOperation{
			Operation: Delete,
			Request: TransactionalDelete{
				Key: TestKeyName,
			},
		}
		res, err := op.StateOperation("base||", StateOperationOpts{})
		require.NoError(t, err)
		require.Equal(t, state.OperationDelete, res.Operation())

		// Uses a pointer
		op = TransactionalOperation{
			Operation: Delete,
			Request: &TransactionalDelete{
				Key: TestKeyName,
			},
		}
		res, err = op.StateOperation("base||", StateOperationOpts{})
		require.NoError(t, err)
		require.Equal(t, state.OperationDelete, res.Operation())

		// Missing key
		op = TransactionalOperation{
			Operation: Delete,
			Request:   &TransactionalDelete{},
		}
		_, err = op.StateOperation("base||", StateOperationOpts{})
		require.Error(t, err)
	})

	t.Run("error on mismatched request and operation", func(t *testing.T) {
		op := TransactionalOperation{
			Operation: Upsert,
			Request: TransactionalDelete{
				Key: TestKeyName,
			},
		}
		_, err := op.StateOperation("base||", StateOperationOpts{})
		require.Error(t, err)

		op = TransactionalOperation{
			Operation: Delete,
			Request: TransactionalUpsert{
				Key: TestKeyName,
			},
		}
		_, err = op.StateOperation("base||", StateOperationOpts{})
		require.Error(t, err)
	})

	t.Run("request as map", func(t *testing.T) {
		op := TransactionalOperation{
			Operation: Upsert,
			Request: map[string]any{
				"key": TestKeyName,
			},
		}
		resI, err := op.StateOperation("base||", StateOperationOpts{})
		require.NoError(t, err)

		res, ok := resI.(state.SetRequest)
		require.True(t, ok)
		assert.Equal(t, "base||"+TestKeyName, res.Key)
	})

	t.Run("error if ttlInSeconds and actor state TTL not enabled", func(t *testing.T) {
		op := TransactionalOperation{
			Operation: Upsert,
			Request: map[string]any{
				"key":      TestKeyName,
				"metadata": map[string]string{"ttlInSeconds": "1"},
			},
		}
		_, err := op.StateOperation("base||", StateOperationOpts{
			StateTTLEnabled: false,
		})
		require.ErrorContains(t, err, `ttlInSeconds is not supported without the "ActorStateTTL" feature enabled`)

		resI, err := op.StateOperation("base||", StateOperationOpts{
			StateTTLEnabled: true,
		})
		require.NoError(t, err)

		res, ok := resI.(state.SetRequest)
		require.True(t, ok)
		assert.Equal(t, "base||"+TestKeyName, res.Key)
	})
}

func TestCallLocalActor(t *testing.T) {
	const (
		testActorType = "pet"
		testActorID   = "dog"
		testMethod    = "bite"
	)

	req := internalsv1pb.
		NewInternalInvokeRequest(testMethod).
		WithActor(testActorType, testActorID)

	t.Run("invoke actor successfully", func(t *testing.T) {
		testActorsRuntime := newTestActorsRuntime()
		defer testActorsRuntime.Close()

		resp, err := testActorsRuntime.callLocalActor(context.Background(), req)
		require.NoError(t, err)
		assert.NotNil(t, resp)
	})

	t.Run("actor is already disposed", func(t *testing.T) {
		// arrange
		testActorsRuntime := newTestActorsRuntime()
		defer testActorsRuntime.Close()

		actorKey := constructCompositeKey(testActorType, testActorID)
		act := newActor(testActorType, testActorID, &reentrancyStackDepth, 2*time.Second, testActorsRuntime.clock)

		// add test actor
		testActorsRuntime.actorsTable.LoadOrStore(actorKey, act)
		act.lock(nil)
		assert.True(t, act.isBusy())

		// get dispose channel for test actor
		ch := act.channel()
		act.unlock()

		_, closed := <-ch
		assert.False(t, closed, "dispose channel must be closed after unlock")

		// act
		resp, err := testActorsRuntime.callLocalActor(context.Background(), req)

		// assert
		s, _ := status.FromError(err)
		assert.Equal(t, codes.ResourceExhausted, s.Code())
		assert.Nil(t, resp)
	})
}

func TestTransactionalState(t *testing.T) {
	ctx := context.Background()
	t.Run("Single set request succeeds", func(t *testing.T) {
		testActorsRuntime := newTestActorsRuntime()
		defer testActorsRuntime.Close()

		actorType, actorID := getTestActorTypeAndID()

		fakeCallAndActivateActor(testActorsRuntime, actorType, actorID, testActorsRuntime.clock)

		err := testActorsRuntime.TransactionalStateOperation(ctx, &TransactionalRequest{
			ActorType: actorType,
			ActorID:   actorID,
			Operations: []TransactionalOperation{
				{
					Operation: Upsert,
					Request: TransactionalUpsert{
						Key:   "key1",
						Value: "fakeData",
					},
				},
			},
		})
		require.NoError(t, err)
	})

	t.Run("Multiple requests succeeds", func(t *testing.T) {
		testActorsRuntime := newTestActorsRuntime()
		defer testActorsRuntime.Close()

		actorType, actorID := getTestActorTypeAndID()

		fakeCallAndActivateActor(testActorsRuntime, actorType, actorID, testActorsRuntime.clock)

		err := testActorsRuntime.TransactionalStateOperation(ctx, &TransactionalRequest{
			ActorType: actorType,
			ActorID:   actorID,
			Operations: []TransactionalOperation{
				{
					Operation: Upsert,
					Request: TransactionalUpsert{
						Key:   "key1",
						Value: "fakeData",
					},
				},
				{
					Operation: Delete,
					Request: TransactionalDelete{
						Key: "key1",
					},
				},
			},
		})
		require.NoError(t, err)
	})

	t.Run("Too many requests fail", func(t *testing.T) {
		testActorsRuntime := newTestActorsRuntime()
		defer testActorsRuntime.Close()

		store, err := testActorsRuntime.stateStore()
		require.NoError(t, err)
		fakeStore, ok := store.(*daprt.FakeStateStore)
		require.True(t, ok)
		fakeStore.MaxOperations = 10

		actorType, actorID := getTestActorTypeAndID()

		fakeCallAndActivateActor(testActorsRuntime, actorType, actorID, testActorsRuntime.clock)

		ops := make([]TransactionalOperation, 20)
		for i := 0; i < 20; i++ {
			ops[i] = TransactionalOperation{
				Operation: Upsert,
				Request: TransactionalUpsert{
					Key:   fmt.Sprintf("key%d", i),
					Value: "hello",
				},
			}
		}
		err = testActorsRuntime.TransactionalStateOperation(ctx, &TransactionalRequest{
			ActorType:  actorType,
			ActorID:    actorID,
			Operations: ops,
		})
		require.Error(t, err)
		require.ErrorIs(t, err, ErrTransactionsTooManyOperations)
	})

	t.Run("Wrong request body - should fail", func(t *testing.T) {
		testActorsRuntime := newTestActorsRuntime()
		defer testActorsRuntime.Close()

		actorType, actorID := getTestActorTypeAndID()

		fakeCallAndActivateActor(testActorsRuntime, actorType, actorID, testActorsRuntime.clock)

		err := testActorsRuntime.TransactionalStateOperation(ctx, &TransactionalRequest{
			ActorType: actorType,
			ActorID:   actorID,
			Operations: []TransactionalOperation{
				{
					Operation: Upsert,
					Request:   "wrongBody",
				},
			},
		})
		require.Error(t, err)
	})

	t.Run("Unsupported operation type - should fail", func(t *testing.T) {
		testActorsRuntime := newTestActorsRuntime()
		actorType, actorID := getTestActorTypeAndID()

		fakeCallAndActivateActor(testActorsRuntime, actorType, actorID, testActorsRuntime.clock)

		err := testActorsRuntime.TransactionalStateOperation(ctx, &TransactionalRequest{
			ActorType: actorType,
			ActorID:   actorID,
			Operations: []TransactionalOperation{
				{
					Operation: "Wrong",
					Request:   "wrongBody",
				},
			},
		})
		require.EqualError(t, err, "operation type Wrong not supported")
	})
}

func TestGetOrCreateActor(t *testing.T) {
	const testActorType = "fakeActor"
	testActorsRuntime := newTestActorsRuntime()
	defer testActorsRuntime.Close()

	t.Run("create new key", func(t *testing.T) {
		act := testActorsRuntime.getOrCreateActor(&internalsv1pb.Actor{
			ActorType: testActorType,
			ActorId:   "id-1",
		})
		assert.NotNil(t, act)
	})

	t.Run("try to create the same key", func(t *testing.T) {
		oldActor := testActorsRuntime.getOrCreateActor(&internalsv1pb.Actor{
			ActorType: testActorType,
			ActorId:   "id-2",
		})
		assert.NotNil(t, oldActor)
		newActor := testActorsRuntime.getOrCreateActor(&internalsv1pb.Actor{
			ActorType: testActorType,
			ActorId:   "id-2",
		})
		assert.Same(t, oldActor, newActor, "should not create new actor")
	})
}

func TestActiveActorsCount(t *testing.T) {
	ctx := context.Background()
	t.Run("Actors Count", func(t *testing.T) {
		expectedCounts := []*runtimev1pb.ActiveActorsCount{{Type: "cat", Count: 2}, {Type: "dog", Count: 1}}

		testActorsRuntime := newTestActorsRuntime()
		testActorsRuntime.actorsConfig.Config.HostedActorTypes = internal.NewHostedActors([]string{"cat", "dog"})
		defer testActorsRuntime.Close()

		fakeCallAndActivateActor(testActorsRuntime, "cat", "abcd", testActorsRuntime.clock)
		fakeCallAndActivateActor(testActorsRuntime, "cat", "xyz", testActorsRuntime.clock)
		fakeCallAndActivateActor(testActorsRuntime, "dog", "xyz", testActorsRuntime.clock)

		actualCounts := testActorsRuntime.getActiveActorsCount(ctx)
		assert.ElementsMatch(t, expectedCounts, actualCounts)
	})

	t.Run("Actors Count empty", func(t *testing.T) {
		expectedCounts := []*runtimev1pb.ActiveActorsCount{}

		testActorsRuntime := newTestActorsRuntime()
		testActorsRuntime.actorsConfig.Config.HostedActorTypes = internal.NewHostedActors([]string{})
		defer testActorsRuntime.Close()

		actualCounts := testActorsRuntime.getActiveActorsCount(ctx)
		assert.Equal(t, expectedCounts, actualCounts)
	})
}

func TestActorsAppHealthCheck(t *testing.T) {
	testFn := func(testActorsRuntime *actorsRuntime) func(t *testing.T) {
		return func(t *testing.T) {
			defer testActorsRuntime.Close()
			clock := testActorsRuntime.clock.(*clocktesting.FakeClock)

			testActorsRuntime.actorsConfig.Config.HostedActorTypes = internal.NewHostedActors([]string{"actor1"})
			ctx, cancel := context.WithCancel(context.Background())
			defer cancel()

			opts := []health.Option{
				health.WithClock(clock),
				health.WithFailureThreshold(1),
				health.WithInterval(1 * time.Second),
				health.WithRequestTimeout(100 * time.Millisecond),
			}
			closingCh := make(chan struct{})
			healthy := atomic.Bool{}
			healthy.Store(true)
			go func() {
				defer close(closingCh)
				for v := range testActorsRuntime.getAppHealthCheckChanWithOptions(ctx, opts...) {
					healthy.Store(v)
				}
			}()

			clock.Step(time.Second)

			assert.Eventually(t, func() bool {
				advanceTickers(t, clock, time.Second)
				return !healthy.Load()
			}, time.Second, time.Microsecond*10)

			// Cancel now which should cause the shutdown
			cancel()
			<-closingCh
		}
	}

	t.Run("with state store", testFn(newTestActorsRuntime()))

	t.Run("without state store", testFn(newTestActorsRuntimeWithoutStore()))

	t.Run("no hosted actors without state store", func(t *testing.T) {
		testActorsRuntime := newTestActorsRuntimeWithoutStore()
		defer testActorsRuntime.Close()
		clock := testActorsRuntime.clock.(*clocktesting.FakeClock)

		testActorsRuntime.actorsConfig.HostedActorTypes = internal.NewHostedActors([]string{})
		ctx, cancel := context.WithCancel(context.Background())
		defer cancel()

		opts := []health.Option{
			health.WithClock(clock),
			health.WithFailureThreshold(1),
			health.WithInterval(1 * time.Second),
			health.WithRequestTimeout(100 * time.Millisecond),
		}

		closingCh := make(chan struct{})
		healthy := atomic.Bool{}
		healthy.Store(true)
		go func() {
			defer close(closingCh)
			for v := range testActorsRuntime.getAppHealthCheckChanWithOptions(ctx, opts...) {
				healthy.Store(v)
			}
		}()

		clock.Step(2 * time.Second)

		assert.Eventually(t, healthy.Load, time.Second, time.Microsecond*10)

		// Cancel now which should cause the shutdown
		cancel()
		<-closingCh
	})
}

func TestShutdown(t *testing.T) {
	testActorsRuntime := newTestActorsRuntime()

	t.Run("no panic when placement is nil", func(t *testing.T) {
		testActorsRuntime.placement = nil
		testActorsRuntime.Close()
		// No panic
	})
}

func TestConstructCompositeKeyWithThreeArgs(t *testing.T) {
	appID := "myapp"
	actorType := "TestActor"
	actorID := "abc123"

	actorKey := constructCompositeKey(appID, actorType, actorID)

	assert.Equal(t, "myapp||TestActor||abc123", actorKey)
}

func TestHostValidation(t *testing.T) {
	t.Run("kubernetes mode with mTLS, missing namespace", func(t *testing.T) {
		err := ValidateHostEnvironment(true, modes.KubernetesMode, "")
		require.Error(t, err)
	})

	t.Run("kubernetes mode without mTLS, missing namespace", func(t *testing.T) {
		err := ValidateHostEnvironment(false, modes.KubernetesMode, "")
		require.NoError(t, err)
	})

	t.Run("kubernetes mode with mTLS and namespace", func(t *testing.T) {
		err := ValidateHostEnvironment(true, modes.KubernetesMode, "default")
		require.NoError(t, err)
	})

	t.Run("self hosted mode with mTLS, missing namespace", func(t *testing.T) {
		err := ValidateHostEnvironment(true, modes.StandaloneMode, "")
		require.NoError(t, err)
	})

	t.Run("self hosted mode without mTLS, missing namespace", func(t *testing.T) {
		err := ValidateHostEnvironment(false, modes.StandaloneMode, "")
		require.NoError(t, err)
	})
}

func TestBasicReentrantActorLocking(t *testing.T) {
	req := internalsv1pb.
		NewInternalInvokeRequest("first").
		WithActor("reentrant", "1")
	req2 := internalsv1pb.
		NewInternalInvokeRequest("second").
		WithActor("reentrant", "1")

	appConfig := DefaultAppConfig
	appConfig.Reentrancy = config.ReentrancyConfig{Enabled: true}
	reentrantConfig := NewConfig(ConfigOpts{
		AppID:              TestAppID,
		PlacementAddresses: []string{"placement:5050"},
		AppConfig:          appConfig,
	})
	reentrantAppChannel := new(reentrantAppChannel)
	reentrantAppChannel.nextCall = []*internalsv1pb.InternalInvokeRequest{req2}
	reentrantAppChannel.callLog = []string{}
	builder := runtimeBuilder{
		appChannel: reentrantAppChannel,
		config:     &reentrantConfig,
	}
	testActorsRuntime := builder.buildActorRuntime()
	reentrantAppChannel.a = testActorsRuntime

	resp, err := testActorsRuntime.callLocalActor(context.Background(), req)
	require.NoError(t, err)
	assert.NotNil(t, resp)
	assert.Equal(t, []string{
		"Entering actors/reentrant/1/method/first",
		"Entering actors/reentrant/1/method/second",
		"Exiting actors/reentrant/1/method/second",
		"Exiting actors/reentrant/1/method/first",
	}, reentrantAppChannel.callLog)
}

func TestReentrantActorLockingOverMultipleActors(t *testing.T) {
	req := internalsv1pb.
		NewInternalInvokeRequest("first").
		WithActor("reentrant", "1")
	req2 := internalsv1pb.
		NewInternalInvokeRequest("second").
		WithActor("other", "1")
	req3 := internalsv1pb.
		NewInternalInvokeRequest("third").
		WithActor("reentrant", "1")

	appConfig := DefaultAppConfig
	appConfig.Reentrancy = config.ReentrancyConfig{Enabled: true}
	reentrantConfig := NewConfig(ConfigOpts{
		AppID:              TestAppID,
		PlacementAddresses: []string{"placement:5050"},
		AppConfig:          appConfig,
	})
	reentrantAppChannel := new(reentrantAppChannel)
	reentrantAppChannel.nextCall = []*internalsv1pb.InternalInvokeRequest{req2, req3}
	reentrantAppChannel.callLog = []string{}
	builder := runtimeBuilder{
		appChannel: reentrantAppChannel,
		config:     &reentrantConfig,
	}
	testActorsRuntime := builder.buildActorRuntime()
	reentrantAppChannel.a = testActorsRuntime

	resp, err := testActorsRuntime.callLocalActor(context.Background(), req)
	require.NoError(t, err)
	assert.NotNil(t, resp)
	assert.Equal(t, []string{
		"Entering actors/reentrant/1/method/first",
		"Entering actors/other/1/method/second",
		"Entering actors/reentrant/1/method/third",
		"Exiting actors/reentrant/1/method/third",
		"Exiting actors/other/1/method/second",
		"Exiting actors/reentrant/1/method/first",
	}, reentrantAppChannel.callLog)
}

func TestReentrancyStackLimit(t *testing.T) {
	req := internalsv1pb.
		NewInternalInvokeRequest("first").
		WithActor("reentrant", "1")

	stackDepth := 0
	appConfig := DefaultAppConfig
	appConfig.Reentrancy = config.ReentrancyConfig{Enabled: true, MaxStackDepth: &stackDepth}
	reentrantConfig := NewConfig(ConfigOpts{
		AppID:              TestAppID,
		PlacementAddresses: []string{"placement:5050"},
		AppConfig:          appConfig,
	})
	reentrantAppChannel := new(reentrantAppChannel)
	reentrantAppChannel.nextCall = []*internalsv1pb.InternalInvokeRequest{}
	reentrantAppChannel.callLog = []string{}
	builder := runtimeBuilder{
		appChannel: reentrantAppChannel,
		config:     &reentrantConfig,
	}
	testActorsRuntime := builder.buildActorRuntime()
	reentrantAppChannel.a = testActorsRuntime

	resp, err := testActorsRuntime.callLocalActor(context.Background(), req)
	assert.Nil(t, resp)
	require.Error(t, err)
}

func TestReentrancyPerActor(t *testing.T) {
	req := internalsv1pb.
		NewInternalInvokeRequest("first").
		WithActor("reentrantActor", "1")
	req2 := internalsv1pb.
		NewInternalInvokeRequest("second").
		WithActor("reentrantActor", "1")

	appConfig := DefaultAppConfig
	appConfig.Reentrancy = config.ReentrancyConfig{Enabled: false}
	appConfig.EntityConfigs = []config.EntityConfig{
		{
			Entities: []string{"reentrantActor"},
			Reentrancy: config.ReentrancyConfig{
				Enabled: true,
			},
		},
	}
	reentrantConfig := NewConfig(ConfigOpts{
		AppID:              TestAppID,
		PlacementAddresses: []string{""},
		AppConfig:          appConfig,
	})
	reentrantAppChannel := new(reentrantAppChannel)
	reentrantAppChannel.nextCall = []*internalsv1pb.InternalInvokeRequest{req2}
	reentrantAppChannel.callLog = []string{}
	builder := runtimeBuilder{
		appChannel: reentrantAppChannel,
		config:     &reentrantConfig,
	}
	testActorsRuntime := builder.buildActorRuntime()
	reentrantAppChannel.a = testActorsRuntime

	resp, err := testActorsRuntime.callLocalActor(context.Background(), req)
	require.NoError(t, err)
	assert.NotNil(t, resp)
	assert.Equal(t, []string{
		"Entering actors/reentrantActor/1/method/first",
		"Entering actors/reentrantActor/1/method/second",
		"Exiting actors/reentrantActor/1/method/second",
		"Exiting actors/reentrantActor/1/method/first",
	}, reentrantAppChannel.callLog)
}

func TestReentrancyStackLimitPerActor(t *testing.T) {
	req := internalsv1pb.NewInternalInvokeRequest("first").
		WithActor("reentrantActor", "1")

	stackDepth := 0
	appConfig := DefaultAppConfig
	appConfig.Reentrancy = config.ReentrancyConfig{Enabled: false}
	appConfig.EntityConfigs = []config.EntityConfig{
		{
			Entities: []string{"reentrantActor"},
			Reentrancy: config.ReentrancyConfig{
				Enabled:       true,
				MaxStackDepth: &stackDepth,
			},
		},
	}
	reentrantConfig := NewConfig(ConfigOpts{
		AppID:              TestAppID,
		PlacementAddresses: []string{""},
		AppConfig:          appConfig,
	})
	reentrantAppChannel := new(reentrantAppChannel)
	reentrantAppChannel.nextCall = []*internalsv1pb.InternalInvokeRequest{}
	reentrantAppChannel.callLog = []string{}
	builder := runtimeBuilder{
		appChannel: reentrantAppChannel,
		config:     &reentrantConfig,
	}
	testActorsRuntime := builder.buildActorRuntime()
	reentrantAppChannel.a = testActorsRuntime

	resp, err := testActorsRuntime.callLocalActor(context.Background(), req)
	assert.Nil(t, resp)
	require.Error(t, err)
}

func TestActorsRuntimeResiliency(t *testing.T) {
	actorType := "failingActor"
	actorID := "failingId"
	failingState := &daprt.FailingStatestore{
		Failure: daprt.NewFailure(
			// Transform the keys into actor format.
			map[string]int{
				constructCompositeKey(TestAppID, actorType, actorID, "failingGetStateKey"): 1,
				constructCompositeKey(TestAppID, actorType, actorID, "failingMultiKey"):    1,
				constructCompositeKey("actors", actorType):                                 1, // Default reminder key.
			},
			map[string]time.Duration{
				constructCompositeKey(TestAppID, actorType, actorID, "timeoutGetStateKey"): time.Second * 10,
				constructCompositeKey(TestAppID, actorType, actorID, "timeoutMultiKey"):    time.Second * 10,
				constructCompositeKey("actors", actorType):                                 time.Second * 10, // Default reminder key.
			},
			map[string]int{},
		),
	}
	failingAppChannel := &daprt.FailingAppChannel{
		Failure: daprt.NewFailure(
			nil,
			map[string]time.Duration{
				"timeoutId": time.Second * 10,
			},
			map[string]int{},
		),
		KeyFunc: func(req *invokev1.InvokeMethodRequest) string {
			return req.Actor().GetActorId()
		},
	}
	builder := runtimeBuilder{
		appChannel:     failingAppChannel,
		actorStore:     failingState,
		actorStoreName: "failStore",
		// This test is using a real wall clock
		clock: &kclock.RealClock{},
	}
	runtime := builder.buildActorRuntime()

	t.Run("callLocalActor times out with resiliency", func(t *testing.T) {
		req := internalsv1pb.NewInternalInvokeRequest("actorMethod").
			WithActor("failingActorType", "timeoutId")

		start := time.Now()
		resp, err := runtime.callLocalActor(context.Background(), req)
		end := time.Now()

		require.Error(t, err)
		assert.Nil(t, resp)
		assert.Equal(t, 1, failingAppChannel.Failure.CallCount("timeoutId"))
		assert.Less(t, end.Sub(start), time.Second*10)
	})

	t.Run("test get state retries with resiliency", func(t *testing.T) {
		req := &GetStateRequest{
			Key:       "failingGetStateKey",
			ActorType: actorType,
			ActorID:   actorID,
		}
		_, err := runtime.GetState(context.Background(), req)

		callKey := constructCompositeKey(TestAppID, actorType, actorID, "failingGetStateKey")
		require.NoError(t, err)
		assert.Equal(t, 2, failingState.Failure.CallCount(callKey))
	})

	t.Run("test get state times out with resiliency", func(t *testing.T) {
		req := &GetStateRequest{
			Key:       "timeoutGetStateKey",
			ActorType: actorType,
			ActorID:   actorID,
		}
		start := time.Now()
		_, err := runtime.GetState(context.Background(), req)
		end := time.Now()

		callKey := constructCompositeKey(TestAppID, actorType, actorID, "timeoutGetStateKey")
		require.Error(t, err)
		assert.Equal(t, 2, failingState.Failure.CallCount(callKey))
		assert.Less(t, end.Sub(start), time.Second*10)
	})

	t.Run("test state transaction retries with resiliency", func(t *testing.T) {
		req := &TransactionalRequest{
			Operations: []TransactionalOperation{
				{
					Operation: Delete,
					Request: map[string]string{
						"key": "failingMultiKey",
					},
				},
			},
			ActorType: actorType,
			ActorID:   actorID,
		}

		err := runtime.TransactionalStateOperation(context.Background(), req)

		callKey := constructCompositeKey(TestAppID, actorType, actorID, "failingMultiKey")
		require.NoError(t, err)
		assert.Equal(t, 2, failingState.Failure.CallCount(callKey))
	})

	t.Run("test state transaction times out with resiliency", func(t *testing.T) {
		req := &TransactionalRequest{
			Operations: []TransactionalOperation{
				{
					Operation: Delete,
					Request: map[string]string{
						"key": "timeoutMultiKey",
					},
				},
			},
			ActorType: actorType,
			ActorID:   actorID,
		}

		start := time.Now()
		err := runtime.TransactionalStateOperation(context.Background(), req)
		end := time.Now()

		callKey := constructCompositeKey(TestAppID, actorType, actorID, "timeoutMultiKey")
		require.Error(t, err)
		assert.Equal(t, 2, failingState.Failure.CallCount(callKey))
		assert.Less(t, end.Sub(start), time.Second*10)
	})

	t.Run("test get reminders retries and times out with resiliency", func(t *testing.T) {
		_, err := runtime.GetReminder(context.Background(), &GetReminderRequest{
			ActorType: actorType,
			ActorID:   actorID,
		})

		callKey := constructCompositeKey("actors", actorType)
		require.NoError(t, err)
		assert.Equal(t, 2, failingState.Failure.CallCount(callKey))

		// Key will no longer fail, so now we can check the timeout.
		start := time.Now()
		_, err = runtime.GetReminder(context.Background(), &GetReminderRequest{
			ActorType: actorType,
			ActorID:   actorID,
		})
		end := time.Now()

		require.Error(t, err)
		assert.Equal(t, 4, failingState.Failure.CallCount(callKey)) // Should be called 2 more times.
		assert.Less(t, end.Sub(start), time.Second*10)
	})
}

func TestPlacementSwitchIsNotTurnedOn(t *testing.T) {
	testActorsRuntime := newTestActorsRuntimeWithoutPlacement()
	defer testActorsRuntime.Close()

	t.Run("placement is empty", func(t *testing.T) {
		assert.Nil(t, testActorsRuntime.placement)
	})

	t.Run("the actor store can not be initialized normally", func(t *testing.T) {
		assert.Empty(t, testActorsRuntime.compStore.ListStateStores())
	})
}<|MERGE_RESOLUTION|>--- conflicted
+++ resolved
@@ -133,20 +133,13 @@
 		nextReq := r.nextCall[0]
 		r.nextCall = r.nextCall[1:]
 
-<<<<<<< HEAD
 		if val := req.Metadata()["Dapr-Reentrancy-Id"]; val != nil {
-			if nextReq.Metadata == nil {
+			if nextReq.Metadata == nil { //nolint:protogetter
 				nextReq.Metadata = make(map[string]*internalsv1pb.ListStringValue)
 			}
 			nextReq.Metadata["Dapr-Reentrancy-Id"] = &internalsv1pb.ListStringValue{
-				Values: val.Values,
+				Values: val.GetValues(),
 			}
-=======
-		if val, ok := req.Metadata()["Dapr-Reentrancy-Id"]; ok {
-			nextReq.AddMetadata(map[string][]string{
-				"Dapr-Reentrancy-Id": val.GetValues(),
-			})
->>>>>>> 9758d99f
 		}
 		_, err := r.a.callLocalActor(context.Background(), nextReq)
 		if err != nil {
