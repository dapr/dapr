--- conflicted
+++ resolved
@@ -3,12 +3,8 @@
 // ActionsMode is the runtime mode for Actions
 type ActionsMode string
 
-<<<<<<< HEAD
 const (
-=======
-var (
 	// KubernetesMode is a Kubernetes Actions mode
->>>>>>> ef314d58
 	KubernetesMode ActionsMode = "kubernetes"
 	// StandaloneMode is a Standalone Actions mode
 	StandaloneMode ActionsMode = "standalone"
