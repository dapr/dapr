/*
Copyright 2022 The Dapr Authors
Licensed under the Apache License, Version 2.0 (the "License");
you may not use this file except in compliance with the License.
You may obtain a copy of the License at
    http://www.apache.org/licenses/LICENSE-2.0
Unless required by applicable law or agreed to in writing, software
distributed under the License is distributed on an "AS IS" BASIS,
WITHOUT WARRANTIES OR CONDITIONS OF ANY KIND, either express or implied.
See the License for the specific language governing permissions and
limitations under the License.
*/

package apphealth

import (
	"math"
	"sync"
	"testing"
	"time"

	"github.com/stretchr/testify/assert"
	"github.com/stretchr/testify/require"
	"go.uber.org/atomic"
)

func TestAppHealth_setResult(t *testing.T) {
	var threshold int32 = 3
	h := NewAppHealth(&Config{
		Threshold: threshold,
	}, nil)

	// Set the initial state to healthy
	h.setResult(true)

	statusChange := make(chan uint8, 1)
	unexpectedStatusChanges := atomic.NewUint32(0)
	h.OnHealthChange(func(status uint8) {
		select {
		case statusChange <- status:
			// Do nothing
		default:
			// If the channel is full, it means we were not expecting a status change
			unexpectedStatusChanges.Inc()
		}
	})

	simulateFailures := func(n int32) {
		statusChange <- 255 // Fill the channel
		for i := int32(0); i < n; i++ {
			if i == threshold-1 {
				<-statusChange // Allow the channel to be written into
			}
			h.setResult(false)
			if i == threshold-1 {
				select {
				case v := <-statusChange:
					assert.Equal(t, AppStatusUnhealthy, v)
				case <-time.After(100 * time.Millisecond):
					t.Error("did not get a status change before deadline")
				}
				statusChange <- 255 // Fill the channel again
			} else {
				time.Sleep(time.Millisecond)
			}
		}
	}

	// Trigger threshold+10 failures and detect the invocation after the threshold
	simulateFailures(threshold + 10)
	assert.Empty(t, unexpectedStatusChanges.Load())
	assert.Equal(t, threshold+10, h.failureCount.Load())

	// First success should bring the app back to healthy
	<-statusChange // Allow the channel to be written into
	h.setResult(true)
	select {
	case v := <-statusChange:
		assert.Equal(t, AppStatusHealthy, v)
	case <-time.After(100 * time.Millisecond):
		t.Error("did not get a status change before deadline")
	}
	assert.Equal(t, int32(0), h.failureCount.Load())

	// Multiple invocations in parallel
	// Only one failure should be sent
	wg := sync.WaitGroup{}
	for i := 0; i < 5; i++ {
		wg.Add(1)
		go func() {
			for i := int32(0); i < (threshold + 5); i++ {
				h.setResult(false)
			}
			wg.Done()
		}()
	}
	wg.Wait()

	select {
	case v := <-statusChange:
		assert.Equal(t, AppStatusUnhealthy, v)
	case <-time.After(50 * time.Millisecond):
		t.Error("did not get a status change before deadline")
	}

	assert.Empty(t, unexpectedStatusChanges.Load())
	assert.Equal(t, (threshold+5)*5, h.failureCount.Load())

	// Test overflows
	h.failureCount.Store(int32(math.MaxInt32 - 2))
	statusChange <- 255 // Fill the channel again
	for i := int32(0); i < 5; i++ {
		h.setResult(false)
	}
	assert.Empty(t, unexpectedStatusChanges.Load())
	assert.Equal(t, threshold+3, h.failureCount.Load())
}

func TestAppHealth_ratelimitReports(t *testing.T) {
	// Set to 0.1 seconds
	var minInterval int64 = 1e5

	h := &AppHealth{
		lastReport:        atomic.NewInt64(0),
		reportMinInterval: minInterval,
	}

	// First run should always succeed
	require.True(t, h.ratelimitReports())

	// Run again without waiting
	require.False(t, h.ratelimitReports())
	require.False(t, h.ratelimitReports())

	// Wait and test
	time.Sleep(time.Duration(minInterval+10) * time.Microsecond)
	require.True(t, h.ratelimitReports())
	require.False(t, h.ratelimitReports())

	// Run tests for 1 second, constantly
	// Should succeed only 10 times (+/- 2)
	time.Sleep(time.Duration(minInterval+10) * time.Microsecond)
	firehose := func() (passed int64) {
		var done bool
		deadline := time.After(time.Second)
		for !done {
			select {
			case <-deadline:
				done = true
			default:
				if h.ratelimitReports() {
					passed++
				}
				time.Sleep(10 * time.Nanosecond)
			}
		}

		return passed
	}

	passed := firehose()

	assert.GreaterOrEqual(t, passed, int64(8))
	assert.LessOrEqual(t, passed, int64(12))

	// Repeat, but run with 3 parallel goroutines
	time.Sleep(time.Duration(minInterval+10) * time.Microsecond)
	wg := sync.WaitGroup{}
	totalPassed := atomic.NewInt64(0)
	for i := 0; i < 3; i++ {
		wg.Add(1)
		go func() {
			totalPassed.Add(firehose())
			wg.Done()
		}()
	}
	wg.Wait()

	passed = totalPassed.Load()
<<<<<<< HEAD
	assert.GreaterOrEqual(t, passed, int64(9))
=======
	assert.GreaterOrEqual(t, passed, int64(8))
>>>>>>> 1553c922
	assert.LessOrEqual(t, passed, int64(12))
}<|MERGE_RESOLUTION|>--- conflicted
+++ resolved
@@ -177,10 +177,6 @@
 	wg.Wait()
 
 	passed = totalPassed.Load()
-<<<<<<< HEAD
-	assert.GreaterOrEqual(t, passed, int64(9))
-=======
 	assert.GreaterOrEqual(t, passed, int64(8))
->>>>>>> 1553c922
 	assert.LessOrEqual(t, passed, int64(12))
 }