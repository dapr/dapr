/*
Copyright 2022 The Dapr Authors
Licensed under the Apache License, Version 2.0 (the "License");
you may not use this file except in compliance with the License.
You may obtain a copy of the License at
    http://www.apache.org/licenses/LICENSE-2.0
Unless required by applicable law or agreed to in writing, software
distributed under the License is distributed on an "AS IS" BASIS,
WITHOUT WARRANTIES OR CONDITIONS OF ANY KIND, either express or implied.
See the License for the specific language governing permissions and
limitations under the License.
*/

package pubsub

import (
	"context"
	"errors"

	"golang.org/x/sync/errgroup"

	contribPubsub "github.com/dapr/components-contrib/pubsub"
)

const (
	defaultBulkPublishMaxConcurrency int = 100
)

var ErrBulkPublishFailure = errors.New("bulk publish failed")

// defaultBulkPublisher is the default implementation of BulkPublisher.
// It is used when the component does not implement BulkPublisher.
type defaultBulkPublisher struct {
	p contribPubsub.PubSub
}

// NewDefaultBulkPublisher returns a new defaultBulkPublisher from a PubSub.
func NewDefaultBulkPublisher(p contribPubsub.PubSub) *defaultBulkPublisher {
	return &defaultBulkPublisher{
		p: p,
	}
}

// BulkPublish publishes a list of messages as parallel Publish requests to the topic in the incoming request.
// There is no guarantee that messages sent to the broker are in the same order as specified in the request.
<<<<<<< HEAD
func (p *defaultBulkPublisher) BulkPublish(_ context.Context, req *contribPubsub.BulkPublishRequest) (contribPubsub.BulkPublishResponse, error) {
	failedEntries := make([]contribPubsub.BulkPublishResponseFailedEntry, 0, len(req.Entries))
=======
func (p *defaultBulkPublisher) BulkPublish(ctx context.Context, req *contribPubsub.BulkPublishRequest) (contribPubsub.BulkPublishResponse, error) {
	statuses := make([]contribPubsub.BulkPublishResponseEntry, 0, len(req.Entries))
>>>>>>> 2e75854e

	var eg errgroup.Group
	eg.SetLimit(defaultBulkPublishMaxConcurrency)

	faileEntryChan := make(chan contribPubsub.BulkPublishResponseFailedEntry, len(req.Entries))

	for i := range req.Entries {
		entry := req.Entries[i]
		eg.Go(func() error {
<<<<<<< HEAD
			failedEntry := p.bulkPublishSingleEntry(req.PubsubName, req.Topic, entry)
			if failedEntry != nil {
				faileEntryChan <- *failedEntry
				return failedEntry.Error
			}
			return nil
=======
			status := p.bulkPublishSingleEntry(ctx, req.PubsubName, req.Topic, entry)
			statusChan <- status
			return status.Error
>>>>>>> 2e75854e
		})
	}

	err := eg.Wait()
	close(faileEntryChan)

	for entry := range faileEntryChan {
		failedEntries = append(failedEntries, entry)
	}

	return contribPubsub.BulkPublishResponse{FailedEntries: failedEntries}, err
}

// bulkPublishSingleEntry sends a single message to the broker as a Publish request.
<<<<<<< HEAD
func (p *defaultBulkPublisher) bulkPublishSingleEntry(pubsubName, topic string, entry contribPubsub.BulkMessageEntry) *contribPubsub.BulkPublishResponseFailedEntry {
=======
func (p *defaultBulkPublisher) bulkPublishSingleEntry(ctx context.Context, pubsubName, topic string, entry contribPubsub.BulkMessageEntry) contribPubsub.BulkPublishResponseEntry {
>>>>>>> 2e75854e
	pr := contribPubsub.PublishRequest{
		Data:        entry.Event,
		PubsubName:  pubsubName,
		Topic:       topic,
		Metadata:    entry.Metadata,
		ContentType: &entry.ContentType,
	}

<<<<<<< HEAD
	if err := p.p.Publish(&pr); err != nil {
		return &contribPubsub.BulkPublishResponseFailedEntry{
=======
	if err := p.p.Publish(ctx, &pr); err != nil {
		return contribPubsub.BulkPublishResponseEntry{
>>>>>>> 2e75854e
			EntryId: entry.EntryId,
			Error:   err,
		}
	}

	return nil
}<|MERGE_RESOLUTION|>--- conflicted
+++ resolved
@@ -43,13 +43,8 @@
 
 // BulkPublish publishes a list of messages as parallel Publish requests to the topic in the incoming request.
 // There is no guarantee that messages sent to the broker are in the same order as specified in the request.
-<<<<<<< HEAD
-func (p *defaultBulkPublisher) BulkPublish(_ context.Context, req *contribPubsub.BulkPublishRequest) (contribPubsub.BulkPublishResponse, error) {
+func (p *defaultBulkPublisher) BulkPublish(ctx context.Context, req *contribPubsub.BulkPublishRequest) (contribPubsub.BulkPublishResponse, error) {
 	failedEntries := make([]contribPubsub.BulkPublishResponseFailedEntry, 0, len(req.Entries))
-=======
-func (p *defaultBulkPublisher) BulkPublish(ctx context.Context, req *contribPubsub.BulkPublishRequest) (contribPubsub.BulkPublishResponse, error) {
-	statuses := make([]contribPubsub.BulkPublishResponseEntry, 0, len(req.Entries))
->>>>>>> 2e75854e
 
 	var eg errgroup.Group
 	eg.SetLimit(defaultBulkPublishMaxConcurrency)
@@ -59,18 +54,12 @@
 	for i := range req.Entries {
 		entry := req.Entries[i]
 		eg.Go(func() error {
-<<<<<<< HEAD
-			failedEntry := p.bulkPublishSingleEntry(req.PubsubName, req.Topic, entry)
+			failedEntry := p.bulkPublishSingleEntry(ctx, req.PubsubName, req.Topic, entry)
 			if failedEntry != nil {
 				faileEntryChan <- *failedEntry
 				return failedEntry.Error
 			}
 			return nil
-=======
-			status := p.bulkPublishSingleEntry(ctx, req.PubsubName, req.Topic, entry)
-			statusChan <- status
-			return status.Error
->>>>>>> 2e75854e
 		})
 	}
 
@@ -85,11 +74,7 @@
 }
 
 // bulkPublishSingleEntry sends a single message to the broker as a Publish request.
-<<<<<<< HEAD
-func (p *defaultBulkPublisher) bulkPublishSingleEntry(pubsubName, topic string, entry contribPubsub.BulkMessageEntry) *contribPubsub.BulkPublishResponseFailedEntry {
-=======
-func (p *defaultBulkPublisher) bulkPublishSingleEntry(ctx context.Context, pubsubName, topic string, entry contribPubsub.BulkMessageEntry) contribPubsub.BulkPublishResponseEntry {
->>>>>>> 2e75854e
+func (p *defaultBulkPublisher) bulkPublishSingleEntry(ctx context.Context, pubsubName, topic string, entry contribPubsub.BulkMessageEntry) *contribPubsub.BulkPublishResponseFailedEntry {
 	pr := contribPubsub.PublishRequest{
 		Data:        entry.Event,
 		PubsubName:  pubsubName,
@@ -98,13 +83,8 @@
 		ContentType: &entry.ContentType,
 	}
 
-<<<<<<< HEAD
-	if err := p.p.Publish(&pr); err != nil {
+	if err := p.p.Publish(ctx, &pr); err != nil {
 		return &contribPubsub.BulkPublishResponseFailedEntry{
-=======
-	if err := p.p.Publish(ctx, &pr); err != nil {
-		return contribPubsub.BulkPublishResponseEntry{
->>>>>>> 2e75854e
 			EntryId: entry.EntryId,
 			Error:   err,
 		}
