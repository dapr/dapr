--- conflicted
+++ resolved
@@ -14,17 +14,12 @@
 package compstore
 
 import (
-<<<<<<< HEAD
 	"strings"
 	compsv1alpha1 "github.com/dapr/dapr/pkg/apis/components/v1alpha1"
-)
-=======
 	"errors"
 	"fmt"
->>>>>>> a85343e8
+)
 
-	compsv1alpha1 "github.com/dapr/dapr/pkg/apis/components/v1alpha1"
-)
 
 func (c *ComponentStore) GetComponent(name string) (compsv1alpha1.Component, bool) {
 	c.lock.RLock()
@@ -37,14 +32,9 @@
 	return compsv1alpha1.Component{}, false
 }
 
-<<<<<<< HEAD
 
-
-func (c *ComponentStore) AddComponent(component compsv1alpha1.Component) {
-=======
 func (c *ComponentStore) AddPendingComponentForCommit(component compsv1alpha1.Component) error {
 	c.compPendingLock.Lock()
->>>>>>> a85343e8
 	c.lock.Lock()
 	defer c.lock.Unlock()
 
@@ -102,7 +92,6 @@
 	return comps
 }
 
-<<<<<<< HEAD
 func (c *ComponentStore) ListMatchComponents(match string) []compsv1alpha1.Component {
 	c.lock.RLock()
 	comps := make([]compsv1alpha1.Component, len(c.components))
@@ -115,10 +104,8 @@
 	return comps
 }
 
-func (c *ComponentStore) DeleteComponent(compType, name string) {
-=======
+
 func (c *ComponentStore) DeleteComponent(name string) {
->>>>>>> a85343e8
 	c.lock.Lock()
 	defer c.lock.Unlock()
 
