--- conflicted
+++ resolved
@@ -2555,12 +2555,8 @@
 		AppConfig:          a.appConfig,
 		HealthHTTPClient:   a.appHTTPClient,
 		HealthEndpoint:     a.getAppHTTPEndpoint(),
-<<<<<<< HEAD
-		AppChannelAddress:  a.runtimeConfig.AppChannelAddress,
+		AppChannelAddress:  a.runtimeConfig.AppConnectionConfig.ChannelAddress,
 		PodName:            a.getPodName(),
-=======
-		AppChannelAddress:  a.runtimeConfig.AppConnectionConfig.ChannelAddress,
->>>>>>> 6d90a857
 	})
 
 	act := actors.NewActors(actors.ActorsOpts{
