--- conflicted
+++ resolved
@@ -102,32 +102,6 @@
 	directMessaging   invokev1.DirectMessaging
 	actor             actors.ActorRuntime
 
-<<<<<<< HEAD
-	nameResolver        nr.Resolver
-	hostAddress         string
-	actorStateStoreLock sync.RWMutex
-	namespace           string
-	podName             string
-	daprUniversal       *universal.Universal
-	daprHTTPAPI         http.API
-	daprGRPCAPI         grpc.API
-	operatorClient      operatorv1pb.OperatorClient
-	schedulerManager    *scheduler.Manager
-	schedulerClients    *clients.Clients
-	isAppHealthy        chan struct{}
-	appHealth           *apphealth.AppHealth
-	appHealthReady      func(context.Context) error // Invoked the first time the app health becomes ready
-	appHealthLock       sync.Mutex
-	httpMiddleware      *middlewarehttp.HTTP
-	compStore           *compstore.ComponentStore
-	meta                *meta.Meta
-	processor           *processor.Processor
-	authz               *authorizer.Authorizer
-	sec                 security.Handler
-	runnerCloser        *concurrency.RunnerCloserManager
-	clock               clock.Clock
-	reloader            *hotreload.Reloader
-=======
 	nameResolver          nr.Resolver
 	hostAddress           string
 	actorStateStoreLock   sync.RWMutex
@@ -137,6 +111,8 @@
 	daprHTTPAPI           http.API
 	daprGRPCAPI           grpc.API
 	operatorClient        operatorv1pb.OperatorClient
+	schedulerManager      *scheduler.Manager
+	schedulerClients      *clients.Clients
 	isAppHealthy          chan struct{}
 	appHealth             *apphealth.AppHealth
 	appHealthReady        func(context.Context) error // Invoked the first time the app health becomes ready
@@ -153,7 +129,6 @@
 	runnerCloser          *concurrency.RunnerCloserManager
 	clock                 clock.Clock
 	reloader              *hotreload.Reloader
->>>>>>> d83df68b
 
 	// Used for testing.
 	initComplete chan struct{}
@@ -235,29 +210,11 @@
 	})
 
 	processor := processor.New(processor.Options{
-<<<<<<< HEAD
-		ID:               runtimeConfig.id,
-		Namespace:        namespace,
-		IsHTTP:           runtimeConfig.appConnectionConfig.Protocol.IsHTTP(),
-		ActorsEnabled:    len(runtimeConfig.actorsService) > 0,
-		SchedulerEnabled: len(runtimeConfig.schedulerAddress) > 0,
-		Registry:         runtimeConfig.registry,
-		ComponentStore:   compStore,
-		Meta:             meta,
-		GlobalConfig:     globalConfig,
-		Resiliency:       resiliencyProvider,
-		Mode:             runtimeConfig.mode,
-		PodName:          podName,
-		OperatorClient:   operatorClient,
-		GRPC:             grpc,
-		Channels:         channels,
-		MiddlewareHTTP:   httpMiddleware,
-		Security:         sec,
-=======
 		ID:              runtimeConfig.id,
 		Namespace:       namespace,
 		IsHTTP:          runtimeConfig.appConnectionConfig.Protocol.IsHTTP(),
 		ActorsEnabled:   len(runtimeConfig.actorsService) > 0,
+		SchedulerEnabled: len(runtimeConfig.schedulerAddress) > 0,
 		Registry:        runtimeConfig.registry,
 		ComponentStore:  compStore,
 		Meta:            meta,
@@ -273,7 +230,6 @@
 		Outbox:          outbox,
 		Adapter:         pubsubAdapter,
 		AdapterStreamer: pubsubAdapterStreamer,
->>>>>>> d83df68b
 	})
 
 	var reloader *hotreload.Reloader
