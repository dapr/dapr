/*
Copyright 2021 The Dapr Authors
Licensed under the Apache License, Version 2.0 (the "License");
you may not use this file except in compliance with the License.
You may obtain a copy of the License at
    http://www.apache.org/licenses/LICENSE-2.0
Unless required by applicable law or agreed to in writing, software
distributed under the License is distributed on an "AS IS" BASIS,
WITHOUT WARRANTIES OR CONDITIONS OF ANY KIND, either express or implied.
See the License for the specific language governing permissions and
limitations under the License.
*/

package runtime

import (
	"context"
	"crypto/tls"
	"encoding/base64"
	"encoding/json"
	"errors"
	"fmt"
	"io"
	"net"
	nethttp "net/http"
	"os"
	"os/signal"
	"reflect"
	"runtime"
	"strconv"
	"strings"
	"sync"
	"sync/atomic"
	"syscall"
	"time"

	"github.com/cenkalti/backoff/v4"
	"github.com/google/uuid"
	"go.opentelemetry.io/otel/exporters/otlp/otlptrace"
	otlptracegrpc "go.opentelemetry.io/otel/exporters/otlp/otlptrace/otlptracegrpc"
	otlptracehttp "go.opentelemetry.io/otel/exporters/otlp/otlptrace/otlptracehttp"
	"go.opentelemetry.io/otel/exporters/zipkin"
	"go.opentelemetry.io/otel/sdk/resource"
	sdktrace "go.opentelemetry.io/otel/sdk/trace"
	semconv "go.opentelemetry.io/otel/semconv/v1.10.0"
	"go.opentelemetry.io/otel/trace"
	"golang.org/x/net/http2"
	gogrpc "google.golang.org/grpc"
	"google.golang.org/grpc/codes"
	md "google.golang.org/grpc/metadata"
	"google.golang.org/grpc/status"
	"google.golang.org/protobuf/encoding/protojson"
	"google.golang.org/protobuf/types/known/emptypb"
	"google.golang.org/protobuf/types/known/structpb"
	v1 "k8s.io/apiextensions-apiserver/pkg/apis/apiextensions/v1"
	metav1 "k8s.io/apimachinery/pkg/apis/meta/v1"
	"k8s.io/apimachinery/pkg/util/sets"

	"github.com/dapr/dapr/pkg/actors"
	componentsV1alpha1 "github.com/dapr/dapr/pkg/apis/components/v1alpha1"
	"github.com/dapr/dapr/pkg/apphealth"
	"github.com/dapr/dapr/pkg/channel"
	httpChannel "github.com/dapr/dapr/pkg/channel/http"
	"github.com/dapr/dapr/pkg/components"
	"github.com/dapr/dapr/pkg/config"
	diag "github.com/dapr/dapr/pkg/diagnostics"
	diagUtils "github.com/dapr/dapr/pkg/diagnostics/utils"
	"github.com/dapr/dapr/pkg/encryption"
	"github.com/dapr/dapr/pkg/grpc"
	"github.com/dapr/dapr/pkg/http"
	"github.com/dapr/dapr/pkg/messaging"
	invokev1 "github.com/dapr/dapr/pkg/messaging/v1"
	httpMiddleware "github.com/dapr/dapr/pkg/middleware/http"
	"github.com/dapr/dapr/pkg/modes"
	"github.com/dapr/dapr/pkg/operator/client"
	"github.com/dapr/dapr/pkg/resiliency"
	runtimePubsub "github.com/dapr/dapr/pkg/runtime/pubsub"
	"github.com/dapr/dapr/pkg/runtime/security"
	"github.com/dapr/dapr/pkg/runtime/wfengine"
	"github.com/dapr/dapr/pkg/scopes"
	"github.com/dapr/dapr/utils"
	"github.com/dapr/kit/logger"

	operatorv1pb "github.com/dapr/dapr/pkg/proto/operator/v1"
	runtimev1pb "github.com/dapr/dapr/pkg/proto/runtime/v1"

	wfs "github.com/dapr/components-contrib/workflows"
	bindingsLoader "github.com/dapr/dapr/pkg/components/bindings"
	configurationLoader "github.com/dapr/dapr/pkg/components/configuration"
	cryptoLoader "github.com/dapr/dapr/pkg/components/crypto"
	lockLoader "github.com/dapr/dapr/pkg/components/lock"
	httpMiddlewareLoader "github.com/dapr/dapr/pkg/components/middleware/http"
	nrLoader "github.com/dapr/dapr/pkg/components/nameresolution"
	"github.com/dapr/dapr/pkg/components/pluggable"
	pubsubLoader "github.com/dapr/dapr/pkg/components/pubsub"
	secretstoresLoader "github.com/dapr/dapr/pkg/components/secretstores"
	stateLoader "github.com/dapr/dapr/pkg/components/state"
	workflowsLoader "github.com/dapr/dapr/pkg/components/workflows"
	"github.com/dapr/dapr/pkg/runtime/compstore"

	"github.com/dapr/components-contrib/bindings"
	"github.com/dapr/components-contrib/configuration"
	"github.com/dapr/components-contrib/contenttype"
	contribCrypto "github.com/dapr/components-contrib/crypto"
	"github.com/dapr/components-contrib/lock"
	contribMetadata "github.com/dapr/components-contrib/metadata"
	"github.com/dapr/components-contrib/middleware"
	nr "github.com/dapr/components-contrib/nameresolution"
	"github.com/dapr/components-contrib/pubsub"
	"github.com/dapr/components-contrib/secretstores"
	"github.com/dapr/components-contrib/state"
)

const (
	actorStateStore = "actorstatestore"

	// output bindings concurrency.
	bindingsConcurrencyParallel   = "parallel"
	bindingsConcurrencySequential = "sequential"
	pubsubName                    = "pubsubName"

	// hot reloading is currently unsupported, but
	// setting this environment variable restores the
	// partial hot reloading support for k8s.
	hotReloadingEnvVar = "DAPR_ENABLE_HOT_RELOADING"

	defaultComponentInitTimeout = time.Second * 5
)

type ComponentCategory string

var componentCategoriesNeedProcess = []components.Category{
	components.CategoryBindings,
	components.CategoryPubSub,
	components.CategorySecretStore,
	components.CategoryStateStore,
	components.CategoryMiddleware,
	components.CategoryConfiguration,
	components.CategoryCryptoProvider,
	components.CategoryLock,
	components.CategoryWorkflow,
}

var log = logger.NewLogger("dapr.runtime")

// ErrUnexpectedEnvelopeData denotes that an unexpected data type
// was encountered when processing a cloud event's data property.
var ErrUnexpectedEnvelopeData = errors.New("unexpected data type encountered in envelope")

var cloudEventDuplicateKeys = sets.NewString(pubsub.IDField, pubsub.SourceField, pubsub.DataContentTypeField, pubsub.TypeField, pubsub.SpecVersionField, pubsub.DataField, pubsub.DataBase64Field)

// Type of function that determines if a component is authorized.
// The function receives the component and must return true if the component is authorized.
type ComponentAuthorizer func(component componentsV1alpha1.Component) bool

// DaprRuntime holds all the core components of the runtime.
type DaprRuntime struct {
	ctx                  context.Context
	cancel               context.CancelFunc
	runtimeConfig        *Config
	globalConfig         *config.Configuration
	accessControlList    *config.AccessControlList
	grpc                 *grpc.Manager
	appChannel           channel.AppChannel
	appConfig            config.ApplicationConfig
	directMessaging      messaging.DirectMessaging
	actor                actors.Actors
	subscribeBindingList []string

	nameResolver         nr.Resolver
	hostAddress          string
	actorStateStoreName  string
	actorStateStoreLock  *sync.RWMutex
	authenticator        security.Authenticator
	namespace            string
	podName              string
	daprHTTPAPI          http.API
	daprGRPCAPI          grpc.API
	operatorClient       operatorv1pb.OperatorClient
	pubsubCtx            context.Context
	pubsubCancel         context.CancelFunc
	topicsLock           *sync.RWMutex
	topicCtxCancels      map[string]context.CancelFunc // Key is "componentName||topicName"
	shutdownC            chan error
	running              atomic.Bool
	apiClosers           []io.Closer
	componentAuthorizers []ComponentAuthorizer
	appHealth            *apphealth.AppHealth
	appHealthReady       func() // Invoked the first time the app health becomes ready
	appHealthLock        *sync.Mutex
	bulkSubLock          *sync.Mutex
	appHTTPClient        *nethttp.Client
	compStore            *compstore.ComponentStore

	stateStoreRegistry         *stateLoader.Registry
	secretStoresRegistry       *secretstoresLoader.Registry
	nameResolutionRegistry     *nrLoader.Registry
	workflowComponentRegistry  *workflowsLoader.Registry
	bindingsRegistry           *bindingsLoader.Registry
	pubSubRegistry             *pubsubLoader.Registry
	httpMiddlewareRegistry     *httpMiddlewareLoader.Registry
	configurationStoreRegistry *configurationLoader.Registry
	lockStoreRegistry          *lockLoader.Registry
	inputBindingsCtx           context.Context
	inputBindingsCancel        context.CancelFunc

	cryptoProviderRegistry *cryptoLoader.Registry

	pendingComponents          chan componentsV1alpha1.Component
	pendingComponentDependents map[string][]componentsV1alpha1.Component

	proxy messaging.Proxy

	resiliency resiliency.Provider

	tracerProvider *sdktrace.TracerProvider

	workflowEngine *wfengine.WorkflowEngine
}

type ComponentsCallback func(components ComponentRegistry) error

type ComponentRegistry struct {
	Actors          actors.Actors
	DirectMessaging messaging.DirectMessaging
	CompStore       *compstore.ComponentStore
}

type componentPreprocessRes struct {
	unreadyDependency string
}

type pubsubSubscribedMessage struct {
	cloudEvent map[string]interface{}
	data       []byte
	topic      string
	metadata   map[string]string
	path       string
	pubsub     string
}

// NewDaprRuntime returns a new runtime with the given runtime config and global config.
func NewDaprRuntime(runtimeConfig *Config, globalConfig *config.Configuration, accessControlList *config.AccessControlList, resiliencyProvider resiliency.Provider) *DaprRuntime {
	ctx, cancel := context.WithCancel(context.Background())

	rt := &DaprRuntime{
		ctx:                        ctx,
		cancel:                     cancel,
		runtimeConfig:              runtimeConfig,
		globalConfig:               globalConfig,
		accessControlList:          accessControlList,
		actorStateStoreLock:        &sync.RWMutex{},
		grpc:                       createGRPCManager(runtimeConfig, globalConfig),
		topicsLock:                 &sync.RWMutex{},
		pendingComponents:          make(chan componentsV1alpha1.Component),
		pendingComponentDependents: map[string][]componentsV1alpha1.Component{},
		shutdownC:                  make(chan error, 1),
		tracerProvider:             nil,
		resiliency:                 resiliencyProvider,
		workflowEngine:             wfengine.NewWorkflowEngine(wfengine.NewWorkflowConfig(runtimeConfig.ID)),
		appHealthReady:             nil,
		appHealthLock:              &sync.Mutex{},
		bulkSubLock:                &sync.Mutex{},
		compStore:                  compstore.New(),
	}

	rt.componentAuthorizers = []ComponentAuthorizer{rt.namespaceComponentAuthorizer}
	if globalConfig != nil && len(globalConfig.Spec.ComponentsSpec.Deny) > 0 {
		dl := newComponentDenyList(globalConfig.Spec.ComponentsSpec.Deny)
		rt.componentAuthorizers = append(rt.componentAuthorizers, dl.IsAllowed)
	}

	rt.initAppHTTPClient()

	return rt
}

// Run performs initialization of the runtime with the runtime and global configurations.
func (a *DaprRuntime) Run(opts ...Option) error {
	start := time.Now()
	log.Infof("%s mode configured", a.runtimeConfig.Mode)
	log.Infof("app id: %s", a.runtimeConfig.ID)

	var o runtimeOpts
	for _, opt := range opts {
		opt(&o)
	}

	if err := a.initRuntime(&o); err != nil {
		return err
	}

	a.running.Store(true)

	d := time.Since(start).Milliseconds()
	log.Infof("dapr initialized. Status: Running. Init Elapsed %vms", d)

	if a.daprHTTPAPI != nil {
		// gRPC server start failure is logged as Fatal in initRuntime method. Setting the status only when runtime is initialized.
		a.daprHTTPAPI.MarkStatusAsReady()
	}

	return nil
}

func (a *DaprRuntime) getNamespace() string {
	return os.Getenv("NAMESPACE")
}

func (a *DaprRuntime) getPodName() string {
	return os.Getenv("POD_NAME")
}

func (a *DaprRuntime) getOperatorClient() (operatorv1pb.OperatorClient, error) {
	// Get the operator client only if we're running in Kubernetes and if we need it
	if a.runtimeConfig.Mode != modes.KubernetesMode {
		return nil, nil
	}

	client, _, err := client.GetOperatorClient(context.TODO(), a.runtimeConfig.Kubernetes.ControlPlaneAddress, security.TLSServerName, a.runtimeConfig.CertChain)
	if err != nil {
		return nil, fmt.Errorf("error creating operator client: %w", err)
	}
	return client, nil
}

// setupTracing set up the trace exporters. Technically we don't need to pass `hostAddress` in,
// but we do so here to explicitly call out the dependency on having `hostAddress` computed.
func (a *DaprRuntime) setupTracing(hostAddress string, tpStore tracerProviderStore) error {
	tracingSpec := a.globalConfig.Spec.TracingSpec

	// Register stdout trace exporter if user wants to debug requests or log as Info level.
	if tracingSpec.Stdout {
		tpStore.RegisterExporter(diagUtils.NewStdOutExporter())
	}

	// Register zipkin trace exporter if ZipkinSpec is specified
	if tracingSpec.Zipkin.EndpointAddress != "" {
		zipkinExporter, err := zipkin.New(tracingSpec.Zipkin.EndpointAddress)
		if err != nil {
			return err
		}
		tpStore.RegisterExporter(zipkinExporter)
	}

	// Register otel trace exporter if OtelSpec is specified
	if tracingSpec.Otel.EndpointAddress != "" && tracingSpec.Otel.Protocol != "" {
		endpoint := tracingSpec.Otel.EndpointAddress
		protocol := tracingSpec.Otel.Protocol
		if protocol != "http" && protocol != "grpc" {
			return fmt.Errorf("invalid protocol %v provided for Otel endpoint", protocol)
		}
		isSecure := tracingSpec.Otel.IsSecure

		var client otlptrace.Client
		if protocol == "http" {
			clientOptions := []otlptracehttp.Option{otlptracehttp.WithEndpoint(endpoint)}
			if !isSecure {
				clientOptions = append(clientOptions, otlptracehttp.WithInsecure())
			}
			client = otlptracehttp.NewClient(clientOptions...)
		} else {
			clientOptions := []otlptracegrpc.Option{otlptracegrpc.WithEndpoint(endpoint)}
			if !isSecure {
				clientOptions = append(clientOptions, otlptracegrpc.WithInsecure())
			}
			client = otlptracegrpc.NewClient(clientOptions...)
		}
		otelExporter, err := otlptrace.New(a.ctx, client)
		if err != nil {
			return err
		}
		tpStore.RegisterExporter(otelExporter)
	}

	if !tpStore.HasExporter() && tracingSpec.SamplingRate != "" {
		tpStore.RegisterExporter(diagUtils.NewNullExporter())
	}

	// Register a resource
	r := resource.NewWithAttributes(
		semconv.SchemaURL,
		semconv.ServiceNameKey.String(a.runtimeConfig.ID),
	)

	tpStore.RegisterResource(r)

	// Register a trace sampler based on Sampling settings
	daprTraceSampler := diag.NewDaprTraceSampler(tracingSpec.SamplingRate)
	log.Infof("Dapr trace sampler initialized: %s", daprTraceSampler.Description())

	tpStore.RegisterSampler(daprTraceSampler)

	a.tracerProvider = tpStore.RegisterTracerProvider()
	return nil
}

func (a *DaprRuntime) initRuntime(opts *runtimeOpts) error {
	a.namespace = a.getNamespace()

	err := a.establishSecurity(a.runtimeConfig.SentryServiceAddress)
	if err != nil {
		return err
	}
	a.podName = a.getPodName()
	a.operatorClient, err = a.getOperatorClient()
	if err != nil {
		return err
	}

	if a.hostAddress, err = utils.GetHostAddress(); err != nil {
		return fmt.Errorf("failed to determine host address: %w", err)
	}
	if err = a.setupTracing(a.hostAddress, newOpentelemetryTracerProviderStore()); err != nil {
		return fmt.Errorf("failed to setup tracing: %w", err)
	}
	// Register and initialize name resolution for service discovery.
	a.nameResolutionRegistry = opts.nameResolutionRegistry
	err = a.initNameResolution()
	if err != nil {
		log.Errorf(err.Error())
	}

	a.pubSubRegistry = opts.pubsubRegistry
	a.secretStoresRegistry = opts.secretStoreRegistry
	a.stateStoreRegistry = opts.stateRegistry
	a.configurationStoreRegistry = opts.configurationRegistry
	a.bindingsRegistry = opts.bindingRegistry
	a.cryptoProviderRegistry = opts.cryptoProviderRegistry
	a.httpMiddlewareRegistry = opts.httpMiddlewareRegistry
	a.lockStoreRegistry = opts.lockRegistry
	a.workflowComponentRegistry = opts.workflowComponentRegistry

	a.initPluggableComponents()

	go a.processComponents()

	if _, ok := os.LookupEnv(hotReloadingEnvVar); ok {
		log.Debug("starting to watch component updates")
		err = a.beginComponentsUpdates()
		if err != nil {
			log.Warnf("failed to watch component updates: %s", err)
		}
	}

	a.appendBuiltinSecretStore()
	err = a.loadComponents(opts)
	if err != nil {
		log.Warnf("failed to load components: %s", err)
	}

	a.flushOutstandingComponents()

	pipeline, err := a.buildHTTPPipeline()
	if err != nil {
		log.Warnf("failed to build HTTP pipeline: %s", err)
	}

	// Setup allow/deny list for secrets
	a.populateSecretsConfiguration()

	// Start proxy
	a.initProxy()

	// Create and start internal and external gRPC servers
	a.daprGRPCAPI = a.getGRPCAPI()

	err = a.startGRPCAPIServer(a.daprGRPCAPI, a.runtimeConfig.APIGRPCPort)
	if err != nil {
		log.Fatalf("failed to start API gRPC server: %s", err)
	}
	if a.runtimeConfig.UnixDomainSocket != "" {
		log.Info("API gRPC server is running on a unix domain socket")
	} else {
		log.Infof("API gRPC server is running on port %v", a.runtimeConfig.APIGRPCPort)
	}

	a.initDirectMessaging(a.nameResolver)

	// Start HTTP Server
	err = a.startHTTPServer(a.runtimeConfig.HTTPPort, a.runtimeConfig.PublicPort, a.runtimeConfig.ProfilePort, a.runtimeConfig.AllowedOrigins, pipeline)
	if err != nil {
		log.Fatalf("failed to start HTTP server: %s", err)
	}
	if a.runtimeConfig.UnixDomainSocket != "" {
		log.Info("http server is running on a unix domain socket")
	} else {
		log.Infof("http server is running on port %v", a.runtimeConfig.HTTPPort)
	}
	log.Infof("The request body size parameter is: %v", a.runtimeConfig.MaxRequestBodySize)

	err = a.startGRPCInternalServer(a.daprGRPCAPI, a.runtimeConfig.InternalGRPCPort)
	if err != nil {
		log.Fatalf("failed to start internal gRPC server: %s", err)
	}
	log.Infof("internal gRPC server is running on port %v", a.runtimeConfig.InternalGRPCPort)

	if a.daprHTTPAPI != nil {
		a.daprHTTPAPI.MarkStatusAsOutboundReady()
	}

	a.blockUntilAppIsReady()

	err = a.createAppChannel()
	if err != nil {
		log.Warnf("failed to open %s channel to app: %s", string(a.runtimeConfig.ApplicationProtocol), err)
	}
	a.daprHTTPAPI.SetAppChannel(a.appChannel)
	a.daprGRPCAPI.SetAppChannel(a.appChannel)
	a.directMessaging.SetAppChannel(a.appChannel)

	a.initDirectMessaging(a.nameResolver)

	a.daprHTTPAPI.SetDirectMessaging(a.directMessaging)
	a.daprGRPCAPI.SetDirectMessaging(a.directMessaging)

	if a.runtimeConfig.MaxConcurrency > 0 {
		log.Infof("app max concurrency set to %v", a.runtimeConfig.MaxConcurrency)
	}

	a.appHealthReady = func() {
		a.appHealthReadyInit(opts)
	}
	if a.runtimeConfig.AppHealthCheck != nil && a.appChannel != nil {
		// We can't just pass "a.appChannel.HealthProbe" because appChannel may be re-created
		a.appHealth = apphealth.New(*a.runtimeConfig.AppHealthCheck, func(ctx context.Context) (bool, error) {
			return a.appChannel.HealthProbe(ctx)
		})
		a.appHealth.OnHealthChange(a.appHealthChanged)
		a.appHealth.StartProbes(a.ctx)

		// Set the appHealth object in the channel so it's aware of the app's health status
		a.appChannel.SetAppHealth(a.appHealth)

		// Enqueue a probe right away
		// This will also start the input components once the app is healthy
		a.appHealth.Enqueue()
	} else {
		// If there's no health check, mark the app as healthy right away so subscriptions can start
		a.appHealthChanged(apphealth.AppStatusHealthy)
	}

	return nil
}

// appHealthReadyInit completes the initialization phase and is invoked after the app is healthy
func (a *DaprRuntime) appHealthReadyInit(opts *runtimeOpts) {
	var err error

	// Load app configuration (for actors) and init actors
	a.loadAppConfiguration()

	if len(a.runtimeConfig.PlacementAddresses) != 0 {
		err = a.initActors()
		if err != nil {
			log.Warnf(err.Error())
		} else {
			a.daprHTTPAPI.SetActorRuntime(a.actor)
			a.daprGRPCAPI.SetActorRuntime(a.actor)

			// Workflow engine depends on actor runtime being initialized
			a.initWorkflowEngine()
		}
	}

	if opts.componentsCallback != nil {
		if err = opts.componentsCallback(ComponentRegistry{
			Actors:          a.actor,
			DirectMessaging: a.directMessaging,
			CompStore:       a.compStore,
		}); err != nil {
			log.Fatalf("failed to register components with callback: %s", err)
		}
	}
}

func (a *DaprRuntime) initWorkflowEngine() {
	wfComponentFactory := wfengine.BuiltinWorkflowFactory(a.workflowEngine)

	if wfInitErr := a.workflowEngine.SetActorRuntime(a.actor); wfInitErr != nil {
		log.Warnf("Failed to set actor runtime for Dapr workflow engine - workflow engine will not start: %w", wfInitErr)
	} else {
		if a.workflowComponentRegistry != nil {
			log.Infof("Registering component for dapr workflow engine...")
			a.workflowComponentRegistry.RegisterComponent(wfComponentFactory, "dapr")
			if componentInitErr := a.initWorkflowComponent(wfengine.ComponentDefinition); componentInitErr != nil {
				log.Warnf("Failed to initialize Dapr workflow component: %v", componentInitErr)
			}
		} else {
			log.Infof("No workflow registry available, not registering Dapr workflow component...")
		}
	}
}

// initPluggableComponents discover pluggable components and initialize with their respective registries.
func (a *DaprRuntime) initPluggableComponents() {
	if runtime.GOOS == "windows" {
		log.Debugf("the current OS does not support pluggable components feature, skipping initialization")
		return
	}
	if err := pluggable.Discover(a.ctx); err != nil {
		log.Errorf("could not initialize pluggable components %v", err)
	}
}

// Sets the status of the app to healthy or un-healthy
// Callback for apphealth when the detected status changed
func (a *DaprRuntime) appHealthChanged(status uint8) {
	a.appHealthLock.Lock()
	defer a.appHealthLock.Unlock()

	switch status {
	case apphealth.AppStatusHealthy:
		// First time the app becomes healthy, complete the init process
		if a.appHealthReady != nil {
			a.appHealthReady()
			a.appHealthReady = nil
		}

		// Start subscribing to topics and reading from input bindings
		a.startSubscriptions()
		err := a.startReadingFromBindings()
		if err != nil {
			log.Warnf("failed to read from bindings: %s ", err)
		}
	case apphealth.AppStatusUnhealthy:
		// Stop topic subscriptions and input bindings
		a.stopSubscriptions()
		a.stopReadingFromBindings()
	}
}

func (a *DaprRuntime) populateSecretsConfiguration() {
	// Populate in a map for easy lookup by store name.
	for _, scope := range a.globalConfig.Spec.Secrets.Scopes {
		a.compStore.AddSecretsConfiguration(scope.StoreName, scope)
	}
}

func (a *DaprRuntime) buildHTTPPipelineForSpec(spec config.PipelineSpec, targetPipeline string) (pipeline httpMiddleware.Pipeline, err error) {
	if a.globalConfig != nil {
		pipeline.Handlers = make([]func(next nethttp.Handler) nethttp.Handler, 0, len(spec.Handlers))
		for i := 0; i < len(spec.Handlers); i++ {
			middlewareSpec := spec.Handlers[i]
			component, exists := a.compStore.GetComponent(middlewareSpec.Type, middlewareSpec.Name)
			if !exists {
				// Log the error but continue with initializing the pipeline
				log.Error("couldn't find middleware component defined in configuration with name %s and type %s/%s",
					middlewareSpec.Name, middlewareSpec.Type, middlewareSpec.Version)
				continue
			}
			md := middleware.Metadata{Base: a.toBaseMetadata(component)}
			handler, err := a.httpMiddlewareRegistry.Create(middlewareSpec.Type, middlewareSpec.Version, md, middlewareSpec.LogName())
			if err != nil {
				e := fmt.Sprintf("process component %s error: %s", component.Name, err.Error())
				if !component.Spec.IgnoreErrors {
					log.Warn("error processing middleware component, daprd process will exit gracefully")
					a.Shutdown(a.runtimeConfig.GracefulShutdownDuration)
					log.Fatal(e)
					// This error is only caught by tests, since during normal execution we panic
					return pipeline, errors.New("dapr panicked")
				}
				log.Error(e)
				continue
			}
			log.Infof("enabled %s/%s %s middleware", middlewareSpec.Type, targetPipeline, middlewareSpec.Version)
			pipeline.Handlers = append(pipeline.Handlers, handler)
		}
	}
	return pipeline, nil
}

func (a *DaprRuntime) buildHTTPPipeline() (httpMiddleware.Pipeline, error) {
	return a.buildHTTPPipelineForSpec(a.globalConfig.Spec.HTTPPipelineSpec, "http")
}

func (a *DaprRuntime) buildAppHTTPPipeline() (httpMiddleware.Pipeline, error) {
	return a.buildHTTPPipelineForSpec(a.globalConfig.Spec.AppHTTPPipelineSpec, "app channel")
}

func (a *DaprRuntime) initBinding(c componentsV1alpha1.Component) error {
	if a.bindingsRegistry.HasOutputBinding(c.Spec.Type, c.Spec.Version) {
		if err := a.initOutputBinding(c); err != nil {
			return err
		}
	}

	if a.bindingsRegistry.HasInputBinding(c.Spec.Type, c.Spec.Version) {
		if err := a.initInputBinding(c); err != nil {
			return err
		}
	}
	return nil
}

func (a *DaprRuntime) sendToDeadLetter(name string, msg *pubsub.NewMessage, deadLetterTopic string) (err error) {
	req := &pubsub.PublishRequest{
		Data:        msg.Data,
		PubsubName:  name,
		Topic:       deadLetterTopic,
		Metadata:    msg.Metadata,
		ContentType: msg.ContentType,
	}

	err = a.Publish(req)
	if err != nil {
		log.Errorf("error sending message to dead letter, origin topic: %s dead letter topic %s err: %w", msg.Topic, deadLetterTopic, err)
		return err
	}
	return nil
}

func (a *DaprRuntime) subscribeTopic(parentCtx context.Context, name string, topic string, route compstore.TopicRouteElem) error {
	subKey := pubsubTopicKey(name, topic)

	a.topicsLock.Lock()
	defer a.topicsLock.Unlock()

	pubSub, ok := a.compStore.GetPubSub(name)
	if !ok {
		return fmt.Errorf("pubsub '%s' not found", name)
	}

	allowed := a.isPubSubOperationAllowed(name, topic, pubSub.ScopedSubscriptions)
	if !allowed {
		return fmt.Errorf("subscription to topic '%s' on pubsub '%s' is not allowed", topic, name)
	}

	log.Debugf("subscribing to topic='%s' on pubsub='%s'", topic, name)

	if _, ok := a.topicCtxCancels[subKey]; ok {
		return fmt.Errorf("cannot subscribe to topic '%s' on pubsub '%s': the subscription already exists", topic, name)
	}

	ctx, cancel := context.WithCancel(parentCtx)
	policyDef := a.resiliency.ComponentInboundPolicy(name, resiliency.Pubsub)
	routeMetadata := route.Metadata

	namespaced := pubSub.NamespaceScoped

	if route.BulkSubscribe != nil && route.BulkSubscribe.Enabled {
		err := a.bulkSubscribeTopic(ctx, policyDef, name, topic, route, namespaced)
		if err != nil {
			cancel()
			return fmt.Errorf("failed to bulk subscribe to topic %s: %w", topic, err)
		}
		a.topicCtxCancels[subKey] = cancel
		return nil
	}

	subscribeTopic := topic
	if namespaced {
		subscribeTopic = a.namespace + topic
	}

	err := pubSub.Component.Subscribe(ctx, pubsub.SubscribeRequest{
		Topic:    subscribeTopic,
		Metadata: routeMetadata,
	}, func(ctx context.Context, msg *pubsub.NewMessage) error {
		if msg.Metadata == nil {
			msg.Metadata = make(map[string]string, 1)
		}

		msg.Metadata[pubsubName] = name

		msgTopic := msg.Topic
		if pubSub.NamespaceScoped {
			msgTopic = strings.Replace(msgTopic, a.namespace, "", 1)
		}

		rawPayload, err := contribMetadata.IsRawPayload(route.Metadata)
		if err != nil {
			log.Errorf("error deserializing pubsub metadata: %s", err)
			if route.DeadLetterTopic != "" {
				if dlqErr := a.sendToDeadLetter(name, msg, route.DeadLetterTopic); dlqErr == nil {
					// dlq has been configured and message is successfully sent to dlq.
					diag.DefaultComponentMonitoring.PubsubIngressEvent(ctx, pubsubName, strings.ToLower(string(pubsub.Drop)), msgTopic, 0)
					return nil
				}
			}
			diag.DefaultComponentMonitoring.PubsubIngressEvent(ctx, pubsubName, strings.ToLower(string(pubsub.Retry)), msgTopic, 0)
			return err
		}

		var cloudEvent map[string]interface{}
		data := msg.Data
		if rawPayload {
			cloudEvent = pubsub.FromRawPayload(msg.Data, msgTopic, name)
			data, err = json.Marshal(cloudEvent)
			if err != nil {
				log.Errorf("error serializing cloud event in pubsub %s and topic %s: %s", name, msgTopic, err)
				if route.DeadLetterTopic != "" {
					if dlqErr := a.sendToDeadLetter(name, msg, route.DeadLetterTopic); dlqErr == nil {
						// dlq has been configured and message is successfully sent to dlq.
						diag.DefaultComponentMonitoring.PubsubIngressEvent(ctx, pubsubName, strings.ToLower(string(pubsub.Drop)), msgTopic, 0)
						return nil
					}
				}
				diag.DefaultComponentMonitoring.PubsubIngressEvent(ctx, pubsubName, strings.ToLower(string(pubsub.Retry)), msgTopic, 0)
				return err
			}
		} else {
			err = json.Unmarshal(msg.Data, &cloudEvent)
			if err != nil {
				log.Errorf("error deserializing cloud event in pubsub %s and topic %s: %s", name, msgTopic, err)
				if route.DeadLetterTopic != "" {
					if dlqErr := a.sendToDeadLetter(name, msg, route.DeadLetterTopic); dlqErr == nil {
						// dlq has been configured and message is successfully sent to dlq.
						diag.DefaultComponentMonitoring.PubsubIngressEvent(ctx, pubsubName, strings.ToLower(string(pubsub.Drop)), msgTopic, 0)
						return nil
					}
				}
				diag.DefaultComponentMonitoring.PubsubIngressEvent(ctx, pubsubName, strings.ToLower(string(pubsub.Retry)), msgTopic, 0)
				return err
			}
		}

		if pubsub.HasExpired(cloudEvent) {
			log.Warnf("dropping expired pub/sub event %v as of %v", cloudEvent[pubsub.IDField], cloudEvent[pubsub.ExpirationField])
			diag.DefaultComponentMonitoring.PubsubIngressEvent(ctx, pubsubName, strings.ToLower(string(pubsub.Drop)), msgTopic, 0)

			if route.DeadLetterTopic != "" {
				_ = a.sendToDeadLetter(name, msg, route.DeadLetterTopic)
			}
			return nil
		}

		routePath, shouldProcess, err := findMatchingRoute(route.Rules, cloudEvent)
		if err != nil {
			log.Errorf("error finding matching route for event %v in pubsub %s and topic %s: %s", cloudEvent[pubsub.IDField], name, msgTopic, err)
			if route.DeadLetterTopic != "" {
				if dlqErr := a.sendToDeadLetter(name, msg, route.DeadLetterTopic); dlqErr == nil {
					// dlq has been configured and message is successfully sent to dlq.
					diag.DefaultComponentMonitoring.PubsubIngressEvent(ctx, pubsubName, strings.ToLower(string(pubsub.Drop)), msgTopic, 0)
					return nil
				}
			}
			diag.DefaultComponentMonitoring.PubsubIngressEvent(ctx, pubsubName, strings.ToLower(string(pubsub.Retry)), msgTopic, 0)
			return err
		}
		if !shouldProcess {
			// The event does not match any route specified so ignore it.
			log.Debugf("no matching route for event %v in pubsub %s and topic %s; skipping", cloudEvent[pubsub.IDField], name, msgTopic)
			diag.DefaultComponentMonitoring.PubsubIngressEvent(ctx, pubsubName, strings.ToLower(string(pubsub.Drop)), msgTopic, 0)
			if route.DeadLetterTopic != "" {
				_ = a.sendToDeadLetter(name, msg, route.DeadLetterTopic)
			}
			return nil
		}

		psm := &pubsubSubscribedMessage{
			cloudEvent: cloudEvent,
			data:       data,
			topic:      msgTopic,
			metadata:   msg.Metadata,
			path:       routePath,
			pubsub:     name,
		}
		policyRunner := resiliency.NewRunner[any](ctx, policyDef)
		_, err = policyRunner(func(ctx context.Context) (any, error) {
			var pErr error
			if a.runtimeConfig.ApplicationProtocol.IsHTTP() {
				pErr = a.publishMessageHTTP(ctx, psm)
			} else {
				pErr = a.publishMessageGRPC(ctx, psm)
			}
			var rErr *RetriableError
			if errors.As(pErr, &rErr) {
				log.Warnf("encountered a retriable error while publishing a subscribed message to topic %s, err: %v", msgTopic, rErr.Unwrap())
			} else if pErr != nil {
				log.Errorf("encountered a non-retriable error while publishing a subscribed message to topic %s, err: %v", msgTopic, pErr)
			}
			return nil, pErr
		})
		if err != nil && err != context.Canceled {
			// Sending msg to dead letter queue.
			// If no DLQ is configured, return error for backwards compatibility (component-level retry).
			if route.DeadLetterTopic == "" {
				return err
			}
			_ = a.sendToDeadLetter(name, msg, route.DeadLetterTopic)
			return nil
		}
		return err
	})
	if err != nil {
		cancel()
		return fmt.Errorf("failed to subscribe to topic %s: %w", topic, err)
	}
	a.topicCtxCancels[subKey] = cancel
	return nil
}

func (a *DaprRuntime) unsubscribeTopic(name string, topic string) error {
	a.topicsLock.Lock()
	defer a.topicsLock.Unlock()

	subKey := pubsubTopicKey(name, topic)
	cancel, ok := a.topicCtxCancels[subKey]
	if !ok {
		return fmt.Errorf("cannot unsubscribe from topic '%s' on pubsub '%s': the subscription does not exist", topic, name)
	}

	if cancel != nil {
		cancel()
	}

	delete(a.topicCtxCancels, subKey)

	return nil
}

func (a *DaprRuntime) beginPubSub(name string) error {
	topicRoutes, err := a.getTopicRoutes()
	if err != nil {
		return err
	}

	v, ok := topicRoutes[name]
	if !ok {
		return nil
	}

	for topic, route := range v {
		err = a.subscribeTopic(a.pubsubCtx, name, topic, route)
		if err != nil {
			// Log the error only
			log.Errorf("error occurred while beginning pubsub for topic %s on component %s: %v", topic, name, err)
		}
	}

	return nil
}

// findMatchingRoute selects the path based on routing rules. If there are
// no matching rules, the route-level path is used.
func findMatchingRoute(rules []*runtimePubsub.Rule, cloudEvent interface{}) (path string, shouldProcess bool, err error) {
	hasRules := len(rules) > 0
	if hasRules {
		data := map[string]interface{}{
			"event": cloudEvent,
		}
		rule, err := matchRoutingRule(rules, data)
		if err != nil {
			return "", false, err
		}
		if rule != nil {
			return rule.Path, true, nil
		}
	}

	return "", false, nil
}

func matchRoutingRule(rules []*runtimePubsub.Rule, data map[string]interface{}) (*runtimePubsub.Rule, error) {
	for _, rule := range rules {
		if rule.Match == nil {
			return rule, nil
		}
		iResult, err := rule.Match.Eval(data)
		if err != nil {
			return nil, err
		}
		result, ok := iResult.(bool)
		if !ok {
			return nil, fmt.Errorf("the result of match expression %s was not a boolean", rule.Match)
		}

		if result {
			return rule, nil
		}
	}

	return nil, nil
}

func (a *DaprRuntime) initDirectMessaging(resolver nr.Resolver) {
	a.directMessaging = messaging.NewDirectMessaging(messaging.NewDirectMessagingOpts{
		AppID:              a.runtimeConfig.ID,
		Namespace:          a.namespace,
		Port:               a.runtimeConfig.InternalGRPCPort,
		Mode:               a.runtimeConfig.Mode,
		AppChannel:         a.appChannel,
		ClientConnFn:       a.grpc.GetGRPCConnection,
		Resolver:           resolver,
		MaxRequestBodySize: a.runtimeConfig.MaxRequestBodySize,
		Proxy:              a.proxy,
		ReadBufferSize:     a.runtimeConfig.ReadBufferSize,
		Resiliency:         a.resiliency,
		IsStreamingEnabled: a.globalConfig.IsFeatureEnabled(config.ServiceInvocationStreaming),
	})
}

func (a *DaprRuntime) initProxy() {
	a.proxy = messaging.NewProxy(messaging.ProxyOpts{
		AppClientFn:       a.grpc.GetAppClient,
		ConnectionFactory: a.grpc.GetGRPCConnection,
		AppID:             a.runtimeConfig.ID,
		ACL:               a.accessControlList,
		Resiliency:        a.resiliency,
	})

	log.Info("gRPC proxy enabled")
}

// begin components updates for kubernetes mode.
func (a *DaprRuntime) beginComponentsUpdates() error {
	if a.operatorClient == nil {
		return nil
	}

	go func() {
		parseAndUpdate := func(compRaw []byte) {
			var component componentsV1alpha1.Component
			if err := json.Unmarshal(compRaw, &component); err != nil {
				log.Warnf("error deserializing component: %s", err)
				return
			}

			if !a.isComponentAuthorized(component) {
				log.Debugf("received unauthorized component update, ignored. name: %s, type: %s/%s", component.ObjectMeta.Name, component.Spec.Type, component.Spec.Version)
				return
			}

			log.Debugf("received component update. name: %s, type: %s/%s", component.ObjectMeta.Name, component.Spec.Type, component.Spec.Version)
			updated := a.onComponentUpdated(component)
			if !updated {
				log.Info("component update skipped: .spec field unchanged")
			}
		}

		needList := false
		for {
			var stream operatorv1pb.Operator_ComponentUpdateClient //nolint:nosnakecase

			// Retry on stream error.
			backoff.Retry(func() error {
				var err error
				stream, err = a.operatorClient.ComponentUpdate(context.Background(), &operatorv1pb.ComponentUpdateRequest{
					Namespace: a.namespace,
					PodName:   a.podName,
				})
				if err != nil {
					log.Errorf("error from operator stream: %s", err)
					return err
				}
				return nil
			}, backoff.NewExponentialBackOff())

			if needList {
				// We should get all components again to avoid missing any updates during the failure time.
				backoff.Retry(func() error {
					resp, err := a.operatorClient.ListComponents(context.Background(), &operatorv1pb.ListComponentsRequest{
						Namespace: a.namespace,
					})
					if err != nil {
						log.Errorf("error listing components: %s", err)
						return err
					}

					comps := resp.GetComponents()
					for i := 0; i < len(comps); i++ {
						// avoid missing any updates during the init component time.
						go func(comp []byte) {
							parseAndUpdate(comp)
						}(comps[i])
					}

					return nil
				}, backoff.NewExponentialBackOff())
			}

			for {
				c, err := stream.Recv()
				if err != nil {
					// Retry on stream error.
					needList = true
					log.Errorf("error from operator stream: %s", err)
					break
				}

				parseAndUpdate(c.GetComponent())
			}
		}
	}()
	return nil
}

func (a *DaprRuntime) onComponentUpdated(component componentsV1alpha1.Component) bool {
	oldComp, exists := a.compStore.GetComponent(component.Spec.Type, component.Name)
	newComp, _ := a.processComponentSecrets(component)

	if exists && reflect.DeepEqual(oldComp.Spec, newComp.Spec) {
		return false
	}

	a.pendingComponents <- component
	return true
}

func (a *DaprRuntime) sendBatchOutputBindingsParallel(to []string, data []byte) {
	for _, dst := range to {
		go func(name string) {
			_, err := a.sendToOutputBinding(name, &bindings.InvokeRequest{
				Data:      data,
				Operation: bindings.CreateOperation,
			})
			if err != nil {
				log.Error(err)
			}
		}(dst)
	}
}

func (a *DaprRuntime) sendBatchOutputBindingsSequential(to []string, data []byte) error {
	for _, dst := range to {
		_, err := a.sendToOutputBinding(dst, &bindings.InvokeRequest{
			Data:      data,
			Operation: bindings.CreateOperation,
		})
		if err != nil {
			return err
		}
	}
	return nil
}

func (a *DaprRuntime) sendToOutputBinding(name string, req *bindings.InvokeRequest) (*bindings.InvokeResponse, error) {
	if req.Operation == "" {
		return nil, errors.New("operation field is missing from request")
	}

	if binding, ok := a.compStore.GetOutputBinding(name); ok {
		ops := binding.Operations()
		for _, o := range ops {
			if o == req.Operation {
				policyRunner := resiliency.NewRunner[*bindings.InvokeResponse](a.ctx,
					a.resiliency.ComponentOutboundPolicy(name, resiliency.Binding),
				)
				return policyRunner(func(ctx context.Context) (*bindings.InvokeResponse, error) {
					return binding.Invoke(ctx, req)
				})
			}
		}
		supported := make([]string, 0, len(ops))
		for _, o := range ops {
			supported = append(supported, string(o))
		}
		return nil, fmt.Errorf("binding %s does not support operation %s. supported operations:%s", name, req.Operation, strings.Join(supported, " "))
	}
	return nil, fmt.Errorf("couldn't find output binding %s", name)
}

func (a *DaprRuntime) onAppResponse(response *bindings.AppResponse) error {
	if len(response.State) > 0 {
		go func(reqs []state.SetRequest) {
			state, ok := a.compStore.GetStateStore(response.StoreName)
			if !ok {
				return
			}

			policyRunner := resiliency.NewRunner[any](a.ctx,
				a.resiliency.ComponentOutboundPolicy(response.StoreName, resiliency.Statestore),
			)
			_, err := policyRunner(func(ctx context.Context) (any, error) {
				return nil, state.BulkSet(ctx, reqs)
			})
			if err != nil {
				log.Errorf("error saving state from app response: %s", err)
			}
		}(response.State)
	}

	if len(response.To) > 0 {
		b, err := json.Marshal(&response.Data)
		if err != nil {
			return err
		}

		if response.Concurrency == bindingsConcurrencyParallel {
			a.sendBatchOutputBindingsParallel(response.To, b)
		} else {
			return a.sendBatchOutputBindingsSequential(response.To, b)
		}
	}

	return nil
}

func (a *DaprRuntime) sendBindingEventToApp(bindingName string, data []byte, metadata map[string]string) ([]byte, error) {
	var response bindings.AppResponse
	spanName := fmt.Sprintf("bindings/%s", bindingName)
	spanContext := trace.SpanContext{}

	// Check the grpc-trace-bin with fallback to traceparent.
	validTraceparent := false
	if val, ok := metadata[diag.GRPCTraceContextKey]; ok {
		if sc, ok := diagUtils.SpanContextFromBinary([]byte(val)); ok {
			spanContext = sc
		}
	} else if val, ok := metadata[diag.TraceparentHeader]; ok {
		if sc, ok := diag.SpanContextFromW3CString(val); ok {
			spanContext = sc
			validTraceparent = true
			// Only parse the tracestate if we've successfully parsed the traceparent.
			if val, ok := metadata[diag.TracestateHeader]; ok {
				ts := diag.TraceStateFromW3CString(val)
				spanContext.WithTraceState(*ts)
			}
		}
	}
	// span is nil if tracing is disabled (sampling rate is 0)
	ctx, span := diag.StartInternalCallbackSpan(a.ctx, spanName, spanContext, a.globalConfig.Spec.TracingSpec)

	var appResponseBody []byte
	path, _ := a.compStore.GetInputBindingRoute(bindingName)
	if path == "" {
		path = bindingName
	}

	if !a.runtimeConfig.ApplicationProtocol.IsHTTP() {
		if span != nil {
			ctx = diag.SpanContextToGRPCMetadata(ctx, span.SpanContext())
		}

		// Add workaround to fallback on checking traceparent header.
		// As grpc-trace-bin is not yet there in OpenTelemetry unlike OpenCensus, tracking issue https://github.com/open-telemetry/opentelemetry-specification/issues/639
		// and grpc-dotnet client adheres to OpenTelemetry Spec which only supports http based traceparent header in gRPC path.
		// TODO: Remove this workaround fix once grpc-dotnet supports grpc-trace-bin header. Tracking issue https://github.com/dapr/dapr/issues/1827.
		if validTraceparent && span != nil {
			spanContextHeaders := make(map[string]string, 2)
			diag.SpanContextToHTTPHeaders(span.SpanContext(), func(key string, val string) {
				spanContextHeaders[key] = val
			})
			for key, val := range spanContextHeaders {
				ctx = md.AppendToOutgoingContext(ctx, key, val)
			}
		}

		conn, err := a.grpc.GetAppClient()
		if err != nil {
			return nil, fmt.Errorf("error while getting app client: %w", err)
		}
		client := runtimev1pb.NewAppCallbackClient(conn)
		req := &runtimev1pb.BindingEventRequest{
			Name:     bindingName,
			Data:     data,
			Metadata: metadata,
		}
		start := time.Now()

		policyRunner := resiliency.NewRunner[*runtimev1pb.BindingEventResponse](ctx,
			a.resiliency.ComponentInboundPolicy(bindingName, resiliency.Binding),
		)
		resp, err := policyRunner(func(ctx context.Context) (*runtimev1pb.BindingEventResponse, error) {
			return client.OnBindingEvent(ctx, req)
		})

		if span != nil {
			m := diag.ConstructInputBindingSpanAttributes(
				bindingName,
				"/dapr.proto.runtime.v1.AppCallback/OnBindingEvent")
			diag.AddAttributesToSpan(span, m)
			diag.UpdateSpanStatusFromGRPCError(span, err)
			span.End()
		}
		if diag.DefaultGRPCMonitoring.IsEnabled() {
			diag.DefaultGRPCMonitoring.ServerRequestSent(ctx,
				"/dapr.proto.runtime.v1.AppCallback/OnBindingEvent",
				status.Code(err).String(),
				int64(len(resp.GetData())), start)
		}

		if err != nil {
			return nil, fmt.Errorf("error invoking app: %w", err)
		}
		if resp != nil {
			if resp.Concurrency == runtimev1pb.BindingEventResponse_PARALLEL { //nolint:nosnakecase
				response.Concurrency = bindingsConcurrencyParallel
			} else {
				response.Concurrency = bindingsConcurrencySequential
			}

			response.To = resp.To

			if resp.Data != nil {
				appResponseBody = resp.Data

				var d interface{}
				err := json.Unmarshal(resp.Data, &d)
				if err == nil {
					response.Data = d
				}
			}
		}
	} else {
		policyDef := a.resiliency.ComponentInboundPolicy(bindingName, resiliency.Binding)

		reqMetadata := make(map[string][]string, len(metadata))
		for k, v := range metadata {
			reqMetadata[k] = []string{v}
		}
		req := invokev1.NewInvokeMethodRequest(path).
			WithHTTPExtension(nethttp.MethodPost, "").
			WithRawDataBytes(data).
			WithContentType(invokev1.JSONContentType).
			WithMetadata(reqMetadata)
		if policyDef != nil {
			req.WithReplay(policyDef.HasRetries())
		}
		defer req.Close()

		respErr := errors.New("error sending binding event to application")
		policyRunner := resiliency.NewRunnerWithOptions(ctx, policyDef,
			resiliency.RunnerOpts[*invokev1.InvokeMethodResponse]{
				Disposer: resiliency.DisposerCloser[*invokev1.InvokeMethodResponse],
			},
		)
		resp, err := policyRunner(func(ctx context.Context) (*invokev1.InvokeMethodResponse, error) {
			rResp, rErr := a.appChannel.InvokeMethod(ctx, req)
			if rErr != nil {
				return rResp, rErr
			}
			if rResp != nil && rResp.Status().Code != nethttp.StatusOK {
				return rResp, fmt.Errorf("%w, status %d", respErr, rResp.Status().Code)
			}
			return rResp, nil
		})
		if err != nil && !errors.Is(err, respErr) {
			return nil, fmt.Errorf("error invoking app: %w", err)
		}

		if resp == nil {
			return nil, errors.New("error invoking app: response object is nil")
		}
		defer resp.Close()

		if span != nil {
			m := diag.ConstructInputBindingSpanAttributes(
				bindingName,
				nethttp.MethodPost+" /"+bindingName,
			)
			diag.AddAttributesToSpan(span, m)
			diag.UpdateSpanStatusFromHTTPStatus(span, int(resp.Status().Code))
			span.End()
		}

		appResponseBody, err = resp.RawDataFull()

		// ::TODO report metrics for http, such as grpc
		if resp.Status().Code < 200 || resp.Status().Code > 299 {
			return nil, fmt.Errorf("fails to send binding event to http app channel, status code: %d body: %s", resp.Status().Code, string(appResponseBody))
		}

		if err != nil {
			return nil, fmt.Errorf("failed to read response body: %w", err)
		}
	}

	if len(response.State) > 0 || len(response.To) > 0 {
		if err := a.onAppResponse(&response); err != nil {
			log.Errorf("error executing app response: %s", err)
		}
	}

	return appResponseBody, nil
}

func (a *DaprRuntime) readFromBinding(readCtx context.Context, name string, binding bindings.InputBinding) error {
	return binding.Read(readCtx, func(_ context.Context, resp *bindings.ReadResponse) ([]byte, error) {
		if resp == nil {
			return nil, nil
		}

		start := time.Now()
		b, err := a.sendBindingEventToApp(name, resp.Data, resp.Metadata)
		elapsed := diag.ElapsedSince(start)

		diag.DefaultComponentMonitoring.InputBindingEvent(context.Background(), name, err == nil, elapsed)

		if err != nil {
			log.Debugf("error from app consumer for binding [%s]: %s", name, err)
			return nil, err
		}
		return b, nil
	})
}

func (a *DaprRuntime) startHTTPServer(port int, publicPort *int, profilePort int, allowedOrigins string, pipeline httpMiddleware.Pipeline) error {
	a.daprHTTPAPI = http.NewAPI(http.APIOpts{
		AppID:                       a.runtimeConfig.ID,
		AppChannel:                  a.appChannel,
		DirectMessaging:             a.directMessaging,
		Resiliency:                  a.resiliency,
		PubsubAdapter:               a.getPublishAdapter(),
		Actor:                       a.actor,
		SendToOutputBindingFn:       a.sendToOutputBinding,
		TracingSpec:                 a.globalConfig.Spec.TracingSpec,
		Shutdown:                    a.ShutdownWithWait,
		GetComponentsCapabilitiesFn: a.getComponentsCapabilitesMap,
		MaxRequestBodySize:          int64(a.runtimeConfig.MaxRequestBodySize) << 20, // Convert from MB to bytes
		CompStore:                   a.compStore,
	})

	serverConf := http.ServerConfig{
		AppID:                   a.runtimeConfig.ID,
		HostAddress:             a.hostAddress,
		Port:                    port,
		APIListenAddresses:      a.runtimeConfig.APIListenAddresses,
		PublicPort:              publicPort,
		ProfilePort:             profilePort,
		AllowedOrigins:          allowedOrigins,
		EnableProfiling:         a.runtimeConfig.EnableProfiling,
		MaxRequestBodySize:      a.runtimeConfig.MaxRequestBodySize,
		UnixDomainSocket:        a.runtimeConfig.UnixDomainSocket,
		ReadBufferSize:          a.runtimeConfig.ReadBufferSize,
		EnableAPILogging:        a.runtimeConfig.EnableAPILogging,
		APILoggingObfuscateURLs: a.globalConfig.Spec.LoggingSpec.APILogging.ObfuscateURLs,
		APILogHealthChecks:      !a.globalConfig.Spec.LoggingSpec.APILogging.OmitHealthChecks,
	}

	server := http.NewServer(http.NewServerOpts{
		API:         a.daprHTTPAPI,
		Config:      serverConf,
		TracingSpec: a.globalConfig.Spec.TracingSpec,
		MetricSpec:  a.globalConfig.Spec.MetricSpec,
		Pipeline:    pipeline,
		APISpec:     a.globalConfig.Spec.APISpec,
	})
	if err := server.StartNonBlocking(); err != nil {
		return err
	}
	a.apiClosers = append(a.apiClosers, server)

	return nil
}

func (a *DaprRuntime) startGRPCInternalServer(api grpc.API, port int) error {
	// Since GRPCInteralServer is encrypted & authenticated, it is safe to listen on *
	serverConf := a.getNewServerConfig([]string{""}, port)
	server := grpc.NewInternalServer(api, serverConf, a.globalConfig.Spec.TracingSpec, a.globalConfig.Spec.MetricSpec, a.authenticator, a.proxy)
	if err := server.StartNonBlocking(); err != nil {
		return err
	}
	a.apiClosers = append(a.apiClosers, server)

	return nil
}

func (a *DaprRuntime) startGRPCAPIServer(api grpc.API, port int) error {
	serverConf := a.getNewServerConfig(a.runtimeConfig.APIListenAddresses, port)
	server := grpc.NewAPIServer(api, serverConf, a.globalConfig.Spec.TracingSpec, a.globalConfig.Spec.MetricSpec, a.globalConfig.Spec.APISpec, a.proxy, a.workflowEngine)
	if err := server.StartNonBlocking(); err != nil {
		return err
	}
	a.apiClosers = append(a.apiClosers, server)

	return nil
}

func (a *DaprRuntime) getNewServerConfig(apiListenAddresses []string, port int) grpc.ServerConfig {
	// Use the trust domain value from the access control policy spec to generate the cert
	// If no access control policy has been specified, use a default value
	trustDomain := config.DefaultTrustDomain
	if a.accessControlList != nil {
		trustDomain = a.accessControlList.TrustDomain
	}
	return grpc.ServerConfig{
		AppID:                a.runtimeConfig.ID,
		HostAddress:          a.hostAddress,
		Port:                 port,
		APIListenAddresses:   apiListenAddresses,
		NameSpace:            a.namespace,
		TrustDomain:          trustDomain,
		MaxRequestBodySizeMB: a.runtimeConfig.MaxRequestBodySize,
		UnixDomainSocket:     a.runtimeConfig.UnixDomainSocket,
		ReadBufferSizeKB:     a.runtimeConfig.ReadBufferSize,
		EnableAPILogging:     a.runtimeConfig.EnableAPILogging,
	}
}

func (a *DaprRuntime) getGRPCAPI() grpc.API {
	return grpc.NewAPI(grpc.APIOpts{
		AppID:                       a.runtimeConfig.ID,
		AppChannel:                  a.appChannel,
		Resiliency:                  a.resiliency,
		PubsubAdapter:               a.getPublishAdapter(),
		DirectMessaging:             a.directMessaging,
		Actor:                       a.actor,
		SendToOutputBindingFn:       a.sendToOutputBinding,
		TracingSpec:                 a.globalConfig.Spec.TracingSpec,
		AccessControlList:           a.accessControlList,
		AppProtocolIsHTTP:           a.runtimeConfig.ApplicationProtocol.IsHTTP(),
		Shutdown:                    a.ShutdownWithWait,
		GetComponentsCapabilitiesFn: a.getComponentsCapabilitesMap,
		CompStore:                   a.compStore,
	})
}

func (a *DaprRuntime) getPublishAdapter() runtimePubsub.Adapter {
	if a.compStore.PubSubsLen() == 0 {
		return nil
	}

	return a
}

func (a *DaprRuntime) getSubscribedBindingsGRPC() ([]string, error) {
	conn, err := a.grpc.GetAppClient()
	if err != nil {
		return nil, fmt.Errorf("error while getting app client: %w", err)
	}
	client := runtimev1pb.NewAppCallbackClient(conn)
	resp, err := client.ListInputBindings(context.Background(), &emptypb.Empty{})
	bindings := []string{}

	if err == nil && resp != nil {
		bindings = resp.Bindings
	}
	return bindings, nil
}

func (a *DaprRuntime) isAppSubscribedToBinding(binding string) (bool, error) {
	// if gRPC, looks for the binding in the list of bindings returned from the app
	if !a.runtimeConfig.ApplicationProtocol.IsHTTP() {
		if a.subscribeBindingList == nil {
			list, err := a.getSubscribedBindingsGRPC()
			if err != nil {
				return false, err
			}
			a.subscribeBindingList = list
		}
		for _, b := range a.subscribeBindingList {
			if b == binding {
				return true, nil
			}
		}
	} else {
		// if HTTP, check if there's an endpoint listening for that binding
		path, _ := a.compStore.GetInputBindingRoute(binding)
		req := invokev1.NewInvokeMethodRequest(path).
			WithHTTPExtension(nethttp.MethodOptions, "").
			WithContentType(invokev1.JSONContentType)
		defer req.Close()

		// TODO: Propagate Context
		resp, err := a.appChannel.InvokeMethod(context.TODO(), req)
		if err != nil {
			log.Fatalf("could not invoke OPTIONS method on input binding subscription endpoint %q: %v", path, err)
		}
		defer resp.Close()
		code := resp.Status().Code

		return code/100 == 2 || code == nethttp.StatusMethodNotAllowed, nil
	}
	return false, nil
}

func (a *DaprRuntime) initInputBinding(c componentsV1alpha1.Component) error {
	fName := c.LogName()
	binding, err := a.bindingsRegistry.CreateInputBinding(c.Spec.Type, c.Spec.Version, fName)
	if err != nil {
		diag.DefaultMonitoring.ComponentInitFailed(c.Spec.Type, "creation", c.ObjectMeta.Name)
		return NewInitError(CreateComponentFailure, fName, err)
	}
	err = binding.Init(context.TODO(), bindings.Metadata{Base: a.toBaseMetadata(c)})
	if err != nil {
		diag.DefaultMonitoring.ComponentInitFailed(c.Spec.Type, "init", c.ObjectMeta.Name)
		return NewInitError(InitComponentFailure, fName, err)
	}

	log.Infof("successful init for input binding %s (%s/%s)", c.ObjectMeta.Name, c.Spec.Type, c.Spec.Version)
	a.compStore.AddInputBindingRoute(c.Name, c.Name)
	for _, item := range c.Spec.Metadata {
		if item.Name == "route" {
			a.compStore.AddInputBindingRoute(c.ObjectMeta.Name, item.Value.String())
			break
		}
	}
	a.compStore.AddInputBinding(c.Name, binding)
	diag.DefaultMonitoring.ComponentInitialized(c.Spec.Type)
	return nil
}

func (a *DaprRuntime) initOutputBinding(c componentsV1alpha1.Component) error {
	fName := c.LogName()
	binding, err := a.bindingsRegistry.CreateOutputBinding(c.Spec.Type, c.Spec.Version, fName)
	if err != nil {
		diag.DefaultMonitoring.ComponentInitFailed(c.Spec.Type, "creation", c.ObjectMeta.Name)
		return NewInitError(CreateComponentFailure, fName, err)
	}

	if binding != nil {
		err := binding.Init(context.TODO(), bindings.Metadata{Base: a.toBaseMetadata(c)})
		if err != nil {
			diag.DefaultMonitoring.ComponentInitFailed(c.Spec.Type, "init", c.ObjectMeta.Name)
			return NewInitError(InitComponentFailure, fName, err)
		}
		log.Infof("successful init for output binding %s (%s/%s)", c.ObjectMeta.Name, c.Spec.Type, c.Spec.Version)
		a.compStore.AddOutputBinding(c.ObjectMeta.Name, binding)
		diag.DefaultMonitoring.ComponentInitialized(c.Spec.Type)
	}
	return nil
}

func (a *DaprRuntime) initConfiguration(s componentsV1alpha1.Component) error {
	fName := s.LogName()
	store, err := a.configurationStoreRegistry.Create(s.Spec.Type, s.Spec.Version, fName)
	if err != nil {
		diag.DefaultMonitoring.ComponentInitFailed(s.Spec.Type, "creation", s.ObjectMeta.Name)
		return NewInitError(CreateComponentFailure, fName, err)
	}
	if store != nil {
		err := store.Init(context.TODO(), configuration.Metadata{Base: a.toBaseMetadata(s)})
		if err != nil {
			diag.DefaultMonitoring.ComponentInitFailed(s.Spec.Type, "init", s.ObjectMeta.Name)
			return NewInitError(InitComponentFailure, fName, err)
		}

		a.compStore.AddConfiguration(s.ObjectMeta.Name, store)
		diag.DefaultMonitoring.ComponentInitialized(s.Spec.Type)
	}

	return nil
}

func (a *DaprRuntime) initLock(s componentsV1alpha1.Component) error {
	// create the component
	fName := s.LogName()
	store, err := a.lockStoreRegistry.Create(s.Spec.Type, s.Spec.Version, fName)
	if err != nil {
		diag.DefaultMonitoring.ComponentInitFailed(s.Spec.Type, "creation", s.ObjectMeta.Name)
		return NewInitError(CreateComponentFailure, fName, err)
	}
	if store == nil {
		return nil
	}
	// initialization
	baseMetadata := a.toBaseMetadata(s)
	props := baseMetadata.Properties
	err = store.InitLockStore(context.TODO(), lock.Metadata{Base: baseMetadata})
	if err != nil {
		diag.DefaultMonitoring.ComponentInitFailed(s.Spec.Type, "init", s.ObjectMeta.Name)
		return NewInitError(InitComponentFailure, fName, err)
	}
	// save lock related configuration
	a.compStore.AddLock(s.ObjectMeta.Name, store)
	err = lockLoader.SaveLockConfiguration(s.ObjectMeta.Name, props)
	if err != nil {
		diag.DefaultMonitoring.ComponentInitFailed(s.Spec.Type, "init", s.ObjectMeta.Name)
		wrapError := fmt.Errorf("failed to save lock keyprefix: %s", err.Error())
		return NewInitError(InitComponentFailure, fName, wrapError)
	}
	diag.DefaultMonitoring.ComponentInitialized(s.Spec.Type)

	return nil
}

func (a *DaprRuntime) initWorkflowComponent(s componentsV1alpha1.Component) error {
	// create the component
	fName := s.LogName()
	workflowComp, err := a.workflowComponentRegistry.Create(s.Spec.Type, s.Spec.Version, fName)
	if err != nil {
		log.Warnf("error creating workflow component %s (%s/%s): %s", s.ObjectMeta.Name, s.Spec.Type, s.Spec.Version, err)
		diag.DefaultMonitoring.ComponentInitFailed(s.Spec.Type, "init", s.ObjectMeta.Name)
		return err
	}

	if workflowComp == nil {
		return nil
	}

	// initialization
	baseMetadata := a.toBaseMetadata(s)
	err = workflowComp.Init(wfs.Metadata{Base: baseMetadata})
	if err != nil {
		diag.DefaultMonitoring.ComponentInitFailed(s.Spec.Type, "init", s.ObjectMeta.Name)
		return NewInitError(InitComponentFailure, fName, err)
	}
	// save workflow related configuration
	a.compStore.AddWorkflow(s.ObjectMeta.Name, workflowComp)
	diag.DefaultMonitoring.ComponentInitialized(s.Spec.Type)

	return nil
}

// Refer for state store api decision  https://github.com/dapr/dapr/blob/master/docs/decision_records/api/API-008-multi-state-store-api-design.md
func (a *DaprRuntime) initState(s componentsV1alpha1.Component) error {
	fName := s.LogName()
	store, err := a.stateStoreRegistry.Create(s.Spec.Type, s.Spec.Version, fName)
	if err != nil {
		diag.DefaultMonitoring.ComponentInitFailed(s.Spec.Type, "creation", s.ObjectMeta.Name)
		return NewInitError(CreateComponentFailure, fName, err)
	}
	if store != nil {
		secretStoreName := a.authSecretStoreOrDefault(s)

		secretStore, _ := a.compStore.GetSecretStore(secretStoreName)
		encKeys, encErr := encryption.ComponentEncryptionKey(s, secretStore)
		if encErr != nil {
			diag.DefaultMonitoring.ComponentInitFailed(s.Spec.Type, "creation", s.ObjectMeta.Name)
			return NewInitError(CreateComponentFailure, fName, err)
		}

		if encKeys.Primary.Key != "" {
			ok := encryption.AddEncryptedStateStore(s.ObjectMeta.Name, encKeys)
			if ok {
				log.Infof("automatic encryption enabled for state store %s", s.ObjectMeta.Name)
			}
		}

		baseMetadata := a.toBaseMetadata(s)
		props := baseMetadata.Properties
		err = store.Init(context.TODO(), state.Metadata{Base: baseMetadata})
		if err != nil {
			diag.DefaultMonitoring.ComponentInitFailed(s.Spec.Type, "init", s.ObjectMeta.Name)
			return NewInitError(InitComponentFailure, fName, err)
		}

		a.compStore.AddStateStore(s.ObjectMeta.Name, store)
		err = stateLoader.SaveStateConfiguration(s.ObjectMeta.Name, props)
		if err != nil {
			diag.DefaultMonitoring.ComponentInitFailed(s.Spec.Type, "init", s.ObjectMeta.Name)
			wrapError := fmt.Errorf("failed to save lock keyprefix: %s", err.Error())
			return NewInitError(InitComponentFailure, fName, wrapError)
		}

		// when placement address list is not empty, set specified actor store.
		if len(a.runtimeConfig.PlacementAddresses) != 0 {
			// set specified actor store if "actorStateStore" is true in the spec.
			actorStoreSpecified := false
			for k, v := range props {
				if strings.ToLower(k) == actorStateStore { //nolint:gocritic
					actorStoreSpecified = utils.IsTruthy(v)
				}
			}

			if actorStoreSpecified {
				a.actorStateStoreLock.Lock()
				if a.actorStateStoreName == "" {
					log.Info("Using '" + s.ObjectMeta.Name + "' as actor state store")
					a.actorStateStoreName = s.ObjectMeta.Name
				} else if a.actorStateStoreName != s.ObjectMeta.Name {
					log.Fatalf("Detected duplicate actor state store: %s and %s", a.actorStateStoreName, s.ObjectMeta.Name)
				}
				a.actorStateStoreLock.Unlock()
			}
		}
		diag.DefaultMonitoring.ComponentInitialized(s.Spec.Type)
	}

	return nil
}

func (a *DaprRuntime) getDeclarativeSubscriptions() []runtimePubsub.Subscription {
	var subs []runtimePubsub.Subscription

	switch a.runtimeConfig.Mode {
	case modes.KubernetesMode:
		subs = runtimePubsub.DeclarativeKubernetes(a.operatorClient, a.podName, a.namespace, log)
	case modes.StandaloneMode:
		subs = runtimePubsub.DeclarativeLocal(a.runtimeConfig.Standalone.ResourcesPath, log)
	}

	// only return valid subscriptions for this app id
	i := 0
	for _, s := range subs {
		keep := false
		if len(s.Scopes) == 0 {
			keep = true
		} else {
			for _, scope := range s.Scopes {
				if scope == a.runtimeConfig.ID {
					keep = true
					break
				}
			}
		}

		if keep {
			subs[i] = s
			i++
		}
	}
	return subs[:i]
}

func (a *DaprRuntime) getSubscriptions() ([]runtimePubsub.Subscription, error) {
	if subs := a.compStore.ListSubscriptions(); len(subs) > 0 {
		return subs, nil
	}

	var (
		subscriptions []runtimePubsub.Subscription
		err           error
	)

	if a.appChannel == nil {
		log.Warn("app channel not initialized, make sure -app-port is specified if pubsub subscription is required")
		return subscriptions, nil
	}

	// handle app subscriptions
	if a.runtimeConfig.ApplicationProtocol.IsHTTP() {
		subscriptions, err = runtimePubsub.GetSubscriptionsHTTP(a.appChannel, log, a.resiliency)
	} else {
		var conn gogrpc.ClientConnInterface
		conn, err = a.grpc.GetAppClient()
		if err != nil {
			return nil, fmt.Errorf("error while getting app client: %w", err)
		}
		client := runtimev1pb.NewAppCallbackClient(conn)
		subscriptions, err = runtimePubsub.GetSubscriptionsGRPC(client, log, a.resiliency)
	}
	if err != nil {
		return nil, err
	}

	// handle declarative subscriptions
	ds := a.getDeclarativeSubscriptions()
	for _, s := range ds {
		skip := false

		// don't register duplicate subscriptions
		for _, sub := range subscriptions {
			if sub.PubsubName == s.PubsubName && sub.Topic == s.Topic {
				log.Warnf("two identical subscriptions found (sources: declarative, app endpoint). pubsubname: %s, topic: %s",
					s.PubsubName, s.Topic)
				skip = true
				break
			}
		}

		if !skip {
			subscriptions = append(subscriptions, s)
		}
	}

	a.compStore.SetSubscriptions(subscriptions)
	return subscriptions, nil
}

func (a *DaprRuntime) getTopicRoutes() (map[string]compstore.TopicRoutes, error) {
	if !a.compStore.TopicRoutesIsNil() {
		return a.compStore.GetTopicRoutes(), nil
	}

	topicRoutes := make(map[string]compstore.TopicRoutes)

	if a.appChannel == nil {
		log.Warn("app channel not initialized, make sure -app-port is specified if pubsub subscription is required")
		return topicRoutes, nil
	}

	subscriptions, err := a.getSubscriptions()
	if err != nil {
		return nil, err
	}

	for _, s := range subscriptions {
		if topicRoutes[s.PubsubName] == nil {
			topicRoutes[s.PubsubName] = compstore.TopicRoutes{}
		}

		topicRoutes[s.PubsubName][s.Topic] = compstore.TopicRouteElem{
			Metadata:        s.Metadata,
			Rules:           s.Rules,
			DeadLetterTopic: s.DeadLetterTopic,
			BulkSubscribe:   s.BulkSubscribe,
		}
	}

	if len(topicRoutes) > 0 {
		for pubsubName, v := range topicRoutes {
			var topics string
			for topic := range v {
				if topics == "" {
					topics += topic
				} else {
					topics += " " + topic
				}
			}
			log.Infof("app is subscribed to the following topics: [%s] through pubsub=%s", topics, pubsubName)
		}
	}
	a.compStore.SetTopicRoutes(topicRoutes)
	return topicRoutes, nil
}

func (a *DaprRuntime) initPubSub(c componentsV1alpha1.Component) error {
	fName := c.LogName()
	pubSub, err := a.pubSubRegistry.Create(c.Spec.Type, c.Spec.Version, fName)
	if err != nil {
		diag.DefaultMonitoring.ComponentInitFailed(c.Spec.Type, "creation", c.ObjectMeta.Name)
		return NewInitError(CreateComponentFailure, fName, err)
	}

	baseMetadata := a.toBaseMetadata(c)
	properties := baseMetadata.Properties
	consumerID := strings.TrimSpace(properties["consumerID"])
	if consumerID == "" {
		consumerID = a.runtimeConfig.ID
	}
	properties["consumerID"] = consumerID

	err = pubSub.Init(context.TODO(), pubsub.Metadata{Base: baseMetadata})
	if err != nil {
		diag.DefaultMonitoring.ComponentInitFailed(c.Spec.Type, "init", c.ObjectMeta.Name)
		return NewInitError(InitComponentFailure, fName, err)
	}

	pubsubName := c.ObjectMeta.Name

	a.compStore.AddPubSub(pubsubName, compstore.PubsubItem{
		Component:           pubSub,
		ScopedSubscriptions: scopes.GetScopedTopics(scopes.SubscriptionScopes, a.runtimeConfig.ID, properties),
		ScopedPublishings:   scopes.GetScopedTopics(scopes.PublishingScopes, a.runtimeConfig.ID, properties),
		AllowedTopics:       scopes.GetAllowedTopics(properties),
		NamespaceScoped:     metadataContainsNamespace(c.Spec.Metadata),
	})
	diag.DefaultMonitoring.ComponentInitialized(c.Spec.Type)

	return nil
}

// Publish is an adapter method for the runtime to pre-validate publish requests
// And then forward them to the Pub/Sub component.
// This method is used by the HTTP and gRPC APIs.
func (a *DaprRuntime) Publish(req *pubsub.PublishRequest) error {
	a.topicsLock.RLock()
	ps, ok := a.compStore.GetPubSub(req.PubsubName)
	a.topicsLock.RUnlock()

	if !ok {
		return runtimePubsub.NotFoundError{PubsubName: req.PubsubName}
	}

	if allowed := a.isPubSubOperationAllowed(req.PubsubName, req.Topic, ps.ScopedPublishings); !allowed {
		return runtimePubsub.NotAllowedError{Topic: req.Topic, ID: a.runtimeConfig.ID}
	}

	if ps.NamespaceScoped {
		req.Topic = a.namespace + req.Topic
	}

	policyRunner := resiliency.NewRunner[any](a.ctx,
		a.resiliency.ComponentOutboundPolicy(req.PubsubName, resiliency.Pubsub),
	)
	_, err := policyRunner(func(ctx context.Context) (any, error) {
		return nil, ps.Component.Publish(ctx, req)
	})
	return err
}

func (a *DaprRuntime) BulkPublish(req *pubsub.BulkPublishRequest) (pubsub.BulkPublishResponse, error) {
	// context.TODO() is used here as later on a context will have to be passed in for each publish separately
	ps, ok := a.compStore.GetPubSub(req.PubsubName)
	if !ok {
		return pubsub.BulkPublishResponse{}, runtimePubsub.NotFoundError{PubsubName: req.PubsubName}
	}

	if allowed := a.isPubSubOperationAllowed(req.PubsubName, req.Topic, ps.ScopedPublishings); !allowed {
		return pubsub.BulkPublishResponse{}, runtimePubsub.NotAllowedError{Topic: req.Topic, ID: a.runtimeConfig.ID}
	}
	policyDef := a.resiliency.ComponentOutboundPolicy(req.PubsubName, resiliency.Pubsub)
	if bulkPublisher, ok := ps.Component.(pubsub.BulkPublisher); ok {
		return runtimePubsub.ApplyBulkPublishResiliency(context.TODO(), req, policyDef, bulkPublisher)
	}
	log.Debugf("pubsub %s does not implement the BulkPublish API; falling back to publishing messages individually", req.PubsubName)
	defaultBulkPublisher := runtimePubsub.NewDefaultBulkPublisher(ps.Component)

	return runtimePubsub.ApplyBulkPublishResiliency(context.TODO(), req, policyDef, defaultBulkPublisher)
}

func metadataContainsNamespace(items []componentsV1alpha1.MetadataItem) bool {
	for _, c := range items {
		val := c.Value.String()
		if strings.Contains(val, "{namespace}") {
			return true
		}
	}
	return false
}

// Subscribe is used by APIs to start a subscription to a topic.
func (a *DaprRuntime) Subscribe(ctx context.Context, name string, routes map[string]compstore.TopicRouteElem) (err error) {
	_, ok := a.compStore.GetPubSub(name)
	if !ok {
		return fmt.Errorf("pubsub component %s does not exist", name)
	}

	for topic, route := range routes {
		err = a.subscribeTopic(ctx, name, topic, route)
		if err != nil {
			return err
		}
	}

	return nil
}

// GetPubSub is an adapter method to find a pubsub by name.
func (a *DaprRuntime) GetPubSub(pubsubName string) pubsub.PubSub {
	ps, ok := a.compStore.GetPubSub(pubsubName)
	if !ok {
		return nil
	}
	return ps.Component
}

func (a *DaprRuntime) isPubSubOperationAllowed(pubsubName string, topic string, scopedTopics []string) bool {
	inAllowedTopics := false

	pubSub, ok := a.compStore.GetPubSub(pubsubName)
	if !ok {
		return false
	}

	// first check if allowedTopics contain it
	if len(pubSub.AllowedTopics) > 0 {
		for _, t := range pubSub.AllowedTopics {
			if t == topic {
				inAllowedTopics = true
				break
			}
		}
		if !inAllowedTopics {
			return false
		}
	}
	if len(scopedTopics) == 0 {
		return true
	}

	// check if a granular scope has been applied
	allowedScope := false
	for _, t := range scopedTopics {
		if t == topic {
			allowedScope = true
			break
		}
	}
	return allowedScope
}

func (a *DaprRuntime) initNameResolution() error {
	var resolver nr.Resolver
	var err error
	resolverMetadata := nr.Metadata{}

	resolverName := a.globalConfig.Spec.NameResolutionSpec.Component
	resolverVersion := a.globalConfig.Spec.NameResolutionSpec.Version

	if resolverName == "" {
		switch a.runtimeConfig.Mode {
		case modes.KubernetesMode:
			resolverName = "kubernetes"
		case modes.StandaloneMode:
			resolverName = "mdns"
		default:
			fName := utils.ComponentLogName(resolverName, "nameResolution", resolverVersion)
			return NewInitError(InitComponentFailure, fName, fmt.Errorf("unable to determine name resolver for %s mode", string(a.runtimeConfig.Mode)))
		}
	}

	if resolverVersion == "" {
		resolverVersion = components.FirstStableVersion
	}

	fName := utils.ComponentLogName(resolverName, "nameResolution", resolverVersion)
	resolver, err = a.nameResolutionRegistry.Create(resolverName, resolverVersion, fName)
	resolverMetadata.Name = resolverName
	resolverMetadata.Configuration = a.globalConfig.Spec.NameResolutionSpec.Configuration
	resolverMetadata.Properties = map[string]string{
		nr.DaprHTTPPort: strconv.Itoa(a.runtimeConfig.HTTPPort),
		nr.DaprPort:     strconv.Itoa(a.runtimeConfig.InternalGRPCPort),
		nr.AppPort:      strconv.Itoa(a.runtimeConfig.ApplicationPort),
		nr.HostAddress:  a.hostAddress,
		nr.AppID:        a.runtimeConfig.ID,
	}

	if err != nil {
		diag.DefaultMonitoring.ComponentInitFailed("nameResolution", "creation", resolverName)
		return NewInitError(CreateComponentFailure, fName, err)
	}

	if err = resolver.Init(resolverMetadata); err != nil {
		diag.DefaultMonitoring.ComponentInitFailed("nameResolution", "init", resolverName)
		return NewInitError(InitComponentFailure, fName, err)
	}

	a.nameResolver = resolver

	log.Infof("Initialized name resolution to %s", resolverName)
	return nil
}

func (a *DaprRuntime) publishMessageHTTP(ctx context.Context, msg *pubsubSubscribedMessage) error {
	cloudEvent := msg.cloudEvent

	var span trace.Span

	req := invokev1.NewInvokeMethodRequest(msg.path).
		WithHTTPExtension(nethttp.MethodPost, "").
		WithRawDataBytes(msg.data).
		WithContentType(contenttype.CloudEventContentType).
		WithCustomHTTPMetadata(msg.metadata)
	defer req.Close()

	iTraceID := cloudEvent[pubsub.TraceParentField]
	if iTraceID == nil {
		iTraceID = cloudEvent[pubsub.TraceIDField]
	}
	if iTraceID != nil {
		traceID := iTraceID.(string)
		sc, _ := diag.SpanContextFromW3CString(traceID)
		ctx, span = diag.StartInternalCallbackSpan(ctx, "pubsub/"+msg.topic, sc, a.globalConfig.Spec.TracingSpec)
	}

	start := time.Now()
	resp, err := a.appChannel.InvokeMethod(ctx, req)
	elapsed := diag.ElapsedSince(start)

	if err != nil {
		diag.DefaultComponentMonitoring.PubsubIngressEvent(ctx, msg.pubsub, strings.ToLower(string(pubsub.Retry)), msg.topic, elapsed)
		return fmt.Errorf("error returned from app channel while sending pub/sub event to app: %w", NewRetriableError(err))
	}
	defer resp.Close()

	statusCode := int(resp.Status().Code)

	if span != nil {
		m := diag.ConstructSubscriptionSpanAttributes(msg.topic)
		diag.AddAttributesToSpan(span, m)
		diag.UpdateSpanStatusFromHTTPStatus(span, statusCode)
		span.End()
	}

	if (statusCode >= 200) && (statusCode <= 299) {
		// Any 2xx is considered a success.
		var appResponse pubsub.AppResponse
		err := json.NewDecoder(resp.RawData()).Decode(&appResponse)
		if err != nil {
			log.Debugf("skipping status check due to error parsing result from pub/sub event %v", cloudEvent[pubsub.IDField])
			diag.DefaultComponentMonitoring.PubsubIngressEvent(ctx, msg.pubsub, strings.ToLower(string(pubsub.Success)), msg.topic, elapsed)
			return nil //nolint:nilerr
		}

		switch appResponse.Status {
		case "":
			// Consider empty status field as success
			fallthrough
		case pubsub.Success:
			diag.DefaultComponentMonitoring.PubsubIngressEvent(ctx, msg.pubsub, strings.ToLower(string(pubsub.Success)), msg.topic, elapsed)
			return nil
		case pubsub.Retry:
			diag.DefaultComponentMonitoring.PubsubIngressEvent(ctx, msg.pubsub, strings.ToLower(string(pubsub.Retry)), msg.topic, elapsed)
			return fmt.Errorf("RETRY status returned from app while processing pub/sub event %v: %w", cloudEvent[pubsub.IDField], NewRetriableError(nil))
		case pubsub.Drop:
			diag.DefaultComponentMonitoring.PubsubIngressEvent(ctx, msg.pubsub, strings.ToLower(string(pubsub.Drop)), msg.topic, elapsed)
			log.Warnf("DROP status returned from app while processing pub/sub event %v", cloudEvent[pubsub.IDField])
			return nil
		}
		// Consider unknown status field as error and retry
		diag.DefaultComponentMonitoring.PubsubIngressEvent(ctx, msg.pubsub, strings.ToLower(string(pubsub.Retry)), msg.topic, elapsed)
		return fmt.Errorf("unknown status returned from app while processing pub/sub event %v, status: %v, err: %w", cloudEvent[pubsub.IDField], appResponse.Status, NewRetriableError(nil))
	}

	body, _ := resp.RawDataFull()
	if statusCode == nethttp.StatusNotFound {
		// These are errors that are not retriable, for now it is just 404 but more status codes can be added.
		// When adding/removing an error here, check if that is also applicable to GRPC since there is a mapping between HTTP and GRPC errors:
		// https://cloud.google.com/apis/design/errors#handling_errors
		log.Errorf("non-retriable error returned from app while processing pub/sub event %v: %s. status code returned: %v", cloudEvent[pubsub.IDField], body, statusCode)
		diag.DefaultComponentMonitoring.PubsubIngressEvent(ctx, msg.pubsub, strings.ToLower(string(pubsub.Drop)), msg.topic, elapsed)
		return nil
	}

	// Every error from now on is a retriable error.
	errMsg := fmt.Sprintf("retriable error returned from app while processing pub/sub event %v, topic: %v, body: %s. status code returned: %v", cloudEvent[pubsub.IDField], cloudEvent[pubsub.TopicField], body, statusCode)
	log.Warnf(errMsg)
	diag.DefaultComponentMonitoring.PubsubIngressEvent(ctx, msg.pubsub, strings.ToLower(string(pubsub.Retry)), msg.topic, elapsed)
	return NewRetriableError(errors.New(errMsg))
}

func (a *DaprRuntime) publishMessageGRPC(ctx context.Context, msg *pubsubSubscribedMessage) error {
	cloudEvent := msg.cloudEvent

	envelope := &runtimev1pb.TopicEventRequest{
		Id:              extractCloudEventProperty(cloudEvent, pubsub.IDField),
		Source:          extractCloudEventProperty(cloudEvent, pubsub.SourceField),
		DataContentType: extractCloudEventProperty(cloudEvent, pubsub.DataContentTypeField),
		Type:            extractCloudEventProperty(cloudEvent, pubsub.TypeField),
		SpecVersion:     extractCloudEventProperty(cloudEvent, pubsub.SpecVersionField),
		Topic:           msg.topic,
		PubsubName:      msg.metadata[pubsubName],
		Path:            msg.path,
	}

	if data, ok := cloudEvent[pubsub.DataBase64Field]; ok && data != nil {
		if dataAsString, ok := data.(string); ok {
			decoded, decodeErr := base64.StdEncoding.DecodeString(dataAsString)
			if decodeErr != nil {
				log.Debugf("unable to base64 decode cloudEvent field data_base64: %s", decodeErr)
				diag.DefaultComponentMonitoring.PubsubIngressEvent(ctx, msg.pubsub, strings.ToLower(string(pubsub.Retry)), msg.topic, 0)

				return fmt.Errorf("error returned from app while processing pub/sub event: %w", NewRetriableError(decodeErr))
			}

			envelope.Data = decoded
		} else {
			diag.DefaultComponentMonitoring.PubsubIngressEvent(ctx, msg.pubsub, strings.ToLower(string(pubsub.Retry)), msg.topic, 0)
			return fmt.Errorf("error returned from app while processing pub/sub event: %w", NewRetriableError(ErrUnexpectedEnvelopeData))
		}
	} else if data, ok := cloudEvent[pubsub.DataField]; ok && data != nil {
		envelope.Data = nil

		if contenttype.IsStringContentType(envelope.DataContentType) {
			switch v := data.(type) {
			case string:
				envelope.Data = []byte(v)
			case []byte:
				envelope.Data = v
			default:
				diag.DefaultComponentMonitoring.PubsubIngressEvent(ctx, msg.pubsub, strings.ToLower(string(pubsub.Retry)), msg.topic, 0)
				return fmt.Errorf("error returned from app while processing pub/sub event: %w", NewRetriableError(ErrUnexpectedEnvelopeData))
			}
		} else if contenttype.IsJSONContentType(envelope.DataContentType) || contenttype.IsCloudEventContentType(envelope.DataContentType) {
			envelope.Data, _ = json.Marshal(data)
		}
	}

	var span trace.Span
	iTraceID := cloudEvent[pubsub.TraceParentField]
	if iTraceID == nil {
		iTraceID = cloudEvent[pubsub.TraceIDField]
	}
	if iTraceID != nil {
		if traceID, ok := iTraceID.(string); ok {
			sc, _ := diag.SpanContextFromW3CString(traceID)
			spanName := fmt.Sprintf("pubsub/%s", msg.topic)

			// no ops if trace is off
			ctx, span = diag.StartInternalCallbackSpan(ctx, spanName, sc, a.globalConfig.Spec.TracingSpec)
			// span is nil if tracing is disabled (sampling rate is 0)
			if span != nil {
				ctx = diag.SpanContextToGRPCMetadata(ctx, span.SpanContext())
			}
		} else {
			log.Warnf("ignored non-string traceid value: %v", iTraceID)
		}
	}

	extensions, extensionsErr := extractCloudEventExtensions(cloudEvent)
	if extensionsErr != nil {
		diag.DefaultComponentMonitoring.PubsubIngressEvent(ctx, msg.pubsub, strings.ToLower(string(pubsub.Retry)), msg.topic, 0)
		return extensionsErr
	}
	envelope.Extensions = extensions

	ctx = invokev1.WithCustomGRPCMetadata(ctx, msg.metadata)

	conn, err := a.grpc.GetAppClient()
	if err != nil {
		return fmt.Errorf("error while getting app client: %w", err)
	}
	clientV1 := runtimev1pb.NewAppCallbackClient(conn)

	start := time.Now()
	res, err := clientV1.OnTopicEvent(ctx, envelope)
	elapsed := diag.ElapsedSince(start)

	if span != nil {
		m := diag.ConstructSubscriptionSpanAttributes(envelope.Topic)
		diag.AddAttributesToSpan(span, m)
		diag.UpdateSpanStatusFromGRPCError(span, err)
		span.End()
	}

	if err != nil {
		errStatus, hasErrStatus := status.FromError(err)
		if hasErrStatus && (errStatus.Code() == codes.Unimplemented) {
			// DROP
			log.Warnf("non-retriable error returned from app while processing pub/sub event %v: %s", cloudEvent[pubsub.IDField], err)
			diag.DefaultComponentMonitoring.PubsubIngressEvent(ctx, msg.pubsub, strings.ToLower(string(pubsub.Drop)), msg.topic, elapsed)

			return nil
		}

		err = fmt.Errorf("error returned from app while processing pub/sub event %v: %w", cloudEvent[pubsub.IDField], NewRetriableError(err))
		log.Debug(err)
		diag.DefaultComponentMonitoring.PubsubIngressEvent(ctx, msg.pubsub, strings.ToLower(string(pubsub.Retry)), msg.topic, elapsed)

		// on error from application, return error for redelivery of event
		return err
	}

	switch res.GetStatus() {
	case runtimev1pb.TopicEventResponse_SUCCESS: //nolint:nosnakecase
		// on uninitialized status, this is the case it defaults to as an uninitialized status defaults to 0 which is
		// success from protobuf definition
		diag.DefaultComponentMonitoring.PubsubIngressEvent(ctx, msg.pubsub, strings.ToLower(string(pubsub.Success)), msg.topic, elapsed)
		return nil
	case runtimev1pb.TopicEventResponse_RETRY: //nolint:nosnakecase
		diag.DefaultComponentMonitoring.PubsubIngressEvent(ctx, msg.pubsub, strings.ToLower(string(pubsub.Retry)), msg.topic, elapsed)
		return fmt.Errorf("RETRY status returned from app while processing pub/sub event %v: %w", cloudEvent[pubsub.IDField], NewRetriableError(nil))
	case runtimev1pb.TopicEventResponse_DROP: //nolint:nosnakecase
		log.Warnf("DROP status returned from app while processing pub/sub event %v", cloudEvent[pubsub.IDField])
		diag.DefaultComponentMonitoring.PubsubIngressEvent(ctx, msg.pubsub, strings.ToLower(string(pubsub.Drop)), msg.topic, elapsed)

		return nil
	}

	// Consider unknown status field as error and retry
	diag.DefaultComponentMonitoring.PubsubIngressEvent(ctx, msg.pubsub, strings.ToLower(string(pubsub.Retry)), msg.topic, elapsed)
	return fmt.Errorf("unknown status returned from app while processing pub/sub event %v, status: %v, err: %w", cloudEvent[pubsub.IDField], res.GetStatus(), NewRetriableError(nil))
}

func extractCloudEventExtensions(cloudEvent map[string]interface{}) (*structpb.Struct, error) {
	// Assemble Cloud Event Extensions:
	// Create copy of the cloud event with duplicated data removed

	extensions := map[string]interface{}{}
	for key, value := range cloudEvent {
		if !cloudEventDuplicateKeys.Has(key) {
			extensions[key] = value
		}
	}
	extensionsStruct := structpb.Struct{}
	extensionBytes, jsonMarshalErr := json.Marshal(extensions)
	if jsonMarshalErr != nil {
		return &extensionsStruct, fmt.Errorf("Error processing internal cloud event data: unable to marshal cloudEvent extensions: %s", jsonMarshalErr)
	}

	protoUnmarshalErr := protojson.Unmarshal(extensionBytes, &extensionsStruct)
	if protoUnmarshalErr != nil {
		return &extensionsStruct, fmt.Errorf("Error processing internal cloud event data: unable to unmarshal cloudEvent extensions to proto struct: %s", protoUnmarshalErr)
	}
	return &extensionsStruct, nil
}

func extractCloudEventProperty(cloudEvent map[string]interface{}, property string) string {
	if cloudEvent == nil {
		return ""
	}
	iValue, ok := cloudEvent[property]
	if ok {
		if value, ok := iValue.(string); ok {
			return value
		}
	}

	return ""
}

func (a *DaprRuntime) initActors() error {
	err := actors.ValidateHostEnvironment(a.runtimeConfig.mtlsEnabled, a.runtimeConfig.Mode, a.namespace)
	if err != nil {
		return NewInitError(InitFailure, "actors", err)
	}
	a.actorStateStoreLock.Lock()
	defer a.actorStateStoreLock.Unlock()
	if a.actorStateStoreName == "" {
		log.Info("actors: state store is not configured - this is okay for clients but services with hosted actors will fail to initialize!")
	}
	actorConfig := actors.NewConfig(actors.ConfigOpts{
		HostAddress:        a.hostAddress,
		AppID:              a.runtimeConfig.ID,
		PlacementAddresses: a.runtimeConfig.PlacementAddresses,
		Port:               a.runtimeConfig.InternalGRPCPort,
		Namespace:          a.namespace,
		AppConfig:          a.appConfig,
		HealthHTTPClient:   a.appHTTPClient,
		HealthEndpoint:     a.getAppHTTPEndpoint(),
	})

	act := actors.NewActors(actors.ActorsOpts{
		AppChannel:       a.appChannel,
		GRPCConnectionFn: a.grpc.GetGRPCConnection,
		Config:           actorConfig,
		CertChain:        a.runtimeConfig.CertChain,
		TracingSpec:      a.globalConfig.Spec.TracingSpec,
		Resiliency:       a.resiliency,
		StateStoreName:   a.actorStateStoreName,
		CompStore:        a.compStore,
	})
	err = act.Init()
	if err == nil {
		a.actor = act
		return nil
	}
	return NewInitError(InitFailure, "actors", err)
}

func (a *DaprRuntime) getAuthorizedComponents(components []componentsV1alpha1.Component) []componentsV1alpha1.Component {
	authorized := make([]componentsV1alpha1.Component, len(components))

	i := 0
	for _, c := range components {
		if a.isComponentAuthorized(c) {
			authorized[i] = c
			i++
		}
	}
	return authorized[0:i]
}

func (a *DaprRuntime) isComponentAuthorized(component componentsV1alpha1.Component) bool {
	for _, auth := range a.componentAuthorizers {
		if !auth(component) {
			return false
		}
	}
	return true
}

func (a *DaprRuntime) namespaceComponentAuthorizer(component componentsV1alpha1.Component) bool {
	if a.namespace == "" || component.ObjectMeta.Namespace == "" || (a.namespace != "" && component.ObjectMeta.Namespace == a.namespace) {
		return component.IsAppScoped(a.runtimeConfig.ID)
	}

	return false
}

func (a *DaprRuntime) loadComponents(opts *runtimeOpts) error {
	var loader components.ComponentLoader

	switch a.runtimeConfig.Mode {
	case modes.KubernetesMode:
		loader = components.NewKubernetesComponents(a.runtimeConfig.Kubernetes, a.namespace, a.operatorClient, a.podName)
	case modes.StandaloneMode:
		loader = components.NewLocalComponents(a.runtimeConfig.Standalone.ResourcesPath...)
	default:
		return nil
	}

	log.Info("Loading components…")
	comps, err := loader.LoadComponents()
	if err != nil {
		return err
	}

	authorizedComps := a.getAuthorizedComponents(comps)

	// Iterate through the list twice
	// First, we look for secret stores and load those, then all other components
	// Sure, we could sort the list of authorizedComps... but this is simpler and most certainly faster
	for _, comp := range authorizedComps {
		if strings.HasPrefix(comp.Spec.Type, string(components.CategorySecretStore)+".") {
			log.Debug("Found component: " + comp.LogName())
			a.pendingComponents <- comp
		}
	}
	for _, comp := range authorizedComps {
		if !strings.HasPrefix(comp.Spec.Type, string(components.CategorySecretStore)+".") {
			log.Debug("Found component: " + comp.LogName())
			a.pendingComponents <- comp
		}
	}

	return nil
}

func (a *DaprRuntime) extractComponentCategory(component componentsV1alpha1.Component) components.Category {
	for _, category := range componentCategoriesNeedProcess {
		if strings.HasPrefix(component.Spec.Type, string(category)+".") {
			return category
		}
	}
	return ""
}

func (a *DaprRuntime) processComponents() {
	for comp := range a.pendingComponents {
		if comp.Name == "" {
			continue
		}

		err := a.processComponentAndDependents(comp)
		if err != nil {
			e := fmt.Sprintf("process component %s error: %s", comp.Name, err.Error())
			if !comp.Spec.IgnoreErrors {
				log.Warnf("Error processing component, daprd process will exit gracefully")
				a.Shutdown(a.runtimeConfig.GracefulShutdownDuration)
				log.Fatalf(e)
			}
			log.Errorf(e)
		}
	}
}

func (a *DaprRuntime) flushOutstandingComponents() {
	log.Info("Waiting for all outstanding components to be processed")
	// We flush by sending a no-op component. Since the processComponents goroutine only reads one component at a time,
	// We know that once the no-op component is read from the channel, all previous components will have been fully processed.
	a.pendingComponents <- componentsV1alpha1.Component{}
	log.Info("All outstanding components processed")
}

func (a *DaprRuntime) processComponentAndDependents(comp componentsV1alpha1.Component) error {
	log.Debug("Loading component: " + comp.LogName())
	res := a.preprocessOneComponent(&comp)
	if res.unreadyDependency != "" {
		a.pendingComponentDependents[res.unreadyDependency] = append(a.pendingComponentDependents[res.unreadyDependency], comp)
		return nil
	}

	compCategory := a.extractComponentCategory(comp)
	if compCategory == "" {
		// the category entered is incorrect, return error
		return fmt.Errorf("incorrect type %s", comp.Spec.Type)
	}

	ch := make(chan error, 1)

	timeout, err := time.ParseDuration(comp.Spec.InitTimeout)
	if err != nil {
		timeout = defaultComponentInitTimeout
	}

	go func() {
		ch <- a.doProcessOneComponent(compCategory, comp)
	}()

	select {
	case err := <-ch:
		if err != nil {
			return err
		}
	case <-time.After(timeout):
		diag.DefaultMonitoring.ComponentInitFailed(comp.Spec.Type, "init", comp.ObjectMeta.Name)
		err := fmt.Errorf("init timeout for component %s exceeded after %s", comp.Name, timeout.String())
		return NewInitError(InitComponentFailure, comp.LogName(), err)
	}

	log.Info("Component loaded: " + comp.LogName())
	a.compStore.AddComponent(comp)
	diag.DefaultMonitoring.ComponentLoaded()

	dependency := componentDependency(compCategory, comp.Name)
	if deps, ok := a.pendingComponentDependents[dependency]; ok {
		delete(a.pendingComponentDependents, dependency)
		for _, dependent := range deps {
			if err := a.processComponentAndDependents(dependent); err != nil {
				return err
			}
		}
	}

	return nil
}

func (a *DaprRuntime) doProcessOneComponent(category components.Category, comp componentsV1alpha1.Component) error {
	switch category {
	case components.CategoryBindings:
		return a.initBinding(comp)
	case components.CategoryPubSub:
		return a.initPubSub(comp)
	case components.CategorySecretStore:
		return a.initSecretStore(comp)
	case components.CategoryCryptoProvider:
		return a.initCryptoProvider(comp)
	case components.CategoryStateStore:
		return a.initState(comp)
	case components.CategoryConfiguration:
		return a.initConfiguration(comp)
	case components.CategoryLock:
		return a.initLock(comp)
	case components.CategoryWorkflow:
		return a.initWorkflowComponent(comp)
	}
	return nil
}

func (a *DaprRuntime) preprocessOneComponent(comp *componentsV1alpha1.Component) componentPreprocessRes {
	var unreadySecretsStore string
	*comp, unreadySecretsStore = a.processComponentSecrets(*comp)
	if unreadySecretsStore != "" {
		return componentPreprocessRes{
			unreadyDependency: componentDependency(components.CategorySecretStore, unreadySecretsStore),
		}
	}
	return componentPreprocessRes{}
}

func (a *DaprRuntime) stopActor() {
	if a.actor != nil {
		log.Info("Shutting down actor")
		a.actor.Stop()
	}
}

func (a *DaprRuntime) stopWorkflow() {
	if a.workflowEngine != nil && a.workflowEngine.IsRunning {
		log.Info("Shutting down workflow engine")
		a.workflowEngine.Stop(context.TODO())
	}
}

// shutdownOutputComponents allows for a graceful shutdown of all runtime internal operations of components that are not source of more work.
// These are all components except input bindings and pubsub.
func (a *DaprRuntime) shutdownOutputComponents() error {
	log.Info("Shutting down all remaining components")
	var merr error

	// Close components if they implement `io.Closer`
	for name, component := range a.compStore.ListSecretStores() {
		a.compStore.DeleteSecretStore(name)
		merr = errors.Join(merr, closeComponent(component, "secret store "+name))
	}
	for name, component := range a.compStore.ListStateStores() {
		a.compStore.DeleteStateStore(name)
		merr = errors.Join(merr, closeComponent(component, "state store "+name))
	}
	for name, component := range a.compStore.ListLocks() {
		a.compStore.DeleteLock(name)
		merr = errors.Join(merr, closeComponent(component, "clock store "+name))
	}
	for name, component := range a.compStore.ListConfigurations() {
		a.compStore.DeleteConfiguration(name)
		merr = errors.Join(merr, closeComponent(component, "configuration store "+name))
	}
	for name, component := range a.compStore.ListCryptoProviders() {
		a.compStore.DeleteCryptoProvider(name)
		merr = errors.Join(merr, closeComponent(component, "crypto provider "+name))
	}
	for name, component := range a.compStore.ListWorkflows() {
		a.compStore.DeleteWorkflow(name)
		merr = errors.Join(merr, closeComponent(component, "workflow component "+name))
	}
	// Close output bindings
	// Input bindings are closed when a.ctx is canceled
	for name, component := range a.compStore.ListOutputBindings() {
		a.compStore.DeleteOutputBinding(name)
		merr = errors.Join(merr, closeComponent(component, "output binding "+name))
	}
	// Close pubsub publisher
	// The subscriber part is closed when a.ctx is canceled
	for name, pubSub := range a.compStore.ListPubSubs() {
		a.compStore.DeletePubSub(name)
		if pubSub.Component == nil {
			continue
		}
		merr = errors.Join(merr, closeComponent(pubSub.Component, "pubsub "+name))
	}
	merr = errors.Join(merr, closeComponent(a.nameResolver, "name resolver"))

	for _, component := range a.compStore.ListComponents() {
		a.compStore.DeleteComponent(component.Spec.Type, component.Name)
	}

	return merr
}

func closeComponent(component any, logmsg string) error {
	if closer, ok := component.(io.Closer); ok && closer != nil {
		if err := closer.Close(); err != nil {
			err = fmt.Errorf("error closing %s: %w", logmsg, err)
			log.Warn(err)
			return err
		}
	}

	return nil
}

// ShutdownWithWait will gracefully stop runtime and wait outstanding operations.
func (a *DaprRuntime) ShutdownWithWait() {
	// Another shutdown signal causes an instant shutdown and interrupts the graceful shutdown
	go func() {
		<-ShutdownSignal()
		log.Warn("Received another shutdown signal - shutting down right away")
		os.Exit(0)
	}()

	a.Shutdown(a.runtimeConfig.GracefulShutdownDuration)
	os.Exit(0)
}

func (a *DaprRuntime) cleanSocket() {
	if a.runtimeConfig.UnixDomainSocket != "" {
		for _, s := range []string{"http", "grpc"} {
			os.Remove(fmt.Sprintf("%s/dapr-%s-%s.socket", a.runtimeConfig.UnixDomainSocket, a.runtimeConfig.ID, s))
		}
	}
}

func (a *DaprRuntime) Shutdown(duration time.Duration) {
	// If the shutdown has already been invoked, do nothing
	if !a.running.CompareAndSwap(true, false) {
		return
	}

	// Ensure the Unix socket file is removed if a panic occurs.
	defer a.cleanSocket()
	log.Info("Dapr shutting down")
	log.Info("Stopping PubSub subscribers and input bindings")
	a.stopSubscriptions()
	a.stopReadingFromBindings()

	// shutdown workflow if it's running
	a.stopWorkflow()

	log.Info("Initiating actor shutdown")
	a.stopActor()

	if a.appHealth != nil {
		log.Info("Closing App Health")
		a.appHealth.Close()
	}

	log.Infof("Holding shutdown for %s to allow graceful stop of outstanding operations", duration.String())
	<-time.After(duration)

	log.Info("Stopping Dapr APIs")
	for _, closer := range a.apiClosers {
		if err := closer.Close(); err != nil {
			log.Warnf("Error closing API: %v", err)
		}
	}
	a.stopTrace()
	a.shutdownOutputComponents()
	a.cancel()
	a.shutdownC <- nil
}

// SetRunning updates the value of the running flag.
// This method is used by tests in dapr/components-contrib.
func (a *DaprRuntime) SetRunning(val bool) {
	a.running.Store(val)
}

// WaitUntilShutdown waits until the Shutdown() method is done.
// This method is used by tests in dapr/components-contrib.
func (a *DaprRuntime) WaitUntilShutdown() error {
	return <-a.shutdownC
}

// Returns the component updated with the secrets applied.
// If the component references a secret store that hasn't been loaded yet, it returns the name of the secret store component as second returned value.
func (a *DaprRuntime) processComponentSecrets(component componentsV1alpha1.Component) (componentsV1alpha1.Component, string) {
	cache := map[string]secretstores.GetSecretResponse{}

	for i, m := range component.Spec.Metadata {
		if m.SecretKeyRef.Name == "" {
			continue
		}

		secretStoreName := a.authSecretStoreOrDefault(component)

		// If running in Kubernetes and have an operator client, do not fetch secrets from the Kubernetes secret store as they will be populated by the operator.
		// Instead, base64 decode the secret values into their real self.
		if a.operatorClient != nil && secretStoreName == secretstoresLoader.BuiltinKubernetesSecretStore {
			var jsonVal string
			err := json.Unmarshal(m.Value.Raw, &jsonVal)
			if err != nil {
				log.Errorf("Error decoding secret: %v", err)
				continue
			}

			dec, err := base64.StdEncoding.DecodeString(jsonVal)
			if err != nil {
				log.Errorf("Error decoding secret: %v", err)
				continue
			}

			m.Value = componentsV1alpha1.DynamicValue{
				JSON: v1.JSON{
					Raw: dec,
				},
			}

			component.Spec.Metadata[i] = m
			continue
		}

		secretStore, ok := a.compStore.GetSecretStore(secretStoreName)
		if !ok {
			log.Warnf("Component %s references a secret store that isn't loaded: %s", component.Name, secretStoreName)
			return component, secretStoreName
		}

		resp, ok := cache[m.SecretKeyRef.Name]
		if !ok {
			// TODO: cascade context.
			r, err := secretStore.GetSecret(context.TODO(), secretstores.GetSecretRequest{
				Name: m.SecretKeyRef.Name,
				Metadata: map[string]string{
					"namespace": component.ObjectMeta.Namespace,
				},
			})
			if err != nil {
				log.Errorf("Error getting secret: %v", err)
				continue
			}
			resp = r
		}

		// Use the SecretKeyRef.Name key if SecretKeyRef.Key is not given
		secretKeyName := m.SecretKeyRef.Key
		if secretKeyName == "" {
			secretKeyName = m.SecretKeyRef.Name
		}

		val, ok := resp.Data[secretKeyName]
		if ok {
			component.Spec.Metadata[i].Value = componentsV1alpha1.DynamicValue{
				JSON: v1.JSON{
					Raw: []byte(val),
				},
			}
		}

		cache[m.SecretKeyRef.Name] = resp
	}
	return component, ""
}

func (a *DaprRuntime) authSecretStoreOrDefault(comp componentsV1alpha1.Component) string {
	if comp.SecretStore == "" {
		switch a.runtimeConfig.Mode {
		case modes.KubernetesMode:
			return "kubernetes"
		}
	}
	return comp.SecretStore
}

func (a *DaprRuntime) blockUntilAppIsReady() {
	if a.runtimeConfig.ApplicationPort <= 0 {
		return
	}

	log.Infof("application protocol: %s. waiting on port %v.  This will block until the app is listening on that port.", string(a.runtimeConfig.ApplicationProtocol), a.runtimeConfig.ApplicationPort)

	stopCh := ShutdownSignal()
	defer signal.Stop(stopCh)
	for {
		select {
		case <-stopCh:
			// Cause a shutdown
			a.ShutdownWithWait()
			return
		case <-a.ctx.Done():
			// Return
			return
		default:
			// nop - continue execution
		}
		conn, _ := net.DialTimeout("tcp", channel.Address+":"+strconv.Itoa(a.runtimeConfig.ApplicationPort), time.Millisecond*500)
		if conn != nil {
			conn.Close()
			break
		}
		// prevents overwhelming the OS with open connections
		time.Sleep(time.Millisecond * 50)
	}

	log.Infof("application discovered on port %v", a.runtimeConfig.ApplicationPort)
}

func (a *DaprRuntime) loadAppConfiguration() {
	if a.appChannel == nil {
		return
	}

	appConfig, err := a.appChannel.GetAppConfig()
	if err != nil {
		return
	}

	if appConfig != nil {
		a.appConfig = *appConfig
		log.Info("Application configuration loaded")
	}
}

func (a *DaprRuntime) createAppChannel() (err error) {
	if a.runtimeConfig.ApplicationPort == 0 {
		log.Warn("App channel is not initialized. Did you configure an app-port?")
		return nil
	}

	var ch channel.AppChannel
	if !a.runtimeConfig.ApplicationProtocol.IsHTTP() {
		ch, err = a.grpc.GetAppChannel()
		if err != nil {
			return err
		}
	} else {
		pipeline, err := a.buildAppHTTPPipeline()
		if err != nil {
			return err
		}
		config := a.getAppHTTPChannelConfig(pipeline)
		ch, err = httpChannel.CreateLocalChannel(config)
		if err != nil {
			return err
		}
		ch.(*httpChannel.Channel).SetAppHealthCheckPath(a.runtimeConfig.AppHealthCheckHTTPPath)
	}

	a.appChannel = ch

	return nil
}

// Returns the HTTP endpoint for the app.
func (a *DaprRuntime) getAppHTTPEndpoint() string {
	// Application protocol is "http" or "https"
	port := strconv.Itoa(a.runtimeConfig.ApplicationPort)
<<<<<<< HEAD
	if a.runtimeConfig.AppSSL {
		return "https://" + channel.Address + ":" + port
	} else {
		return "http://" + channel.Address + ":" + port
=======
	switch a.runtimeConfig.ApplicationProtocol {
	case HTTPProtocol, H2CProtocol:
		return "http://" + channel.DefaultChannelAddress + ":" + port
	case HTTPSProtocol:
		return "https://" + channel.DefaultChannelAddress + ":" + port
	default:
		return ""
>>>>>>> 94c6229d
	}
}

// Initializes the appHTTPClient property.
func (a *DaprRuntime) initAppHTTPClient() {
	var transport nethttp.RoundTripper
	if a.runtimeConfig.ApplicationProtocol == H2CProtocol {
		// Enable HTTP/2 Cleartext transport
		transport = &http2.Transport{
			AllowHTTP: true, // To enable using "http" as protocol
			DialTLS: func(network, addr string, _ *tls.Config) (net.Conn, error) {
				// Return the TCP socket without TLS
				return net.Dial(network, addr)
			},
			// TODO: This may not be exactly the same as "MaxResponseHeaderBytes" so check before enabling this
			// MaxHeaderListSize: uint32(a.runtimeConfig.ReadBufferSize << 10),
		}
	} else {
		var tlsConfig *tls.Config
		if a.runtimeConfig.ApplicationProtocol == HTTPSProtocol {
			tlsConfig = &tls.Config{
				InsecureSkipVerify: true, //nolint:gosec
				// For 1.11
				MinVersion: channel.AppChannelMinTLSVersion,
			}
			// TODO: Remove when the feature is finalized
			if a.globalConfig.IsFeatureEnabled(config.AppChannelAllowInsecureTLS) {
				tlsConfig.MinVersion = 0
			}
		}

		transport = &nethttp.Transport{
			TLSClientConfig:        tlsConfig,
			ReadBufferSize:         a.runtimeConfig.ReadBufferSize << 10,
			MaxResponseHeaderBytes: int64(a.runtimeConfig.ReadBufferSize) << 10,
			MaxConnsPerHost:        1024,
			MaxIdleConns:           64, // A local channel connects to a single host
			MaxIdleConnsPerHost:    64,
		}
	}

	// Initialize this property in the object, and then pass it to the HTTP channel and the actors runtime (for health checks)
	// We want to re-use the same client so TCP sockets can be re-used efficiently across everything that communicates with the app
	// This is especially useful if the app supports HTTP/2
	a.appHTTPClient = &nethttp.Client{
		Transport: transport,
		CheckRedirect: func(req *nethttp.Request, via []*nethttp.Request) error {
			return nethttp.ErrUseLastResponse
		},
	}
}

func (a *DaprRuntime) getAppHTTPChannelConfig(pipeline httpMiddleware.Pipeline) httpChannel.ChannelConfiguration {
	return httpChannel.ChannelConfiguration{
		Client:               a.appHTTPClient,
		Endpoint:             a.getAppHTTPEndpoint(),
		MaxConcurrency:       a.runtimeConfig.MaxConcurrency,
		Pipeline:             pipeline,
		TracingSpec:          a.globalConfig.Spec.TracingSpec,
		MaxRequestBodySizeMB: a.runtimeConfig.MaxRequestBodySize,
	}
}

func (a *DaprRuntime) appendBuiltinSecretStore() {
	if a.runtimeConfig.DisableBuiltinK8sSecretStore {
		return
	}

	switch a.runtimeConfig.Mode {
	case modes.KubernetesMode:
		// Preload Kubernetes secretstore
		a.pendingComponents <- componentsV1alpha1.Component{
			ObjectMeta: metav1.ObjectMeta{
				Name: secretstoresLoader.BuiltinKubernetesSecretStore,
			},
			Spec: componentsV1alpha1.ComponentSpec{
				Type:    "secretstores.kubernetes",
				Version: components.FirstStableVersion,
			},
		}
	}
}

func (a *DaprRuntime) initCryptoProvider(c componentsV1alpha1.Component) error {
	fName := c.LogName()
	component, err := a.cryptoProviderRegistry.Create(c.Spec.Type, c.Spec.Version, fName)
	if err != nil {
		diag.DefaultMonitoring.ComponentInitFailed(c.Spec.Type, "creation", c.ObjectMeta.Name)
		return NewInitError(CreateComponentFailure, fName, err)
	}

	err = component.Init(context.TODO(), contribCrypto.Metadata{Base: a.toBaseMetadata(c)})
	if err != nil {
		diag.DefaultMonitoring.ComponentInitFailed(c.Spec.Type, "init", c.ObjectMeta.Name)
		return NewInitError(InitComponentFailure, fName, err)
	}

	a.compStore.AddCryptoProvider(c.ObjectMeta.Name, component)
	diag.DefaultMonitoring.ComponentInitialized(c.Spec.Type)
	return nil
}

func (a *DaprRuntime) initSecretStore(c componentsV1alpha1.Component) error {
	fName := c.LogName()
	secretStore, err := a.secretStoresRegistry.Create(c.Spec.Type, c.Spec.Version, fName)
	if err != nil {
		diag.DefaultMonitoring.ComponentInitFailed(c.Spec.Type, "creation", c.ObjectMeta.Name)
		return NewInitError(CreateComponentFailure, fName, err)
	}

	err = secretStore.Init(context.TODO(), secretstores.Metadata{Base: a.toBaseMetadata(c)})
	if err != nil {
		diag.DefaultMonitoring.ComponentInitFailed(c.Spec.Type, "init", c.ObjectMeta.Name)
		return NewInitError(InitComponentFailure, fName, err)
	}

	a.compStore.AddSecretStore(c.ObjectMeta.Name, secretStore)
	diag.DefaultMonitoring.ComponentInitialized(c.Spec.Type)
	return nil
}

func (a *DaprRuntime) convertMetadataItemsToProperties(items []componentsV1alpha1.MetadataItem) map[string]string {
	properties := map[string]string{}
	for _, c := range items {
		val := c.Value.String()
		for strings.Contains(val, "{uuid}") {
			val = strings.Replace(val, "{uuid}", uuid.New().String(), 1)
		}
		for strings.Contains(val, "{podName}") {
			if a.podName == "" {
				log.Fatalf("failed to parse metadata: property %s refers to {podName} but podName is not set", c.Name)
			}
			val = strings.Replace(val, "{podName}", a.podName, 1)
		}
		for strings.Contains(val, "{namespace}") {
			val = strings.Replace(val, "{namespace}", fmt.Sprintf("%s.%s", a.namespace, a.runtimeConfig.ID), 1)
		}
		for strings.Contains(val, "{appID}") {
			val = strings.Replace(val, "{appID}", a.runtimeConfig.ID, 1)
		}
		properties[c.Name] = val
	}
	return properties
}

func (a *DaprRuntime) toBaseMetadata(c componentsV1alpha1.Component) contribMetadata.Base {
	return contribMetadata.Base{
		Properties: a.convertMetadataItemsToProperties(c.Spec.Metadata),
		Name:       c.Name,
	}
}

func (a *DaprRuntime) getComponentsCapabilitesMap() map[string][]string {
	capabilities := make(map[string][]string)
	for key, store := range a.compStore.ListStateStores() {
		features := store.Features()
		stateStoreCapabilities := featureTypeToString(features)
		if state.FeatureETag.IsPresent(features) && state.FeatureTransactional.IsPresent(features) {
			stateStoreCapabilities = append(stateStoreCapabilities, "ACTOR")
		}
		capabilities[key] = stateStoreCapabilities
	}
	for key, pubSubItem := range a.compStore.ListPubSubs() {
		features := pubSubItem.Component.Features()
		capabilities[key] = featureTypeToString(features)
	}
	for key := range a.compStore.ListInputBindings() {
		capabilities[key] = []string{"INPUT_BINDING"}
	}
	for key := range a.compStore.ListOutputBindings() {
		if val, found := capabilities[key]; found {
			capabilities[key] = append(val, "OUTPUT_BINDING")
		} else {
			capabilities[key] = []string{"OUTPUT_BINDING"}
		}
	}
	for key, store := range a.compStore.ListSecretStores() {
		features := store.Features()
		capabilities[key] = featureTypeToString(features)
	}
	return capabilities
}

// converts components Features from FeatureType to string
func featureTypeToString(features interface{}) []string {
	featureStr := make([]string, 0)
	switch reflect.TypeOf(features).Kind() {
	case reflect.Slice:
		val := reflect.ValueOf(features)
		for i := 0; i < val.Len(); i++ {
			featureStr = append(featureStr, val.Index(i).String())
		}
	}
	return featureStr
}

func (a *DaprRuntime) establishSecurity(sentryAddress string) error {
	if !a.runtimeConfig.mtlsEnabled {
		log.Info("mTLS is disabled. Skipping certificate request and tls validation")
		return nil
	}
	if sentryAddress == "" {
		return errors.New("sentryAddress cannot be empty")
	}
	log.Info("mTLS enabled. creating sidecar authenticator")

	auth, err := security.GetSidecarAuthenticator(sentryAddress, a.runtimeConfig.CertChain)
	if err != nil {
		return err
	}
	a.authenticator = auth
	a.grpc.SetAuthenticator(auth)

	log.Info("authenticator created")

	diag.DefaultMonitoring.MTLSInitCompleted()
	return nil
}

func componentDependency(compCategory components.Category, name string) string {
	return fmt.Sprintf("%s:%s", compCategory, name)
}

func (a *DaprRuntime) startSubscriptions() {
	// Clean any previous state
	if a.pubsubCancel != nil {
		a.stopSubscriptions() // Stop all subscriptions
	}

	// PubSub subscribers are stopped via cancellation of the main runtime's context
	a.pubsubCtx, a.pubsubCancel = context.WithCancel(a.ctx)
	a.topicCtxCancels = map[string]context.CancelFunc{}
	for pubsubName := range a.compStore.ListPubSubs() {
		if err := a.beginPubSub(pubsubName); err != nil {
			log.Errorf("error occurred while beginning pubsub %s: %v", pubsubName, err)
		}
	}
}

// Stop subscriptions to all topics and cleans the cached topics
func (a *DaprRuntime) stopSubscriptions() {
	if a.pubsubCtx == nil || a.pubsubCtx.Err() != nil { // no pubsub to stop
		return
	}
	if a.pubsubCancel != nil {
		a.pubsubCancel() // Stop all subscriptions by canceling the subscription context
	}

	// Remove all contexts that are specific to each component (which have been canceled already by canceling pubsubCtx)
	a.topicCtxCancels = nil

	// Delete the cached topics and routes
	a.compStore.SetTopicRoutes(nil)
}

func (a *DaprRuntime) startReadingFromBindings() (err error) {
	if a.appChannel == nil {
		return errors.New("app channel not initialized")
	}

	// Clean any previous state
	if a.inputBindingsCancel != nil {
		a.inputBindingsCancel()
	}

	// Input bindings are stopped via cancellation of the main runtime's context
	a.inputBindingsCtx, a.inputBindingsCancel = context.WithCancel(a.ctx)

	for name, binding := range a.compStore.ListInputBindings() {
		isSubscribed, err := a.isAppSubscribedToBinding(name)
		if err != nil {
			return err
		}
		if !isSubscribed {
			log.Infof("app has not subscribed to binding %s.", name)
			continue
		}

		err = a.readFromBinding(a.inputBindingsCtx, name, binding)
		if err != nil {
			log.Errorf("error reading from input binding %s: %s", name, err)
			continue
		}
	}
	return nil
}

func (a *DaprRuntime) stopReadingFromBindings() {
	if a.inputBindingsCancel != nil {
		a.inputBindingsCancel()
	}

	a.inputBindingsCtx = nil
	a.inputBindingsCancel = nil
}

// Returns "componentName||topicName", which is used as key for some maps
func pubsubTopicKey(componentName, topicName string) string {
	return componentName + "||" + topicName
}

func createGRPCManager(runtimeConfig *Config, globalConfig *config.Configuration) *grpc.Manager {
	grpcAppChannelConfig := &grpc.AppChannelConfig{}
	if globalConfig != nil {
		grpcAppChannelConfig.TracingSpec = globalConfig.Spec.TracingSpec
		grpcAppChannelConfig.AllowInsecureTLS = globalConfig.IsFeatureEnabled(config.AppChannelAllowInsecureTLS)
	}
	if runtimeConfig != nil {
		grpcAppChannelConfig.Port = runtimeConfig.ApplicationPort
		grpcAppChannelConfig.MaxConcurrency = runtimeConfig.MaxConcurrency
		grpcAppChannelConfig.EnableTLS = (runtimeConfig.ApplicationProtocol == GRPCSProtocol)
		grpcAppChannelConfig.MaxRequestBodySizeMB = runtimeConfig.MaxRequestBodySize
		grpcAppChannelConfig.ReadBufferSizeKB = runtimeConfig.ReadBufferSize
	}

	m := grpc.NewGRPCManager(runtimeConfig.Mode, grpcAppChannelConfig)
	m.StartCollector()
	return m
}

func (a *DaprRuntime) stopTrace() {
	if a.tracerProvider == nil {
		return
	}
	// Flush and shutdown the tracing provider.
	shutdownCtx, shutdownCancel := context.WithCancel(a.ctx)
	defer shutdownCancel()
	if err := a.tracerProvider.ForceFlush(shutdownCtx); err != nil && !errors.Is(err, context.Canceled) {
		log.Warnf("error flushing tracing provider: %v", err)
	}

	if err := a.tracerProvider.Shutdown(shutdownCtx); err != nil && !errors.Is(err, context.Canceled) {
		log.Warnf("error shutting down tracing provider: %v", err)
	} else {
		a.tracerProvider = nil
	}
}

// ShutdownSignal returns a signal that receives a message when the app needs to shut down
func ShutdownSignal() chan os.Signal {
	stop := make(chan os.Signal, 1)
	signal.Notify(stop, syscall.SIGTERM, os.Interrupt)
	return stop
}<|MERGE_RESOLUTION|>--- conflicted
+++ resolved
@@ -2909,12 +2909,6 @@
 func (a *DaprRuntime) getAppHTTPEndpoint() string {
 	// Application protocol is "http" or "https"
 	port := strconv.Itoa(a.runtimeConfig.ApplicationPort)
-<<<<<<< HEAD
-	if a.runtimeConfig.AppSSL {
-		return "https://" + channel.Address + ":" + port
-	} else {
-		return "http://" + channel.Address + ":" + port
-=======
 	switch a.runtimeConfig.ApplicationProtocol {
 	case HTTPProtocol, H2CProtocol:
 		return "http://" + channel.DefaultChannelAddress + ":" + port
@@ -2922,7 +2916,6 @@
 		return "https://" + channel.DefaultChannelAddress + ":" + port
 	default:
 		return ""
->>>>>>> 94c6229d
 	}
 }
 
