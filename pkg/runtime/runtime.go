--- conflicted
+++ resolved
@@ -95,13 +95,8 @@
 var log = logger.NewLogger("dapr.runtime")
 
 type Route struct {
-<<<<<<< HEAD
-	Path     string
-	Metadata map[string]string
-=======
 	path     string
 	metadata map[string]string
->>>>>>> 45603493
 }
 
 type TopicRoute struct {
@@ -923,11 +918,7 @@
 			topicRoutes[s.PubsubName] = TopicRoute{routes: make(map[string]Route)}
 		}
 
-<<<<<<< HEAD
-		topicRoutes[s.PubsubName].routes[s.Topic] = Route{s.Route, s.Metadata}
-=======
 		topicRoutes[s.PubsubName].routes[s.Topic] = Route{path: s.Route, metadata: s.Metadata}
->>>>>>> 45603493
 	}
 
 	if len(topicRoutes) > 0 {
@@ -1085,13 +1076,8 @@
 		subject = cloudEvent.Subject
 	}
 
-<<<<<<< HEAD
-	topicDetail := a.topicRoutes[msg.Metadata[pubsubName]].routes[msg.Topic]
-	req := invokev1.NewInvokeMethodRequest(topicDetail.Path)
-=======
 	route := a.topicRoutes[msg.Metadata[pubsubName]].routes[msg.Topic]
 	req := invokev1.NewInvokeMethodRequest(route.path)
->>>>>>> 45603493
 	req.WithHTTPExtension(nethttp.MethodPost, "")
 	req.WithRawData(msg.Data, pubsub.ContentType)
 
