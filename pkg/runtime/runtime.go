// ------------------------------------------------------------
// Copyright (c) Microsoft Corporation.
// Licensed under the MIT License.
// ------------------------------------------------------------

package runtime

import (
	"context"
	"encoding/json"
	"fmt"
	"net"
	"os"
	"reflect"
	"strconv"
	"strings"
	"time"

	nethttp "net/http"

	"github.com/dapr/components-contrib/bindings"
	"github.com/dapr/components-contrib/exporters"
	"github.com/dapr/components-contrib/middleware"
	nr "github.com/dapr/components-contrib/nameresolution"
	"github.com/dapr/components-contrib/pubsub"
	"github.com/dapr/components-contrib/secretstores"
	"github.com/dapr/components-contrib/state"
	"github.com/dapr/dapr/pkg/actors"
	components_v1alpha1 "github.com/dapr/dapr/pkg/apis/components/v1alpha1"
	"github.com/dapr/dapr/pkg/channel"
	http_channel "github.com/dapr/dapr/pkg/channel/http"
	"github.com/dapr/dapr/pkg/components"
	bindings_loader "github.com/dapr/dapr/pkg/components/bindings"
	exporter_loader "github.com/dapr/dapr/pkg/components/exporters"
	http_middleware_loader "github.com/dapr/dapr/pkg/components/middleware/http"
	nr_loader "github.com/dapr/dapr/pkg/components/nameresolution"
	pubsub_loader "github.com/dapr/dapr/pkg/components/pubsub"
	secretstores_loader "github.com/dapr/dapr/pkg/components/secretstores"
	state_loader "github.com/dapr/dapr/pkg/components/state"
	"github.com/dapr/dapr/pkg/config"
	diag "github.com/dapr/dapr/pkg/diagnostics"
	diag_utils "github.com/dapr/dapr/pkg/diagnostics/utils"
	"github.com/dapr/dapr/pkg/grpc"
	"github.com/dapr/dapr/pkg/http"
	"github.com/dapr/dapr/pkg/logger"
	"github.com/dapr/dapr/pkg/messaging"
	invokev1 "github.com/dapr/dapr/pkg/messaging/v1"
	http_middleware "github.com/dapr/dapr/pkg/middleware/http"
	"github.com/dapr/dapr/pkg/modes"
	"github.com/dapr/dapr/pkg/operator/client"
	operatorv1pb "github.com/dapr/dapr/pkg/proto/operator/v1"
	runtimev1pb "github.com/dapr/dapr/pkg/proto/runtime/v1"
	runtime_pubsub "github.com/dapr/dapr/pkg/runtime/pubsub"
	"github.com/dapr/dapr/pkg/runtime/security"
	"github.com/dapr/dapr/pkg/scopes"
	"github.com/dapr/dapr/utils"
	"github.com/golang/protobuf/ptypes/empty"
	jsoniter "github.com/json-iterator/go"
	"github.com/pkg/errors"
	"go.opencensus.io/trace"
	"google.golang.org/grpc/codes"
	"google.golang.org/grpc/status"
	metav1 "k8s.io/apimachinery/pkg/apis/meta/v1"
)

const (
	appConfigEndpoint = "dapr/config"
	actorStateStore   = "actorStateStore"

	// output bindings concurrency
	bindingsConcurrnecyParallel   = "parallel"
	bindingsConcurrnecySequential = "sequential"
	pubsubName                    = "pubsubName"
)

type ComponentCategory string

const (
	bindingsComponent    ComponentCategory = "bindings"
	exporterComponent    ComponentCategory = "exporters"
	pubsubComponent      ComponentCategory = "pubsub"
	secretStoreComponent ComponentCategory = "secretstores"
	stateComponent       ComponentCategory = "state"
)

var componentCategoriesNeedProcess = []ComponentCategory{
	bindingsComponent,
	exporterComponent,
	pubsubComponent,
	secretStoreComponent,
	stateComponent,
}

var log = logger.NewLogger("dapr.runtime")

type TopicRoute struct {
	routes map[string]string
}

// DaprRuntime holds all the core components of the runtime
type DaprRuntime struct {
	runtimeConfig          *Config
	globalConfig           *config.Configuration
	accessControlList      *config.AccessControlList
	components             []components_v1alpha1.Component
	grpc                   *grpc.Manager
	appChannel             channel.AppChannel
	appConfig              config.ApplicationConfig
	directMessaging        messaging.DirectMessaging
	stateStoreRegistry     state_loader.Registry
	secretStoresRegistry   secretstores_loader.Registry
	exporterRegistry       exporter_loader.Registry
	nameResolutionRegistry nr_loader.Registry
	stateStores            map[string]state.Store
	actor                  actors.Actors
	bindingsRegistry       bindings_loader.Registry
	subscribeBindingList   []string
	inputBindings          map[string]bindings.InputBinding
	outputBindings         map[string]bindings.OutputBinding
	secretStores           map[string]secretstores.SecretStore
	pubSubRegistry         pubsub_loader.Registry
	pubSubs                map[string]pubsub.PubSub
	nameResolver           nr.Resolver
	json                   jsoniter.API
	httpMiddlewareRegistry http_middleware_loader.Registry
	hostAddress            string
	actorStateStoreName    string
	actorStateStoreCount   int
	authenticator          security.Authenticator
	namespace              string
	scopedSubscriptions    map[string][]string
	scopedPublishings      map[string][]string
	allowedTopics          map[string][]string
	daprHTTPAPI            http.API
	operatorClient         operatorv1pb.OperatorClient
	topicRoutes            map[string]TopicRoute

	secretsConfiguration map[string]config.SecretsScope

	pendingComponents          chan components_v1alpha1.Component
	pendingComponentDependents map[string][]components_v1alpha1.Component

	delayedComponents     []components_v1alpha1.Component
	delayedComponentsDone chan bool
}

type componentPreprocessRes struct {
	unreadyDependency string
}

// NewDaprRuntime returns a new runtime with the given runtime config and global config
func NewDaprRuntime(runtimeConfig *Config, globalConfig *config.Configuration, accessControlList *config.AccessControlList) *DaprRuntime {
	return &DaprRuntime{
		runtimeConfig:          runtimeConfig,
		globalConfig:           globalConfig,
		accessControlList:      accessControlList,
		grpc:                   grpc.NewGRPCManager(runtimeConfig.Mode),
		json:                   jsoniter.ConfigFastest,
		inputBindings:          map[string]bindings.InputBinding{},
		outputBindings:         map[string]bindings.OutputBinding{},
		secretStores:           map[string]secretstores.SecretStore{},
		stateStores:            map[string]state.Store{},
		pubSubs:                map[string]pubsub.PubSub{},
		stateStoreRegistry:     state_loader.NewRegistry(),
		bindingsRegistry:       bindings_loader.NewRegistry(),
		pubSubRegistry:         pubsub_loader.NewRegistry(),
		secretStoresRegistry:   secretstores_loader.NewRegistry(),
		exporterRegistry:       exporter_loader.NewRegistry(),
		nameResolutionRegistry: nr_loader.NewRegistry(),
		httpMiddlewareRegistry: http_middleware_loader.NewRegistry(),

		scopedSubscriptions: map[string][]string{},
		scopedPublishings:   map[string][]string{},
		allowedTopics:       map[string][]string{},

		secretsConfiguration: map[string]config.SecretsScope{},

		pendingComponents:          make(chan components_v1alpha1.Component),
		pendingComponentDependents: map[string][]components_v1alpha1.Component{},

		delayedComponents:     make([]components_v1alpha1.Component, 0),
		delayedComponentsDone: make(chan bool, 0),
	}
}

// Run performs initialization of the runtime with the runtime and global configurations
func (a *DaprRuntime) Run(opts ...Option) error {
	start := time.Now().UTC()
	log.Infof("%s mode configured", a.runtimeConfig.Mode)
	log.Infof("app id: %s", a.runtimeConfig.ID)

	var o runtimeOpts
	for _, opt := range opts {
		opt(&o)
	}

	err := a.initRuntime(&o)
	if err != nil {
		return err
	}

	d := time.Since(start).Seconds() * 1000
	log.Infof("dapr initialized. Status: Running. Init Elapsed %vms", d)

	if a.daprHTTPAPI != nil {
		// gRPC server start failure is logged as Fatal in initRuntime method. Setting the status only when runtime is initialized.
		a.daprHTTPAPI.MarkStatusAsReady()
	}

	return nil
}

func (a *DaprRuntime) getNamespace() string {
	return os.Getenv("NAMESPACE")
}

func (a *DaprRuntime) getOperatorClient() (operatorv1pb.OperatorClient, error) {
	if a.runtimeConfig.Mode == modes.KubernetesMode {
		client, _, err := client.GetOperatorClient(a.runtimeConfig.Kubernetes.ControlPlaneAddress, security.TLSServerName, a.runtimeConfig.CertChain)
		if err != nil {
			return nil, errors.Wrap(err, "error creating operator client")
		}
		return client, nil
	}
	return nil, nil
}

func (a *DaprRuntime) initRuntime(opts *runtimeOpts) error {
	err := a.establishSecurity(a.runtimeConfig.SentryServiceAddress)
	if err != nil {
		return err
	}
	a.namespace = a.getNamespace()
	a.operatorClient, err = a.getOperatorClient()
	if err != nil {
		return err
	}

	a.hostAddress, err = utils.GetHostAddress()
	if err != nil {
		return errors.Wrap(err, "failed to determine host address")
	}

	if a.globalConfig.Spec.TracingSpec.Stdout {
		trace.RegisterExporter(&diag_utils.StdoutExporter{})
	}

	// Register and initialize name resolution for service discovery.
	a.nameResolutionRegistry.Register(opts.nameResolutions...)
	err = a.initNameResolution()
	if err != nil {
		log.Warnf("failed to init name resolution: %s", err)
	}

	a.exporterRegistry.Register(opts.exporters...)
	a.pubSubRegistry.Register(opts.pubsubs...)
	a.secretStoresRegistry.Register(opts.secretStores...)
	a.stateStoreRegistry.Register(opts.states...)
	a.bindingsRegistry.RegisterInputBindings(opts.inputBindings...)
	a.bindingsRegistry.RegisterOutputBindings(opts.outputBindings...)

	go a.processComponents()
	err = a.beginComponentsUpdates()
	if err != nil {
		log.Warnf("failed to watch component updates: %s", err)
	}
	a.appendBuiltinSecretStore()
	err = a.loadComponents(opts)
	if err != nil {
		log.Warnf("failed to load components: %s", err)
	}

	a.flushOutstandingComponents()

	a.initDirectMessaging(a.nameResolver)

	// Register and initialize HTTP middleware
	a.httpMiddlewareRegistry.Register(opts.httpMiddleware...)
	pipeline, err := a.buildHTTPPipeline()
	if err != nil {
		log.Warnf("failed to build HTTP pipeline: %s", err)
	}

	// Setup allow/deny list for secrets
	a.populateSecretsConfiguration()
	// Create and start internal and external gRPC servers
	grpcAPI := a.getGRPCAPI()
	err = a.startGRPCAPIServer(grpcAPI, a.runtimeConfig.APIGRPCPort)
	if err != nil {
		log.Fatalf("failed to start API gRPC server: %s", err)
	}
	log.Infof("API gRPC server is running on port %v", a.runtimeConfig.APIGRPCPort)

	err = a.startGRPCInternalServer(grpcAPI, a.runtimeConfig.InternalGRPCPort)
	if err != nil {
		log.Fatalf("failed to start internal gRPC server: %s", err)
	}
	log.Infof("internal gRPC server is running on port %v", a.runtimeConfig.InternalGRPCPort)

	// Start HTTP Server
	a.startHTTPServer(a.runtimeConfig.HTTPPort, a.runtimeConfig.ProfilePort, a.runtimeConfig.AllowedOrigins, pipeline)
	log.Infof("http server is running on port %v", a.runtimeConfig.HTTPPort)
	err = a.createAppChannel()
	if err != nil {
		log.Warnf("failed to open %s channel to app: %s", string(a.runtimeConfig.ApplicationProtocol), err)
	}

	a.blockUntilAppIsReady()

	a.loadAppConfiguration()

	err = a.initActors()
	if err != nil {
		log.Warnf("failed to init actors: %s", err)
	}

	go a.processDelayedComponents()

	// Wait for the delayed components to be processed
	<-a.delayedComponentsDone

	return nil
}

func (a *DaprRuntime) populateSecretsConfiguration() {
	// Populate in a map for easy lookup by store name.
	for _, scope := range a.globalConfig.Spec.Secrets.Scopes {
		a.secretsConfiguration[scope.StoreName] = scope
	}
}

func (a *DaprRuntime) buildHTTPPipeline() (http_middleware.Pipeline, error) {
	var handlers []http_middleware.Middleware

	if a.globalConfig != nil {
		for i := 0; i < len(a.globalConfig.Spec.HTTPPipelineSpec.Handlers); i++ {
			middlewareSpec := a.globalConfig.Spec.HTTPPipelineSpec.Handlers[i]
			component := a.getComponent(middlewareSpec.Type, middlewareSpec.Name)
			if component == nil {
				return http_middleware.Pipeline{}, errors.Errorf("couldn't find middleware component with name %s and type %s",
					middlewareSpec.Name,
					middlewareSpec.Type)
			}
			handler, err := a.httpMiddlewareRegistry.Create(middlewareSpec.Type,
				middleware.Metadata{Properties: a.convertMetadataItemsToProperties(component.Spec.Metadata)})
			if err != nil {
				return http_middleware.Pipeline{}, err
			}
			log.Infof("enabled %s http middleware", middlewareSpec.Type)
			handlers = append(handlers, handler)
		}
	}
	return http_middleware.Pipeline{Handlers: handlers}, nil
}

func (a *DaprRuntime) initBinding(c components_v1alpha1.Component) error {
	if err := a.initOutputBinding(c); err != nil {
		log.Errorf("failed to init output bindings: %s", err)
		return err
	}

	if err := a.initInputBinding(c); err != nil {
		log.Errorf("failed to init input bindings: %s", err)
		return err
	}
	return nil
}

func (a *DaprRuntime) beginPubSub(name string, ps pubsub.PubSub) error {
	var publishFunc func(msg *pubsub.NewMessage) error
	switch a.runtimeConfig.ApplicationProtocol {
	case HTTPProtocol:
		publishFunc = a.publishMessageHTTP
	case GRPCProtocol:
		publishFunc = a.publishMessageGRPC
	}
	topicRoutes, err := a.getTopicRoutes()
	if err != nil {
		return err
	}
	v, ok := topicRoutes[name]
	if !ok {
		return nil
	}
	for topic := range v.routes {
		allowed := a.isPubSubOperationAllowed(name, topic, a.scopedSubscriptions[name])
		if !allowed {
			log.Warnf("subscription to topic %s on pubsub %s is not allowed", topic, name)
			continue
		}

		log.Debugf("subscribing to topic=%s on pubsub=%s", topic, name)

		if err := ps.Subscribe(pubsub.SubscribeRequest{
			Topic: topic,
		}, func(msg *pubsub.NewMessage) error {
			if msg.Metadata == nil {
				msg.Metadata = make(map[string]string, 1)
			}

			msg.Metadata[pubsubName] = name
			return publishFunc(msg)
		}); err != nil {
			log.Warnf("failed to subscribe to topic %s: %s", topic, err)
		}
	}

	return nil
}

func (a *DaprRuntime) initDirectMessaging(resolver nr.Resolver) {
	a.directMessaging = messaging.NewDirectMessaging(
		a.runtimeConfig.ID,
		a.namespace,
		a.runtimeConfig.InternalGRPCPort,
		a.runtimeConfig.Mode,
		a.appChannel,
		a.grpc.GetGRPCConnection,
		resolver,
		a.globalConfig.Spec.TracingSpec)
}

func (a *DaprRuntime) beginComponentsUpdates() error {
	if a.runtimeConfig.Mode != modes.KubernetesMode {
		return nil
	}

	go func() {
		stream, err := a.operatorClient.ComponentUpdate(context.Background(), &empty.Empty{})
		if err != nil {
			log.Errorf("error from operator stream: %s", err)
			return
		}
		for {
			c, err := stream.Recv()
			if err != nil {
				log.Errorf("error from operator stream: %s", err)
				return
			}
			log.Debug("received component update")

			var component components_v1alpha1.Component
			err = json.Unmarshal(c.GetComponent(), &component)
			if err != nil {
				log.Warnf("error deserializing component: %s", err)
				continue
			}
			a.onComponentUpdated(component)
		}
	}()
	return nil
}

func (a *DaprRuntime) onComponentUpdated(component components_v1alpha1.Component) {
	existed := a.getComponent(component.Spec.Type, component.Name)
	if existed != nil && reflect.DeepEqual(existed.Spec.Metadata, component.Spec.Metadata) {
		return
	}
	a.pendingComponents <- component
}

func (a *DaprRuntime) sendBatchOutputBindingsParallel(to []string, data []byte) {
	for _, dst := range to {
		go func(name string) {
			_, err := a.sendToOutputBinding(name, &bindings.InvokeRequest{
				Data:      data,
				Operation: bindings.CreateOperation,
			})
			if err != nil {
				log.Error(err)
			}
		}(dst)
	}
}

func (a *DaprRuntime) sendBatchOutputBindingsSequential(to []string, data []byte) error {
	for _, dst := range to {
		_, err := a.sendToOutputBinding(dst, &bindings.InvokeRequest{
			Data:      data,
			Operation: bindings.CreateOperation,
		})
		if err != nil {
			return err
		}
	}
	return nil
}

func (a *DaprRuntime) sendToOutputBinding(name string, req *bindings.InvokeRequest) (*bindings.InvokeResponse, error) {
	if req.Operation == "" {
		return nil, errors.New("operation field is missing from request")
	}

	if binding, ok := a.outputBindings[name]; ok {
		ops := binding.Operations()
		for _, o := range ops {
			if o == req.Operation {
				return binding.Invoke(req)
			}
		}
		supported := make([]string, len(ops))
		for _, o := range ops {
			supported = append(supported, string(o))
		}
		return nil, errors.Errorf("binding %s does not support operation %s. supported operations:%s", name, req.Operation, strings.Join(supported, " "))
	}
	return nil, errors.Errorf("couldn't find output binding %s", name)
}

func (a *DaprRuntime) onAppResponse(response *bindings.AppResponse) error {
	if len(response.State) > 0 {
		go func(reqs []state.SetRequest) {
			if a.stateStores != nil {
				err := a.stateStores[response.StoreName].BulkSet(reqs)
				if err != nil {
					log.Errorf("error saving state from app response: %s", err)
				}
			}
		}(response.State)
	}

	if len(response.To) > 0 {
		b, err := a.json.Marshal(&response.Data)
		if err != nil {
			return err
		}

		if response.Concurrency == bindingsConcurrnecyParallel {
			a.sendBatchOutputBindingsParallel(response.To, b)
		} else {
			return a.sendBatchOutputBindingsSequential(response.To, b)
		}
	}

	return nil
}

func (a *DaprRuntime) sendBindingEventToApp(bindingName string, data []byte, metadata map[string]string) error {
	var response bindings.AppResponse
	spanName := fmt.Sprintf("bindings/%s", bindingName)
	ctx, span := diag.StartInternalCallbackSpan(spanName, trace.SpanContext{}, a.globalConfig.Spec.TracingSpec)

	if a.runtimeConfig.ApplicationProtocol == GRPCProtocol {
		ctx = diag.SpanContextToGRPCMetadata(ctx, span.SpanContext())
		client := runtimev1pb.NewAppCallbackClient(a.grpc.AppClient)
		req := &runtimev1pb.BindingEventRequest{
			Name:     bindingName,
			Data:     data,
			Metadata: metadata,
		}
		resp, err := client.OnBindingEvent(ctx, req)
		if span != nil {
			m := diag.ConstructInputBindingSpanAttributes(
				bindingName,
				"/dapr.proto.runtime.v1.AppCallback/OnBindingEvent")
			diag.AddAttributesToSpan(span, m)
			diag.UpdateSpanStatusFromGRPCError(span, err)
			span.End()
		}

		if err != nil {
			return errors.Wrap(err, "error invoking app")
		}
		if resp != nil {
			if resp.Concurrency == runtimev1pb.BindingEventResponse_PARALLEL {
				response.Concurrency = bindingsConcurrnecyParallel
			} else {
				response.Concurrency = bindingsConcurrnecySequential
			}

			response.To = resp.To

			if resp.Data != nil {
				var d interface{}
				err := a.json.Unmarshal(resp.Data, &d)
				if err == nil {
					response.Data = d
				}
			}

			for _, s := range resp.States {
				var i interface{}
				a.json.Unmarshal(s.Value, &i)

				response.State = append(response.State, state.SetRequest{
					Key:   s.Key,
					Value: i,
				})
			}
		}
	} else if a.runtimeConfig.ApplicationProtocol == HTTPProtocol {
		req := invokev1.NewInvokeMethodRequest(bindingName)
		req.WithHTTPExtension(nethttp.MethodPost, "")
		req.WithRawData(data, invokev1.JSONContentType)

		reqMetadata := map[string][]string{}
		for k, v := range metadata {
			reqMetadata[k] = []string{v}
		}
		req.WithMetadata(reqMetadata)

		resp, err := a.appChannel.InvokeMethod(ctx, req)
		if err != nil {
			return errors.Wrap(err, "error invoking app")
		}

		if span != nil {
			m := diag.ConstructInputBindingSpanAttributes(
				bindingName,
				fmt.Sprintf("%s /%s", nethttp.MethodPost, bindingName))
			diag.AddAttributesToSpan(span, m)
			diag.UpdateSpanStatusFromHTTPStatus(span, int(resp.Status().Code))
			span.End()
		}

		if resp.Status().Code != nethttp.StatusOK {
			return errors.Errorf("fails to send binding event to http app channel, status code: %d", resp.Status().Code)
		}

		// TODO: Do we need to check content-type?
		if err := a.json.Unmarshal(resp.Message().Data.Value, &response); err != nil {
			log.Debugf("error deserializing app response: %s", err)
		}
	}

	if len(response.State) > 0 || len(response.To) > 0 {
		if err := a.onAppResponse(&response); err != nil {
			log.Errorf("error executing app response: %s", err)
		}
	}
	return nil
}

func (a *DaprRuntime) readFromBinding(name string, binding bindings.InputBinding) error {
	err := binding.Read(func(resp *bindings.ReadResponse) error {
		if resp != nil {
			err := a.sendBindingEventToApp(name, resp.Data, resp.Metadata)
			if err != nil {
				log.Debugf("error from app consumer for binding [%s]: %s", name, err)
				return err
			}
		}
		return nil
	})
	return err
}

func (a *DaprRuntime) startHTTPServer(port, profilePort int, allowedOrigins string, pipeline http_middleware.Pipeline) {
	a.daprHTTPAPI = http.NewAPI(a.runtimeConfig.ID, a.appChannel, a.directMessaging, a.stateStores, a.secretStores,
		a.secretsConfiguration, a.getPublishAdapter(), a.actor, a.sendToOutputBinding, a.globalConfig.Spec.TracingSpec)
	serverConf := http.NewServerConfig(a.runtimeConfig.ID, a.hostAddress, port, profilePort, allowedOrigins, a.runtimeConfig.EnableProfiling)

	server := http.NewServer(a.daprHTTPAPI, serverConf, a.globalConfig.Spec.TracingSpec, a.globalConfig.Spec.MetricSpec, pipeline)
	server.StartNonBlocking()
}

func (a *DaprRuntime) startGRPCInternalServer(api grpc.API, port int) error {
	serverConf := a.getNewServerConfig(port)
	server := grpc.NewInternalServer(api, serverConf, a.globalConfig.Spec.TracingSpec, a.globalConfig.Spec.MetricSpec, a.authenticator)
	err := server.StartNonBlocking()
	return err
}

func (a *DaprRuntime) startGRPCAPIServer(api grpc.API, port int) error {
	serverConf := a.getNewServerConfig(port)
	server := grpc.NewAPIServer(api, serverConf, a.globalConfig.Spec.TracingSpec, a.globalConfig.Spec.MetricSpec)
	err := server.StartNonBlocking()
	return err
}

func (a *DaprRuntime) getNewServerConfig(port int) grpc.ServerConfig {
	// Use the trust domain value from the access control policy spec to generate the cert
	// If no access control policy has been specified, use a default value
	trustDomain := config.DefaultTrustDomain
	if a.accessControlList != nil {
		trustDomain = a.accessControlList.TrustDomain
	}
	return grpc.NewServerConfig(a.runtimeConfig.ID, a.hostAddress, port, a.namespace, trustDomain)
}

func (a *DaprRuntime) getGRPCAPI() grpc.API {
	return grpc.NewAPI(a.runtimeConfig.ID, a.appChannel, a.stateStores, a.secretStores, a.secretsConfiguration,
		a.getPublishAdapter(), a.directMessaging, a.actor,
		a.sendToOutputBinding, a.globalConfig.Spec.TracingSpec, a.accessControlList, string(a.runtimeConfig.ApplicationProtocol))
}

func (a *DaprRuntime) getPublishAdapter() func(*pubsub.PublishRequest) error {
	if a.pubSubs == nil || len(a.pubSubs) == 0 {
		return nil
	}

	return a.Publish
}

func (a *DaprRuntime) getSubscribedBindingsGRPC() []string {
	client := runtimev1pb.NewAppCallbackClient(a.grpc.AppClient)
	resp, err := client.ListInputBindings(context.Background(), &empty.Empty{})
	bindings := []string{}

	if err == nil && resp != nil {
		bindings = resp.Bindings
	}
	return bindings
}

func (a *DaprRuntime) isAppSubscribedToBinding(binding string) bool {
	// if gRPC, looks for the binding in the list of bindings returned from the app
	if a.runtimeConfig.ApplicationProtocol == GRPCProtocol {
		if a.subscribeBindingList == nil {
			a.subscribeBindingList = a.getSubscribedBindingsGRPC()
		}
		for _, b := range a.subscribeBindingList {
			if b == binding {
				return true
			}
		}
	} else if a.runtimeConfig.ApplicationProtocol == HTTPProtocol {
		// if HTTP, check if there's an endpoint listening for that binding
		req := invokev1.NewInvokeMethodRequest(binding)
		req.WithHTTPExtension(nethttp.MethodOptions, "")
		req.WithRawData(nil, invokev1.JSONContentType)

		// TODO: Propagate Context
		ctx := context.Background()
		resp, err := a.appChannel.InvokeMethod(ctx, req)
		return err == nil && resp.Status().Code != nethttp.StatusNotFound
	}
	return false
}

func (a *DaprRuntime) initInputBinding(c components_v1alpha1.Component) error {
	if a.appChannel == nil {
		return errors.New("app channel not initialized")
	}
	subscribed := a.isAppSubscribedToBinding(c.ObjectMeta.Name)
	if !subscribed {
		return nil
	}

	binding, err := a.bindingsRegistry.CreateInputBinding(c.Spec.Type)
	if err != nil {
		log.Warnf("failed to create input binding %s (%s): %s", c.ObjectMeta.Name, c.Spec.Type, err)
		diag.DefaultMonitoring.ComponentInitFailed(c.Spec.Type, "creation")
		return err
	}
	err = binding.Init(bindings.Metadata{
		Properties: a.convertMetadataItemsToProperties(c.Spec.Metadata),
		Name:       c.ObjectMeta.Name,
	})
	if err != nil {
		log.Errorf("failed to init input binding %s (%s): %s", c.ObjectMeta.Name, c.Spec.Type, err)
		diag.DefaultMonitoring.ComponentInitFailed(c.Spec.Type, "init")
		return err
	}

	log.Infof("successful init for input binding %s (%s)", c.ObjectMeta.Name, c.Spec.Type)
	if _, ok := a.inputBindings[c.Name]; !ok {
		go func() {
			err := a.readFromBinding(c.Name, binding)
			if err != nil {
				log.Errorf("error reading from input binding %s: %s", c.Name, err)
			}
		}()
	}
	a.inputBindings[c.Name] = binding
	diag.DefaultMonitoring.ComponentInitialized(c.Spec.Type)
	return nil
}

func (a *DaprRuntime) initOutputBinding(c components_v1alpha1.Component) error {
	binding, err := a.bindingsRegistry.CreateOutputBinding(c.Spec.Type)
	if err != nil {
		log.Warnf("failed to create output binding %s (%s): %s", c.ObjectMeta.Name, c.Spec.Type, err)
		diag.DefaultMonitoring.ComponentInitFailed(c.Spec.Type, "creation")
		return err
	}

	if binding != nil {
		err := binding.Init(bindings.Metadata{
			Properties: a.convertMetadataItemsToProperties(c.Spec.Metadata),
			Name:       c.ObjectMeta.Name,
		})
		if err != nil {
			log.Errorf("failed to init output binding %s (%s): %s", c.ObjectMeta.Name, c.Spec.Type, err)
			diag.DefaultMonitoring.ComponentInitFailed(c.Spec.Type, "init")
			return err
		}
		log.Infof("successful init for output binding %s (%s)", c.ObjectMeta.Name, c.Spec.Type)
		a.outputBindings[c.ObjectMeta.Name] = binding
		diag.DefaultMonitoring.ComponentInitialized(c.Spec.Type)
	}
	return nil
}

// Refer for state store api decision  https://github.com/dapr/dapr/blob/master/docs/decision_records/api/API-008-multi-state-store-api-design.md
func (a *DaprRuntime) initState(s components_v1alpha1.Component) error {
	store, err := a.stateStoreRegistry.CreateStateStore(s.Spec.Type)
	if err != nil {
		log.Warnf("error creating state store %s: %s", s.Spec.Type, err)
		diag.DefaultMonitoring.ComponentInitFailed(s.Spec.Type, "creation")
		return err
	}
	if store != nil {
		props := a.convertMetadataItemsToProperties(s.Spec.Metadata)
		err := store.Init(state.Metadata{
			Properties: props,
		})
		if err != nil {
			diag.DefaultMonitoring.ComponentInitFailed(s.Spec.Type, "init")
			log.Warnf("error initializing state store %s: %s", s.Spec.Type, err)
			return err
		}

		a.stateStores[s.ObjectMeta.Name] = store

		// set specified actor store if "actorStateStore" is true in the spec.
		actorStoreSpecified := props[actorStateStore]
		if actorStoreSpecified == "true" {
			if a.actorStateStoreCount++; a.actorStateStoreCount == 1 {
				a.actorStateStoreName = s.ObjectMeta.Name
			}
		}
		diag.DefaultMonitoring.ComponentInitialized(s.Spec.Type)
	}

	if a.actorStateStoreName == "" || a.actorStateStoreCount != 1 {
		log.Warnf("either no actor state store or multiple actor state stores are specified in the configuration, actor stores specified: %d", a.actorStateStoreCount)
	}

	return nil
}

func (a *DaprRuntime) getDeclarativeSubscriptions() []runtime_pubsub.Subscription {
	var subs []runtime_pubsub.Subscription

	switch a.runtimeConfig.Mode {
	case modes.KubernetesMode:
		subs = runtime_pubsub.DeclarativeKubernetes(a.operatorClient, log)
	case modes.StandaloneMode:
		subs = runtime_pubsub.DeclarativeSelfHosted(a.runtimeConfig.Standalone.ComponentsPath, log)
	}

	// only return valid subscriptions for this app id
	for i := len(subs) - 1; i >= 0; i-- {
		s := subs[i]
		if len(s.Scopes) == 0 {
			continue
		}

		found := false
		for _, scope := range s.Scopes {
			if scope == a.runtimeConfig.ID {
				found = true
			}
		}

		if !found {
			subs = append(subs[:i], subs[i+1:]...)
		}
	}
	return subs
}

func (a *DaprRuntime) getTopicRoutes() (map[string]TopicRoute, error) {
	if a.topicRoutes != nil {
		return a.topicRoutes, nil
	}

	var topicRoutes map[string]TopicRoute = make(map[string]TopicRoute)

	if a.appChannel == nil {
		return topicRoutes, nil
	}

	var subscriptions []runtime_pubsub.Subscription

	// handle app subscriptions
	if a.runtimeConfig.ApplicationProtocol == HTTPProtocol {
		subscriptions = runtime_pubsub.GetSubscriptionsHTTP(a.appChannel, log)
	} else if a.runtimeConfig.ApplicationProtocol == GRPCProtocol {
		client := runtimev1pb.NewAppCallbackClient(a.grpc.AppClient)
		subscriptions = runtime_pubsub.GetSubscriptionsGRPC(client, log)
	}

	// handle declarative subscriptions
	ds := a.getDeclarativeSubscriptions()
	for _, s := range ds {
		skip := false

		// don't register duplicate subscriptions
		for _, sub := range subscriptions {
			if sub.Route == s.Route && sub.PubsubName == s.PubsubName && sub.Topic == s.Topic {
				log.Warnf("two identical subscriptions found (sources: declarative, app endpoint). topic: %s, route: %s, pubsubname: %s",
					s.Topic, s.Route, s.PubsubName)
				skip = true
				break
			}
		}

		if !skip {
			subscriptions = append(subscriptions, s)
		}
	}

	for _, s := range subscriptions {
		if _, ok := topicRoutes[s.PubsubName]; !ok {
			topicRoutes[s.PubsubName] = TopicRoute{routes: make(map[string]string)}
		}

		topicRoutes[s.PubsubName].routes[s.Topic] = s.Route
	}

	if len(topicRoutes) > 0 {
		for pubsubName, v := range topicRoutes {
			topics := []string{}
			for topic := range v.routes {
				topics = append(topics, topic)
			}
			log.Infof("app is subscribed to the following topics: %v through pubsub=%s", topics, pubsubName)
		}
	}
	a.topicRoutes = topicRoutes
	return topicRoutes, nil
}

func (a *DaprRuntime) initExporter(c components_v1alpha1.Component) error {
	exporter, err := a.exporterRegistry.Create(c.Spec.Type)
	if err != nil {
		log.Warnf("error creating exporter %s: %s", c.Spec.Type, err)
		diag.DefaultMonitoring.ComponentInitFailed(c.Spec.Type, "creation")
		return err
	}

	properties := a.convertMetadataItemsToProperties(c.Spec.Metadata)

	err = exporter.Init(a.runtimeConfig.ID, a.hostAddress, exporters.Metadata{
		Properties: properties,
	})
	if err != nil {
		log.Warnf("error initializing exporter %s: %s", c.Spec.Type, err)
		diag.DefaultMonitoring.ComponentInitFailed(c.Spec.Type, "init")
		return err
	}
	diag.DefaultMonitoring.ComponentInitialized(c.Spec.Type)
	return nil
}

func (a *DaprRuntime) initPubSub(c components_v1alpha1.Component) error {
	pubSub, err := a.pubSubRegistry.Create(c.Spec.Type)
	if err != nil {
		log.Warnf("error creating pub sub %s: %s", c.Spec.Type, err)
		diag.DefaultMonitoring.ComponentInitFailed(c.Spec.Type, "creation")
		return err
	}

	properties := a.convertMetadataItemsToProperties(c.Spec.Metadata)
	properties["consumerID"] = a.runtimeConfig.ID

	err = pubSub.Init(pubsub.Metadata{
		Properties: properties,
	})
	if err != nil {
		log.Warnf("error initializing pub sub %s: %s", c.Spec.Type, err)
		diag.DefaultMonitoring.ComponentInitFailed(c.Spec.Type, "init")
		return err
	}

	pubsubName := c.ObjectMeta.Name

	a.scopedSubscriptions[pubsubName] = scopes.GetScopedTopics(scopes.SubscriptionScopes, a.runtimeConfig.ID, properties)
	a.scopedPublishings[pubsubName] = scopes.GetScopedTopics(scopes.PublishingScopes, a.runtimeConfig.ID, properties)
	a.allowedTopics[pubsubName] = scopes.GetAllowedTopics(properties)
	if _, ok := a.pubSubs[pubsubName]; !ok {
		if err := a.beginPubSub(pubsubName, pubSub); err != nil {
			return err
		}
	}
	a.pubSubs[pubsubName] = pubSub
	diag.DefaultMonitoring.ComponentInitialized(c.Spec.Type)

	return nil
}

// Publish is an adapter method for the runtime to pre-validate publish requests
// And then forward them to the Pub/Sub component.
// This method is used by the HTTP and gRPC APIs.
func (a *DaprRuntime) Publish(req *pubsub.PublishRequest) error {
	if _, ok := a.pubSubs[req.PubsubName]; !ok {
		return errors.New("pubsub not found")
	}

	if allowed := a.isPubSubOperationAllowed(req.PubsubName, req.Topic, a.scopedPublishings[req.PubsubName]); !allowed {
		return errors.Errorf("topic %s is not allowed for app id %s", req.Topic, a.runtimeConfig.ID)
	}

	return a.pubSubs[req.PubsubName].Publish(req)
}

func (a *DaprRuntime) isPubSubOperationAllowed(pubsubName string, topic string, scopedTopics []string) bool {
	inAllowedTopics := false

	// first check if allowedTopics contain it
	if len(a.allowedTopics[pubsubName]) > 0 {
		for _, t := range a.allowedTopics[pubsubName] {
			if t == topic {
				inAllowedTopics = true
				break
			}
		}
		if !inAllowedTopics {
			return false
		}
	}
	if len(scopedTopics) == 0 {
		return true
	}

	// check if a granular scope has been applied
	allowedScope := false
	for _, t := range scopedTopics {
		if t == topic {
			allowedScope = true
			break
		}
	}
	return allowedScope
}

func (a *DaprRuntime) initNameResolution() error {
	var resolver nr.Resolver
	var err error
	var resolverMetadata = nr.Metadata{}

	switch a.runtimeConfig.Mode {
	case modes.KubernetesMode:
		resolver, err = a.nameResolutionRegistry.Create("kubernetes")
	case modes.StandaloneMode:
		resolver, err = a.nameResolutionRegistry.Create("mdns")
		// properties to register mDNS instances.
		resolverMetadata.Properties = map[string]string{
			nr.MDNSInstanceName:    a.runtimeConfig.ID,
			nr.MDNSInstanceAddress: a.hostAddress,
			nr.MDNSInstancePort:    strconv.Itoa(a.runtimeConfig.InternalGRPCPort),
		}
	default:
		return errors.Errorf("remote calls not supported for %s mode", string(a.runtimeConfig.Mode))
	}

	if err != nil {
		log.Warnf("error creating name resolution resolver %s: %s", a.runtimeConfig.Mode, err)
		return err
	}

	if err = resolver.Init(resolverMetadata); err != nil {
		log.Errorf("failed to initialize name resolution resolver %s: %s", a.runtimeConfig.Mode, err)
		return err
	}

	a.nameResolver = resolver

	log.Infof("Initialized name resolution to %s", a.runtimeConfig.Mode)
	return nil
}

func (a *DaprRuntime) publishMessageHTTP(msg *pubsub.NewMessage) error {
	subject := ""
	var cloudEvent pubsub.CloudEventsEnvelope
	err := a.json.Unmarshal(msg.Data, &cloudEvent)
	if err == nil {
		subject = cloudEvent.Subject
	}

	route := a.topicRoutes[msg.Metadata[pubsubName]].routes[msg.Topic]
	req := invokev1.NewInvokeMethodRequest(route)
	req.WithHTTPExtension(nethttp.MethodPost, "")
	req.WithRawData(msg.Data, pubsub.ContentType)

	// subject contains the correlationID which is passed span context
	sc, _ := diag.SpanContextFromW3CString(subject)
	spanName := fmt.Sprintf("pubsub/%s", msg.Topic)
	ctx, span := diag.StartInternalCallbackSpan(spanName, sc, a.globalConfig.Spec.TracingSpec)

	resp, err := a.appChannel.InvokeMethod(ctx, req)
	if err != nil {
		return errors.Wrap(err, "error from app channel while sending pub/sub event to app")
	}

	statusCode := int(resp.Status().Code)

	if span != nil {
		m := diag.ConstructSubscriptionSpanAttributes(msg.Topic)
		diag.AddAttributesToSpan(span, m)
		diag.UpdateSpanStatusFromHTTPStatus(span, statusCode)
		span.End()
	}

	_, body := resp.RawData()

	if (statusCode >= 200) && (statusCode <= 299) {
		// Any 2xx is considered a success.
		var appResponse pubsub.AppResponse
		err := a.json.Unmarshal(body, &appResponse)
		if err != nil {
			log.Debugf("skipping status check due to error parsing result from pub/sub event %v", cloudEvent.ID)
			// Return no error so message does not get reprocessed.
			return nil
		}

		switch appResponse.Status {
		case pubsub.Success:
			return nil
		case pubsub.Retry:
			return errors.Errorf("RETRY status returned from app while processing pub/sub event %v", cloudEvent.ID)
		case pubsub.Drop:
			log.Warn("DROP status returned from app while processing pub/sub event %v", cloudEvent.ID)
			return nil
		}
		return errors.Errorf("unknown status returned from app while processing pub/sub event %v: %v", cloudEvent.ID, appResponse.Status)
	}

	if statusCode == nethttp.StatusNotFound {
		// These are errors that are not retriable, for now it is just 404 but more status codes can be added.
		// When adding/removing an error here, check if that is also applicable to GRPC since there is a mapping between HTTP and GRPC errors:
		// https://cloud.google.com/apis/design/errors#handling_errors
		log.Errorf("non-retriable error returned from app while processing pub/sub event %v: %s. status code returned: %v", cloudEvent.ID, body, statusCode)
		return nil
	}

	// Every error from now on is a retriable error.
	log.Warnf("retriable error returned from app while processing pub/sub event %v: %s. status code returned: %v", cloudEvent.ID, body, statusCode)
	return errors.Errorf("retriable error returned from app while processing pub/sub event %v: %s. status code returned: %v", cloudEvent.ID, body, statusCode)
}

func (a *DaprRuntime) publishMessageGRPC(msg *pubsub.NewMessage) error {
	var cloudEvent pubsub.CloudEventsEnvelope
	err := a.json.Unmarshal(msg.Data, &cloudEvent)
	if err != nil {
		log.Debugf("error deserializing cloud events proto: %s", err)
		return err
	}

	envelope := &runtimev1pb.TopicEventRequest{
		Id:              cloudEvent.ID,
		Source:          cloudEvent.Source,
		DataContentType: cloudEvent.DataContentType,
		Type:            cloudEvent.Type,
		SpecVersion:     cloudEvent.SpecVersion,
		Topic:           msg.Topic,
		PubsubName:      msg.Metadata[pubsubName],
	}

	if cloudEvent.Data != nil {
		envelope.Data = nil
		if cloudEvent.DataContentType == "text/plain" {
			envelope.Data = []byte(cloudEvent.Data.(string))
		} else if cloudEvent.DataContentType == "application/json" {
			envelope.Data, _ = a.json.Marshal(cloudEvent.Data)
		}
	}

	// subject contains the correlationID which is passed span context
	subject := cloudEvent.Subject
	sc, _ := diag.SpanContextFromW3CString(subject)
	spanName := fmt.Sprintf("pubsub/%s", msg.Topic)

	// no ops if trace is off
	ctx, span := diag.StartInternalCallbackSpan(spanName, sc, a.globalConfig.Spec.TracingSpec)
	ctx = diag.SpanContextToGRPCMetadata(ctx, span.SpanContext())

	// call appcallback
	clientV1 := runtimev1pb.NewAppCallbackClient(a.grpc.AppClient)
	res, err := clientV1.OnTopicEvent(ctx, envelope)

	if span != nil {
		m := diag.ConstructSubscriptionSpanAttributes(envelope.Topic)
		diag.AddAttributesToSpan(span, m)
		diag.UpdateSpanStatusFromGRPCError(span, err)
		span.End()
	}

	if err != nil {
		errStatus, hasErrStatus := status.FromError(err)
		if hasErrStatus && (errStatus.Code() == codes.Unimplemented) {
			// DROP
			log.Warn("non-retriable error returned from app while processing pub/sub event %v: %s", cloudEvent.ID, err)
			return nil
		}

		err = errors.Errorf("error returned from app while processing pub/sub event %v: %s", cloudEvent.ID, err)
		log.Debug(err)
	}

	switch res.GetStatus() {
	case runtimev1pb.TopicEventResponse_SUCCESS:
		return nil
	case runtimev1pb.TopicEventResponse_RETRY:
		return errors.Errorf("RETRY status returned from app while processing pub/sub event %v", cloudEvent.ID)
	case runtimev1pb.TopicEventResponse_DROP:
		log.Warn("DROP status returned from app while processing pub/sub event %v", cloudEvent.ID)
		return nil
	}

	return err
}

func (a *DaprRuntime) initActors() error {
	err := actors.ValidateHostEnvironment(a.runtimeConfig.mtlsEnabled, a.runtimeConfig.Mode, a.namespace)
	if err != nil {
		return err
	}
	actorConfig := actors.NewConfig(a.hostAddress, a.runtimeConfig.ID, a.runtimeConfig.PlacementServiceAddress, a.appConfig.Entities,
		a.runtimeConfig.InternalGRPCPort, a.appConfig.ActorScanInterval, a.appConfig.ActorIdleTimeout, a.appConfig.DrainOngoingCallTimeout, a.appConfig.DrainRebalancedActors, a.namespace)
	act := actors.NewActors(a.stateStores[a.actorStateStoreName], a.appChannel, a.grpc.GetGRPCConnection, actorConfig, a.runtimeConfig.CertChain, a.globalConfig.Spec.TracingSpec)
	err = act.Init()
	a.actor = act
	return err
}

func (a *DaprRuntime) getAuthorizedComponents(components []components_v1alpha1.Component) []components_v1alpha1.Component {
	authorized := []components_v1alpha1.Component{}

	for _, c := range components {
		if a.namespace == "" || (a.namespace != "" && c.ObjectMeta.Namespace == a.namespace) {
			// scopes are defined, make sure this runtime ID is authorized
			if len(c.Scopes) > 0 {
				found := false
				for _, s := range c.Scopes {
					if s == a.runtimeConfig.ID {
						found = true
						break
					}
				}

				if !found {
					continue
				}
			}
			authorized = append(authorized, c)
		}
	}
	return authorized
}

func (a *DaprRuntime) getComponentsLoader() (components.ComponentLoader, error) {
	var loader components.ComponentLoader
	switch a.runtimeConfig.Mode {
	case modes.KubernetesMode:
		loader = components.NewKubernetesComponents(a.runtimeConfig.Kubernetes, a.operatorClient)
	case modes.StandaloneMode:
		loader = components.NewStandaloneComponents(a.runtimeConfig.Standalone)
	default:
		return nil, errors.Errorf("components loader for mode %s not found", a.runtimeConfig.Mode)
	}
	return loader, nil
}

func (a *DaprRuntime) loadComponents(opts *runtimeOpts) error {
	loader, err := a.getComponentsLoader()
	if err != nil {
		return err
	}
	comps, err := loader.LoadComponents()
	if err != nil {
		return err
	}

	a.components = a.getAuthorizedComponents(comps)
	for _, comp := range a.components {
		a.pendingComponents <- comp
	}

	return nil
}

func (a *DaprRuntime) appendOrReplaceComponents(component components_v1alpha1.Component) {
	existed := a.getComponent(component.Spec.Type, component.Name)
	if existed == nil {
		a.components = append(a.components, component)
	} else {
		*existed = component
	}
}

func (a *DaprRuntime) extractComponentCategory(component components_v1alpha1.Component) ComponentCategory {
	for _, category := range componentCategoriesNeedProcess {
		if strings.HasPrefix(component.Spec.Type, fmt.Sprintf("%s.", category)) {
			return category
		}
	}
	return ""
}

func (a *DaprRuntime) processComponents() {
	for comp := range a.pendingComponents {
		if comp.Name == "" {
			continue
		}
		err := a.processComponentAndDependents(comp)
		if err != nil {
			log.Errorf("process component %s error, %s", comp.Name, err)
		}
	}
}

func (a *DaprRuntime) flushOutstandingComponents() {
	log.Info("waiting for all outstanding components to be processed")
	// We flush by sending a no-op component. Since the processComponents goroutine only reads one component at a time,
	// We know that once the no-op component is read from the channel, all previous components will have been fully processed.
	a.pendingComponents <- components_v1alpha1.Component{}
	log.Info("all outstanding components processed")
}

func (a *DaprRuntime) processComponentAndDependents(comp components_v1alpha1.Component) error {
	res := a.preprocessOneComponent(&comp)
	if res.unreadyDependency != "" {
		a.pendingComponentDependents[res.unreadyDependency] = append(a.pendingComponentDependents[res.unreadyDependency], comp)
		return nil
	}

	compCategory := a.extractComponentCategory(comp)
<<<<<<< HEAD
	if compCategory == "" {
		// the category entered is incorrect, return error
		return errors.Errorf("incorrect type %s", comp.Spec.Type)
	}
=======
>>>>>>> 6872a9f1
	if compCategory == bindingsComponent || compCategory == pubsubComponent {
		a.delayedComponents = append(a.delayedComponents, comp)
		log.Infof("loading component delayed. name: %s, type: %s", comp.ObjectMeta.Name, comp.Spec.Type)
		return nil
	}

	if err := a.doProcessOneComponent(compCategory, comp); err != nil {
		return err
	}

	log.Infof("component loaded. name: %s, type: %s", comp.ObjectMeta.Name, comp.Spec.Type)
	a.appendOrReplaceComponents(comp)
	diag.DefaultMonitoring.ComponentLoaded()

	dependency := componentDependency(compCategory, comp.Name)
	if deps, ok := a.pendingComponentDependents[dependency]; ok {
		delete(a.pendingComponentDependents, dependency)
		for _, dependent := range deps {
			if err := a.processComponentAndDependents(dependent); err != nil {
				return err
			}
		}
	}

	return nil
}

func (a *DaprRuntime) doProcessOneComponent(category ComponentCategory, comp components_v1alpha1.Component) error {
	switch category {
	case bindingsComponent:
		return a.initBinding(comp)
	case exporterComponent:
		return a.initExporter(comp)
	case pubsubComponent:
		return a.initPubSub(comp)
	case secretStoreComponent:
		return a.initSecretStore(comp)
	case stateComponent:
		return a.initState(comp)
	}
	return nil
}

func (a *DaprRuntime) preprocessOneComponent(comp *components_v1alpha1.Component) componentPreprocessRes {
	var unreadySecretsStore string
	*comp, unreadySecretsStore = a.processComponentSecrets(*comp)
	if unreadySecretsStore != "" {
		return componentPreprocessRes{
			unreadyDependency: componentDependency(secretStoreComponent, unreadySecretsStore),
		}
	}
	return componentPreprocessRes{}
}

// Stop allows for a graceful shutdown of all runtime internal operations or components
func (a *DaprRuntime) Stop() {
	log.Info("stop command issued. Shutting down all operations")
}

func (a *DaprRuntime) processComponentSecrets(component components_v1alpha1.Component) (components_v1alpha1.Component, string) {
	cache := map[string]secretstores.GetSecretResponse{}

	for i, m := range component.Spec.Metadata {
		if m.SecretKeyRef.Name == "" {
			continue
		}

		secretStoreName := a.authSecretStoreOrDefault(component)
		secretStore := a.getSecretStore(secretStoreName)
		if secretStore == nil {
			return component, secretStoreName
		}

		resp, ok := cache[m.SecretKeyRef.Name]
		if !ok {
			r, err := secretStore.GetSecret(secretstores.GetSecretRequest{
				Name: m.SecretKeyRef.Name,
				Metadata: map[string]string{
					"namespace": component.ObjectMeta.Namespace,
				},
			})
			if err != nil {
				log.Errorf("error getting secret: %s", err)
				continue
			}
			resp = r
		}

		// Use the SecretKeyRef.Name key if SecretKeyRef.Key is not given
		secretKeyName := m.SecretKeyRef.Key
		if secretKeyName == "" {
			secretKeyName = m.SecretKeyRef.Name
		}

		val, ok := resp.Data[secretKeyName]
		if ok {
			component.Spec.Metadata[i].Value = val
		}

		cache[m.SecretKeyRef.Name] = resp
	}
	return component, ""
}

func (a *DaprRuntime) authSecretStoreOrDefault(comp components_v1alpha1.Component) string {
	if comp.SecretStore == "" {
		switch a.runtimeConfig.Mode {
		case modes.KubernetesMode:
			return "kubernetes"
		}
	}
	return comp.SecretStore
}

func (a *DaprRuntime) getSecretStore(storeName string) secretstores.SecretStore {
	if storeName == "" {
		return nil
	}
	return a.secretStores[storeName]
}

func (a *DaprRuntime) blockUntilAppIsReady() {
	if a.runtimeConfig.ApplicationPort <= 0 {
		return
	}

	log.Infof("application protocol: %s. waiting on port %v.  This will block until the app is listening on that port.", string(a.runtimeConfig.ApplicationProtocol), a.runtimeConfig.ApplicationPort)

	for {
		conn, _ := net.DialTimeout("tcp", net.JoinHostPort("localhost", fmt.Sprintf("%v", a.runtimeConfig.ApplicationPort)), time.Millisecond*500)
		if conn != nil {
			conn.Close()
			break
		}
		// prevents overwhelming the OS with open connections
		time.Sleep(time.Millisecond * 50)
	}

	log.Infof("application discovered on port %v", a.runtimeConfig.ApplicationPort)
}

func (a *DaprRuntime) loadAppConfiguration() {
	if a.appChannel == nil {
		return
	}

	var appConfigGetFn func() (*config.ApplicationConfig, error)

	switch a.runtimeConfig.ApplicationProtocol {
	case HTTPProtocol:
		appConfigGetFn = a.getConfigurationHTTP
	case GRPCProtocol:
		appConfigGetFn = a.getConfigurationGRPC
	default:
		appConfigGetFn = a.getConfigurationHTTP
	}

	appConfig, err := appConfigGetFn()
	if err != nil {
		return
	}

	if appConfig != nil {
		a.appConfig = *appConfig
		log.Info("application configuration loaded")
	}
}

// getConfigurationHTTP gets application config from user application
// GET http://localhost:<app_port>/dapr/config
func (a *DaprRuntime) getConfigurationHTTP() (*config.ApplicationConfig, error) {
	req := invokev1.NewInvokeMethodRequest(appConfigEndpoint)
	req.WithHTTPExtension(nethttp.MethodGet, "")
	req.WithRawData(nil, invokev1.JSONContentType)

	// TODO Propagate context
	ctx := context.Background()
	resp, err := a.appChannel.InvokeMethod(ctx, req)
	if err != nil {
		return nil, err
	}

	var config config.ApplicationConfig

	if resp.Status().Code != nethttp.StatusOK {
		return &config, nil
	}

	contentType, body := resp.RawData()
	if contentType != invokev1.JSONContentType {
		log.Debugf("dapr/config returns invalid content_type: %s", contentType)
	}

	if err = a.json.Unmarshal(body, &config); err != nil {
		return nil, err
	}

	return &config, nil
}

func (a *DaprRuntime) getConfigurationGRPC() (*config.ApplicationConfig, error) {
	return nil, nil
}

func (a *DaprRuntime) createAppChannel() error {
	if a.runtimeConfig.ApplicationPort > 0 {
		var channelCreatorFn func(port, maxConcurrency int, spec config.TracingSpec) (channel.AppChannel, error)

		switch a.runtimeConfig.ApplicationProtocol {
		case GRPCProtocol:
			channelCreatorFn = a.grpc.CreateLocalChannel
		case HTTPProtocol:
			channelCreatorFn = http_channel.CreateLocalChannel
		default:
			return errors.Errorf("cannot create app channel for protocol %s", string(a.runtimeConfig.ApplicationProtocol))
		}

		ch, err := channelCreatorFn(a.runtimeConfig.ApplicationPort, a.runtimeConfig.MaxConcurrency, a.globalConfig.Spec.TracingSpec)
		if err != nil {
			return err
		}
		if a.runtimeConfig.MaxConcurrency > 0 {
			log.Infof("app max concurrency set to %v", a.runtimeConfig.MaxConcurrency)
		}
		a.appChannel = ch
	}

	return nil
}

func (a *DaprRuntime) appendBuiltinSecretStore() {
	for _, comp := range a.builtinSecretStore() {
		a.pendingComponents <- comp
	}
}

func (a *DaprRuntime) builtinSecretStore() []components_v1alpha1.Component {
	// Preload Kubernetes secretstore
	switch a.runtimeConfig.Mode {
	case modes.KubernetesMode:
		return []components_v1alpha1.Component{{
			ObjectMeta: metav1.ObjectMeta{
				Name: "kubernetes",
			},
			Spec: components_v1alpha1.ComponentSpec{
				Type: "secretstores.kubernetes",
			},
		}}
	}
	return nil
}

func (a *DaprRuntime) initSecretStore(c components_v1alpha1.Component) error {
	secretStore, err := a.secretStoresRegistry.Create(c.Spec.Type)
	if err != nil {
		log.Warnf("failed creating secret store %s: %s", c.Spec.Type, err)
		diag.DefaultMonitoring.ComponentInitFailed(c.Spec.Type, "creation")
		return err
	}

	err = secretStore.Init(secretstores.Metadata{
		Properties: a.convertMetadataItemsToProperties(c.Spec.Metadata),
	})
	if err != nil {
		log.Warnf("failed to init state store %s named %s: %s", c.Spec.Type, c.ObjectMeta.Name, err)
		diag.DefaultMonitoring.ComponentInitFailed(c.Spec.Type, "init")
		return err
	}

	a.secretStores[c.ObjectMeta.Name] = secretStore
	diag.DefaultMonitoring.ComponentInitialized(c.Spec.Type)
	return nil
}

func (a *DaprRuntime) convertMetadataItemsToProperties(items []components_v1alpha1.MetadataItem) map[string]string {
	properties := map[string]string{}
	for _, c := range items {
		properties[c.Name] = c.Value
	}
	return properties
}

func (a *DaprRuntime) getComponent(componentType string, name string) *components_v1alpha1.Component {
	for i, c := range a.components {
		if c.Spec.Type == componentType && c.ObjectMeta.Name == name {
			return &a.components[i]
		}
	}
	return nil
}

func (a *DaprRuntime) establishSecurity(sentryAddress string) error {
	if !a.runtimeConfig.mtlsEnabled {
		log.Info("mTLS is disabled. Skipping certificate request and tls validation")
		return nil
	}
	if sentryAddress == "" {
		return errors.New("sentryAddress cannot be empty")
	}
	log.Info("mTLS enabled. creating sidecar authenticator")

	auth, err := security.GetSidecarAuthenticator(sentryAddress, a.runtimeConfig.CertChain)
	if err != nil {
		return err
	}
	a.authenticator = auth
	a.grpc.SetAuthenticator(auth)

	log.Info("authenticator created")

	diag.DefaultMonitoring.MTLSInitCompleted()
	return nil
}

func componentDependency(compCategory ComponentCategory, name string) string {
	return fmt.Sprintf("%s:%s", compCategory, name)
}

func (a *DaprRuntime) processDelayedComponents() {
	for _, comp := range a.delayedComponents {
		compCategory := a.extractComponentCategory(comp)
		if err := a.doProcessOneComponent(compCategory, comp); err != nil {
			log.Error("error loading delayed component. name: %s, type: %s", comp.ObjectMeta.Name, comp.Spec.Type)
			continue
		}
		dependency := componentDependency(compCategory, comp.Name)
		if deps, ok := a.pendingComponentDependents[dependency]; ok {
			delete(a.pendingComponentDependents, dependency)
			go func(dependents []components_v1alpha1.Component) {
				for _, dependent := range dependents {
					a.pendingComponents <- dependent
				}
			}(deps)
		}

		a.appendOrReplaceComponents(comp)
		diag.DefaultMonitoring.ComponentLoaded()
		log.Infof("component loaded. name: %s, type: %s", comp.ObjectMeta.Name, comp.Spec.Type)
	}
	a.delayedComponentsDone <- true
}<|MERGE_RESOLUTION|>--- conflicted
+++ resolved
@@ -1318,13 +1318,6 @@
 	}
 
 	compCategory := a.extractComponentCategory(comp)
-<<<<<<< HEAD
-	if compCategory == "" {
-		// the category entered is incorrect, return error
-		return errors.Errorf("incorrect type %s", comp.Spec.Type)
-	}
-=======
->>>>>>> 6872a9f1
 	if compCategory == bindingsComponent || compCategory == pubsubComponent {
 		a.delayedComponents = append(a.delayedComponents, comp)
 		log.Infof("loading component delayed. name: %s, type: %s", comp.ObjectMeta.Name, comp.Spec.Type)
