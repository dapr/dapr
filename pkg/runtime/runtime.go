/*
Copyright 2021 The Dapr Authors
Licensed under the Apache License, Version 2.0 (the "License");
you may not use this file except in compliance with the License.
You may obtain a copy of the License at
    http://www.apache.org/licenses/LICENSE-2.0
Unless required by applicable law or agreed to in writing, software
distributed under the License is distributed on an "AS IS" BASIS,
WITHOUT WARRANTIES OR CONDITIONS OF ANY KIND, either express or implied.
See the License for the specific language governing permissions and
limitations under the License.
*/

package runtime

import (
	"context"
	"crypto/tls"
	"encoding/base64"
	"encoding/json"
	"errors"
	"fmt"
	"io"
	"net"
	nethttp "net/http"
	"os"
	"os/signal"
	"reflect"
	"runtime"
	"strconv"
	"strings"
	"sync"
	"sync/atomic"
	"syscall"
	"time"

	"github.com/cenkalti/backoff/v4"
	"github.com/google/uuid"
	"go.opentelemetry.io/otel/exporters/otlp/otlptrace"
	otlptracegrpc "go.opentelemetry.io/otel/exporters/otlp/otlptrace/otlptracegrpc"
	otlptracehttp "go.opentelemetry.io/otel/exporters/otlp/otlptrace/otlptracehttp"
	"go.opentelemetry.io/otel/exporters/zipkin"
	"go.opentelemetry.io/otel/sdk/resource"
	sdktrace "go.opentelemetry.io/otel/sdk/trace"
	semconv "go.opentelemetry.io/otel/semconv/v1.10.0"
	"go.opentelemetry.io/otel/trace"
	"golang.org/x/net/http2"
	gogrpc "google.golang.org/grpc"
	"google.golang.org/grpc/codes"
	md "google.golang.org/grpc/metadata"
	"google.golang.org/grpc/status"
	"google.golang.org/protobuf/encoding/protojson"
	"google.golang.org/protobuf/types/known/emptypb"
	"google.golang.org/protobuf/types/known/structpb"
	metav1 "k8s.io/apimachinery/pkg/apis/meta/v1"
	"k8s.io/apimachinery/pkg/util/sets"

	"github.com/dapr/dapr/pkg/actors"
	commonapi "github.com/dapr/dapr/pkg/apis/common"
	componentsV1alpha1 "github.com/dapr/dapr/pkg/apis/components/v1alpha1"
	httpEndpointV1alpha1 "github.com/dapr/dapr/pkg/apis/httpEndpoint/v1alpha1"
	"github.com/dapr/dapr/pkg/apphealth"
	"github.com/dapr/dapr/pkg/channel"
	httpChannel "github.com/dapr/dapr/pkg/channel/http"
	"github.com/dapr/dapr/pkg/components"
	"github.com/dapr/dapr/pkg/config"
	"github.com/dapr/dapr/pkg/config/protocol"
	diag "github.com/dapr/dapr/pkg/diagnostics"
	diagUtils "github.com/dapr/dapr/pkg/diagnostics/utils"
	"github.com/dapr/dapr/pkg/encryption"
	"github.com/dapr/dapr/pkg/grpc"
	"github.com/dapr/dapr/pkg/http"
	"github.com/dapr/dapr/pkg/httpendpoint"
	"github.com/dapr/dapr/pkg/messaging"
	invokev1 "github.com/dapr/dapr/pkg/messaging/v1"
	httpMiddleware "github.com/dapr/dapr/pkg/middleware/http"
	"github.com/dapr/dapr/pkg/modes"
	"github.com/dapr/dapr/pkg/operator/client"
	"github.com/dapr/dapr/pkg/resiliency"
	runtimePubsub "github.com/dapr/dapr/pkg/runtime/pubsub"
	"github.com/dapr/dapr/pkg/runtime/security"
	authConsts "github.com/dapr/dapr/pkg/runtime/security/consts"
	"github.com/dapr/dapr/pkg/runtime/wfengine"
	"github.com/dapr/dapr/pkg/scopes"
	"github.com/dapr/dapr/utils"
	"github.com/dapr/kit/logger"

	operatorv1pb "github.com/dapr/dapr/pkg/proto/operator/v1"
	runtimev1pb "github.com/dapr/dapr/pkg/proto/runtime/v1"

	wfs "github.com/dapr/components-contrib/workflows"
	bindingsLoader "github.com/dapr/dapr/pkg/components/bindings"
	configurationLoader "github.com/dapr/dapr/pkg/components/configuration"
	cryptoLoader "github.com/dapr/dapr/pkg/components/crypto"
	lockLoader "github.com/dapr/dapr/pkg/components/lock"
	httpMiddlewareLoader "github.com/dapr/dapr/pkg/components/middleware/http"
	nrLoader "github.com/dapr/dapr/pkg/components/nameresolution"
	"github.com/dapr/dapr/pkg/components/pluggable"
	pubsubLoader "github.com/dapr/dapr/pkg/components/pubsub"
	secretstoresLoader "github.com/dapr/dapr/pkg/components/secretstores"
	stateLoader "github.com/dapr/dapr/pkg/components/state"
	workflowsLoader "github.com/dapr/dapr/pkg/components/workflows"
	"github.com/dapr/dapr/pkg/runtime/compstore"
	rterrors "github.com/dapr/dapr/pkg/runtime/errors"

	"github.com/dapr/components-contrib/bindings"
	"github.com/dapr/components-contrib/configuration"
	"github.com/dapr/components-contrib/contenttype"
	contribCrypto "github.com/dapr/components-contrib/crypto"
	"github.com/dapr/components-contrib/lock"
	contribMetadata "github.com/dapr/components-contrib/metadata"
	"github.com/dapr/components-contrib/middleware"
	nr "github.com/dapr/components-contrib/nameresolution"
	"github.com/dapr/components-contrib/pubsub"
	"github.com/dapr/components-contrib/secretstores"
	"github.com/dapr/components-contrib/state"
)

const (
	actorStateStore = "actorstatestore"

	// output bindings concurrency.
	bindingsConcurrencyParallel   = "parallel"
	bindingsConcurrencySequential = "sequential"
	pubsubName                    = "pubsubName"
	bindingDirection              = "direction"
	inputBinding                  = "input"
	outputBinding                 = "output"

	// hot reloading is currently unsupported, but
	// setting this environment variable restores the
	// partial hot reloading support for k8s.
	hotReloadingEnvVar = "DAPR_ENABLE_HOT_RELOADING"

	defaultComponentInitTimeout = time.Second * 5
)

type ComponentCategory string

var componentCategoriesNeedProcess = []components.Category{
	components.CategoryBindings,
	components.CategoryPubSub,
	components.CategorySecretStore,
	components.CategoryStateStore,
	components.CategoryMiddleware,
	components.CategoryConfiguration,
	components.CategoryCryptoProvider,
	components.CategoryLock,
	components.CategoryWorkflow,
}

var log = logger.NewLogger("dapr.runtime")

// ErrUnexpectedEnvelopeData denotes that an unexpected data type
// was encountered when processing a cloud event's data property.
var ErrUnexpectedEnvelopeData = errors.New("unexpected data type encountered in envelope")

var cloudEventDuplicateKeys = sets.NewString(pubsub.IDField, pubsub.SourceField, pubsub.DataContentTypeField, pubsub.TypeField, pubsub.SpecVersionField, pubsub.DataField, pubsub.DataBase64Field)

// Type of function that determines if a component is authorized.
// The function receives the component and must return true if the component is authorized.
type ComponentAuthorizer func(component componentsV1alpha1.Component) bool

// Type of function that determines if an http endpoint is authorized.
// The function receives the http endpoint and must return true if the http endpoint is authorized.
type HTTPEndpointAuthorizer func(endpoint httpEndpointV1alpha1.HTTPEndpoint) bool

// DaprRuntime holds all the core components of the runtime.
type DaprRuntime struct {
	ctx                     context.Context
	cancel                  context.CancelFunc
	runtimeConfig           *internalConfig
	globalConfig            *config.Configuration
	accessControlList       *config.AccessControlList
	grpc                    *grpc.Manager
	appChannel              channel.AppChannel             // 1:1 relationship between sidecar and app for communication.
	httpEndpointsAppChannel channel.HTTPEndpointAppChannel // extra app channel to allow for different URLs per call.
	appConfig               config.ApplicationConfig
	directMessaging         messaging.DirectMessaging
	actor                   actors.Actors
	subscribeBindingList    []string

	nameResolver            nr.Resolver
	hostAddress             string
	actorStateStoreName     string
	actorStateStoreLock     *sync.RWMutex
	authenticator           security.Authenticator
	namespace               string
	podName                 string
	daprHTTPAPI             http.API
	daprGRPCAPI             grpc.API
	operatorClient          operatorv1pb.OperatorClient
	pubsubCtx               context.Context
	pubsubCancel            context.CancelFunc
	topicsLock              *sync.RWMutex
	topicCtxCancels         map[string]context.CancelFunc // Key is "componentName||topicName"
	shutdownC               chan error
	running                 atomic.Bool
	apiClosers              []io.Closer
	componentAuthorizers    []ComponentAuthorizer
	httpEndpointAuthorizers []HTTPEndpointAuthorizer
	appHealth               *apphealth.AppHealth
	appHealthReady          func() // Invoked the first time the app health becomes ready
	appHealthLock           *sync.Mutex
	bulkSubLock             *sync.Mutex
	appHTTPClient           *nethttp.Client
	compStore               *compstore.ComponentStore

	stateStoreRegistry         *stateLoader.Registry
	secretStoresRegistry       *secretstoresLoader.Registry
	nameResolutionRegistry     *nrLoader.Registry
	workflowComponentRegistry  *workflowsLoader.Registry
	bindingsRegistry           *bindingsLoader.Registry
	pubSubRegistry             *pubsubLoader.Registry
	httpMiddlewareRegistry     *httpMiddlewareLoader.Registry
	configurationStoreRegistry *configurationLoader.Registry
	lockStoreRegistry          *lockLoader.Registry
	inputBindingsCtx           context.Context
	inputBindingsCancel        context.CancelFunc

	cryptoProviderRegistry *cryptoLoader.Registry

	pendingHTTPEndpoints       chan httpEndpointV1alpha1.HTTPEndpoint
	pendingComponents          chan componentsV1alpha1.Component
	pendingComponentDependents map[string][]componentsV1alpha1.Component

	proxy messaging.Proxy

	resiliency resiliency.Provider

	tracerProvider *sdktrace.TracerProvider

	workflowEngine *wfengine.WorkflowEngine
}

type ComponentsCallback func(components ComponentRegistry) error

type ComponentRegistry struct {
	Actors          actors.Actors
	DirectMessaging messaging.DirectMessaging
	CompStore       *compstore.ComponentStore
}

type componentPreprocessRes struct {
	unreadyDependency string
}

type pubsubSubscribedMessage struct {
	cloudEvent map[string]interface{}
	data       []byte
	topic      string
	metadata   map[string]string
	path       string
	pubsub     string
}

// newDaprRuntime returns a new runtime with the given runtime config and global config.
func newDaprRuntime(runtimeConfig *internalConfig, globalConfig *config.Configuration, accessControlList *config.AccessControlList, resiliencyProvider resiliency.Provider) *DaprRuntime {
	ctx, cancel := context.WithCancel(context.Background())

	rt := &DaprRuntime{
		ctx:                        ctx,
		cancel:                     cancel,
		runtimeConfig:              runtimeConfig,
		globalConfig:               globalConfig,
		accessControlList:          accessControlList,
		actorStateStoreLock:        &sync.RWMutex{},
		grpc:                       createGRPCManager(runtimeConfig, globalConfig),
		topicsLock:                 &sync.RWMutex{},
		pendingHTTPEndpoints:       make(chan httpEndpointV1alpha1.HTTPEndpoint),
		pendingComponents:          make(chan componentsV1alpha1.Component),
		pendingComponentDependents: map[string][]componentsV1alpha1.Component{},
		shutdownC:                  make(chan error, 1),
		tracerProvider:             nil,
		resiliency:                 resiliencyProvider,
		workflowEngine:             wfengine.NewWorkflowEngine(wfengine.NewWorkflowConfig(runtimeConfig.id)),
		appHealthReady:             nil,
		appHealthLock:              &sync.Mutex{},
		bulkSubLock:                &sync.Mutex{},
		compStore:                  compstore.New(),
	}

	rt.componentAuthorizers = []ComponentAuthorizer{rt.namespaceComponentAuthorizer}
	if globalConfig != nil && len(globalConfig.Spec.ComponentsSpec.Deny) > 0 {
		dl := newComponentDenyList(globalConfig.Spec.ComponentsSpec.Deny)
		rt.componentAuthorizers = append(rt.componentAuthorizers, dl.IsAllowed)
	}

	rt.httpEndpointAuthorizers = []HTTPEndpointAuthorizer{rt.namespaceHTTPEndpointAuthorizer}

	rt.initAppHTTPClient()

	return rt
}

// Run performs initialization of the runtime with the runtime and global configurations.
func (a *DaprRuntime) Run(opts ...Option) error {
	start := time.Now()
	log.Infof("%s mode configured", a.runtimeConfig.mode)
	log.Infof("app id: %s", a.runtimeConfig.id)

	var o runtimeOpts
	for _, opt := range opts {
		opt(&o)
	}

	if err := a.initRuntime(&o); err != nil {
		return err
	}

	a.running.Store(true)

	d := time.Since(start).Milliseconds()
	log.Infof("dapr initialized. Status: Running. Init Elapsed %vms", d)

	if a.daprHTTPAPI != nil {
		// gRPC server start failure is logged as Fatal in initRuntime method. Setting the status only when runtime is initialized.
		a.daprHTTPAPI.MarkStatusAsReady()
	}

	return nil
}

func (a *DaprRuntime) getNamespace() string {
	return os.Getenv("NAMESPACE")
}

func (a *DaprRuntime) getPodName() string {
	return os.Getenv("POD_NAME")
}

func (a *DaprRuntime) getOperatorClient() (operatorv1pb.OperatorClient, error) {
	// Get the operator client only if we're running in Kubernetes and if we need it
	if a.runtimeConfig.mode != modes.KubernetesMode {
		return nil, nil
	}

	client, _, err := client.GetOperatorClient(context.TODO(), a.runtimeConfig.kubernetes.ControlPlaneAddress, security.TLSServerName, a.runtimeConfig.certChain)
	if err != nil {
		return nil, fmt.Errorf("error creating operator client: %w", err)
	}
	return client, nil
}

// setupTracing set up the trace exporters. Technically we don't need to pass `hostAddress` in,
// but we do so here to explicitly call out the dependency on having `hostAddress` computed.
func (a *DaprRuntime) setupTracing(hostAddress string, tpStore tracerProviderStore) error {
	tracingSpec := a.globalConfig.Spec.TracingSpec

	// Register stdout trace exporter if user wants to debug requests or log as Info level.
	if tracingSpec.Stdout {
		tpStore.RegisterExporter(diagUtils.NewStdOutExporter())
	}

	// Register zipkin trace exporter if ZipkinSpec is specified
	if tracingSpec.Zipkin.EndpointAddress != "" {
		zipkinExporter, err := zipkin.New(tracingSpec.Zipkin.EndpointAddress)
		if err != nil {
			return err
		}
		tpStore.RegisterExporter(zipkinExporter)
	}

	// Register otel trace exporter if OtelSpec is specified
	if tracingSpec.Otel.EndpointAddress != "" && tracingSpec.Otel.Protocol != "" {
		endpoint := tracingSpec.Otel.EndpointAddress
		protocol := tracingSpec.Otel.Protocol
		if protocol != "http" && protocol != "grpc" {
			return fmt.Errorf("invalid protocol %v provided for Otel endpoint", protocol)
		}
		isSecure := tracingSpec.Otel.IsSecure

		var client otlptrace.Client
		if protocol == "http" {
			clientOptions := []otlptracehttp.Option{otlptracehttp.WithEndpoint(endpoint)}
			if !isSecure {
				clientOptions = append(clientOptions, otlptracehttp.WithInsecure())
			}
			client = otlptracehttp.NewClient(clientOptions...)
		} else {
			clientOptions := []otlptracegrpc.Option{otlptracegrpc.WithEndpoint(endpoint)}
			if !isSecure {
				clientOptions = append(clientOptions, otlptracegrpc.WithInsecure())
			}
			client = otlptracegrpc.NewClient(clientOptions...)
		}
		otelExporter, err := otlptrace.New(a.ctx, client)
		if err != nil {
			return err
		}
		tpStore.RegisterExporter(otelExporter)
	}

	if !tpStore.HasExporter() && tracingSpec.SamplingRate != "" {
		tpStore.RegisterExporter(diagUtils.NewNullExporter())
	}

	// Register a resource
	r := resource.NewWithAttributes(
		semconv.SchemaURL,
		semconv.ServiceNameKey.String(a.runtimeConfig.id),
	)

	tpStore.RegisterResource(r)

	// Register a trace sampler based on Sampling settings
	daprTraceSampler := diag.NewDaprTraceSampler(tracingSpec.SamplingRate)
	log.Infof("Dapr trace sampler initialized: %s", daprTraceSampler.Description())

	tpStore.RegisterSampler(daprTraceSampler)

	a.tracerProvider = tpStore.RegisterTracerProvider()
	return nil
}

func (a *DaprRuntime) initRuntime(opts *runtimeOpts) error {
	a.namespace = a.getNamespace()

	err := a.establishSecurity(a.runtimeConfig.sentryServiceAddress)
	if err != nil {
		return err
	}
	a.podName = a.getPodName()
	a.operatorClient, err = a.getOperatorClient()
	if err != nil {
		return err
	}

	if a.hostAddress, err = utils.GetHostAddress(); err != nil {
		return fmt.Errorf("failed to determine host address: %w", err)
	}
	if err = a.setupTracing(a.hostAddress, newOpentelemetryTracerProviderStore()); err != nil {
		return fmt.Errorf("failed to setup tracing: %w", err)
	}
	// Register and initialize name resolution for service discovery.
	a.nameResolutionRegistry = opts.nameResolutionRegistry
	err = a.initNameResolution()
	if err != nil {
		log.Errorf(err.Error())
	}

	a.pubSubRegistry = opts.pubsubRegistry
	a.secretStoresRegistry = opts.secretStoreRegistry
	a.stateStoreRegistry = opts.stateRegistry
	a.configurationStoreRegistry = opts.configurationRegistry
	a.bindingsRegistry = opts.bindingRegistry
	a.cryptoProviderRegistry = opts.cryptoProviderRegistry
	a.httpMiddlewareRegistry = opts.httpMiddlewareRegistry
	a.lockStoreRegistry = opts.lockRegistry
	a.workflowComponentRegistry = opts.workflowComponentRegistry

	a.initPluggableComponents()

	go a.processComponents()
	go a.processHTTPEndpoints()

	if _, ok := os.LookupEnv(hotReloadingEnvVar); ok {
		log.Debug("starting to watch component updates")
		err = a.beginComponentsUpdates()
		if err != nil {
			log.Warnf("failed to watch component updates: %s", err)
		}

		log.Debug("starting to watch http endpoint updates")
		err = a.beginHTTPEndpointsUpdates()
		if err != nil {
			log.Warnf("failed to watch http endpoint updates: %s", err)
		}
	}

	a.appendBuiltinSecretStore()
	err = a.loadComponents(opts)
	if err != nil {
		log.Warnf("failed to load components: %s", err)
	}

	a.flushOutstandingComponents()

	pipeline, err := a.buildHTTPPipeline()
	if err != nil {
		log.Warnf("failed to build HTTP pipeline: %s", err)
	}

	err = a.loadHTTPEndpoints(opts)
	if err != nil {
		log.Warnf("failed to load HTTP endpoints: %s", err)
	}

	a.flushOutstandingHTTPEndpoints()

	// Setup allow/deny list for secrets
	a.populateSecretsConfiguration()

	// Start proxy
	a.initProxy()

	// Create and start internal and external gRPC servers
	a.daprGRPCAPI = a.getGRPCAPI()

	err = a.startGRPCAPIServer(a.daprGRPCAPI, a.runtimeConfig.apiGRPCPort)
	if err != nil {
		log.Fatalf("failed to start API gRPC server: %s", err)
	}
	if a.runtimeConfig.unixDomainSocket != "" {
		log.Info("API gRPC server is running on a unix domain socket")
	} else {
		log.Infof("API gRPC server is running on port %v", a.runtimeConfig.apiGRPCPort)
	}

	a.initDirectMessaging(a.nameResolver)

	// Start HTTP Server
	err = a.startHTTPServer(a.runtimeConfig.httpPort, a.runtimeConfig.publicPort, a.runtimeConfig.profilePort, a.runtimeConfig.allowedOrigins, pipeline)
	if err != nil {
		log.Fatalf("failed to start HTTP server: %s", err)
	}
	if a.runtimeConfig.unixDomainSocket != "" {
		log.Info("http server is running on a unix domain socket")
	} else {
		log.Infof("http server is running on port %v", a.runtimeConfig.httpPort)
	}
	log.Infof("The request body size parameter is: %v", a.runtimeConfig.maxRequestBodySize)

	err = a.startGRPCInternalServer(a.daprGRPCAPI, a.runtimeConfig.internalGRPCPort)
	if err != nil {
		log.Fatalf("failed to start internal gRPC server: %s", err)
	}
	log.Infof("internal gRPC server is running on port %v", a.runtimeConfig.internalGRPCPort)

	if a.daprHTTPAPI != nil {
		a.daprHTTPAPI.MarkStatusAsOutboundReady()
	}
	a.blockUntilAppIsReady()

	err = a.createChannels()
	if err != nil {
		log.Warnf("failed to open %s channel to app: %s", string(a.runtimeConfig.appConnectionConfig.Protocol), err)
	}

	a.daprHTTPAPI.SetAppChannel(a.appChannel)
	a.daprGRPCAPI.SetAppChannel(a.appChannel)
	a.directMessaging.SetAppChannel(a.appChannel)

	// add another app channel dedicated to external service invocation
	a.daprHTTPAPI.SetHTTPEndpointsAppChannel(a.httpEndpointsAppChannel)
	a.directMessaging.SetHTTPEndpointsAppChannel(a.httpEndpointsAppChannel)

	a.daprHTTPAPI.SetDirectMessaging(a.directMessaging)
	a.daprGRPCAPI.SetDirectMessaging(a.directMessaging)

	if a.runtimeConfig.appConnectionConfig.MaxConcurrency > 0 {
		log.Infof("app max concurrency set to %v", a.runtimeConfig.appConnectionConfig.MaxConcurrency)
	}

	a.appHealthReady = func() {
		a.appHealthReadyInit(opts)
	}
	if a.runtimeConfig.appConnectionConfig.HealthCheck != nil && a.appChannel != nil {
		// We can't just pass "a.appChannel.HealthProbe" because appChannel may be re-created
		a.appHealth = apphealth.New(*a.runtimeConfig.appConnectionConfig.HealthCheck, func(ctx context.Context) (bool, error) {
			return a.appChannel.HealthProbe(ctx)
		})
		a.appHealth.OnHealthChange(a.appHealthChanged)
		a.appHealth.StartProbes(a.ctx)

		// Set the appHealth object in the channel so it's aware of the app's health status
		a.appChannel.SetAppHealth(a.appHealth)

		// Enqueue a probe right away
		// This will also start the input components once the app is healthy
		a.appHealth.Enqueue()
	} else {
		// If there's no health check, mark the app as healthy right away so subscriptions can start
		a.appHealthChanged(apphealth.AppStatusHealthy)
	}

	return nil
}

// appHealthReadyInit completes the initialization phase and is invoked after the app is healthy
func (a *DaprRuntime) appHealthReadyInit(opts *runtimeOpts) {
	var err error

	// Load app configuration (for actors) and init actors
	a.loadAppConfiguration()

	if len(a.runtimeConfig.placementAddresses) != 0 {
		err = a.initActors()
		if err != nil {
			log.Warn(err)
		} else {
			a.daprHTTPAPI.SetActorRuntime(a.actor)
			a.daprGRPCAPI.SetActorRuntime(a.actor)

			// Workflow engine depends on actor runtime being initialized
			a.initWorkflowEngine()
		}
	}

	if opts.componentsCallback != nil {
		if err = opts.componentsCallback(ComponentRegistry{
			Actors:          a.actor,
			DirectMessaging: a.directMessaging,
			CompStore:       a.compStore,
		}); err != nil {
			log.Fatalf("failed to register components with callback: %s", err)
		}
	}
}

func (a *DaprRuntime) initWorkflowEngine() {
	wfComponentFactory := wfengine.BuiltinWorkflowFactory(a.workflowEngine)

	if wfInitErr := a.workflowEngine.SetActorRuntime(a.actor); wfInitErr != nil {
		log.Warnf("Failed to set actor runtime for Dapr workflow engine - workflow engine will not start: %w", wfInitErr)
	} else {
		if a.workflowComponentRegistry != nil {
			log.Infof("Registering component for dapr workflow engine...")
			a.workflowComponentRegistry.RegisterComponent(wfComponentFactory, "dapr")
			if componentInitErr := a.initWorkflowComponent(wfengine.ComponentDefinition); componentInitErr != nil {
				log.Warnf("Failed to initialize Dapr workflow component: %v", componentInitErr)
			}
		} else {
			log.Infof("No workflow registry available, not registering Dapr workflow component...")
		}
	}
}

// initPluggableComponents discover pluggable components and initialize with their respective registries.
func (a *DaprRuntime) initPluggableComponents() {
	if runtime.GOOS == "windows" {
		log.Debugf("the current OS does not support pluggable components feature, skipping initialization")
		return
	}
	if err := pluggable.Discover(a.ctx); err != nil {
		log.Errorf("could not initialize pluggable components %v", err)
	}
}

// Sets the status of the app to healthy or un-healthy
// Callback for apphealth when the detected status changed
func (a *DaprRuntime) appHealthChanged(status uint8) {
	a.appHealthLock.Lock()
	defer a.appHealthLock.Unlock()

	switch status {
	case apphealth.AppStatusHealthy:
		// First time the app becomes healthy, complete the init process
		if a.appHealthReady != nil {
			a.appHealthReady()
			a.appHealthReady = nil
		}

		// Start subscribing to topics and reading from input bindings
		a.startSubscriptions()
		err := a.startReadingFromBindings()
		if err != nil {
			log.Warnf("failed to read from bindings: %s ", err)
		}
	case apphealth.AppStatusUnhealthy:
		// Stop topic subscriptions and input bindings
		a.stopSubscriptions()
		a.stopReadingFromBindings()
	}
}

func (a *DaprRuntime) populateSecretsConfiguration() {
	// Populate in a map for easy lookup by store name.
	for _, scope := range a.globalConfig.Spec.Secrets.Scopes {
		a.compStore.AddSecretsConfiguration(scope.StoreName, scope)
	}
}

func (a *DaprRuntime) buildHTTPPipelineForSpec(spec config.PipelineSpec, targetPipeline string) (pipeline httpMiddleware.Pipeline, err error) {
	if a.globalConfig != nil {
		pipeline.Handlers = make([]func(next nethttp.Handler) nethttp.Handler, 0, len(spec.Handlers))
		for i := 0; i < len(spec.Handlers); i++ {
			middlewareSpec := spec.Handlers[i]
			component, exists := a.compStore.GetComponent(middlewareSpec.Type, middlewareSpec.Name)
			if !exists {
				// Log the error but continue with initializing the pipeline
				log.Error("couldn't find middleware component defined in configuration with name %s and type %s/%s",
					middlewareSpec.Name, middlewareSpec.Type, middlewareSpec.Version)
				continue
			}
			md := middleware.Metadata{Base: a.toBaseMetadata(component)}
			handler, err := a.httpMiddlewareRegistry.Create(middlewareSpec.Type, middlewareSpec.Version, md, middlewareSpec.LogName())
			if err != nil {
				e := fmt.Sprintf("process component %s error: %s", component.Name, err.Error())
				if !component.Spec.IgnoreErrors {
					log.Warn("error processing middleware component, daprd process will exit gracefully")
					a.Shutdown(a.runtimeConfig.gracefulShutdownDuration)
					log.Fatal(e)
					// This error is only caught by tests, since during normal execution we panic
					return pipeline, errors.New("dapr panicked")
				}
				log.Error(e)
				continue
			}
			log.Infof("enabled %s/%s %s middleware", middlewareSpec.Type, targetPipeline, middlewareSpec.Version)
			pipeline.Handlers = append(pipeline.Handlers, handler)
		}
	}
	return pipeline, nil
}

func (a *DaprRuntime) buildHTTPPipeline() (httpMiddleware.Pipeline, error) {
	return a.buildHTTPPipelineForSpec(a.globalConfig.Spec.HTTPPipelineSpec, "http")
}

func (a *DaprRuntime) buildAppHTTPPipeline() (httpMiddleware.Pipeline, error) {
	return a.buildHTTPPipelineForSpec(a.globalConfig.Spec.AppHTTPPipelineSpec, "app channel")
}

func (a *DaprRuntime) initBinding(c componentsV1alpha1.Component) error {
	found := false
	if a.bindingsRegistry.HasOutputBinding(c.Spec.Type, c.Spec.Version) {
		if err := a.initOutputBinding(c); err != nil {
			return err
		}
		found = true
	}

	if a.bindingsRegistry.HasInputBinding(c.Spec.Type, c.Spec.Version) {
		if err := a.initInputBinding(c); err != nil {
			return err
		}
		found = true
	}

	if !found {
		diag.DefaultMonitoring.ComponentInitFailed(c.Spec.Type, "creation", c.ObjectMeta.Name)
		return fmt.Errorf("couldn't find binding %s/%s", c.Spec.Type, c.Spec.Version)
	}
	return nil
}

func (a *DaprRuntime) sendToDeadLetter(name string, msg *pubsub.NewMessage, deadLetterTopic string) (err error) {
	req := &pubsub.PublishRequest{
		Data:        msg.Data,
		PubsubName:  name,
		Topic:       deadLetterTopic,
		Metadata:    msg.Metadata,
		ContentType: msg.ContentType,
	}

	err = a.Publish(req)
	if err != nil {
		log.Errorf("error sending message to dead letter, origin topic: %s dead letter topic %s err: %w", msg.Topic, deadLetterTopic, err)
		return err
	}
	return nil
}

func (a *DaprRuntime) subscribeTopic(parentCtx context.Context, name string, topic string, route compstore.TopicRouteElem) error {
	subKey := pubsubTopicKey(name, topic)

	a.topicsLock.Lock()
	defer a.topicsLock.Unlock()

	pubSub, ok := a.compStore.GetPubSub(name)
	if !ok {
		return fmt.Errorf("pubsub '%s' not found", name)
	}

	allowed := a.isPubSubOperationAllowed(name, topic, pubSub.ScopedSubscriptions)
	if !allowed {
		return fmt.Errorf("subscription to topic '%s' on pubsub '%s' is not allowed", topic, name)
	}

	log.Debugf("subscribing to topic='%s' on pubsub='%s'", topic, name)

	if _, ok := a.topicCtxCancels[subKey]; ok {
		return fmt.Errorf("cannot subscribe to topic '%s' on pubsub '%s': the subscription already exists", topic, name)
	}

	ctx, cancel := context.WithCancel(parentCtx)
	policyDef := a.resiliency.ComponentInboundPolicy(name, resiliency.Pubsub)
	routeMetadata := route.Metadata

	namespaced := pubSub.NamespaceScoped

	if route.BulkSubscribe != nil && route.BulkSubscribe.Enabled {
		err := a.bulkSubscribeTopic(ctx, policyDef, name, topic, route, namespaced)
		if err != nil {
			cancel()
			return fmt.Errorf("failed to bulk subscribe to topic %s: %w", topic, err)
		}
		a.topicCtxCancels[subKey] = cancel
		return nil
	}

	subscribeTopic := topic
	if namespaced {
		subscribeTopic = a.namespace + topic
	}

	err := pubSub.Component.Subscribe(ctx, pubsub.SubscribeRequest{
		Topic:    subscribeTopic,
		Metadata: routeMetadata,
	}, func(ctx context.Context, msg *pubsub.NewMessage) error {
		if msg.Metadata == nil {
			msg.Metadata = make(map[string]string, 1)
		}

		msg.Metadata[pubsubName] = name

		msgTopic := msg.Topic
		if pubSub.NamespaceScoped {
			msgTopic = strings.Replace(msgTopic, a.namespace, "", 1)
		}

		rawPayload, err := contribMetadata.IsRawPayload(route.Metadata)
		if err != nil {
			log.Errorf("error deserializing pubsub metadata: %s", err)
			if route.DeadLetterTopic != "" {
				if dlqErr := a.sendToDeadLetter(name, msg, route.DeadLetterTopic); dlqErr == nil {
					// dlq has been configured and message is successfully sent to dlq.
					diag.DefaultComponentMonitoring.PubsubIngressEvent(ctx, pubsubName, strings.ToLower(string(pubsub.Drop)), msgTopic, 0)
					return nil
				}
			}
			diag.DefaultComponentMonitoring.PubsubIngressEvent(ctx, pubsubName, strings.ToLower(string(pubsub.Retry)), msgTopic, 0)
			return err
		}

		var cloudEvent map[string]interface{}
		data := msg.Data
		if rawPayload {
			cloudEvent = pubsub.FromRawPayload(msg.Data, msgTopic, name)
			data, err = json.Marshal(cloudEvent)
			if err != nil {
				log.Errorf("error serializing cloud event in pubsub %s and topic %s: %s", name, msgTopic, err)
				if route.DeadLetterTopic != "" {
					if dlqErr := a.sendToDeadLetter(name, msg, route.DeadLetterTopic); dlqErr == nil {
						// dlq has been configured and message is successfully sent to dlq.
						diag.DefaultComponentMonitoring.PubsubIngressEvent(ctx, pubsubName, strings.ToLower(string(pubsub.Drop)), msgTopic, 0)
						return nil
					}
				}
				diag.DefaultComponentMonitoring.PubsubIngressEvent(ctx, pubsubName, strings.ToLower(string(pubsub.Retry)), msgTopic, 0)
				return err
			}
		} else {
			err = json.Unmarshal(msg.Data, &cloudEvent)
			if err != nil {
				log.Errorf("error deserializing cloud event in pubsub %s and topic %s: %s", name, msgTopic, err)
				if route.DeadLetterTopic != "" {
					if dlqErr := a.sendToDeadLetter(name, msg, route.DeadLetterTopic); dlqErr == nil {
						// dlq has been configured and message is successfully sent to dlq.
						diag.DefaultComponentMonitoring.PubsubIngressEvent(ctx, pubsubName, strings.ToLower(string(pubsub.Drop)), msgTopic, 0)
						return nil
					}
				}
				diag.DefaultComponentMonitoring.PubsubIngressEvent(ctx, pubsubName, strings.ToLower(string(pubsub.Retry)), msgTopic, 0)
				return err
			}
		}

		if pubsub.HasExpired(cloudEvent) {
			log.Warnf("dropping expired pub/sub event %v as of %v", cloudEvent[pubsub.IDField], cloudEvent[pubsub.ExpirationField])
			diag.DefaultComponentMonitoring.PubsubIngressEvent(ctx, pubsubName, strings.ToLower(string(pubsub.Drop)), msgTopic, 0)

			if route.DeadLetterTopic != "" {
				_ = a.sendToDeadLetter(name, msg, route.DeadLetterTopic)
			}
			return nil
		}

		routePath, shouldProcess, err := findMatchingRoute(route.Rules, cloudEvent)
		if err != nil {
			log.Errorf("error finding matching route for event %v in pubsub %s and topic %s: %s", cloudEvent[pubsub.IDField], name, msgTopic, err)
			if route.DeadLetterTopic != "" {
				if dlqErr := a.sendToDeadLetter(name, msg, route.DeadLetterTopic); dlqErr == nil {
					// dlq has been configured and message is successfully sent to dlq.
					diag.DefaultComponentMonitoring.PubsubIngressEvent(ctx, pubsubName, strings.ToLower(string(pubsub.Drop)), msgTopic, 0)
					return nil
				}
			}
			diag.DefaultComponentMonitoring.PubsubIngressEvent(ctx, pubsubName, strings.ToLower(string(pubsub.Retry)), msgTopic, 0)
			return err
		}
		if !shouldProcess {
			// The event does not match any route specified so ignore it.
			log.Debugf("no matching route for event %v in pubsub %s and topic %s; skipping", cloudEvent[pubsub.IDField], name, msgTopic)
			diag.DefaultComponentMonitoring.PubsubIngressEvent(ctx, pubsubName, strings.ToLower(string(pubsub.Drop)), msgTopic, 0)
			if route.DeadLetterTopic != "" {
				_ = a.sendToDeadLetter(name, msg, route.DeadLetterTopic)
			}
			return nil
		}

		psm := &pubsubSubscribedMessage{
			cloudEvent: cloudEvent,
			data:       data,
			topic:      msgTopic,
			metadata:   msg.Metadata,
			path:       routePath,
			pubsub:     name,
		}
		policyRunner := resiliency.NewRunner[any](ctx, policyDef)
		_, err = policyRunner(func(ctx context.Context) (any, error) {
			var pErr error
			if a.runtimeConfig.appConnectionConfig.Protocol.IsHTTP() {
				pErr = a.publishMessageHTTP(ctx, psm)
			} else {
				pErr = a.publishMessageGRPC(ctx, psm)
			}
			var rErr *rterrors.RetriableError
			if errors.As(pErr, &rErr) {
				log.Warnf("encountered a retriable error while publishing a subscribed message to topic %s, err: %v", msgTopic, rErr.Unwrap())
			} else if pErr != nil {
				log.Errorf("encountered a non-retriable error while publishing a subscribed message to topic %s, err: %v", msgTopic, pErr)
			}
			return nil, pErr
		})
		if err != nil && err != context.Canceled {
			// Sending msg to dead letter queue.
			// If no DLQ is configured, return error for backwards compatibility (component-level retry).
			if route.DeadLetterTopic == "" {
				return err
			}
			_ = a.sendToDeadLetter(name, msg, route.DeadLetterTopic)
			return nil
		}
		return err
	})
	if err != nil {
		cancel()
		return fmt.Errorf("failed to subscribe to topic %s: %w", topic, err)
	}
	a.topicCtxCancels[subKey] = cancel
	return nil
}

func (a *DaprRuntime) unsubscribeTopic(name string, topic string) error {
	a.topicsLock.Lock()
	defer a.topicsLock.Unlock()

	subKey := pubsubTopicKey(name, topic)
	cancel, ok := a.topicCtxCancels[subKey]
	if !ok {
		return fmt.Errorf("cannot unsubscribe from topic '%s' on pubsub '%s': the subscription does not exist", topic, name)
	}

	if cancel != nil {
		cancel()
	}

	delete(a.topicCtxCancels, subKey)

	return nil
}

func (a *DaprRuntime) beginPubSub(name string) error {
	topicRoutes, err := a.getTopicRoutes()
	if err != nil {
		return err
	}

	v, ok := topicRoutes[name]
	if !ok {
		return nil
	}

	for topic, route := range v {
		err = a.subscribeTopic(a.pubsubCtx, name, topic, route)
		if err != nil {
			// Log the error only
			log.Errorf("error occurred while beginning pubsub for topic %s on component %s: %v", topic, name, err)
		}
	}

	return nil
}

// findMatchingRoute selects the path based on routing rules. If there are
// no matching rules, the route-level path is used.
func findMatchingRoute(rules []*runtimePubsub.Rule, cloudEvent interface{}) (path string, shouldProcess bool, err error) {
	hasRules := len(rules) > 0
	if hasRules {
		data := map[string]interface{}{
			"event": cloudEvent,
		}
		rule, err := matchRoutingRule(rules, data)
		if err != nil {
			return "", false, err
		}
		if rule != nil {
			return rule.Path, true, nil
		}
	}

	return "", false, nil
}

func matchRoutingRule(rules []*runtimePubsub.Rule, data map[string]interface{}) (*runtimePubsub.Rule, error) {
	for _, rule := range rules {
		if rule.Match == nil {
			return rule, nil
		}
		iResult, err := rule.Match.Eval(data)
		if err != nil {
			return nil, err
		}
		result, ok := iResult.(bool)
		if !ok {
			return nil, fmt.Errorf("the result of match expression %s was not a boolean", rule.Match)
		}

		if result {
			return rule, nil
		}
	}

	return nil, nil
}

func (a *DaprRuntime) initDirectMessaging(resolver nr.Resolver) {
	a.directMessaging = messaging.NewDirectMessaging(messaging.NewDirectMessagingOpts{
		AppID:                   a.runtimeConfig.id,
		Namespace:               a.namespace,
		Port:                    a.runtimeConfig.internalGRPCPort,
		Mode:                    a.runtimeConfig.mode,
		AppChannel:              a.appChannel,
		HTTPEndpointsAppChannel: a.httpEndpointsAppChannel,
		ClientConnFn:            a.grpc.GetGRPCConnection,
		Resolver:                resolver,
		MaxRequestBodySize:      a.runtimeConfig.maxRequestBodySize,
		Proxy:                   a.proxy,
		ReadBufferSize:          a.runtimeConfig.readBufferSize,
		Resiliency:              a.resiliency,
		IsStreamingEnabled:      a.globalConfig.IsFeatureEnabled(config.ServiceInvocationStreaming),
		CompStore:               a.compStore,
	})
}

func (a *DaprRuntime) initProxy() {
	a.proxy = messaging.NewProxy(messaging.ProxyOpts{
		AppClientFn:        a.grpc.GetAppClient,
		ConnectionFactory:  a.grpc.GetGRPCConnection,
		AppID:              a.runtimeConfig.id,
		ACL:                a.accessControlList,
		Resiliency:         a.resiliency,
		MaxRequestBodySize: a.runtimeConfig.maxRequestBodySize,
	})
}

// begin components updates for kubernetes mode.
func (a *DaprRuntime) beginComponentsUpdates() error {
	if a.operatorClient == nil {
		return nil
	}

	go func() {
		parseAndUpdate := func(compRaw []byte) {
			var component componentsV1alpha1.Component
			if err := json.Unmarshal(compRaw, &component); err != nil {
				log.Warnf("error deserializing component: %s", err)
				return
			}

			if !a.isObjectAuthorized(component) {
				log.Debugf("received unauthorized component update, ignored. name: %s, type: %s/%s", component.ObjectMeta.Name, component.Spec.Type, component.Spec.Version)
				return
			}

			log.Debugf("received component update. name: %s, type: %s/%s", component.ObjectMeta.Name, component.Spec.Type, component.Spec.Version)
			updated := a.onComponentUpdated(component)
			if !updated {
				log.Info("component update skipped: .spec field unchanged")
			}
		}

		needList := false
		for {
			var stream operatorv1pb.Operator_ComponentUpdateClient //nolint:nosnakecase

			// Retry on stream error.
			backoff.Retry(func() error {
				var err error
				stream, err = a.operatorClient.ComponentUpdate(context.Background(), &operatorv1pb.ComponentUpdateRequest{
					Namespace: a.namespace,
					PodName:   a.podName,
				})
				if err != nil {
					log.Errorf("error from operator stream: %s", err)
					return err
				}
				return nil
			}, backoff.NewExponentialBackOff())

			if needList {
				// We should get all components again to avoid missing any updates during the failure time.
				backoff.Retry(func() error {
					resp, err := a.operatorClient.ListComponents(context.Background(), &operatorv1pb.ListComponentsRequest{
						Namespace: a.namespace,
					})
					if err != nil {
						log.Errorf("error listing components: %s", err)
						return err
					}

					comps := resp.GetComponents()
					for i := 0; i < len(comps); i++ {
						// avoid missing any updates during the init component time.
						go func(comp []byte) {
							parseAndUpdate(comp)
						}(comps[i])
					}

					return nil
				}, backoff.NewExponentialBackOff())
			}

			for {
				c, err := stream.Recv()
				if err != nil {
					// Retry on stream error.
					needList = true
					log.Errorf("error from operator stream: %s", err)
					break
				}

				parseAndUpdate(c.GetComponent())
			}
		}
	}()
	return nil
}

func (a *DaprRuntime) onComponentUpdated(component componentsV1alpha1.Component) bool {
	oldComp, exists := a.compStore.GetComponent(component.Spec.Type, component.Name)
	_, _ = a.processResourceSecrets(&component)

	if exists && reflect.DeepEqual(oldComp.Spec, component.Spec) {
		return false
	}

	a.pendingComponents <- component
	return true
}

// begin http endpoint updates for kubernetes mode.
func (a *DaprRuntime) beginHTTPEndpointsUpdates() error {
	if a.operatorClient == nil {
		return nil
	}

	go func() {
		parseAndUpdate := func(endpointRaw []byte) {
			var endpoint httpEndpointV1alpha1.HTTPEndpoint
			if err := json.Unmarshal(endpointRaw, &endpoint); err != nil {
				log.Warnf("error deserializing http endpoint: %s", err)
				return
			}

			log.Debugf("received http endpoint update for name: %s", endpoint.ObjectMeta.Name)
			updated := a.onHTTPEndpointUpdated(endpoint)
			if !updated {
				log.Info("http endpoint update skipped: .spec field unchanged")
			}
		}

		needList := false
		for a.ctx.Err() == nil {
			var stream operatorv1pb.Operator_HTTPEndpointUpdateClient //nolint:nosnakecase
			streamData, err := backoff.RetryWithData(func() (interface{}, error) {
				var err error
				stream, err = a.operatorClient.HTTPEndpointUpdate(context.Background(), &operatorv1pb.HTTPEndpointUpdateRequest{
					Namespace: a.namespace,
					PodName:   a.podName,
				})
				if err != nil {
					log.Errorf("error from operator stream: %s", err)
					return nil, err
				}
				return stream, nil
			}, backoff.NewExponentialBackOff())
			if err != nil {
				// Retry on stream error.
				needList = true
				log.Errorf("error from operator stream: %s", err)
				continue
			}
			stream = streamData.(operatorv1pb.Operator_HTTPEndpointUpdateClient)

			if needList {
				// We should get all http endpoints again to avoid missing any updates during the failure time.
				streamData, err := backoff.RetryWithData(func() (interface{}, error) {
					resp, err := a.operatorClient.ListHTTPEndpoints(context.Background(), &operatorv1pb.ListHTTPEndpointsRequest{
						Namespace: a.namespace,
					})
					if err != nil {
						log.Errorf("error listing http endpoints: %s", err)
						return nil, err
					}

					return resp.GetHttpEndpoints(), nil
				}, backoff.NewExponentialBackOff())
				if err != nil {
					// Retry on stream error.
					log.Errorf("persistent error from operator stream: %s", err)
					continue
				}

				endpointsToUpdate := streamData.([][]byte)
				for i := 0; i < len(endpointsToUpdate); i++ {
					parseAndUpdate(endpointsToUpdate[i])
				}
			}

			for {
				e, err := stream.Recv()
				if err != nil {
					// Retry on stream error.
					needList = true
					log.Errorf("error from operator stream: %s", err)
					break
				}

				parseAndUpdate(e.GetHttpEndpoints())
			}
		}
	}()
	return nil
}

func (a *DaprRuntime) onHTTPEndpointUpdated(endpoint httpEndpointV1alpha1.HTTPEndpoint) bool {
	oldEndpoint, exists := a.compStore.GetHTTPEndpoint(endpoint.Name)
	_, _ = a.processResourceSecrets(&endpoint)

	if exists && reflect.DeepEqual(oldEndpoint.Spec, endpoint.Spec) {
		return false
	}

	a.pendingHTTPEndpoints <- endpoint
	return true
}

func (a *DaprRuntime) sendBatchOutputBindingsParallel(to []string, data []byte) {
	for _, dst := range to {
		go func(name string) {
			_, err := a.sendToOutputBinding(name, &bindings.InvokeRequest{
				Data:      data,
				Operation: bindings.CreateOperation,
			})
			if err != nil {
				log.Error(err)
			}
		}(dst)
	}
}

func (a *DaprRuntime) sendBatchOutputBindingsSequential(to []string, data []byte) error {
	for _, dst := range to {
		_, err := a.sendToOutputBinding(dst, &bindings.InvokeRequest{
			Data:      data,
			Operation: bindings.CreateOperation,
		})
		if err != nil {
			return err
		}
	}
	return nil
}

func (a *DaprRuntime) sendToOutputBinding(name string, req *bindings.InvokeRequest) (*bindings.InvokeResponse, error) {
	if req.Operation == "" {
		return nil, errors.New("operation field is missing from request")
	}

	if binding, ok := a.compStore.GetOutputBinding(name); ok {
		ops := binding.Operations()
		for _, o := range ops {
			if o == req.Operation {
				policyRunner := resiliency.NewRunner[*bindings.InvokeResponse](a.ctx,
					a.resiliency.ComponentOutboundPolicy(name, resiliency.Binding),
				)
				return policyRunner(func(ctx context.Context) (*bindings.InvokeResponse, error) {
					return binding.Invoke(ctx, req)
				})
			}
		}
		supported := make([]string, 0, len(ops))
		for _, o := range ops {
			supported = append(supported, string(o))
		}
		return nil, fmt.Errorf("binding %s does not support operation %s. supported operations:%s", name, req.Operation, strings.Join(supported, " "))
	}
	return nil, fmt.Errorf("couldn't find output binding %s", name)
}

func (a *DaprRuntime) onAppResponse(response *bindings.AppResponse) error {
	if len(response.State) > 0 {
		go func(reqs []state.SetRequest) {
			store, ok := a.compStore.GetStateStore(response.StoreName)
			if !ok {
				return
			}

			err := stateLoader.PerformBulkStoreOperation(a.ctx, reqs,
				a.resiliency.ComponentOutboundPolicy(response.StoreName, resiliency.Statestore),
				state.BulkStoreOpts{},
				store.Set,
				store.BulkSet,
			)
			if err != nil {
				log.Errorf("error saving state from app response: %v", err)
			}
		}(response.State)
	}

	if len(response.To) > 0 {
		b, err := json.Marshal(&response.Data)
		if err != nil {
			return err
		}

		if response.Concurrency == bindingsConcurrencyParallel {
			a.sendBatchOutputBindingsParallel(response.To, b)
		} else {
			return a.sendBatchOutputBindingsSequential(response.To, b)
		}
	}

	return nil
}

func (a *DaprRuntime) sendBindingEventToApp(bindingName string, data []byte, metadata map[string]string) ([]byte, error) {
	var response bindings.AppResponse
	spanName := "bindings/" + bindingName
	spanContext := trace.SpanContext{}

	// Check the grpc-trace-bin with fallback to traceparent.
	validTraceparent := false
	if val, ok := metadata[diag.GRPCTraceContextKey]; ok {
		if sc, ok := diagUtils.SpanContextFromBinary([]byte(val)); ok {
			spanContext = sc
		}
	} else if val, ok := metadata[diag.TraceparentHeader]; ok {
		if sc, ok := diag.SpanContextFromW3CString(val); ok {
			spanContext = sc
			validTraceparent = true
			// Only parse the tracestate if we've successfully parsed the traceparent.
			if val, ok := metadata[diag.TracestateHeader]; ok {
				ts := diag.TraceStateFromW3CString(val)
				spanContext.WithTraceState(*ts)
			}
		}
	}
	// span is nil if tracing is disabled (sampling rate is 0)
	ctx, span := diag.StartInternalCallbackSpan(a.ctx, spanName, spanContext, a.globalConfig.Spec.TracingSpec)

	var appResponseBody []byte
	path, _ := a.compStore.GetInputBindingRoute(bindingName)
	if path == "" {
		path = bindingName
	}

	if !a.runtimeConfig.appConnectionConfig.Protocol.IsHTTP() {
		if span != nil {
			ctx = diag.SpanContextToGRPCMetadata(ctx, span.SpanContext())
		}

		// Add workaround to fallback on checking traceparent header.
		// As grpc-trace-bin is not yet there in OpenTelemetry unlike OpenCensus, tracking issue https://github.com/open-telemetry/opentelemetry-specification/issues/639
		// and grpc-dotnet client adheres to OpenTelemetry Spec which only supports http based traceparent header in gRPC path.
		// TODO: Remove this workaround fix once grpc-dotnet supports grpc-trace-bin header. Tracking issue https://github.com/dapr/dapr/issues/1827.
		if validTraceparent && span != nil {
			spanContextHeaders := make(map[string]string, 2)
			diag.SpanContextToHTTPHeaders(span.SpanContext(), func(key string, val string) {
				spanContextHeaders[key] = val
			})
			for key, val := range spanContextHeaders {
				ctx = md.AppendToOutgoingContext(ctx, key, val)
			}
		}

		conn, err := a.grpc.GetAppClient()
		defer a.grpc.ReleaseAppClient(conn)
		if err != nil {
			return nil, fmt.Errorf("error while getting app client: %w", err)
		}
		client := runtimev1pb.NewAppCallbackClient(conn)
		req := &runtimev1pb.BindingEventRequest{
			Name:     bindingName,
			Data:     data,
			Metadata: metadata,
		}
		start := time.Now()

		policyRunner := resiliency.NewRunner[*runtimev1pb.BindingEventResponse](ctx,
			a.resiliency.ComponentInboundPolicy(bindingName, resiliency.Binding),
		)
		resp, err := policyRunner(func(ctx context.Context) (*runtimev1pb.BindingEventResponse, error) {
			return client.OnBindingEvent(ctx, req)
		})

		if span != nil {
			m := diag.ConstructInputBindingSpanAttributes(
				bindingName,
				"/dapr.proto.runtime.v1.AppCallback/OnBindingEvent")
			diag.AddAttributesToSpan(span, m)
			diag.UpdateSpanStatusFromGRPCError(span, err)
			span.End()
		}
		if diag.DefaultGRPCMonitoring.IsEnabled() {
			diag.DefaultGRPCMonitoring.ServerRequestSent(ctx,
				"/dapr.proto.runtime.v1.AppCallback/OnBindingEvent",
				status.Code(err).String(),
				int64(len(resp.GetData())), start)
		}

		if err != nil {
			return nil, fmt.Errorf("error invoking app: %w", err)
		}
		if resp != nil {
			if resp.Concurrency == runtimev1pb.BindingEventResponse_PARALLEL { //nolint:nosnakecase
				response.Concurrency = bindingsConcurrencyParallel
			} else {
				response.Concurrency = bindingsConcurrencySequential
			}

			response.To = resp.To

			if resp.Data != nil {
				appResponseBody = resp.Data

				var d interface{}
				err := json.Unmarshal(resp.Data, &d)
				if err == nil {
					response.Data = d
				}
			}
		}
	} else {
		policyDef := a.resiliency.ComponentInboundPolicy(bindingName, resiliency.Binding)

		reqMetadata := make(map[string][]string, len(metadata))
		for k, v := range metadata {
			reqMetadata[k] = []string{v}
		}
		req := invokev1.NewInvokeMethodRequest(path).
			WithHTTPExtension(nethttp.MethodPost, "").
			WithRawDataBytes(data).
			WithContentType(invokev1.JSONContentType).
			WithMetadata(reqMetadata)
		if policyDef != nil {
			req.WithReplay(policyDef.HasRetries())
		}
		defer req.Close()

		respErr := errors.New("error sending binding event to application")
		policyRunner := resiliency.NewRunnerWithOptions(ctx, policyDef,
			resiliency.RunnerOpts[*invokev1.InvokeMethodResponse]{
				Disposer: resiliency.DisposerCloser[*invokev1.InvokeMethodResponse],
			},
		)
		resp, err := policyRunner(func(ctx context.Context) (*invokev1.InvokeMethodResponse, error) {
			rResp, rErr := a.appChannel.InvokeMethod(ctx, req, "")
			if rErr != nil {
				return rResp, rErr
			}
			if rResp != nil && rResp.Status().Code != nethttp.StatusOK {
				return rResp, fmt.Errorf("%w, status %d", respErr, rResp.Status().Code)
			}
			return rResp, nil
		})
		if err != nil && !errors.Is(err, respErr) {
			return nil, fmt.Errorf("error invoking app: %w", err)
		}

		if resp == nil {
			return nil, errors.New("error invoking app: response object is nil")
		}
		defer resp.Close()

		if span != nil {
			m := diag.ConstructInputBindingSpanAttributes(
				bindingName,
				nethttp.MethodPost+" /"+bindingName,
			)
			diag.AddAttributesToSpan(span, m)
			diag.UpdateSpanStatusFromHTTPStatus(span, int(resp.Status().Code))
			span.End()
		}

		appResponseBody, err = resp.RawDataFull()

		// ::TODO report metrics for http, such as grpc
		if resp.Status().Code < 200 || resp.Status().Code > 299 {
			return nil, fmt.Errorf("fails to send binding event to http app channel, status code: %d body: %s", resp.Status().Code, string(appResponseBody))
		}

		if err != nil {
			return nil, fmt.Errorf("failed to read response body: %w", err)
		}
	}

	if len(response.State) > 0 || len(response.To) > 0 {
		if err := a.onAppResponse(&response); err != nil {
			log.Errorf("error executing app response: %s", err)
		}
	}

	return appResponseBody, nil
}

func (a *DaprRuntime) readFromBinding(readCtx context.Context, name string, binding bindings.InputBinding) error {
	return binding.Read(readCtx, func(_ context.Context, resp *bindings.ReadResponse) ([]byte, error) {
		if resp == nil {
			return nil, nil
		}

		start := time.Now()
		b, err := a.sendBindingEventToApp(name, resp.Data, resp.Metadata)
		elapsed := diag.ElapsedSince(start)

		diag.DefaultComponentMonitoring.InputBindingEvent(context.Background(), name, err == nil, elapsed)

		if err != nil {
			log.Debugf("error from app consumer for binding [%s]: %s", name, err)
			return nil, err
		}
		return b, nil
	})
}

func (a *DaprRuntime) startHTTPServer(port int, publicPort *int, profilePort int, allowedOrigins string, pipeline httpMiddleware.Pipeline) error {
	a.daprHTTPAPI = http.NewAPI(http.APIOpts{
		AppID:                       a.runtimeConfig.id,
		AppChannel:                  a.appChannel,
		HTTPEndpointsAppChannel:     a.httpEndpointsAppChannel,
		DirectMessaging:             a.directMessaging,
		Resiliency:                  a.resiliency,
		PubsubAdapter:               a.getPublishAdapter(),
		Actors:                      a.actor,
		SendToOutputBindingFn:       a.sendToOutputBinding,
		TracingSpec:                 a.globalConfig.Spec.TracingSpec,
		Shutdown:                    a.ShutdownWithWait,
		GetComponentsCapabilitiesFn: a.getComponentsCapabilitesMap,
		MaxRequestBodySize:          int64(a.runtimeConfig.maxRequestBodySize) << 20, // Convert from MB to bytes
		CompStore:                   a.compStore,
		AppConnectionConfig:         a.runtimeConfig.appConnectionConfig,
		GlobalConfig:                a.globalConfig,
	})

	serverConf := http.ServerConfig{
		AppID:                   a.runtimeConfig.id,
		HostAddress:             a.hostAddress,
		Port:                    port,
		APIListenAddresses:      a.runtimeConfig.apiListenAddresses,
		PublicPort:              publicPort,
		ProfilePort:             profilePort,
		AllowedOrigins:          allowedOrigins,
		EnableProfiling:         a.runtimeConfig.enableProfiling,
		MaxRequestBodySizeMB:    a.runtimeConfig.maxRequestBodySize,
		UnixDomainSocket:        a.runtimeConfig.unixDomainSocket,
		ReadBufferSizeKB:        a.runtimeConfig.readBufferSize,
		EnableAPILogging:        *a.runtimeConfig.enableAPILogging,
		APILoggingObfuscateURLs: a.globalConfig.Spec.LoggingSpec.APILogging.ObfuscateURLs,
		APILogHealthChecks:      !a.globalConfig.Spec.LoggingSpec.APILogging.OmitHealthChecks,
	}

	server := http.NewServer(http.NewServerOpts{
		API:         a.daprHTTPAPI,
		Config:      serverConf,
		TracingSpec: a.globalConfig.Spec.TracingSpec,
		MetricSpec:  a.globalConfig.Spec.MetricSpec,
		Pipeline:    pipeline,
		APISpec:     a.globalConfig.Spec.APISpec,
	})
	if err := server.StartNonBlocking(); err != nil {
		return err
	}
	a.apiClosers = append(a.apiClosers, server)

	return nil
}

func (a *DaprRuntime) startGRPCInternalServer(api grpc.API, port int) error {
	// Since GRPCInteralServer is encrypted & authenticated, it is safe to listen on *
	serverConf := a.getNewServerConfig([]string{""}, port)
	server := grpc.NewInternalServer(api, serverConf, a.globalConfig.Spec.TracingSpec, a.globalConfig.Spec.MetricSpec, a.authenticator, a.proxy)
	if err := server.StartNonBlocking(); err != nil {
		return err
	}
	a.apiClosers = append(a.apiClosers, server)

	return nil
}

func (a *DaprRuntime) startGRPCAPIServer(api grpc.API, port int) error {
	serverConf := a.getNewServerConfig(a.runtimeConfig.apiListenAddresses, port)
	server := grpc.NewAPIServer(api, serverConf, a.globalConfig.Spec.TracingSpec, a.globalConfig.Spec.MetricSpec, a.globalConfig.Spec.APISpec, a.proxy, a.workflowEngine)
	if err := server.StartNonBlocking(); err != nil {
		return err
	}
	a.apiClosers = append(a.apiClosers, server)

	return nil
}

func (a *DaprRuntime) getNewServerConfig(apiListenAddresses []string, port int) grpc.ServerConfig {
	// Use the trust domain value from the access control policy spec to generate the cert
	// If no access control policy has been specified, use a default value
	trustDomain := config.DefaultTrustDomain
	if a.accessControlList != nil {
		trustDomain = a.accessControlList.TrustDomain
	}
	return grpc.ServerConfig{
		AppID:                a.runtimeConfig.id,
		HostAddress:          a.hostAddress,
		Port:                 port,
		APIListenAddresses:   apiListenAddresses,
		NameSpace:            a.namespace,
		TrustDomain:          trustDomain,
		MaxRequestBodySizeMB: a.runtimeConfig.maxRequestBodySize,
		UnixDomainSocket:     a.runtimeConfig.unixDomainSocket,
		ReadBufferSizeKB:     a.runtimeConfig.readBufferSize,
		EnableAPILogging:     *a.runtimeConfig.enableAPILogging,
	}
}

func (a *DaprRuntime) getGRPCAPI() grpc.API {
	return grpc.NewAPI(grpc.APIOpts{
		AppID:                       a.runtimeConfig.id,
		AppChannel:                  a.appChannel,
		Resiliency:                  a.resiliency,
		PubsubAdapter:               a.getPublishAdapter(),
		DirectMessaging:             a.directMessaging,
		Actors:                      a.actor,
		SendToOutputBindingFn:       a.sendToOutputBinding,
		TracingSpec:                 a.globalConfig.Spec.TracingSpec,
		AccessControlList:           a.accessControlList,
		Shutdown:                    a.ShutdownWithWait,
		GetComponentsCapabilitiesFn: a.getComponentsCapabilitesMap,
		CompStore:                   a.compStore,
		AppConnectionConfig:         a.runtimeConfig.appConnectionConfig,
		GlobalConfig:                a.globalConfig,
	})
}

func (a *DaprRuntime) getPublishAdapter() runtimePubsub.Adapter {
	if a.compStore.PubSubsLen() == 0 {
		return nil
	}

	return a
}

func (a *DaprRuntime) getSubscribedBindingsGRPC() ([]string, error) {
	conn, err := a.grpc.GetAppClient()
	defer a.grpc.ReleaseAppClient(conn)
	if err != nil {
		return nil, fmt.Errorf("error while getting app client: %w", err)
	}
	client := runtimev1pb.NewAppCallbackClient(conn)
	resp, err := client.ListInputBindings(context.Background(), &emptypb.Empty{})
	bindings := []string{}

	if err == nil && resp != nil {
		bindings = resp.Bindings
	}
	return bindings, nil
}

func (a *DaprRuntime) isAppSubscribedToBinding(binding string) (bool, error) {
	// if gRPC, looks for the binding in the list of bindings returned from the app
	if !a.runtimeConfig.appConnectionConfig.Protocol.IsHTTP() {
		if a.subscribeBindingList == nil {
			list, err := a.getSubscribedBindingsGRPC()
			if err != nil {
				return false, err
			}
			a.subscribeBindingList = list
		}
		for _, b := range a.subscribeBindingList {
			if b == binding {
				return true, nil
			}
		}
	} else {
		// if HTTP, check if there's an endpoint listening for that binding
		path, _ := a.compStore.GetInputBindingRoute(binding)
		req := invokev1.NewInvokeMethodRequest(path).
			WithHTTPExtension(nethttp.MethodOptions, "").
			WithContentType(invokev1.JSONContentType)
		defer req.Close()

		// TODO: Propagate Context
		resp, err := a.appChannel.InvokeMethod(context.TODO(), req, "")
		if err != nil {
			log.Fatalf("could not invoke OPTIONS method on input binding subscription endpoint %q: %v", path, err)
		}
		defer resp.Close()
		code := resp.Status().Code

		return code/100 == 2 || code == nethttp.StatusMethodNotAllowed, nil
	}
	return false, nil
}

func isBindingOfDirection(direction string, metadata []commonapi.NameValuePair) bool {
	directionFound := false

	for _, m := range metadata {
		if strings.EqualFold(m.Name, bindingDirection) {
			directionFound = true

			directions := strings.Split(m.Value.String(), ",")
			for _, d := range directions {
				if strings.TrimSpace(strings.ToLower(d)) == direction {
					return true
				}
			}
		}
	}

	return !directionFound
}

func (a *DaprRuntime) initInputBinding(c componentsV1alpha1.Component) error {
	if !isBindingOfDirection(inputBinding, c.Spec.Metadata) {
		return nil
	}

	fName := c.LogName()
	binding, err := a.bindingsRegistry.CreateInputBinding(c.Spec.Type, c.Spec.Version, fName)
	if err != nil {
		diag.DefaultMonitoring.ComponentInitFailed(c.Spec.Type, "creation", c.ObjectMeta.Name)
		return rterrors.NewInit(rterrors.CreateComponentFailure, fName, err)
	}
	err = binding.Init(context.TODO(), bindings.Metadata{Base: a.toBaseMetadata(c)})
	if err != nil {
		diag.DefaultMonitoring.ComponentInitFailed(c.Spec.Type, "init", c.ObjectMeta.Name)
		return rterrors.NewInit(rterrors.InitComponentFailure, fName, err)
	}

	log.Infof("successful init for input binding %s (%s/%s)", c.ObjectMeta.Name, c.Spec.Type, c.Spec.Version)
	a.compStore.AddInputBindingRoute(c.Name, c.Name)
	for _, item := range c.Spec.Metadata {
		if item.Name == "route" {
			a.compStore.AddInputBindingRoute(c.ObjectMeta.Name, item.Value.String())
			break
		}
	}
	a.compStore.AddInputBinding(c.Name, binding)
	diag.DefaultMonitoring.ComponentInitialized(c.Spec.Type)
	return nil
}

func (a *DaprRuntime) initOutputBinding(c componentsV1alpha1.Component) error {
	if !isBindingOfDirection(outputBinding, c.Spec.Metadata) {
		return nil
	}

	fName := c.LogName()
	binding, err := a.bindingsRegistry.CreateOutputBinding(c.Spec.Type, c.Spec.Version, fName)
	if err != nil {
		diag.DefaultMonitoring.ComponentInitFailed(c.Spec.Type, "creation", c.ObjectMeta.Name)
		return rterrors.NewInit(rterrors.CreateComponentFailure, fName, err)
	}

	if binding != nil {
		err := binding.Init(context.TODO(), bindings.Metadata{Base: a.toBaseMetadata(c)})
		if err != nil {
			diag.DefaultMonitoring.ComponentInitFailed(c.Spec.Type, "init", c.ObjectMeta.Name)
			return rterrors.NewInit(rterrors.InitComponentFailure, fName, err)
		}
		log.Infof("successful init for output binding %s (%s/%s)", c.ObjectMeta.Name, c.Spec.Type, c.Spec.Version)
		a.compStore.AddOutputBinding(c.ObjectMeta.Name, binding)
		diag.DefaultMonitoring.ComponentInitialized(c.Spec.Type)
	}
	return nil
}

func (a *DaprRuntime) initConfiguration(s componentsV1alpha1.Component) error {
	fName := s.LogName()
	store, err := a.configurationStoreRegistry.Create(s.Spec.Type, s.Spec.Version, fName)
	if err != nil {
		diag.DefaultMonitoring.ComponentInitFailed(s.Spec.Type, "creation", s.ObjectMeta.Name)
		return rterrors.NewInit(rterrors.CreateComponentFailure, fName, err)
	}
	if store != nil {
		err := store.Init(context.TODO(), configuration.Metadata{Base: a.toBaseMetadata(s)})
		if err != nil {
			diag.DefaultMonitoring.ComponentInitFailed(s.Spec.Type, "init", s.ObjectMeta.Name)
			return rterrors.NewInit(rterrors.InitComponentFailure, fName, err)
		}

		a.compStore.AddConfiguration(s.ObjectMeta.Name, store)
		diag.DefaultMonitoring.ComponentInitialized(s.Spec.Type)
	}

	return nil
}

func (a *DaprRuntime) initLock(s componentsV1alpha1.Component) error {
	// create the component
	fName := s.LogName()
	store, err := a.lockStoreRegistry.Create(s.Spec.Type, s.Spec.Version, fName)
	if err != nil {
		diag.DefaultMonitoring.ComponentInitFailed(s.Spec.Type, "creation", s.ObjectMeta.Name)
		return rterrors.NewInit(rterrors.CreateComponentFailure, fName, err)
	}
	if store == nil {
		return nil
	}
	// initialization
	baseMetadata := a.toBaseMetadata(s)
	props := baseMetadata.Properties
	err = store.InitLockStore(context.TODO(), lock.Metadata{Base: baseMetadata})
	if err != nil {
		diag.DefaultMonitoring.ComponentInitFailed(s.Spec.Type, "init", s.ObjectMeta.Name)
		return rterrors.NewInit(rterrors.InitComponentFailure, fName, err)
	}
	// save lock related configuration
	a.compStore.AddLock(s.ObjectMeta.Name, store)
	err = lockLoader.SaveLockConfiguration(s.ObjectMeta.Name, props)
	if err != nil {
		diag.DefaultMonitoring.ComponentInitFailed(s.Spec.Type, "init", s.ObjectMeta.Name)
		wrapError := fmt.Errorf("failed to save lock keyprefix: %s", err.Error())
		return rterrors.NewInit(rterrors.InitComponentFailure, fName, wrapError)
	}
	diag.DefaultMonitoring.ComponentInitialized(s.Spec.Type)

	return nil
}

func (a *DaprRuntime) initWorkflowComponent(s componentsV1alpha1.Component) error {
	// create the component
	fName := s.LogName()
	workflowComp, err := a.workflowComponentRegistry.Create(s.Spec.Type, s.Spec.Version, fName)
	if err != nil {
		log.Warnf("error creating workflow component %s (%s/%s): %s", s.ObjectMeta.Name, s.Spec.Type, s.Spec.Version, err)
		diag.DefaultMonitoring.ComponentInitFailed(s.Spec.Type, "init", s.ObjectMeta.Name)
		return err
	}

	if workflowComp == nil {
		return nil
	}

	// initialization
	baseMetadata := a.toBaseMetadata(s)
	err = workflowComp.Init(wfs.Metadata{Base: baseMetadata})
	if err != nil {
		diag.DefaultMonitoring.ComponentInitFailed(s.Spec.Type, "init", s.ObjectMeta.Name)
		return rterrors.NewInit(rterrors.InitComponentFailure, fName, err)
	}
	// save workflow related configuration
	a.compStore.AddWorkflow(s.ObjectMeta.Name, workflowComp)
	diag.DefaultMonitoring.ComponentInitialized(s.Spec.Type)

	return nil
}

// Refer for state store api decision  https://github.com/dapr/dapr/blob/master/docs/decision_records/api/API-008-multi-state-store-api-design.md
func (a *DaprRuntime) initState(s componentsV1alpha1.Component) error {
	fName := s.LogName()
	store, err := a.stateStoreRegistry.Create(s.Spec.Type, s.Spec.Version, fName)
	if err != nil {
		diag.DefaultMonitoring.ComponentInitFailed(s.Spec.Type, "creation", s.ObjectMeta.Name)
		return rterrors.NewInit(rterrors.CreateComponentFailure, fName, err)
	}
	if store != nil {
		secretStoreName := a.authSecretStoreOrDefault(&s)

		secretStore, _ := a.compStore.GetSecretStore(secretStoreName)
		encKeys, encErr := encryption.ComponentEncryptionKey(s, secretStore)
		if encErr != nil {
			diag.DefaultMonitoring.ComponentInitFailed(s.Spec.Type, "creation", s.ObjectMeta.Name)
			return rterrors.NewInit(rterrors.CreateComponentFailure, fName, err)
		}

		if encKeys.Primary.Key != "" {
			ok := encryption.AddEncryptedStateStore(s.ObjectMeta.Name, encKeys)
			if ok {
				log.Infof("automatic encryption enabled for state store %s", s.ObjectMeta.Name)
			}
		}

		baseMetadata := a.toBaseMetadata(s)
		props := baseMetadata.Properties
		err = store.Init(context.TODO(), state.Metadata{Base: baseMetadata})
		if err != nil {
			diag.DefaultMonitoring.ComponentInitFailed(s.Spec.Type, "init", s.ObjectMeta.Name)
			return rterrors.NewInit(rterrors.InitComponentFailure, fName, err)
		}

		a.compStore.AddStateStore(s.ObjectMeta.Name, store)
		err = stateLoader.SaveStateConfiguration(s.ObjectMeta.Name, props)
		if err != nil {
			diag.DefaultMonitoring.ComponentInitFailed(s.Spec.Type, "init", s.ObjectMeta.Name)
			wrapError := fmt.Errorf("failed to save lock keyprefix: %s", err.Error())
			return rterrors.NewInit(rterrors.InitComponentFailure, fName, wrapError)
		}

		// when placement address list is not empty, set specified actor store.
		if len(a.runtimeConfig.placementAddresses) != 0 {
			// set specified actor store if "actorStateStore" is true in the spec.
			actorStoreSpecified := false
			for k, v := range props {
				if strings.ToLower(k) == actorStateStore { //nolint:gocritic
					actorStoreSpecified = utils.IsTruthy(v)
				}
			}

			if actorStoreSpecified {
				a.actorStateStoreLock.Lock()
				if a.actorStateStoreName == "" {
					log.Info("Using '" + s.ObjectMeta.Name + "' as actor state store")
					a.actorStateStoreName = s.ObjectMeta.Name
				} else if a.actorStateStoreName != s.ObjectMeta.Name {
					log.Fatalf("Detected duplicate actor state store: %s and %s", a.actorStateStoreName, s.ObjectMeta.Name)
				}
				a.actorStateStoreLock.Unlock()
			}
		}
		diag.DefaultMonitoring.ComponentInitialized(s.Spec.Type)
	}

	return nil
}

func (a *DaprRuntime) getDeclarativeSubscriptions() []runtimePubsub.Subscription {
	var subs []runtimePubsub.Subscription

	switch a.runtimeConfig.mode {
	case modes.KubernetesMode:
		subs = runtimePubsub.DeclarativeKubernetes(a.operatorClient, a.podName, a.namespace, log)
	case modes.StandaloneMode:
		subs = runtimePubsub.DeclarativeLocal(a.runtimeConfig.standalone.ResourcesPath, a.namespace, log)
	}

	// only return valid subscriptions for this app id
	i := 0
	for _, s := range subs {
		keep := false
		if len(s.Scopes) == 0 {
			keep = true
		} else {
			for _, scope := range s.Scopes {
				if scope == a.runtimeConfig.id {
					keep = true
					break
				}
			}
		}

		if keep {
			subs[i] = s
			i++
		}
	}
	return subs[:i]
}

func (a *DaprRuntime) getSubscriptions() ([]runtimePubsub.Subscription, error) {
	if subs := a.compStore.ListSubscriptions(); len(subs) > 0 {
		return subs, nil
	}

	var (
		subscriptions []runtimePubsub.Subscription
		err           error
	)

	if a.appChannel == nil {
		log.Warn("app channel not initialized, make sure -app-port is specified if pubsub subscription is required")
		return subscriptions, nil
	}

	// handle app subscriptions
	if a.runtimeConfig.appConnectionConfig.Protocol.IsHTTP() {
		subscriptions, err = runtimePubsub.GetSubscriptionsHTTP(a.appChannel, log, a.resiliency)
	} else {
		var conn gogrpc.ClientConnInterface
		conn, err = a.grpc.GetAppClient()
		defer a.grpc.ReleaseAppClient(conn)
		if err != nil {
			return nil, fmt.Errorf("error while getting app client: %w", err)
		}
		client := runtimev1pb.NewAppCallbackClient(conn)
		subscriptions, err = runtimePubsub.GetSubscriptionsGRPC(client, log, a.resiliency)
	}
	if err != nil {
		return nil, err
	}

	// handle declarative subscriptions
	ds := a.getDeclarativeSubscriptions()
	for _, s := range ds {
		skip := false

		// don't register duplicate subscriptions
		for _, sub := range subscriptions {
			if sub.PubsubName == s.PubsubName && sub.Topic == s.Topic {
				log.Warnf("two identical subscriptions found (sources: declarative, app endpoint). pubsubname: %s, topic: %s",
					s.PubsubName, s.Topic)
				skip = true
				break
			}
		}

		if !skip {
			subscriptions = append(subscriptions, s)
		}
	}

	a.compStore.SetSubscriptions(subscriptions)
	return subscriptions, nil
}

func (a *DaprRuntime) getTopicRoutes() (map[string]compstore.TopicRoutes, error) {
	if !a.compStore.TopicRoutesIsNil() {
		return a.compStore.GetTopicRoutes(), nil
	}

	topicRoutes := make(map[string]compstore.TopicRoutes)

	if a.appChannel == nil {
		log.Warn("app channel not initialized, make sure -app-port is specified if pubsub subscription is required")
		return topicRoutes, nil
	}

	subscriptions, err := a.getSubscriptions()
	if err != nil {
		return nil, err
	}

	for _, s := range subscriptions {
		if topicRoutes[s.PubsubName] == nil {
			topicRoutes[s.PubsubName] = compstore.TopicRoutes{}
		}

		topicRoutes[s.PubsubName][s.Topic] = compstore.TopicRouteElem{
			Metadata:        s.Metadata,
			Rules:           s.Rules,
			DeadLetterTopic: s.DeadLetterTopic,
			BulkSubscribe:   s.BulkSubscribe,
		}
	}

	if len(topicRoutes) > 0 {
		for pubsubName, v := range topicRoutes {
			var topics string
			for topic := range v {
				if topics == "" {
					topics += topic
				} else {
					topics += " " + topic
				}
			}
			log.Infof("app is subscribed to the following topics: [%s] through pubsub=%s", topics, pubsubName)
		}
	}
	a.compStore.SetTopicRoutes(topicRoutes)
	return topicRoutes, nil
}

func (a *DaprRuntime) initPubSub(c componentsV1alpha1.Component) error {
	fName := c.LogName()
	pubSub, err := a.pubSubRegistry.Create(c.Spec.Type, c.Spec.Version, fName)
	if err != nil {
		diag.DefaultMonitoring.ComponentInitFailed(c.Spec.Type, "creation", c.ObjectMeta.Name)
		return rterrors.NewInit(rterrors.CreateComponentFailure, fName, err)
	}

	baseMetadata := a.toBaseMetadata(c)
	properties := baseMetadata.Properties
	consumerID := strings.TrimSpace(properties["consumerID"])
	if consumerID == "" {
		consumerID = a.runtimeConfig.id
	}
	properties["consumerID"] = consumerID

	err = pubSub.Init(context.TODO(), pubsub.Metadata{Base: baseMetadata})
	if err != nil {
		diag.DefaultMonitoring.ComponentInitFailed(c.Spec.Type, "init", c.ObjectMeta.Name)
		return rterrors.NewInit(rterrors.InitComponentFailure, fName, err)
	}

	pubsubName := c.ObjectMeta.Name

	a.compStore.AddPubSub(pubsubName, compstore.PubsubItem{
		Component:           pubSub,
		ScopedSubscriptions: scopes.GetScopedTopics(scopes.SubscriptionScopes, a.runtimeConfig.id, properties),
		ScopedPublishings:   scopes.GetScopedTopics(scopes.PublishingScopes, a.runtimeConfig.id, properties),
		AllowedTopics:       scopes.GetAllowedTopics(properties),
		NamespaceScoped:     metadataContainsNamespace(c.Spec.Metadata),
	})
	diag.DefaultMonitoring.ComponentInitialized(c.Spec.Type)

	return nil
}

// Publish is an adapter method for the runtime to pre-validate publish requests
// And then forward them to the Pub/Sub component.
// This method is used by the HTTP and gRPC APIs.
func (a *DaprRuntime) Publish(req *pubsub.PublishRequest) error {
	a.topicsLock.RLock()
	ps, ok := a.compStore.GetPubSub(req.PubsubName)
	a.topicsLock.RUnlock()

	if !ok {
		return runtimePubsub.NotFoundError{PubsubName: req.PubsubName}
	}

	if allowed := a.isPubSubOperationAllowed(req.PubsubName, req.Topic, ps.ScopedPublishings); !allowed {
		return runtimePubsub.NotAllowedError{Topic: req.Topic, ID: a.runtimeConfig.id}
	}

	if ps.NamespaceScoped {
		req.Topic = a.namespace + req.Topic
	}

	policyRunner := resiliency.NewRunner[any](a.ctx,
		a.resiliency.ComponentOutboundPolicy(req.PubsubName, resiliency.Pubsub),
	)
	_, err := policyRunner(func(ctx context.Context) (any, error) {
		return nil, ps.Component.Publish(ctx, req)
	})
	return err
}

func (a *DaprRuntime) BulkPublish(req *pubsub.BulkPublishRequest) (pubsub.BulkPublishResponse, error) {
	// context.TODO() is used here as later on a context will have to be passed in for each publish separately
	ps, ok := a.compStore.GetPubSub(req.PubsubName)
	if !ok {
		return pubsub.BulkPublishResponse{}, runtimePubsub.NotFoundError{PubsubName: req.PubsubName}
	}

	if allowed := a.isPubSubOperationAllowed(req.PubsubName, req.Topic, ps.ScopedPublishings); !allowed {
		return pubsub.BulkPublishResponse{}, runtimePubsub.NotAllowedError{Topic: req.Topic, ID: a.runtimeConfig.id}
	}
	policyDef := a.resiliency.ComponentOutboundPolicy(req.PubsubName, resiliency.Pubsub)
	if bulkPublisher, ok := ps.Component.(pubsub.BulkPublisher); ok {
		return runtimePubsub.ApplyBulkPublishResiliency(context.TODO(), req, policyDef, bulkPublisher)
	}
	log.Debugf("pubsub %s does not implement the BulkPublish API; falling back to publishing messages individually", req.PubsubName)
	defaultBulkPublisher := runtimePubsub.NewDefaultBulkPublisher(ps.Component)

	return runtimePubsub.ApplyBulkPublishResiliency(context.TODO(), req, policyDef, defaultBulkPublisher)
}

func metadataContainsNamespace(items []commonapi.NameValuePair) bool {
	for _, c := range items {
		val := c.Value.String()
		if strings.Contains(val, "{namespace}") {
			return true
		}
	}
	return false
}

// Subscribe is used by APIs to start a subscription to a topic.
func (a *DaprRuntime) Subscribe(ctx context.Context, name string, routes map[string]compstore.TopicRouteElem) (err error) {
	_, ok := a.compStore.GetPubSub(name)
	if !ok {
		return fmt.Errorf("pubsub component %s does not exist", name)
	}

	for topic, route := range routes {
		err = a.subscribeTopic(ctx, name, topic, route)
		if err != nil {
			return err
		}
	}

	return nil
}

// GetPubSub is an adapter method to find a pubsub by name.
func (a *DaprRuntime) GetPubSub(pubsubName string) pubsub.PubSub {
	ps, ok := a.compStore.GetPubSub(pubsubName)
	if !ok {
		return nil
	}
	return ps.Component
}

func (a *DaprRuntime) isPubSubOperationAllowed(pubsubName string, topic string, scopedTopics []string) bool {
	inAllowedTopics := false

	pubSub, ok := a.compStore.GetPubSub(pubsubName)
	if !ok {
		return false
	}

	// first check if allowedTopics contain it
	if len(pubSub.AllowedTopics) > 0 {
		for _, t := range pubSub.AllowedTopics {
			if t == topic {
				inAllowedTopics = true
				break
			}
		}
		if !inAllowedTopics {
			return false
		}
	}
	if len(scopedTopics) == 0 {
		return true
	}

	// check if a granular scope has been applied
	allowedScope := false
	for _, t := range scopedTopics {
		if t == topic {
			allowedScope = true
			break
		}
	}
	return allowedScope
}

func (a *DaprRuntime) initNameResolution() error {
	var resolver nr.Resolver
	var err error
	resolverMetadata := nr.Metadata{}

	resolverName := a.globalConfig.Spec.NameResolutionSpec.Component
	resolverVersion := a.globalConfig.Spec.NameResolutionSpec.Version

	if resolverName == "" {
		switch a.runtimeConfig.mode {
		case modes.KubernetesMode:
			resolverName = "kubernetes"
		case modes.StandaloneMode:
			resolverName = "mdns"
		default:
			fName := utils.ComponentLogName(resolverName, "nameResolution", resolverVersion)
			return rterrors.NewInit(rterrors.InitComponentFailure, fName, fmt.Errorf("unable to determine name resolver for %s mode", string(a.runtimeConfig.mode)))
		}
	}

	if resolverVersion == "" {
		resolverVersion = components.FirstStableVersion
	}

	fName := utils.ComponentLogName(resolverName, "nameResolution", resolverVersion)
	resolver, err = a.nameResolutionRegistry.Create(resolverName, resolverVersion, fName)
	resolverMetadata.Name = resolverName
	resolverMetadata.Configuration = a.globalConfig.Spec.NameResolutionSpec.Configuration
	resolverMetadata.Properties = map[string]string{
		nr.DaprHTTPPort: strconv.Itoa(a.runtimeConfig.httpPort),
		nr.DaprPort:     strconv.Itoa(a.runtimeConfig.internalGRPCPort),
		nr.AppPort:      strconv.Itoa(a.runtimeConfig.appConnectionConfig.Port),
		nr.HostAddress:  a.hostAddress,
		nr.AppID:        a.runtimeConfig.id,
	}

	if err != nil {
		diag.DefaultMonitoring.ComponentInitFailed("nameResolution", "creation", resolverName)
		return rterrors.NewInit(rterrors.CreateComponentFailure, fName, err)
	}

	if err = resolver.Init(resolverMetadata); err != nil {
		diag.DefaultMonitoring.ComponentInitFailed("nameResolution", "init", resolverName)
		return rterrors.NewInit(rterrors.InitComponentFailure, fName, err)
	}

	a.nameResolver = resolver

	log.Infof("Initialized name resolution to %s", resolverName)
	return nil
}

func (a *DaprRuntime) publishMessageHTTP(ctx context.Context, msg *pubsubSubscribedMessage) error {
	cloudEvent := msg.cloudEvent

	var span trace.Span

	req := invokev1.NewInvokeMethodRequest(msg.path).
		WithHTTPExtension(nethttp.MethodPost, "").
		WithRawDataBytes(msg.data).
		WithContentType(contenttype.CloudEventContentType).
		WithCustomHTTPMetadata(msg.metadata)
	defer req.Close()

	iTraceID := cloudEvent[pubsub.TraceParentField]
	if iTraceID == nil {
		iTraceID = cloudEvent[pubsub.TraceIDField]
	}
	if iTraceID != nil {
		traceID := iTraceID.(string)
		sc, _ := diag.SpanContextFromW3CString(traceID)
		ctx, span = diag.StartInternalCallbackSpan(ctx, "pubsub/"+msg.topic, sc, a.globalConfig.Spec.TracingSpec)
	}

	start := time.Now()
	resp, err := a.appChannel.InvokeMethod(ctx, req, "")
	elapsed := diag.ElapsedSince(start)

	if err != nil {
		diag.DefaultComponentMonitoring.PubsubIngressEvent(ctx, msg.pubsub, strings.ToLower(string(pubsub.Retry)), msg.topic, elapsed)
		return fmt.Errorf("error returned from app channel while sending pub/sub event to app: %w", rterrors.NewRetriable(err))
	}
	defer resp.Close()

	statusCode := int(resp.Status().Code)

	if span != nil {
		m := diag.ConstructSubscriptionSpanAttributes(msg.topic)
		diag.AddAttributesToSpan(span, m)
		diag.UpdateSpanStatusFromHTTPStatus(span, statusCode)
		span.End()
	}

	if (statusCode >= 200) && (statusCode <= 299) {
		// Any 2xx is considered a success.
		var appResponse pubsub.AppResponse
		err := json.NewDecoder(resp.RawData()).Decode(&appResponse)
		if err != nil {
			log.Debugf("skipping status check due to error parsing result from pub/sub event %v", cloudEvent[pubsub.IDField])
			diag.DefaultComponentMonitoring.PubsubIngressEvent(ctx, msg.pubsub, strings.ToLower(string(pubsub.Success)), msg.topic, elapsed)
			return nil //nolint:nilerr
		}

		switch appResponse.Status {
		case "":
			// Consider empty status field as success
			fallthrough
		case pubsub.Success:
			diag.DefaultComponentMonitoring.PubsubIngressEvent(ctx, msg.pubsub, strings.ToLower(string(pubsub.Success)), msg.topic, elapsed)
			return nil
		case pubsub.Retry:
			diag.DefaultComponentMonitoring.PubsubIngressEvent(ctx, msg.pubsub, strings.ToLower(string(pubsub.Retry)), msg.topic, elapsed)
			return fmt.Errorf("RETRY status returned from app while processing pub/sub event %v: %w", cloudEvent[pubsub.IDField], rterrors.NewRetriable(nil))
		case pubsub.Drop:
			diag.DefaultComponentMonitoring.PubsubIngressEvent(ctx, msg.pubsub, strings.ToLower(string(pubsub.Drop)), msg.topic, elapsed)
			log.Warnf("DROP status returned from app while processing pub/sub event %v", cloudEvent[pubsub.IDField])
			return nil
		}
		// Consider unknown status field as error and retry
		diag.DefaultComponentMonitoring.PubsubIngressEvent(ctx, msg.pubsub, strings.ToLower(string(pubsub.Retry)), msg.topic, elapsed)
		return fmt.Errorf("unknown status returned from app while processing pub/sub event %v, status: %v, err: %w", cloudEvent[pubsub.IDField], appResponse.Status, rterrors.NewRetriable(nil))
	}

	body, _ := resp.RawDataFull()
	if statusCode == nethttp.StatusNotFound {
		// These are errors that are not retriable, for now it is just 404 but more status codes can be added.
		// When adding/removing an error here, check if that is also applicable to GRPC since there is a mapping between HTTP and GRPC errors:
		// https://cloud.google.com/apis/design/errors#handling_errors
		log.Errorf("non-retriable error returned from app while processing pub/sub event %v: %s. status code returned: %v", cloudEvent[pubsub.IDField], body, statusCode)
		diag.DefaultComponentMonitoring.PubsubIngressEvent(ctx, msg.pubsub, strings.ToLower(string(pubsub.Drop)), msg.topic, elapsed)
		return nil
	}

	// Every error from now on is a retriable error.
	errMsg := fmt.Sprintf("retriable error returned from app while processing pub/sub event %v, topic: %v, body: %s. status code returned: %v", cloudEvent[pubsub.IDField], cloudEvent[pubsub.TopicField], body, statusCode)
	log.Warnf(errMsg)
	diag.DefaultComponentMonitoring.PubsubIngressEvent(ctx, msg.pubsub, strings.ToLower(string(pubsub.Retry)), msg.topic, elapsed)
	return rterrors.NewRetriable(errors.New(errMsg))
}

func (a *DaprRuntime) publishMessageGRPC(ctx context.Context, msg *pubsubSubscribedMessage) error {
	cloudEvent := msg.cloudEvent

	envelope := &runtimev1pb.TopicEventRequest{
		Id:              extractCloudEventProperty(cloudEvent, pubsub.IDField),
		Source:          extractCloudEventProperty(cloudEvent, pubsub.SourceField),
		DataContentType: extractCloudEventProperty(cloudEvent, pubsub.DataContentTypeField),
		Type:            extractCloudEventProperty(cloudEvent, pubsub.TypeField),
		SpecVersion:     extractCloudEventProperty(cloudEvent, pubsub.SpecVersionField),
		Topic:           msg.topic,
		PubsubName:      msg.metadata[pubsubName],
		Path:            msg.path,
	}

	if data, ok := cloudEvent[pubsub.DataBase64Field]; ok && data != nil {
		if dataAsString, ok := data.(string); ok {
			decoded, decodeErr := base64.StdEncoding.DecodeString(dataAsString)
			if decodeErr != nil {
				log.Debugf("unable to base64 decode cloudEvent field data_base64: %s", decodeErr)
				diag.DefaultComponentMonitoring.PubsubIngressEvent(ctx, msg.pubsub, strings.ToLower(string(pubsub.Retry)), msg.topic, 0)

				return fmt.Errorf("error returned from app while processing pub/sub event: %w", rterrors.NewRetriable(decodeErr))
			}

			envelope.Data = decoded
		} else {
			diag.DefaultComponentMonitoring.PubsubIngressEvent(ctx, msg.pubsub, strings.ToLower(string(pubsub.Retry)), msg.topic, 0)
			return fmt.Errorf("error returned from app while processing pub/sub event: %w", rterrors.NewRetriable(ErrUnexpectedEnvelopeData))
		}
	} else if data, ok := cloudEvent[pubsub.DataField]; ok && data != nil {
		envelope.Data = nil

		if contenttype.IsStringContentType(envelope.DataContentType) {
			switch v := data.(type) {
			case string:
				envelope.Data = []byte(v)
			case []byte:
				envelope.Data = v
			default:
				diag.DefaultComponentMonitoring.PubsubIngressEvent(ctx, msg.pubsub, strings.ToLower(string(pubsub.Retry)), msg.topic, 0)
				return fmt.Errorf("error returned from app while processing pub/sub event: %w", rterrors.NewRetriable(ErrUnexpectedEnvelopeData))
			}
		} else if contenttype.IsJSONContentType(envelope.DataContentType) || contenttype.IsCloudEventContentType(envelope.DataContentType) {
			envelope.Data, _ = json.Marshal(data)
		}
	}

	var span trace.Span
	iTraceID := cloudEvent[pubsub.TraceParentField]
	if iTraceID == nil {
		iTraceID = cloudEvent[pubsub.TraceIDField]
	}
	if iTraceID != nil {
		if traceID, ok := iTraceID.(string); ok {
			sc, _ := diag.SpanContextFromW3CString(traceID)
			spanName := fmt.Sprintf("pubsub/%s", msg.topic)

			// no ops if trace is off
			ctx, span = diag.StartInternalCallbackSpan(ctx, spanName, sc, a.globalConfig.Spec.TracingSpec)
			// span is nil if tracing is disabled (sampling rate is 0)
			if span != nil {
				ctx = diag.SpanContextToGRPCMetadata(ctx, span.SpanContext())
			}
		} else {
			log.Warnf("ignored non-string traceid value: %v", iTraceID)
		}
	}

	extensions, extensionsErr := extractCloudEventExtensions(cloudEvent)
	if extensionsErr != nil {
		diag.DefaultComponentMonitoring.PubsubIngressEvent(ctx, msg.pubsub, strings.ToLower(string(pubsub.Retry)), msg.topic, 0)
		return extensionsErr
	}
	envelope.Extensions = extensions

	ctx = invokev1.WithCustomGRPCMetadata(ctx, msg.metadata)

	conn, err := a.grpc.GetAppClient()
	defer a.grpc.ReleaseAppClient(conn)
	if err != nil {
		return fmt.Errorf("error while getting app client: %w", err)
	}
	clientV1 := runtimev1pb.NewAppCallbackClient(conn)

	start := time.Now()
	res, err := clientV1.OnTopicEvent(ctx, envelope)
	elapsed := diag.ElapsedSince(start)

	if span != nil {
		m := diag.ConstructSubscriptionSpanAttributes(envelope.Topic)
		diag.AddAttributesToSpan(span, m)
		diag.UpdateSpanStatusFromGRPCError(span, err)
		span.End()
	}

	if err != nil {
		errStatus, hasErrStatus := status.FromError(err)
		if hasErrStatus && (errStatus.Code() == codes.Unimplemented) {
			// DROP
			log.Warnf("non-retriable error returned from app while processing pub/sub event %v: %s", cloudEvent[pubsub.IDField], err)
			diag.DefaultComponentMonitoring.PubsubIngressEvent(ctx, msg.pubsub, strings.ToLower(string(pubsub.Drop)), msg.topic, elapsed)

			return nil
		}

		err = fmt.Errorf("error returned from app while processing pub/sub event %v: %w", cloudEvent[pubsub.IDField], rterrors.NewRetriable(err))
		log.Debug(err)
		diag.DefaultComponentMonitoring.PubsubIngressEvent(ctx, msg.pubsub, strings.ToLower(string(pubsub.Retry)), msg.topic, elapsed)

		// on error from application, return error for redelivery of event
		return err
	}

	switch res.GetStatus() {
	case runtimev1pb.TopicEventResponse_SUCCESS: //nolint:nosnakecase
		// on uninitialized status, this is the case it defaults to as an uninitialized status defaults to 0 which is
		// success from protobuf definition
		diag.DefaultComponentMonitoring.PubsubIngressEvent(ctx, msg.pubsub, strings.ToLower(string(pubsub.Success)), msg.topic, elapsed)
		return nil
	case runtimev1pb.TopicEventResponse_RETRY: //nolint:nosnakecase
		diag.DefaultComponentMonitoring.PubsubIngressEvent(ctx, msg.pubsub, strings.ToLower(string(pubsub.Retry)), msg.topic, elapsed)
		return fmt.Errorf("RETRY status returned from app while processing pub/sub event %v: %w", cloudEvent[pubsub.IDField], rterrors.NewRetriable(nil))
	case runtimev1pb.TopicEventResponse_DROP: //nolint:nosnakecase
		log.Warnf("DROP status returned from app while processing pub/sub event %v", cloudEvent[pubsub.IDField])
		diag.DefaultComponentMonitoring.PubsubIngressEvent(ctx, msg.pubsub, strings.ToLower(string(pubsub.Drop)), msg.topic, elapsed)

		return nil
	}

	// Consider unknown status field as error and retry
	diag.DefaultComponentMonitoring.PubsubIngressEvent(ctx, msg.pubsub, strings.ToLower(string(pubsub.Retry)), msg.topic, elapsed)
	return fmt.Errorf("unknown status returned from app while processing pub/sub event %v, status: %v, err: %w", cloudEvent[pubsub.IDField], res.GetStatus(), rterrors.NewRetriable(nil))
}

func extractCloudEventExtensions(cloudEvent map[string]interface{}) (*structpb.Struct, error) {
	// Assemble Cloud Event Extensions:
	// Create copy of the cloud event with duplicated data removed

	extensions := map[string]interface{}{}
	for key, value := range cloudEvent {
		if !cloudEventDuplicateKeys.Has(key) {
			extensions[key] = value
		}
	}
	extensionsStruct := structpb.Struct{}
	extensionBytes, jsonMarshalErr := json.Marshal(extensions)
	if jsonMarshalErr != nil {
		return &extensionsStruct, fmt.Errorf("error processing internal cloud event data: unable to marshal cloudEvent extensions: %s", jsonMarshalErr)
	}

	protoUnmarshalErr := protojson.Unmarshal(extensionBytes, &extensionsStruct)
	if protoUnmarshalErr != nil {
		return &extensionsStruct, fmt.Errorf("error processing internal cloud event data: unable to unmarshal cloudEvent extensions to proto struct: %s", protoUnmarshalErr)
	}
	return &extensionsStruct, nil
}

func extractCloudEventProperty(cloudEvent map[string]interface{}, property string) string {
	if cloudEvent == nil {
		return ""
	}
	iValue, ok := cloudEvent[property]
	if ok {
		if value, ok := iValue.(string); ok {
			return value
		}
	}

	return ""
}

func (a *DaprRuntime) initActors() error {
	err := actors.ValidateHostEnvironment(a.runtimeConfig.mTLSEnabled, a.runtimeConfig.mode, a.namespace)
	if err != nil {
		return rterrors.NewInit(rterrors.InitFailure, "actors", err)
	}
	a.actorStateStoreLock.Lock()
	defer a.actorStateStoreLock.Unlock()
	if a.actorStateStoreName == "" {
		log.Info("actors: state store is not configured - this is okay for clients but services with hosted actors will fail to initialize!")
	}
	actorConfig := actors.NewConfig(actors.ConfigOpts{
		HostAddress:        a.hostAddress,
		AppID:              a.runtimeConfig.id,
		PlacementAddresses: a.runtimeConfig.placementAddresses,
		Port:               a.runtimeConfig.internalGRPCPort,
		Namespace:          a.namespace,
		AppConfig:          a.appConfig,
		HealthHTTPClient:   a.appHTTPClient,
		HealthEndpoint:     a.getAppHTTPEndpoint(),
<<<<<<< HEAD
		AppChannelAddress:  a.runtimeConfig.AppConnectionConfig.ChannelAddress,
		PodName:            a.getPodName(),
=======
		AppChannelAddress:  a.runtimeConfig.appConnectionConfig.ChannelAddress,
>>>>>>> a7ba51fb
	})

	act := actors.NewActors(actors.ActorsOpts{
		AppChannel:       a.appChannel,
		GRPCConnectionFn: a.grpc.GetGRPCConnection,
		Config:           actorConfig,
		CertChain:        a.runtimeConfig.certChain,
		TracingSpec:      a.globalConfig.Spec.TracingSpec,
		Resiliency:       a.resiliency,
		StateStoreName:   a.actorStateStoreName,
		CompStore:        a.compStore,
		// TODO: @joshvanl Remove in Dapr 1.12 when ActorStateTTL is finalized.
		StateTTLEnabled: a.globalConfig.IsFeatureEnabled(config.ActorStateTTL),
	})
	err = act.Init()
	if err == nil {
		a.actor = act
		return nil
	}
	return rterrors.NewInit(rterrors.InitFailure, "actors", err)
}

func (a *DaprRuntime) namespaceComponentAuthorizer(component componentsV1alpha1.Component) bool {
	if a.namespace == "" || component.ObjectMeta.Namespace == "" || (a.namespace != "" && component.ObjectMeta.Namespace == a.namespace) {
		return component.IsAppScoped(a.runtimeConfig.id)
	}

	return false
}

func (a *DaprRuntime) getAuthorizedObjects(objects interface{}, authorizer func(interface{}) bool) interface{} {
	reflectValue := reflect.ValueOf(objects)
	authorized := reflect.MakeSlice(reflectValue.Type(), 0, reflectValue.Len())
	for i := 0; i < reflectValue.Len(); i++ {
		object := reflectValue.Index(i).Interface()
		if authorizer(object) {
			authorized = reflect.Append(authorized, reflect.ValueOf(object))
		}
	}
	return authorized.Interface()
}

func (a *DaprRuntime) isObjectAuthorized(object interface{}) bool {
	switch obj := object.(type) {
	case httpEndpointV1alpha1.HTTPEndpoint:
		for _, auth := range a.httpEndpointAuthorizers {
			if !auth(obj) {
				return false
			}
		}
	case componentsV1alpha1.Component:
		for _, auth := range a.componentAuthorizers {
			if !auth(obj) {
				return false
			}
		}
	}
	return true
}

func (a *DaprRuntime) namespaceHTTPEndpointAuthorizer(endpoint httpEndpointV1alpha1.HTTPEndpoint) bool {
	switch {
	case a.namespace == "",
		endpoint.ObjectMeta.Namespace == "",
		(a.namespace != "" && endpoint.ObjectMeta.Namespace == a.namespace):
		return endpoint.IsAppScoped(a.runtimeConfig.id)
	default:
		return false
	}
}

func (a *DaprRuntime) loadComponents(opts *runtimeOpts) error {
	var loader components.ComponentLoader

	switch a.runtimeConfig.mode {
	case modes.KubernetesMode:
		loader = components.NewKubernetesComponents(a.runtimeConfig.kubernetes, a.namespace, a.operatorClient, a.podName)
	case modes.StandaloneMode:
		loader = components.NewLocalComponents(a.runtimeConfig.standalone.ResourcesPath...)
	default:
		return nil
	}

	log.Info("Loading components…")
	comps, err := loader.LoadComponents()
	if err != nil {
		return err
	}

	authorizedComps := a.getAuthorizedObjects(comps, a.isObjectAuthorized).([]componentsV1alpha1.Component)

	// Iterate through the list twice
	// First, we look for secret stores and load those, then all other components
	// Sure, we could sort the list of authorizedComps... but this is simpler and most certainly faster
	for _, comp := range authorizedComps {
		if strings.HasPrefix(comp.Spec.Type, string(components.CategorySecretStore)+".") {
			log.Debug("Found component: " + comp.LogName())
			a.pendingComponents <- comp
		}
	}
	for _, comp := range authorizedComps {
		if !strings.HasPrefix(comp.Spec.Type, string(components.CategorySecretStore)+".") {
			log.Debug("Found component: " + comp.LogName())
			a.pendingComponents <- comp
		}
	}

	return nil
}

func (a *DaprRuntime) extractComponentCategory(component componentsV1alpha1.Component) components.Category {
	for _, category := range componentCategoriesNeedProcess {
		if strings.HasPrefix(component.Spec.Type, string(category)+".") {
			return category
		}
	}
	return ""
}

func (a *DaprRuntime) processComponents() {
	for comp := range a.pendingComponents {
		if comp.Name == "" {
			continue
		}

		err := a.processComponentAndDependents(comp)
		if err != nil {
			e := fmt.Sprintf("process component %s error: %s", comp.Name, err.Error())
			if !comp.Spec.IgnoreErrors {
				log.Warnf("Error processing component, daprd process will exit gracefully")
				a.Shutdown(a.runtimeConfig.gracefulShutdownDuration)
				log.Fatalf(e)
			}
			log.Errorf(e)
		}
	}
}

func (a *DaprRuntime) processHTTPEndpoints() {
	for endpoint := range a.pendingHTTPEndpoints {
		if endpoint.Name == "" {
			continue
		}
		_, _ = a.processResourceSecrets(&endpoint)
		a.compStore.AddHTTPEndpoint(endpoint)
	}
}

func (a *DaprRuntime) flushOutstandingHTTPEndpoints() {
	log.Info("Waiting for all outstanding http endpoints to be processed")
	// We flush by sending a no-op http endpoint. Since the processHTTPEndpoints goroutine only reads one http endpoint at a time,
	// We know that once the no-op http endpoint is read from the channel, all previous http endpoints will have been fully processed.
	a.pendingHTTPEndpoints <- httpEndpointV1alpha1.HTTPEndpoint{}
	log.Info("All outstanding http endpoints processed")
}

func (a *DaprRuntime) flushOutstandingComponents() {
	log.Info("Waiting for all outstanding components to be processed")
	// We flush by sending a no-op component. Since the processComponents goroutine only reads one component at a time,
	// We know that once the no-op component is read from the channel, all previous components will have been fully processed.
	a.pendingComponents <- componentsV1alpha1.Component{}
	log.Info("All outstanding components processed")
}

func (a *DaprRuntime) processComponentAndDependents(comp componentsV1alpha1.Component) error {
	log.Debug("Loading component: " + comp.LogName())
	res := a.preprocessOneComponent(&comp)
	if res.unreadyDependency != "" {
		a.pendingComponentDependents[res.unreadyDependency] = append(a.pendingComponentDependents[res.unreadyDependency], comp)
		return nil
	}

	compCategory := a.extractComponentCategory(comp)
	if compCategory == "" {
		// the category entered is incorrect, return error
		return fmt.Errorf("incorrect type %s", comp.Spec.Type)
	}

	ch := make(chan error, 1)

	timeout, err := time.ParseDuration(comp.Spec.InitTimeout)
	if err != nil {
		timeout = defaultComponentInitTimeout
	}

	go func() {
		ch <- a.doProcessOneComponent(compCategory, comp)
	}()

	select {
	case err := <-ch:
		if err != nil {
			return err
		}
	case <-time.After(timeout):
		diag.DefaultMonitoring.ComponentInitFailed(comp.Spec.Type, "init", comp.ObjectMeta.Name)
		err := fmt.Errorf("init timeout for component %s exceeded after %s", comp.Name, timeout.String())
		return rterrors.NewInit(rterrors.InitComponentFailure, comp.LogName(), err)
	}

	log.Info("Component loaded: " + comp.LogName())
	a.compStore.AddComponent(comp)
	diag.DefaultMonitoring.ComponentLoaded()

	dependency := componentDependency(compCategory, comp.Name)
	if deps, ok := a.pendingComponentDependents[dependency]; ok {
		delete(a.pendingComponentDependents, dependency)
		for _, dependent := range deps {
			if err := a.processComponentAndDependents(dependent); err != nil {
				return err
			}
		}
	}

	return nil
}

func (a *DaprRuntime) doProcessOneComponent(category components.Category, comp componentsV1alpha1.Component) error {
	switch category {
	case components.CategoryBindings:
		return a.initBinding(comp)
	case components.CategoryPubSub:
		return a.initPubSub(comp)
	case components.CategorySecretStore:
		return a.initSecretStore(comp)
	case components.CategoryCryptoProvider:
		return a.initCryptoProvider(comp)
	case components.CategoryStateStore:
		return a.initState(comp)
	case components.CategoryConfiguration:
		return a.initConfiguration(comp)
	case components.CategoryLock:
		return a.initLock(comp)
	case components.CategoryWorkflow:
		return a.initWorkflowComponent(comp)
	}
	return nil
}

func (a *DaprRuntime) preprocessOneComponent(comp *componentsV1alpha1.Component) componentPreprocessRes {
	_, unreadySecretsStore := a.processResourceSecrets(comp)
	if unreadySecretsStore != "" {
		return componentPreprocessRes{
			unreadyDependency: componentDependency(components.CategorySecretStore, unreadySecretsStore),
		}
	}
	return componentPreprocessRes{}
}

func (a *DaprRuntime) loadHTTPEndpoints(opts *runtimeOpts) error {
	var loader httpendpoint.EndpointsLoader

	switch a.runtimeConfig.mode {
	case modes.KubernetesMode:
		loader = httpendpoint.NewKubernetesHTTPEndpoints(a.runtimeConfig.kubernetes, a.namespace, a.operatorClient, a.podName)
	case modes.StandaloneMode:
		loader = httpendpoint.NewLocalHTTPEndpoints(a.runtimeConfig.standalone.ResourcesPath...)
	default:
		return nil
	}

	log.Info("Loading endpoints")
	endpoints, err := loader.LoadHTTPEndpoints()
	if err != nil {
		return err
	}

	authorizedHTTPEndpoints := a.getAuthorizedObjects(endpoints, a.isObjectAuthorized).([]httpEndpointV1alpha1.HTTPEndpoint)

	for _, e := range authorizedHTTPEndpoints {
		log.Infof("Found http endpoint: %s", e.Name)
		a.pendingHTTPEndpoints <- e
	}

	return nil
}

func (a *DaprRuntime) stopActor() {
	if a.actor != nil {
		log.Info("Shutting down actor")
		a.actor.Stop()
	}
}

func (a *DaprRuntime) stopWorkflow() {
	if a.workflowEngine != nil && a.workflowEngine.IsRunning {
		log.Info("Shutting down workflow engine")
		a.workflowEngine.Stop(context.TODO())
	}
}

// shutdownOutputComponents allows for a graceful shutdown of all runtime internal operations of components that are not source of more work.
// These are all components except input bindings and pubsub.
func (a *DaprRuntime) shutdownOutputComponents() error {
	log.Info("Shutting down all remaining components")
	var merr error

	// Close components if they implement `io.Closer`
	for name, component := range a.compStore.ListSecretStores() {
		a.compStore.DeleteSecretStore(name)
		merr = errors.Join(merr, closeComponent(component, "secret store "+name))
	}
	for name, component := range a.compStore.ListStateStores() {
		a.compStore.DeleteStateStore(name)
		merr = errors.Join(merr, closeComponent(component, "state store "+name))
	}
	for name, component := range a.compStore.ListLocks() {
		a.compStore.DeleteLock(name)
		merr = errors.Join(merr, closeComponent(component, "clock store "+name))
	}
	for name, component := range a.compStore.ListConfigurations() {
		a.compStore.DeleteConfiguration(name)
		merr = errors.Join(merr, closeComponent(component, "configuration store "+name))
	}
	for name, component := range a.compStore.ListCryptoProviders() {
		a.compStore.DeleteCryptoProvider(name)
		merr = errors.Join(merr, closeComponent(component, "crypto provider "+name))
	}
	for name, component := range a.compStore.ListWorkflows() {
		a.compStore.DeleteWorkflow(name)
		merr = errors.Join(merr, closeComponent(component, "workflow component "+name))
	}
	// Close output bindings
	// Input bindings are closed when a.ctx is canceled
	for name, component := range a.compStore.ListOutputBindings() {
		a.compStore.DeleteOutputBinding(name)
		merr = errors.Join(merr, closeComponent(component, "output binding "+name))
	}
	// Close pubsub publisher
	// The subscriber part is closed when a.ctx is canceled
	for name, pubSub := range a.compStore.ListPubSubs() {
		a.compStore.DeletePubSub(name)
		if pubSub.Component == nil {
			continue
		}
		merr = errors.Join(merr, closeComponent(pubSub.Component, "pubsub "+name))
	}
	merr = errors.Join(merr, closeComponent(a.nameResolver, "name resolver"))

	for _, component := range a.compStore.ListComponents() {
		a.compStore.DeleteComponent(component.Spec.Type, component.Name)
	}

	return merr
}

func closeComponent(component any, logmsg string) error {
	if closer, ok := component.(io.Closer); ok && closer != nil {
		if err := closer.Close(); err != nil {
			err = fmt.Errorf("error closing %s: %w", logmsg, err)
			log.Warn(err)
			return err
		}
	}

	return nil
}

// ShutdownWithWait will gracefully stop runtime and wait outstanding operations.
func (a *DaprRuntime) ShutdownWithWait() {
	// Another shutdown signal causes an instant shutdown and interrupts the graceful shutdown
	go func() {
		<-ShutdownSignal()
		log.Warn("Received another shutdown signal - shutting down right away")
		os.Exit(0)
	}()

	a.Shutdown(a.runtimeConfig.gracefulShutdownDuration)
	os.Exit(0)
}

func (a *DaprRuntime) cleanSocket() {
	if a.runtimeConfig.unixDomainSocket != "" {
		for _, s := range []string{"http", "grpc"} {
			os.Remove(fmt.Sprintf("%s/dapr-%s-%s.socket", a.runtimeConfig.unixDomainSocket, a.runtimeConfig.id, s))
		}
	}
}

func (a *DaprRuntime) Shutdown(duration time.Duration) {
	// If the shutdown has already been invoked, do nothing
	if !a.running.CompareAndSwap(true, false) {
		return
	}

	// Ensure the Unix socket file is removed if a panic occurs.
	defer a.cleanSocket()
	log.Info("Dapr shutting down")
	log.Info("Stopping PubSub subscribers and input bindings")
	a.stopSubscriptions()
	a.stopReadingFromBindings()

	// shutdown workflow if it's running
	a.stopWorkflow()

	log.Info("Initiating actor shutdown")
	a.stopActor()

	if a.appHealth != nil {
		log.Info("Closing App Health")
		a.appHealth.Close()
	}

	log.Infof("Holding shutdown for %s to allow graceful stop of outstanding operations", duration.String())
	<-time.After(duration)

	log.Info("Stopping Dapr APIs")
	for _, closer := range a.apiClosers {
		if err := closer.Close(); err != nil {
			log.Warnf("Error closing API: %v", err)
		}
	}
	a.stopTrace()
	a.shutdownOutputComponents()
	a.cancel()
	a.shutdownC <- nil
}

// SetRunning updates the value of the running flag.
// This method is used by tests in dapr/components-contrib.
func (a *DaprRuntime) SetRunning(val bool) {
	a.running.Store(val)
}

// WaitUntilShutdown waits until the Shutdown() method is done.
// This method is used by tests in dapr/components-contrib.
func (a *DaprRuntime) WaitUntilShutdown() error {
	return <-a.shutdownC
}

// Interface that applies to both Component and HTTPEndpoint resources.
type resourceWithMetadata interface {
	Kind() string
	GetName() string
	GetNamespace() string
	GetSecretStore() string
	NameValuePairs() []commonapi.NameValuePair
}

func isEnvVarAllowed(key string) bool {
	// First, apply a denylist that blocks access to sensitive env vars
	key = strings.ToUpper(key)
	switch {
	case key == "":
		return false
	case key == "APP_API_TOKEN":
		return false
	case strings.HasPrefix(key, "DAPR_"):
		return false
	case strings.Contains(key, " "):
		return false
	}

	// If we have a `DAPR_ENV_KEYS` env var (which is added by the Dapr Injector in Kubernetes mode), use that as allowlist too
	allowlist := os.Getenv(authConsts.EnvKeysEnvVar)
	if allowlist == "" {
		return true
	}

	// Need to check for the full var, so there must be a space after OR it must be the end of the string, and there must be a space before OR it must be at the beginning of the string
	idx := strings.Index(allowlist, key)
	if idx >= 0 &&
		(idx+len(key) == len(allowlist) || allowlist[idx+len(key)] == ' ') &&
		(idx == 0 || allowlist[idx-1] == ' ') {
		return true
	}
	return false
}

// Returns the component or HTTP endpoint updated with the secrets applied.
// If the resource references a secret store that hasn't been loaded yet, it returns the name of the secret store component as second returned value.
func (a *DaprRuntime) processResourceSecrets(resource resourceWithMetadata) (updated bool, secretStoreName string) {
	cache := map[string]secretstores.GetSecretResponse{}

	secretStoreName = a.authSecretStoreOrDefault(resource)

	metadata := resource.NameValuePairs()
	for i, m := range metadata {
		// If there's an env var and no value, use that
		if !m.HasValue() && m.EnvRef != "" {
			if isEnvVarAllowed(m.EnvRef) {
				metadata[i].SetValue([]byte(os.Getenv(m.EnvRef)))
			} else {
				log.Warnf("%s %s references an env variable that isn't allowed: %s", resource.Kind(), resource.GetName(), m.EnvRef)
			}
			metadata[i].EnvRef = ""
			updated = true
			continue
		}

		if m.SecretKeyRef.Name == "" {
			continue
		}

		// If running in Kubernetes and have an operator client, do not fetch secrets from the Kubernetes secret store as they will be populated by the operator.
		// Instead, base64 decode the secret values into their real self.
		if a.operatorClient != nil && secretStoreName == secretstoresLoader.BuiltinKubernetesSecretStore {
			var jsonVal string
			err := json.Unmarshal(m.Value.Raw, &jsonVal)
			if err != nil {
				log.Errorf("Error decoding secret: %v", err)
				continue
			}

			dec, err := base64.StdEncoding.DecodeString(jsonVal)
			if err != nil {
				log.Errorf("Error decoding secret: %v", err)
				continue
			}

			metadata[i].SetValue(dec)
			metadata[i].SecretKeyRef = commonapi.SecretKeyRef{}
			updated = true
			continue
		}

		secretStore, ok := a.compStore.GetSecretStore(secretStoreName)
		if !ok {
			log.Warnf("%s %s references a secret store that isn't loaded: %s", resource.Kind(), resource.GetName(), secretStoreName)
			return updated, secretStoreName
		}

		resp, ok := cache[m.SecretKeyRef.Name]
		if !ok {
			// TODO: cascade context.
			r, err := secretStore.GetSecret(context.TODO(), secretstores.GetSecretRequest{
				Name: m.SecretKeyRef.Name,
				Metadata: map[string]string{
					"namespace": resource.GetNamespace(),
				},
			})
			if err != nil {
				log.Errorf("Error getting secret: %v", err)
				continue
			}
			resp = r
		}

		// Use the SecretKeyRef.Name key if SecretKeyRef.Key is not given
		secretKeyName := m.SecretKeyRef.Key
		if secretKeyName == "" {
			secretKeyName = m.SecretKeyRef.Name
		}

		val, ok := resp.Data[secretKeyName]
		if ok && val != "" {
			metadata[i].SetValue([]byte(val))
			metadata[i].SecretKeyRef = commonapi.SecretKeyRef{}
			updated = true
		}

		cache[m.SecretKeyRef.Name] = resp
	}
	return updated, ""
}

func (a *DaprRuntime) authSecretStoreOrDefault(resource resourceWithMetadata) string {
	secretStore := resource.GetSecretStore()
	if secretStore == "" {
		switch a.runtimeConfig.mode {
		case modes.KubernetesMode:
			return "kubernetes"
		}
	}
	return secretStore
}

func (a *DaprRuntime) blockUntilAppIsReady() {
	if a.runtimeConfig.appConnectionConfig.Port <= 0 {
		return
	}

	log.Infof("application protocol: %s. waiting on port %v.  This will block until the app is listening on that port.", string(a.runtimeConfig.appConnectionConfig.Protocol), a.runtimeConfig.appConnectionConfig.Port)

	dialAddr := a.runtimeConfig.appConnectionConfig.ChannelAddress + ":" + strconv.Itoa(a.runtimeConfig.appConnectionConfig.Port)

	stopCh := ShutdownSignal()
	defer signal.Stop(stopCh)
	for {
		select {
		case <-stopCh:
			// Cause a shutdown
			a.ShutdownWithWait()
			return
		case <-a.ctx.Done():
			// Return
			return
		default:
			// nop - continue execution
		}

		var (
			conn net.Conn
			err  error
		)
		dialer := &net.Dialer{
			Timeout: 500 * time.Millisecond,
		}
		if a.runtimeConfig.appConnectionConfig.Protocol.HasTLS() {
			conn, err = tls.DialWithDialer(dialer, "tcp", dialAddr, &tls.Config{
				InsecureSkipVerify: true, //nolint:gosec
			})
		} else {
			conn, err = dialer.Dial("tcp", dialAddr)
		}
		if err == nil && conn != nil {
			conn.Close()
			break
		}
		// prevents overwhelming the OS with open connections
		time.Sleep(time.Millisecond * 100)
	}

	log.Infof("application discovered on port %v", a.runtimeConfig.appConnectionConfig.Port)
}

func (a *DaprRuntime) loadAppConfiguration() {
	if a.appChannel == nil {
		return
	}

	appConfig, err := a.appChannel.GetAppConfig(a.runtimeConfig.id)
	if err != nil {
		return
	}

	if appConfig != nil {
		a.appConfig = *appConfig
		log.Info("Application configuration loaded")
	}
}

// Returns the HTTP endpoint for the app.
func (a *DaprRuntime) getAppHTTPEndpoint() string {
	// Application protocol is "http" or "https"
	port := strconv.Itoa(a.runtimeConfig.appConnectionConfig.Port)
	switch a.runtimeConfig.appConnectionConfig.Protocol {
	case protocol.HTTPProtocol, protocol.H2CProtocol:
		return "http://" + a.runtimeConfig.appConnectionConfig.ChannelAddress + ":" + port
	case protocol.HTTPSProtocol:
		return "https://" + a.runtimeConfig.appConnectionConfig.ChannelAddress + ":" + port
	default:
		return ""
	}
}

// Initializes the appHTTPClient property.
func (a *DaprRuntime) initAppHTTPClient() {
	var transport nethttp.RoundTripper
	if a.runtimeConfig.appConnectionConfig.Protocol == protocol.H2CProtocol {
		// Enable HTTP/2 Cleartext transport
		transport = &http2.Transport{
			AllowHTTP: true, // To enable using "http" as protocol
			DialTLS: func(network, addr string, _ *tls.Config) (net.Conn, error) {
				// Return the TCP socket without TLS
				return net.Dial(network, addr)
			},
			// TODO: This may not be exactly the same as "MaxResponseHeaderBytes" so check before enabling this
			// MaxHeaderListSize: uint32(a.runtimeConfig.readBufferSize << 10),
		}
	} else {
		var tlsConfig *tls.Config
		if a.runtimeConfig.appConnectionConfig.Protocol == protocol.HTTPSProtocol {
			tlsConfig = &tls.Config{
				InsecureSkipVerify: true, //nolint:gosec
				// For 1.11
				MinVersion: channel.AppChannelMinTLSVersion,
			}
			// TODO: Remove when the feature is finalized
			if a.globalConfig.IsFeatureEnabled(config.AppChannelAllowInsecureTLS) {
				tlsConfig.MinVersion = 0
			}
		}

		transport = &nethttp.Transport{
			TLSClientConfig:        tlsConfig,
			ReadBufferSize:         a.runtimeConfig.readBufferSize << 10,
			MaxResponseHeaderBytes: int64(a.runtimeConfig.readBufferSize) << 10,
			MaxConnsPerHost:        1024,
			MaxIdleConns:           64, // A local channel connects to a single host
			MaxIdleConnsPerHost:    64,
		}
	}

	// Initialize this property in the object, and then pass it to the HTTP channel and the actors runtime (for health checks)
	// We want to re-use the same client so TCP sockets can be re-used efficiently across everything that communicates with the app
	// This is especially useful if the app supports HTTP/2
	a.appHTTPClient = &nethttp.Client{
		Transport: transport,
		CheckRedirect: func(req *nethttp.Request, via []*nethttp.Request) error {
			return nethttp.ErrUseLastResponse
		},
	}
}

func (a *DaprRuntime) getAppHTTPChannelConfig(pipeline httpMiddleware.Pipeline, isExternal bool) httpChannel.ChannelConfiguration {
	conf := httpChannel.ChannelConfiguration{
		CompStore:            a.compStore,
		MaxConcurrency:       a.runtimeConfig.appConnectionConfig.MaxConcurrency,
		Pipeline:             pipeline,
		TracingSpec:          a.globalConfig.Spec.TracingSpec,
		MaxRequestBodySizeMB: a.runtimeConfig.maxRequestBodySize,
	}

	if !isExternal {
		conf.Endpoint = a.getAppHTTPEndpoint()
		conf.Client = a.appHTTPClient
	} else {
		conf.Client = nethttp.DefaultClient
	}

	return conf
}

func (a *DaprRuntime) appendBuiltinSecretStore() {
	if a.runtimeConfig.disableBuiltinK8sSecretStore {
		return
	}

	switch a.runtimeConfig.mode {
	case modes.KubernetesMode:
		// Preload Kubernetes secretstore
		a.pendingComponents <- componentsV1alpha1.Component{
			ObjectMeta: metav1.ObjectMeta{
				Name: secretstoresLoader.BuiltinKubernetesSecretStore,
			},
			Spec: componentsV1alpha1.ComponentSpec{
				Type:    "secretstores.kubernetes",
				Version: components.FirstStableVersion,
			},
		}
	}
}

func (a *DaprRuntime) initCryptoProvider(c componentsV1alpha1.Component) error {
	fName := c.LogName()
	component, err := a.cryptoProviderRegistry.Create(c.Spec.Type, c.Spec.Version, fName)
	if err != nil {
		diag.DefaultMonitoring.ComponentInitFailed(c.Spec.Type, "creation", c.ObjectMeta.Name)
		return rterrors.NewInit(rterrors.CreateComponentFailure, fName, err)
	}

	err = component.Init(context.TODO(), contribCrypto.Metadata{Base: a.toBaseMetadata(c)})
	if err != nil {
		diag.DefaultMonitoring.ComponentInitFailed(c.Spec.Type, "init", c.ObjectMeta.Name)
		return rterrors.NewInit(rterrors.InitComponentFailure, fName, err)
	}

	a.compStore.AddCryptoProvider(c.ObjectMeta.Name, component)
	diag.DefaultMonitoring.ComponentInitialized(c.Spec.Type)
	return nil
}

func (a *DaprRuntime) initSecretStore(c componentsV1alpha1.Component) error {
	fName := c.LogName()
	secretStore, err := a.secretStoresRegistry.Create(c.Spec.Type, c.Spec.Version, fName)
	if err != nil {
		diag.DefaultMonitoring.ComponentInitFailed(c.Spec.Type, "creation", c.ObjectMeta.Name)
		return rterrors.NewInit(rterrors.CreateComponentFailure, fName, err)
	}

	err = secretStore.Init(context.TODO(), secretstores.Metadata{Base: a.toBaseMetadata(c)})
	if err != nil {
		diag.DefaultMonitoring.ComponentInitFailed(c.Spec.Type, "init", c.ObjectMeta.Name)
		return rterrors.NewInit(rterrors.InitComponentFailure, fName, err)
	}

	a.compStore.AddSecretStore(c.ObjectMeta.Name, secretStore)
	diag.DefaultMonitoring.ComponentInitialized(c.Spec.Type)
	return nil
}

func (a *DaprRuntime) convertMetadataItemsToProperties(items []commonapi.NameValuePair) map[string]string {
	properties := map[string]string{}
	for _, c := range items {
		val := c.Value.String()
		for strings.Contains(val, "{uuid}") {
			val = strings.Replace(val, "{uuid}", uuid.New().String(), 1)
		}
		for strings.Contains(val, "{podName}") {
			if a.podName == "" {
				log.Fatalf("failed to parse metadata: property %s refers to {podName} but podName is not set", c.Name)
			}
			val = strings.Replace(val, "{podName}", a.podName, 1)
		}
		for strings.Contains(val, "{namespace}") {
			val = strings.Replace(val, "{namespace}", fmt.Sprintf("%s.%s", a.namespace, a.runtimeConfig.id), 1)
		}
		for strings.Contains(val, "{appID}") {
			val = strings.Replace(val, "{appID}", a.runtimeConfig.id, 1)
		}
		properties[c.Name] = val
	}
	return properties
}

func (a *DaprRuntime) toBaseMetadata(c componentsV1alpha1.Component) contribMetadata.Base {
	return contribMetadata.Base{
		Properties: a.convertMetadataItemsToProperties(c.Spec.Metadata),
		Name:       c.Name,
	}
}

func (a *DaprRuntime) getComponentsCapabilitesMap() map[string][]string {
	capabilities := make(map[string][]string)
	for key, store := range a.compStore.ListStateStores() {
		features := store.Features()
		stateStoreCapabilities := featureTypeToString(features)
		if state.FeatureETag.IsPresent(features) && state.FeatureTransactional.IsPresent(features) {
			stateStoreCapabilities = append(stateStoreCapabilities, "ACTOR")
		}
		capabilities[key] = stateStoreCapabilities
	}
	for key, pubSubItem := range a.compStore.ListPubSubs() {
		features := pubSubItem.Component.Features()
		capabilities[key] = featureTypeToString(features)
	}
	for key := range a.compStore.ListInputBindings() {
		capabilities[key] = []string{"INPUT_BINDING"}
	}
	for key := range a.compStore.ListOutputBindings() {
		if val, found := capabilities[key]; found {
			capabilities[key] = append(val, "OUTPUT_BINDING")
		} else {
			capabilities[key] = []string{"OUTPUT_BINDING"}
		}
	}
	for key, store := range a.compStore.ListSecretStores() {
		features := store.Features()
		capabilities[key] = featureTypeToString(features)
	}
	return capabilities
}

// converts components Features from FeatureType to string
func featureTypeToString(features interface{}) []string {
	featureStr := make([]string, 0)
	switch reflect.TypeOf(features).Kind() {
	case reflect.Slice:
		val := reflect.ValueOf(features)
		for i := 0; i < val.Len(); i++ {
			featureStr = append(featureStr, val.Index(i).String())
		}
	}
	return featureStr
}

func (a *DaprRuntime) establishSecurity(sentryAddress string) error {
	if !a.runtimeConfig.mTLSEnabled {
		log.Info("mTLS is disabled. Skipping certificate request and tls validation")
		return nil
	}
	if sentryAddress == "" {
		return errors.New("sentryAddress cannot be empty")
	}
	log.Info("mTLS enabled. creating sidecar authenticator")

	auth, err := security.GetSidecarAuthenticator(sentryAddress, a.runtimeConfig.certChain)
	if err != nil {
		return err
	}
	a.authenticator = auth
	a.grpc.SetAuthenticator(auth)

	log.Info("authenticator created")

	diag.DefaultMonitoring.MTLSInitCompleted()
	return nil
}

func componentDependency(compCategory components.Category, name string) string {
	return fmt.Sprintf("%s:%s", compCategory, name)
}

func (a *DaprRuntime) startSubscriptions() {
	// Clean any previous state
	if a.pubsubCancel != nil {
		a.stopSubscriptions() // Stop all subscriptions
	}

	// PubSub subscribers are stopped via cancellation of the main runtime's context
	a.pubsubCtx, a.pubsubCancel = context.WithCancel(a.ctx)
	a.topicCtxCancels = map[string]context.CancelFunc{}
	for pubsubName := range a.compStore.ListPubSubs() {
		if err := a.beginPubSub(pubsubName); err != nil {
			log.Errorf("error occurred while beginning pubsub %s: %v", pubsubName, err)
		}
	}
}

// Stop subscriptions to all topics and cleans the cached topics
func (a *DaprRuntime) stopSubscriptions() {
	if a.pubsubCtx == nil || a.pubsubCtx.Err() != nil { // no pubsub to stop
		return
	}
	if a.pubsubCancel != nil {
		a.pubsubCancel() // Stop all subscriptions by canceling the subscription context
	}

	// Remove all contexts that are specific to each component (which have been canceled already by canceling pubsubCtx)
	a.topicCtxCancels = nil

	// Delete the cached topics and routes
	a.compStore.SetTopicRoutes(nil)
}

func (a *DaprRuntime) startReadingFromBindings() (err error) {
	if a.appChannel == nil {
		return errors.New("app channel not initialized")
	}

	// Clean any previous state
	if a.inputBindingsCancel != nil {
		a.inputBindingsCancel()
	}

	// Input bindings are stopped via cancellation of the main runtime's context
	a.inputBindingsCtx, a.inputBindingsCancel = context.WithCancel(a.ctx)

	for name, binding := range a.compStore.ListInputBindings() {
		isSubscribed, err := a.isAppSubscribedToBinding(name)
		if err != nil {
			return err
		}
		if !isSubscribed {
			log.Infof("app has not subscribed to binding %s.", name)
			continue
		}

		err = a.readFromBinding(a.inputBindingsCtx, name, binding)
		if err != nil {
			log.Errorf("error reading from input binding %s: %s", name, err)
			continue
		}
	}
	return nil
}

func (a *DaprRuntime) stopReadingFromBindings() {
	if a.inputBindingsCancel != nil {
		a.inputBindingsCancel()
	}

	a.inputBindingsCtx = nil
	a.inputBindingsCancel = nil
}

// Returns "componentName||topicName", which is used as key for some maps
func pubsubTopicKey(componentName, topicName string) string {
	return componentName + "||" + topicName
}

func createGRPCManager(runtimeConfig *internalConfig, globalConfig *config.Configuration) *grpc.Manager {
	grpcAppChannelConfig := &grpc.AppChannelConfig{}
	if globalConfig != nil {
		grpcAppChannelConfig.TracingSpec = globalConfig.Spec.TracingSpec
		grpcAppChannelConfig.AllowInsecureTLS = globalConfig.IsFeatureEnabled(config.AppChannelAllowInsecureTLS)
	}
	if runtimeConfig != nil {
		grpcAppChannelConfig.Port = runtimeConfig.appConnectionConfig.Port
		grpcAppChannelConfig.MaxConcurrency = runtimeConfig.appConnectionConfig.MaxConcurrency
		grpcAppChannelConfig.EnableTLS = (runtimeConfig.appConnectionConfig.Protocol == protocol.GRPCSProtocol)
		grpcAppChannelConfig.MaxRequestBodySizeMB = runtimeConfig.maxRequestBodySize
		grpcAppChannelConfig.ReadBufferSizeKB = runtimeConfig.readBufferSize
		grpcAppChannelConfig.BaseAddress = runtimeConfig.appConnectionConfig.ChannelAddress
	}

	m := grpc.NewGRPCManager(runtimeConfig.mode, grpcAppChannelConfig)
	m.StartCollector()
	return m
}

func (a *DaprRuntime) stopTrace() {
	if a.tracerProvider == nil {
		return
	}
	// Flush and shutdown the tracing provider.
	shutdownCtx, shutdownCancel := context.WithCancel(a.ctx)
	defer shutdownCancel()
	if err := a.tracerProvider.ForceFlush(shutdownCtx); err != nil && !errors.Is(err, context.Canceled) {
		log.Warnf("error flushing tracing provider: %v", err)
	}

	if err := a.tracerProvider.Shutdown(shutdownCtx); err != nil && !errors.Is(err, context.Canceled) {
		log.Warnf("error shutting down tracing provider: %v", err)
	} else {
		a.tracerProvider = nil
	}
}

// ShutdownSignal returns a signal that receives a message when the app needs to shut down
func ShutdownSignal() chan os.Signal {
	stop := make(chan os.Signal, 1)
	signal.Notify(stop, syscall.SIGTERM, os.Interrupt)
	return stop
}

func (a *DaprRuntime) createChannels() (err error) {
	// Create a HTTP channel for external HTTP endpoint invocation
	pipeline, err := a.buildAppHTTPPipeline()
	if err != nil {
		return fmt.Errorf("failed to build app HTTP pipeline: %w", err)
	}

	a.httpEndpointsAppChannel, err = httpChannel.CreateHTTPChannel(a.getAppHTTPChannelConfig(pipeline, false))
	if err != nil {
		return fmt.Errorf("failed to create external HTTP app channel: %w", err)
	}

	if a.runtimeConfig.appConnectionConfig.Port == 0 {
		log.Warn("App channel is not initialized. Did you configure an app-port?")
		return nil
	}

	if a.runtimeConfig.appConnectionConfig.Protocol.IsHTTP() {
		// Create a HTTP channel
		a.appChannel, err = httpChannel.CreateHTTPChannel(a.getAppHTTPChannelConfig(pipeline, false))
		if err != nil {
			return fmt.Errorf("failed to create HTTP app channel: %w", err)
		}
		a.appChannel.(*httpChannel.Channel).SetAppHealthCheckPath(a.runtimeConfig.appConnectionConfig.HealthCheckHTTPPath)
	} else {
		// create gRPC app channel
		a.appChannel, err = a.grpc.GetAppChannel()
		if err != nil {
			return fmt.Errorf("failed to create gRPC app channel: %w", err)
		}
	}

	return nil
}<|MERGE_RESOLUTION|>--- conflicted
+++ resolved
@@ -2547,12 +2547,8 @@
 		AppConfig:          a.appConfig,
 		HealthHTTPClient:   a.appHTTPClient,
 		HealthEndpoint:     a.getAppHTTPEndpoint(),
-<<<<<<< HEAD
-		AppChannelAddress:  a.runtimeConfig.AppConnectionConfig.ChannelAddress,
-		PodName:            a.getPodName(),
-=======
 		AppChannelAddress:  a.runtimeConfig.appConnectionConfig.ChannelAddress,
->>>>>>> a7ba51fb
+    PodName:            a.getPodName(),
 	})
 
 	act := actors.NewActors(actors.ActorsOpts{
