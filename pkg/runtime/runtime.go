--- conflicted
+++ resolved
@@ -1283,26 +1283,6 @@
 }
 
 func (a *DaprRuntime) startHTTPServer(port int, publicPort *int, profilePort int, allowedOrigins string, pipeline httpMiddleware.Pipeline) error {
-<<<<<<< HEAD
-	a.daprHTTPAPI = http.NewAPI(a.runtimeConfig.ID,
-		a.appChannel,
-		a.directMessaging,
-		a.getComponents,
-		a.resiliency,
-		a.stateStores,
-		a.lockStores,
-		a.secretStores,
-		a.secretsConfiguration,
-		a.configurationStores,
-		a.getPublishAdapter(),
-		a.actor,
-		a.sendToOutputBinding,
-		a.globalConfig.Spec.TracingSpec,
-		a.ShutdownWithWait,
-		a.getComponentsCapabilitesMap,
-		a.extendedMetadata,
-	)
-=======
 	a.daprHTTPAPI = http.NewAPI(http.APIOpts{
 		AppID:                       a.runtimeConfig.ID,
 		AppChannel:                  a.appChannel,
@@ -1320,9 +1300,9 @@
 		TracingSpec:                 a.globalConfig.Spec.TracingSpec,
 		Shutdown:                    a.ShutdownWithWait,
 		GetComponentsCapabilitiesFn: a.getComponentsCapabilitesMap,
+		ExtendedMetadata:a.extendedMetadata,
 		MaxRequestBodySize:          int64(a.runtimeConfig.MaxRequestBodySize) << 20, // Convert from MB to bytes
 	})
->>>>>>> 857538fd
 
 	serverConf := http.ServerConfig{
 		AppID:              a.runtimeConfig.ID,
@@ -1400,28 +1380,6 @@
 }
 
 func (a *DaprRuntime) getGRPCAPI() grpc.API {
-<<<<<<< HEAD
-	return grpc.NewAPI(a.runtimeConfig.ID,
-		a.appChannel,
-		a.resiliency,
-		a.stateStores,
-		a.secretStores,
-		a.secretsConfiguration,
-		a.configurationStores,
-		a.lockStores,
-		a.getPublishAdapter(),
-		a.directMessaging,
-		a.actor,
-		a.sendToOutputBinding,
-		a.globalConfig.Spec.TracingSpec,
-		a.accessControlList,
-		string(a.runtimeConfig.ApplicationProtocol),
-		a.getComponents,
-		a.ShutdownWithWait,
-		a.getComponentsCapabilitesMap,
-		a.extendedMetadata,
-	)
-=======
 	return grpc.NewAPI(grpc.APIOpts{
 		AppID:                       a.runtimeConfig.ID,
 		AppChannel:                  a.appChannel,
@@ -1441,8 +1399,8 @@
 		Shutdown:                    a.ShutdownWithWait,
 		GetComponentsFn:             a.getComponents,
 		GetComponentsCapabilitiesFn: a.getComponentsCapabilitesMap,
+		ExtendedMetadata: a.extendedMetadata,
 	})
->>>>>>> 857538fd
 }
 
 func (a *DaprRuntime) storeMetadata() {
