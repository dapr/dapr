--- conflicted
+++ resolved
@@ -1310,17 +1310,13 @@
 		return nil
 	}
 
-<<<<<<< HEAD
-	compCategory := a.figureOutComponentCategory(comp)
+	compCategory := a.extractComponentCategory(comp)
 	if compCategory == bindingsComponent || compCategory == pubsubComponent {
 		a.delayedComponents = append(a.delayedComponents, comp)
 		log.Infof("loading component delayed. name: %s, type: %s", comp.ObjectMeta.Name, comp.Spec.Type)
 		return nil
 	}
 
-=======
-	compCategory := a.extractComponentCategory(comp)
->>>>>>> 732507c7
 	if err := a.doProcessOneComponent(compCategory, comp); err != nil {
 		log.Errorf("process component %s error, %s", comp.Name, err)
 		return err
