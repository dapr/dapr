/*
Copyright 2021 The Dapr Authors
Licensed under the Apache License, Version 2.0 (the "License");
you may not use this file except in compliance with the License.
You may obtain a copy of the License at
    http://www.apache.org/licenses/LICENSE-2.0
Unless required by applicable law or agreed to in writing, software
distributed under the License is distributed on an "AS IS" BASIS,
WITHOUT WARRANTIES OR CONDITIONS OF ANY KIND, either express or implied.
See the License for the specific language governing permissions and
limitations under the License.
*/

package runtime

import (
	"context"
	"crypto/tls"
	"encoding/base64"
	"encoding/json"
	"errors"
	"fmt"
	"io"
	"net"
	nethttp "net/http"
	"os"
	"os/signal"
	"reflect"
	"runtime"
	"strconv"
	"strings"
	"sync"
	"sync/atomic"
	"syscall"
	"time"

	"github.com/cenkalti/backoff/v4"
	"go.opentelemetry.io/otel/exporters/otlp/otlptrace"
	otlptracegrpc "go.opentelemetry.io/otel/exporters/otlp/otlptrace/otlptracegrpc"
	otlptracehttp "go.opentelemetry.io/otel/exporters/otlp/otlptrace/otlptracehttp"
	"go.opentelemetry.io/otel/exporters/zipkin"
	"go.opentelemetry.io/otel/sdk/resource"
	sdktrace "go.opentelemetry.io/otel/sdk/trace"
	semconv "go.opentelemetry.io/otel/semconv/v1.10.0"
	"go.opentelemetry.io/otel/trace"
	"golang.org/x/net/http2"
	gogrpc "google.golang.org/grpc"
	"google.golang.org/grpc/codes"
	md "google.golang.org/grpc/metadata"
	"google.golang.org/grpc/status"
	"google.golang.org/protobuf/encoding/protojson"
	"google.golang.org/protobuf/types/known/emptypb"
	"google.golang.org/protobuf/types/known/structpb"
	metav1 "k8s.io/apimachinery/pkg/apis/meta/v1"
	"k8s.io/apimachinery/pkg/util/sets"

	"github.com/dapr/dapr/pkg/actors"
	commonapi "github.com/dapr/dapr/pkg/apis/common"
	componentsV1alpha1 "github.com/dapr/dapr/pkg/apis/components/v1alpha1"
	httpEndpointV1alpha1 "github.com/dapr/dapr/pkg/apis/httpEndpoint/v1alpha1"
	"github.com/dapr/dapr/pkg/apphealth"
	"github.com/dapr/dapr/pkg/channel"
	httpChannel "github.com/dapr/dapr/pkg/channel/http"
	"github.com/dapr/dapr/pkg/components"
	"github.com/dapr/dapr/pkg/config"
	"github.com/dapr/dapr/pkg/config/protocol"
	diag "github.com/dapr/dapr/pkg/diagnostics"
	diagUtils "github.com/dapr/dapr/pkg/diagnostics/utils"
	"github.com/dapr/dapr/pkg/grpc"
	"github.com/dapr/dapr/pkg/http"
	"github.com/dapr/dapr/pkg/httpendpoint"
	"github.com/dapr/dapr/pkg/messaging"
	invokev1 "github.com/dapr/dapr/pkg/messaging/v1"
	httpMiddleware "github.com/dapr/dapr/pkg/middleware/http"
	"github.com/dapr/dapr/pkg/modes"
	"github.com/dapr/dapr/pkg/operator/client"
	"github.com/dapr/dapr/pkg/resiliency"
	"github.com/dapr/dapr/pkg/runtime/meta"
	"github.com/dapr/dapr/pkg/runtime/processor"
	runtimePubsub "github.com/dapr/dapr/pkg/runtime/pubsub"
	"github.com/dapr/dapr/pkg/runtime/registry"
	"github.com/dapr/dapr/pkg/runtime/security"
	authConsts "github.com/dapr/dapr/pkg/runtime/security/consts"
	"github.com/dapr/dapr/pkg/runtime/wfengine"
	"github.com/dapr/dapr/utils"
	"github.com/dapr/kit/logger"

	operatorv1pb "github.com/dapr/dapr/pkg/proto/operator/v1"
	runtimev1pb "github.com/dapr/dapr/pkg/proto/runtime/v1"

	"github.com/dapr/dapr/pkg/components/pluggable"
	secretstoresLoader "github.com/dapr/dapr/pkg/components/secretstores"
	stateLoader "github.com/dapr/dapr/pkg/components/state"
	"github.com/dapr/dapr/pkg/runtime/compstore"
	rterrors "github.com/dapr/dapr/pkg/runtime/errors"

	"github.com/dapr/components-contrib/bindings"
	"github.com/dapr/components-contrib/contenttype"
	contribMetadata "github.com/dapr/components-contrib/metadata"
	"github.com/dapr/components-contrib/middleware"
	nr "github.com/dapr/components-contrib/nameresolution"
	"github.com/dapr/components-contrib/pubsub"
	"github.com/dapr/components-contrib/secretstores"
	"github.com/dapr/components-contrib/state"
)

const (

	// output bindings concurrency.
	bindingsConcurrencyParallel   = "parallel"
	bindingsConcurrencySequential = "sequential"
	pubsubName                    = "pubsubName"

	// hot reloading is currently unsupported, but
	// setting this environment variable restores the
	// partial hot reloading support for k8s.
	hotReloadingEnvVar = "DAPR_ENABLE_HOT_RELOADING"

	defaultComponentInitTimeout = time.Second * 5
)

var log = logger.NewLogger("dapr.runtime")

// ErrUnexpectedEnvelopeData denotes that an unexpected data type
// was encountered when processing a cloud event's data property.
var ErrUnexpectedEnvelopeData = errors.New("unexpected data type encountered in envelope")

var cloudEventDuplicateKeys = sets.NewString(pubsub.IDField, pubsub.SourceField, pubsub.DataContentTypeField, pubsub.TypeField, pubsub.SpecVersionField, pubsub.DataField, pubsub.DataBase64Field)

// Type of function that determines if a component is authorized.
// The function receives the component and must return true if the component is authorized.
type ComponentAuthorizer func(component componentsV1alpha1.Component) bool

// Type of function that determines if an http endpoint is authorized.
// The function receives the http endpoint and must return true if the http endpoint is authorized.
type HTTPEndpointAuthorizer func(endpoint httpEndpointV1alpha1.HTTPEndpoint) bool

// DaprRuntime holds all the core components of the runtime.
type DaprRuntime struct {
	ctx                     context.Context
	cancel                  context.CancelFunc
	runtimeConfig           *internalConfig
	globalConfig            *config.Configuration
	accessControlList       *config.AccessControlList
	grpc                    *grpc.Manager
	appChannel              channel.AppChannel             // 1:1 relationship between sidecar and app for communication.
	httpEndpointsAppChannel channel.HTTPEndpointAppChannel // extra app channel to allow for different URLs per call.
	appConfig               config.ApplicationConfig
	directMessaging         messaging.DirectMessaging
	actor                   actors.Actors
	subscribeBindingList    []string

	nameResolver            nr.Resolver
	hostAddress             string
	actorStateStoreLock     sync.RWMutex
	authenticator           security.Authenticator
	namespace               string
	podName                 string
	daprHTTPAPI             http.API
	daprGRPCAPI             grpc.API
	operatorClient          operatorv1pb.OperatorClient
	pubsubCtx               context.Context
	pubsubCancel            context.CancelFunc
	topicsLock              *sync.RWMutex
	topicCtxCancels         map[string]context.CancelFunc // Key is "componentName||topicName"
	shutdownC               chan error
	running                 atomic.Bool
	apiClosers              []io.Closer
	componentAuthorizers    []ComponentAuthorizer
	httpEndpointAuthorizers []HTTPEndpointAuthorizer
	appHealth               *apphealth.AppHealth
	appHealthReady          func() // Invoked the first time the app health becomes ready
	appHealthLock           *sync.Mutex
	bulkSubLock             *sync.Mutex
	appHTTPClient           *nethttp.Client
	compStore               *compstore.ComponentStore
	processor               *processor.Processor
	meta                    *meta.Meta

	inputBindingsCtx    context.Context
	inputBindingsCancel context.CancelFunc

	pendingHTTPEndpoints       chan httpEndpointV1alpha1.HTTPEndpoint
	pendingComponents          chan componentsV1alpha1.Component
	pendingComponentDependents map[string][]componentsV1alpha1.Component

	proxy messaging.Proxy

	resiliency resiliency.Provider

	tracerProvider *sdktrace.TracerProvider

	workflowEngine *wfengine.WorkflowEngine
}

type componentPreprocessRes struct {
	unreadyDependency string
}

type pubsubSubscribedMessage struct {
	cloudEvent map[string]interface{}
	data       []byte
	topic      string
	metadata   map[string]string
	path       string
	pubsub     string
}

// newDaprRuntime returns a new runtime with the given runtime config and global config.
func newDaprRuntime(runtimeConfig *internalConfig, globalConfig *config.Configuration, accessControlList *config.AccessControlList, resiliencyProvider resiliency.Provider) *DaprRuntime {
	ctx, cancel := context.WithCancel(context.Background())

<<<<<<< HEAD
	wfe := wfengine.NewWorkflowEngine(wfengine.NewWorkflowConfig(runtimeConfig.id))
	wfe.ConfigureGrpcExecutor()

=======
	meta := meta.New(meta.Options{
		ID:        runtimeConfig.id,
		PodName:   getPodName(),
		Namespace: getNamespace(),
		Mode:      runtimeConfig.mode,
	})
	compStore := compstore.New()
>>>>>>> 04db9373
	rt := &DaprRuntime{
		ctx:                        ctx,
		cancel:                     cancel,
		runtimeConfig:              runtimeConfig,
		globalConfig:               globalConfig,
		accessControlList:          accessControlList,
		grpc:                       createGRPCManager(runtimeConfig, globalConfig),
		topicsLock:                 &sync.RWMutex{},
		pendingHTTPEndpoints:       make(chan httpEndpointV1alpha1.HTTPEndpoint),
		pendingComponents:          make(chan componentsV1alpha1.Component),
		pendingComponentDependents: map[string][]componentsV1alpha1.Component{},
		shutdownC:                  make(chan error, 1),
		tracerProvider:             nil,
		resiliency:                 resiliencyProvider,
		workflowEngine:             wfe,
		appHealthReady:             nil,
		appHealthLock:              &sync.Mutex{},
		bulkSubLock:                &sync.Mutex{},
		compStore:                  compStore,
		meta:                       meta,
		processor: processor.New(processor.Options{
			ID:               runtimeConfig.id,
			PlacementEnabled: len(runtimeConfig.placementAddresses) > 0,
			Registry:         runtimeConfig.registry,
			ComponentStore:   compStore,
			Meta:             meta,
		}),
	}

	rt.componentAuthorizers = []ComponentAuthorizer{rt.namespaceComponentAuthorizer}
	if globalConfig != nil && len(globalConfig.Spec.ComponentsSpec.Deny) > 0 {
		dl := newComponentDenyList(globalConfig.Spec.ComponentsSpec.Deny)
		rt.componentAuthorizers = append(rt.componentAuthorizers, dl.IsAllowed)
	}

	rt.httpEndpointAuthorizers = []HTTPEndpointAuthorizer{rt.namespaceHTTPEndpointAuthorizer}

	rt.initAppHTTPClient()

	return rt
}

// Run performs initialization of the runtime with the runtime and global configurations.
func (a *DaprRuntime) Run(ctx context.Context) error {
	start := time.Now()
	log.Infof("%s mode configured", a.runtimeConfig.mode)
	log.Infof("app id: %s", a.runtimeConfig.id)

	if err := a.initRuntime(ctx); err != nil {
		return err
	}

	a.running.Store(true)

	d := time.Since(start).Milliseconds()
	log.Infof("dapr initialized. Status: Running. Init Elapsed %vms", d)

	if a.daprHTTPAPI != nil {
		// gRPC server start failure is logged as Fatal in initRuntime method. Setting the status only when runtime is initialized.
		a.daprHTTPAPI.MarkStatusAsReady()
	}

	return nil
}

func getNamespace() string {
	return os.Getenv("NAMESPACE")
}

func getPodName() string {
	return os.Getenv("POD_NAME")
}

func (a *DaprRuntime) getOperatorClient() (operatorv1pb.OperatorClient, error) {
	// Get the operator client only if we're running in Kubernetes and if we need it
	if a.runtimeConfig.mode != modes.KubernetesMode {
		return nil, nil
	}

	client, _, err := client.GetOperatorClient(context.TODO(), a.runtimeConfig.kubernetes.ControlPlaneAddress, security.TLSServerName, a.runtimeConfig.certChain)
	if err != nil {
		return nil, fmt.Errorf("error creating operator client: %w", err)
	}
	return client, nil
}

// setupTracing set up the trace exporters. Technically we don't need to pass `hostAddress` in,
// but we do so here to explicitly call out the dependency on having `hostAddress` computed.
func (a *DaprRuntime) setupTracing(hostAddress string, tpStore tracerProviderStore) error {
	tracingSpec := a.globalConfig.Spec.TracingSpec

	// Register stdout trace exporter if user wants to debug requests or log as Info level.
	if tracingSpec.Stdout {
		tpStore.RegisterExporter(diagUtils.NewStdOutExporter())
	}

	// Register zipkin trace exporter if ZipkinSpec is specified
	if tracingSpec.Zipkin.EndpointAddress != "" {
		zipkinExporter, err := zipkin.New(tracingSpec.Zipkin.EndpointAddress)
		if err != nil {
			return err
		}
		tpStore.RegisterExporter(zipkinExporter)
	}

	// Register otel trace exporter if OtelSpec is specified
	if tracingSpec.Otel.EndpointAddress != "" && tracingSpec.Otel.Protocol != "" {
		endpoint := tracingSpec.Otel.EndpointAddress
		protocol := tracingSpec.Otel.Protocol
		if protocol != "http" && protocol != "grpc" {
			return fmt.Errorf("invalid protocol %v provided for Otel endpoint", protocol)
		}
		isSecure := tracingSpec.Otel.IsSecure

		var client otlptrace.Client
		if protocol == "http" {
			clientOptions := []otlptracehttp.Option{otlptracehttp.WithEndpoint(endpoint)}
			if !isSecure {
				clientOptions = append(clientOptions, otlptracehttp.WithInsecure())
			}
			client = otlptracehttp.NewClient(clientOptions...)
		} else {
			clientOptions := []otlptracegrpc.Option{otlptracegrpc.WithEndpoint(endpoint)}
			if !isSecure {
				clientOptions = append(clientOptions, otlptracegrpc.WithInsecure())
			}
			client = otlptracegrpc.NewClient(clientOptions...)
		}
		otelExporter, err := otlptrace.New(a.ctx, client)
		if err != nil {
			return err
		}
		tpStore.RegisterExporter(otelExporter)
	}

	if !tpStore.HasExporter() && tracingSpec.SamplingRate != "" {
		tpStore.RegisterExporter(diagUtils.NewNullExporter())
	}

	// Register a resource
	r := resource.NewWithAttributes(
		semconv.SchemaURL,
		semconv.ServiceNameKey.String(a.runtimeConfig.id),
	)

	tpStore.RegisterResource(r)

	// Register a trace sampler based on Sampling settings
	daprTraceSampler := diag.NewDaprTraceSampler(tracingSpec.SamplingRate)
	log.Infof("Dapr trace sampler initialized: %s", daprTraceSampler.Description())

	tpStore.RegisterSampler(daprTraceSampler)

	a.tracerProvider = tpStore.RegisterTracerProvider()
	return nil
}

func (a *DaprRuntime) initRuntime(ctx context.Context) error {
	a.namespace = getNamespace()

	err := a.establishSecurity(a.runtimeConfig.sentryServiceAddress)
	if err != nil {
		return err
	}
	a.podName = getPodName()
	a.operatorClient, err = a.getOperatorClient()
	if err != nil {
		return err
	}

	if a.hostAddress, err = utils.GetHostAddress(); err != nil {
		return fmt.Errorf("failed to determine host address: %w", err)
	}
	if err = a.setupTracing(a.hostAddress, newOpentelemetryTracerProviderStore()); err != nil {
		return fmt.Errorf("failed to setup tracing: %w", err)
	}
	// Register and initialize name resolution for service discovery.
	err = a.initNameResolution()
	if err != nil {
		log.Errorf(err.Error())
	}

	a.initPluggableComponents()

	go a.processComponents()
	go a.processHTTPEndpoints()

	if _, ok := os.LookupEnv(hotReloadingEnvVar); ok {
		log.Debug("starting to watch component updates")
		err = a.beginComponentsUpdates()
		if err != nil {
			log.Warnf("failed to watch component updates: %s", err)
		}

		log.Debug("starting to watch http endpoint updates")
		err = a.beginHTTPEndpointsUpdates()
		if err != nil {
			log.Warnf("failed to watch http endpoint updates: %s", err)
		}
	}

	a.appendBuiltinSecretStore()
	err = a.loadComponents()
	if err != nil {
		log.Warnf("failed to load components: %s", err)
	}

	a.flushOutstandingComponents()

	pipeline, err := a.buildHTTPPipeline()
	if err != nil {
		log.Warnf("failed to build HTTP pipeline: %s", err)
	}

	err = a.loadHTTPEndpoints()
	if err != nil {
		log.Warnf("failed to load HTTP endpoints: %s", err)
	}

	a.flushOutstandingHTTPEndpoints()

	// Setup allow/deny list for secrets
	a.populateSecretsConfiguration()

	// Start proxy
	a.initProxy()

	// Create and start internal and external gRPC servers
	a.daprGRPCAPI = a.getGRPCAPI()

	err = a.startGRPCAPIServer(a.daprGRPCAPI, a.runtimeConfig.apiGRPCPort)
	if err != nil {
		log.Fatalf("failed to start API gRPC server: %s", err)
	}
	if a.runtimeConfig.unixDomainSocket != "" {
		log.Info("API gRPC server is running on a unix domain socket")
	} else {
		log.Infof("API gRPC server is running on port %v", a.runtimeConfig.apiGRPCPort)
	}

	a.initDirectMessaging(a.nameResolver)

	// Start HTTP Server
	err = a.startHTTPServer(a.runtimeConfig.httpPort, a.runtimeConfig.publicPort, a.runtimeConfig.profilePort, a.runtimeConfig.allowedOrigins, pipeline)
	if err != nil {
		log.Fatalf("failed to start HTTP server: %s", err)
	}
	if a.runtimeConfig.unixDomainSocket != "" {
		log.Info("http server is running on a unix domain socket")
	} else {
		log.Infof("http server is running on port %v", a.runtimeConfig.httpPort)
	}
	log.Infof("The request body size parameter is: %v", a.runtimeConfig.maxRequestBodySize)

	err = a.startGRPCInternalServer(a.daprGRPCAPI, a.runtimeConfig.internalGRPCPort)
	if err != nil {
		log.Fatalf("failed to start internal gRPC server: %s", err)
	}
	log.Infof("internal gRPC server is running on port %v", a.runtimeConfig.internalGRPCPort)

	if a.daprHTTPAPI != nil {
		a.daprHTTPAPI.MarkStatusAsOutboundReady()
	}
	a.blockUntilAppIsReady()

	err = a.createChannels()
	if err != nil {
		log.Warnf("failed to open %s channel to app: %s", string(a.runtimeConfig.appConnectionConfig.Protocol), err)
	}

	a.daprHTTPAPI.SetAppChannel(a.appChannel)
	a.daprGRPCAPI.SetAppChannel(a.appChannel)
	a.directMessaging.SetAppChannel(a.appChannel)

	// add another app channel dedicated to external service invocation
	a.daprHTTPAPI.SetHTTPEndpointsAppChannel(a.httpEndpointsAppChannel)
	a.directMessaging.SetHTTPEndpointsAppChannel(a.httpEndpointsAppChannel)

	a.daprHTTPAPI.SetDirectMessaging(a.directMessaging)
	a.daprGRPCAPI.SetDirectMessaging(a.directMessaging)

	if a.runtimeConfig.appConnectionConfig.MaxConcurrency > 0 {
		log.Infof("app max concurrency set to %v", a.runtimeConfig.appConnectionConfig.MaxConcurrency)
	}

	a.appHealthReady = func() {
		a.appHealthReadyInit(ctx)
	}
	if a.runtimeConfig.appConnectionConfig.HealthCheck != nil && a.appChannel != nil {
		// We can't just pass "a.appChannel.HealthProbe" because appChannel may be re-created
		a.appHealth = apphealth.New(*a.runtimeConfig.appConnectionConfig.HealthCheck, func(ctx context.Context) (bool, error) {
			return a.appChannel.HealthProbe(ctx)
		})
		a.appHealth.OnHealthChange(a.appHealthChanged)
		a.appHealth.StartProbes(a.ctx)

		// Set the appHealth object in the channel so it's aware of the app's health status
		a.appChannel.SetAppHealth(a.appHealth)

		// Enqueue a probe right away
		// This will also start the input components once the app is healthy
		a.appHealth.Enqueue()
	} else {
		// If there's no health check, mark the app as healthy right away so subscriptions can start
		a.appHealthChanged(apphealth.AppStatusHealthy)
	}

	return nil
}

// appHealthReadyInit completes the initialization phase and is invoked after the app is healthy
func (a *DaprRuntime) appHealthReadyInit(ctx context.Context) {
	var err error

	// Load app configuration (for actors) and init actors
	a.loadAppConfiguration()

	if len(a.runtimeConfig.placementAddresses) != 0 {
		err = a.initActors()
		if err != nil {
			log.Warn(err)
		} else {
			a.daprHTTPAPI.SetActorRuntime(a.actor)
			a.daprGRPCAPI.SetActorRuntime(a.actor)

			// Workflow engine depends on actor runtime being initialized
			a.initWorkflowEngine(ctx)
		}
	}

	if cb := a.runtimeConfig.registry.ComponentsCallback(); cb != nil {
		if err = cb(registry.ComponentRegistry{
			Actors:          a.actor,
			DirectMessaging: a.directMessaging,
			CompStore:       a.compStore,
		}); err != nil {
			log.Fatalf("failed to register components with callback: %s", err)
		}
	}
}

func (a *DaprRuntime) initWorkflowEngine(ctx context.Context) {
	wfComponentFactory := wfengine.BuiltinWorkflowFactory(a.workflowEngine)

	if wfInitErr := a.workflowEngine.SetActorRuntime(a.actor); wfInitErr != nil {
		log.Warnf("Failed to set actor runtime for Dapr workflow engine - workflow engine will not start: %w", wfInitErr)
	} else {
		if reg := a.runtimeConfig.registry.Workflows(); reg != nil {
			log.Infof("Registering component for dapr workflow engine...")
			reg.RegisterComponent(wfComponentFactory, "dapr")
			if componentInitErr := a.processor.One(ctx, wfengine.ComponentDefinition); componentInitErr != nil {
				log.Warnf("Failed to initialize Dapr workflow component: %v", componentInitErr)
			}
		} else {
			log.Infof("No workflow registry available, not registering Dapr workflow component...")
		}
	}
}

// initPluggableComponents discover pluggable components and initialize with their respective registries.
func (a *DaprRuntime) initPluggableComponents() {
	if runtime.GOOS == "windows" {
		log.Debugf("the current OS does not support pluggable components feature, skipping initialization")
		return
	}
	if err := pluggable.Discover(a.ctx); err != nil {
		log.Errorf("could not initialize pluggable components %v", err)
	}
}

// Sets the status of the app to healthy or un-healthy
// Callback for apphealth when the detected status changed
func (a *DaprRuntime) appHealthChanged(status uint8) {
	a.appHealthLock.Lock()
	defer a.appHealthLock.Unlock()

	switch status {
	case apphealth.AppStatusHealthy:
		// First time the app becomes healthy, complete the init process
		if a.appHealthReady != nil {
			a.appHealthReady()
			a.appHealthReady = nil
		}

		// Start subscribing to topics and reading from input bindings
		a.startSubscriptions()
		err := a.startReadingFromBindings()
		if err != nil {
			log.Warnf("failed to read from bindings: %s ", err)
		}
	case apphealth.AppStatusUnhealthy:
		// Stop topic subscriptions and input bindings
		a.stopSubscriptions()
		a.stopReadingFromBindings()
	}
}

func (a *DaprRuntime) populateSecretsConfiguration() {
	// Populate in a map for easy lookup by store name.
	for _, scope := range a.globalConfig.Spec.Secrets.Scopes {
		a.compStore.AddSecretsConfiguration(scope.StoreName, scope)
	}
}

func (a *DaprRuntime) buildHTTPPipelineForSpec(spec config.PipelineSpec, targetPipeline string) (pipeline httpMiddleware.Pipeline, err error) {
	if a.globalConfig != nil {
		pipeline.Handlers = make([]func(next nethttp.Handler) nethttp.Handler, 0, len(spec.Handlers))
		for i := 0; i < len(spec.Handlers); i++ {
			middlewareSpec := spec.Handlers[i]
			component, exists := a.compStore.GetComponent(middlewareSpec.Type, middlewareSpec.Name)
			if !exists {
				// Log the error but continue with initializing the pipeline
				log.Error("couldn't find middleware component defined in configuration with name %s and type %s",
					middlewareSpec.Name, middlewareSpec.LogName())
				continue
			}
			md := middleware.Metadata{Base: a.meta.ToBaseMetadata(component)}
			handler, err := a.runtimeConfig.registry.HTTPMiddlewares().Create(middlewareSpec.Type, middlewareSpec.Version, md, middlewareSpec.LogName())
			if err != nil {
				e := fmt.Sprintf("process component %s error: %s", component.Name, err.Error())
				if !component.Spec.IgnoreErrors {
					log.Warn("error processing middleware component, daprd process will exit gracefully")
					a.Shutdown(a.runtimeConfig.gracefulShutdownDuration)
					log.Fatal(e)
					// This error is only caught by tests, since during normal execution we panic
					return pipeline, errors.New("dapr panicked")
				}
				log.Error(e)
				continue
			}
			log.Infof("enabled %s/%s %s middleware", middlewareSpec.Type, targetPipeline, middlewareSpec.Version)
			pipeline.Handlers = append(pipeline.Handlers, handler)
		}
	}
	return pipeline, nil
}

func (a *DaprRuntime) buildHTTPPipeline() (httpMiddleware.Pipeline, error) {
	return a.buildHTTPPipelineForSpec(a.globalConfig.Spec.HTTPPipelineSpec, "http")
}

func (a *DaprRuntime) buildAppHTTPPipeline() (httpMiddleware.Pipeline, error) {
	return a.buildHTTPPipelineForSpec(a.globalConfig.Spec.AppHTTPPipelineSpec, "app channel")
}

func (a *DaprRuntime) sendToDeadLetter(name string, msg *pubsub.NewMessage, deadLetterTopic string) (err error) {
	req := &pubsub.PublishRequest{
		Data:        msg.Data,
		PubsubName:  name,
		Topic:       deadLetterTopic,
		Metadata:    msg.Metadata,
		ContentType: msg.ContentType,
	}

	err = a.Publish(req)
	if err != nil {
		log.Errorf("error sending message to dead letter, origin topic: %s dead letter topic %s err: %w", msg.Topic, deadLetterTopic, err)
		return err
	}
	return nil
}

func (a *DaprRuntime) subscribeTopic(parentCtx context.Context, name string, topic string, route compstore.TopicRouteElem) error {
	subKey := pubsubTopicKey(name, topic)

	a.topicsLock.Lock()
	defer a.topicsLock.Unlock()

	pubSub, ok := a.compStore.GetPubSub(name)
	if !ok {
		return fmt.Errorf("pubsub '%s' not found", name)
	}

	allowed := a.isPubSubOperationAllowed(name, topic, pubSub.ScopedSubscriptions)
	if !allowed {
		return fmt.Errorf("subscription to topic '%s' on pubsub '%s' is not allowed", topic, name)
	}

	log.Debugf("subscribing to topic='%s' on pubsub='%s'", topic, name)

	if _, ok := a.topicCtxCancels[subKey]; ok {
		return fmt.Errorf("cannot subscribe to topic '%s' on pubsub '%s': the subscription already exists", topic, name)
	}

	ctx, cancel := context.WithCancel(parentCtx)
	policyDef := a.resiliency.ComponentInboundPolicy(name, resiliency.Pubsub)
	routeMetadata := route.Metadata

	namespaced := pubSub.NamespaceScoped

	if route.BulkSubscribe != nil && route.BulkSubscribe.Enabled {
		err := a.bulkSubscribeTopic(ctx, policyDef, name, topic, route, namespaced)
		if err != nil {
			cancel()
			return fmt.Errorf("failed to bulk subscribe to topic %s: %w", topic, err)
		}
		a.topicCtxCancels[subKey] = cancel
		return nil
	}

	subscribeTopic := topic
	if namespaced {
		subscribeTopic = a.namespace + topic
	}

	err := pubSub.Component.Subscribe(ctx, pubsub.SubscribeRequest{
		Topic:    subscribeTopic,
		Metadata: routeMetadata,
	}, func(ctx context.Context, msg *pubsub.NewMessage) error {
		if msg.Metadata == nil {
			msg.Metadata = make(map[string]string, 1)
		}

		msg.Metadata[pubsubName] = name

		msgTopic := msg.Topic
		if pubSub.NamespaceScoped {
			msgTopic = strings.Replace(msgTopic, a.namespace, "", 1)
		}

		rawPayload, err := contribMetadata.IsRawPayload(route.Metadata)
		if err != nil {
			log.Errorf("error deserializing pubsub metadata: %s", err)
			if route.DeadLetterTopic != "" {
				if dlqErr := a.sendToDeadLetter(name, msg, route.DeadLetterTopic); dlqErr == nil {
					// dlq has been configured and message is successfully sent to dlq.
					diag.DefaultComponentMonitoring.PubsubIngressEvent(ctx, pubsubName, strings.ToLower(string(pubsub.Drop)), msgTopic, 0)
					return nil
				}
			}
			diag.DefaultComponentMonitoring.PubsubIngressEvent(ctx, pubsubName, strings.ToLower(string(pubsub.Retry)), msgTopic, 0)
			return err
		}

		var cloudEvent map[string]interface{}
		data := msg.Data
		if rawPayload {
			cloudEvent = pubsub.FromRawPayload(msg.Data, msgTopic, name)
			data, err = json.Marshal(cloudEvent)
			if err != nil {
				log.Errorf("error serializing cloud event in pubsub %s and topic %s: %s", name, msgTopic, err)
				if route.DeadLetterTopic != "" {
					if dlqErr := a.sendToDeadLetter(name, msg, route.DeadLetterTopic); dlqErr == nil {
						// dlq has been configured and message is successfully sent to dlq.
						diag.DefaultComponentMonitoring.PubsubIngressEvent(ctx, pubsubName, strings.ToLower(string(pubsub.Drop)), msgTopic, 0)
						return nil
					}
				}
				diag.DefaultComponentMonitoring.PubsubIngressEvent(ctx, pubsubName, strings.ToLower(string(pubsub.Retry)), msgTopic, 0)
				return err
			}
		} else {
			err = json.Unmarshal(msg.Data, &cloudEvent)
			if err != nil {
				log.Errorf("error deserializing cloud event in pubsub %s and topic %s: %s", name, msgTopic, err)
				if route.DeadLetterTopic != "" {
					if dlqErr := a.sendToDeadLetter(name, msg, route.DeadLetterTopic); dlqErr == nil {
						// dlq has been configured and message is successfully sent to dlq.
						diag.DefaultComponentMonitoring.PubsubIngressEvent(ctx, pubsubName, strings.ToLower(string(pubsub.Drop)), msgTopic, 0)
						return nil
					}
				}
				diag.DefaultComponentMonitoring.PubsubIngressEvent(ctx, pubsubName, strings.ToLower(string(pubsub.Retry)), msgTopic, 0)
				return err
			}
		}

		if pubsub.HasExpired(cloudEvent) {
			log.Warnf("dropping expired pub/sub event %v as of %v", cloudEvent[pubsub.IDField], cloudEvent[pubsub.ExpirationField])
			diag.DefaultComponentMonitoring.PubsubIngressEvent(ctx, pubsubName, strings.ToLower(string(pubsub.Drop)), msgTopic, 0)

			if route.DeadLetterTopic != "" {
				_ = a.sendToDeadLetter(name, msg, route.DeadLetterTopic)
			}
			return nil
		}

		routePath, shouldProcess, err := findMatchingRoute(route.Rules, cloudEvent)
		if err != nil {
			log.Errorf("error finding matching route for event %v in pubsub %s and topic %s: %s", cloudEvent[pubsub.IDField], name, msgTopic, err)
			if route.DeadLetterTopic != "" {
				if dlqErr := a.sendToDeadLetter(name, msg, route.DeadLetterTopic); dlqErr == nil {
					// dlq has been configured and message is successfully sent to dlq.
					diag.DefaultComponentMonitoring.PubsubIngressEvent(ctx, pubsubName, strings.ToLower(string(pubsub.Drop)), msgTopic, 0)
					return nil
				}
			}
			diag.DefaultComponentMonitoring.PubsubIngressEvent(ctx, pubsubName, strings.ToLower(string(pubsub.Retry)), msgTopic, 0)
			return err
		}
		if !shouldProcess {
			// The event does not match any route specified so ignore it.
			log.Debugf("no matching route for event %v in pubsub %s and topic %s; skipping", cloudEvent[pubsub.IDField], name, msgTopic)
			diag.DefaultComponentMonitoring.PubsubIngressEvent(ctx, pubsubName, strings.ToLower(string(pubsub.Drop)), msgTopic, 0)
			if route.DeadLetterTopic != "" {
				_ = a.sendToDeadLetter(name, msg, route.DeadLetterTopic)
			}
			return nil
		}

		psm := &pubsubSubscribedMessage{
			cloudEvent: cloudEvent,
			data:       data,
			topic:      msgTopic,
			metadata:   msg.Metadata,
			path:       routePath,
			pubsub:     name,
		}
		policyRunner := resiliency.NewRunner[any](ctx, policyDef)
		_, err = policyRunner(func(ctx context.Context) (any, error) {
			var pErr error
			if a.runtimeConfig.appConnectionConfig.Protocol.IsHTTP() {
				pErr = a.publishMessageHTTP(ctx, psm)
			} else {
				pErr = a.publishMessageGRPC(ctx, psm)
			}
			var rErr *rterrors.RetriableError
			if errors.As(pErr, &rErr) {
				log.Warnf("encountered a retriable error while publishing a subscribed message to topic %s, err: %v", msgTopic, rErr.Unwrap())
			} else if pErr != nil {
				log.Errorf("encountered a non-retriable error while publishing a subscribed message to topic %s, err: %v", msgTopic, pErr)
			}
			return nil, pErr
		})
		if err != nil && err != context.Canceled {
			// Sending msg to dead letter queue.
			// If no DLQ is configured, return error for backwards compatibility (component-level retry).
			if route.DeadLetterTopic == "" {
				return err
			}
			_ = a.sendToDeadLetter(name, msg, route.DeadLetterTopic)
			return nil
		}
		return err
	})
	if err != nil {
		cancel()
		return fmt.Errorf("failed to subscribe to topic %s: %w", topic, err)
	}
	a.topicCtxCancels[subKey] = cancel
	return nil
}

func (a *DaprRuntime) unsubscribeTopic(name string, topic string) error {
	a.topicsLock.Lock()
	defer a.topicsLock.Unlock()

	subKey := pubsubTopicKey(name, topic)
	cancel, ok := a.topicCtxCancels[subKey]
	if !ok {
		return fmt.Errorf("cannot unsubscribe from topic '%s' on pubsub '%s': the subscription does not exist", topic, name)
	}

	if cancel != nil {
		cancel()
	}

	delete(a.topicCtxCancels, subKey)

	return nil
}

func (a *DaprRuntime) beginPubSub(name string) error {
	topicRoutes, err := a.getTopicRoutes()
	if err != nil {
		return err
	}

	v, ok := topicRoutes[name]
	if !ok {
		return nil
	}

	for topic, route := range v {
		err = a.subscribeTopic(a.pubsubCtx, name, topic, route)
		if err != nil {
			// Log the error only
			log.Errorf("error occurred while beginning pubsub for topic %s on component %s: %v", topic, name, err)
		}
	}

	return nil
}

// findMatchingRoute selects the path based on routing rules. If there are
// no matching rules, the route-level path is used.
func findMatchingRoute(rules []*runtimePubsub.Rule, cloudEvent interface{}) (path string, shouldProcess bool, err error) {
	hasRules := len(rules) > 0
	if hasRules {
		data := map[string]interface{}{
			"event": cloudEvent,
		}
		rule, err := matchRoutingRule(rules, data)
		if err != nil {
			return "", false, err
		}
		if rule != nil {
			return rule.Path, true, nil
		}
	}

	return "", false, nil
}

func matchRoutingRule(rules []*runtimePubsub.Rule, data map[string]interface{}) (*runtimePubsub.Rule, error) {
	for _, rule := range rules {
		if rule.Match == nil {
			return rule, nil
		}
		iResult, err := rule.Match.Eval(data)
		if err != nil {
			return nil, err
		}
		result, ok := iResult.(bool)
		if !ok {
			return nil, fmt.Errorf("the result of match expression %s was not a boolean", rule.Match)
		}

		if result {
			return rule, nil
		}
	}

	return nil, nil
}

func (a *DaprRuntime) initDirectMessaging(resolver nr.Resolver) {
	a.directMessaging = messaging.NewDirectMessaging(messaging.NewDirectMessagingOpts{
		AppID:                   a.runtimeConfig.id,
		Namespace:               a.namespace,
		Port:                    a.runtimeConfig.internalGRPCPort,
		Mode:                    a.runtimeConfig.mode,
		AppChannel:              a.appChannel,
		HTTPEndpointsAppChannel: a.httpEndpointsAppChannel,
		ClientConnFn:            a.grpc.GetGRPCConnection,
		Resolver:                resolver,
		MaxRequestBodySize:      a.runtimeConfig.maxRequestBodySize,
		Proxy:                   a.proxy,
		ReadBufferSize:          a.runtimeConfig.readBufferSize,
		Resiliency:              a.resiliency,
		IsStreamingEnabled:      a.globalConfig.IsFeatureEnabled(config.ServiceInvocationStreaming),
		CompStore:               a.compStore,
	})
}

func (a *DaprRuntime) initProxy() {
	a.proxy = messaging.NewProxy(messaging.ProxyOpts{
		AppClientFn:        a.grpc.GetAppClient,
		ConnectionFactory:  a.grpc.GetGRPCConnection,
		AppID:              a.runtimeConfig.id,
		ACL:                a.accessControlList,
		Resiliency:         a.resiliency,
		MaxRequestBodySize: a.runtimeConfig.maxRequestBodySize,
	})
}

// begin components updates for kubernetes mode.
func (a *DaprRuntime) beginComponentsUpdates() error {
	if a.operatorClient == nil {
		return nil
	}

	go func() {
		parseAndUpdate := func(compRaw []byte) {
			var component componentsV1alpha1.Component
			if err := json.Unmarshal(compRaw, &component); err != nil {
				log.Warnf("error deserializing component: %s", err)
				return
			}

			if !a.isObjectAuthorized(component) {
				log.Debugf("received unauthorized component update, ignored. name: %s, type: %s", component.ObjectMeta.Name, component.LogName())
				return
			}

			log.Debugf("received component update. name: %s, type: %s", component.ObjectMeta.Name, component.LogName())
			updated := a.onComponentUpdated(component)
			if !updated {
				log.Info("component update skipped: .spec field unchanged")
			}
		}

		needList := false
		for {
			var stream operatorv1pb.Operator_ComponentUpdateClient //nolint:nosnakecase

			// Retry on stream error.
			backoff.Retry(func() error {
				var err error
				stream, err = a.operatorClient.ComponentUpdate(context.Background(), &operatorv1pb.ComponentUpdateRequest{
					Namespace: a.namespace,
					PodName:   a.podName,
				})
				if err != nil {
					log.Errorf("error from operator stream: %s", err)
					return err
				}
				return nil
			}, backoff.NewExponentialBackOff())

			if needList {
				// We should get all components again to avoid missing any updates during the failure time.
				backoff.Retry(func() error {
					resp, err := a.operatorClient.ListComponents(context.Background(), &operatorv1pb.ListComponentsRequest{
						Namespace: a.namespace,
					})
					if err != nil {
						log.Errorf("error listing components: %s", err)
						return err
					}

					comps := resp.GetComponents()
					for i := 0; i < len(comps); i++ {
						// avoid missing any updates during the init component time.
						go func(comp []byte) {
							parseAndUpdate(comp)
						}(comps[i])
					}

					return nil
				}, backoff.NewExponentialBackOff())
			}

			for {
				c, err := stream.Recv()
				if err != nil {
					// Retry on stream error.
					needList = true
					log.Errorf("error from operator stream: %s", err)
					break
				}

				parseAndUpdate(c.GetComponent())
			}
		}
	}()
	return nil
}

func (a *DaprRuntime) onComponentUpdated(component componentsV1alpha1.Component) bool {
	oldComp, exists := a.compStore.GetComponent(component.Spec.Type, component.Name)
	_, _ = a.processResourceSecrets(&component)

	if exists && reflect.DeepEqual(oldComp.Spec, component.Spec) {
		return false
	}

	a.pendingComponents <- component
	return true
}

// begin http endpoint updates for kubernetes mode.
func (a *DaprRuntime) beginHTTPEndpointsUpdates() error {
	if a.operatorClient == nil {
		return nil
	}

	go func() {
		parseAndUpdate := func(endpointRaw []byte) {
			var endpoint httpEndpointV1alpha1.HTTPEndpoint
			if err := json.Unmarshal(endpointRaw, &endpoint); err != nil {
				log.Warnf("error deserializing http endpoint: %s", err)
				return
			}

			log.Debugf("received http endpoint update for name: %s", endpoint.ObjectMeta.Name)
			updated := a.onHTTPEndpointUpdated(endpoint)
			if !updated {
				log.Info("http endpoint update skipped: .spec field unchanged")
			}
		}

		needList := false
		for a.ctx.Err() == nil {
			var stream operatorv1pb.Operator_HTTPEndpointUpdateClient //nolint:nosnakecase
			streamData, err := backoff.RetryWithData(func() (interface{}, error) {
				var err error
				stream, err = a.operatorClient.HTTPEndpointUpdate(context.Background(), &operatorv1pb.HTTPEndpointUpdateRequest{
					Namespace: a.namespace,
					PodName:   a.podName,
				})
				if err != nil {
					log.Errorf("error from operator stream: %s", err)
					return nil, err
				}
				return stream, nil
			}, backoff.NewExponentialBackOff())
			if err != nil {
				// Retry on stream error.
				needList = true
				log.Errorf("error from operator stream: %s", err)
				continue
			}
			stream = streamData.(operatorv1pb.Operator_HTTPEndpointUpdateClient)

			if needList {
				// We should get all http endpoints again to avoid missing any updates during the failure time.
				streamData, err := backoff.RetryWithData(func() (interface{}, error) {
					resp, err := a.operatorClient.ListHTTPEndpoints(context.Background(), &operatorv1pb.ListHTTPEndpointsRequest{
						Namespace: a.namespace,
					})
					if err != nil {
						log.Errorf("error listing http endpoints: %s", err)
						return nil, err
					}

					return resp.GetHttpEndpoints(), nil
				}, backoff.NewExponentialBackOff())
				if err != nil {
					// Retry on stream error.
					log.Errorf("persistent error from operator stream: %s", err)
					continue
				}

				endpointsToUpdate := streamData.([][]byte)
				for i := 0; i < len(endpointsToUpdate); i++ {
					parseAndUpdate(endpointsToUpdate[i])
				}
			}

			for {
				e, err := stream.Recv()
				if err != nil {
					// Retry on stream error.
					needList = true
					log.Errorf("error from operator stream: %s", err)
					break
				}

				parseAndUpdate(e.GetHttpEndpoints())
			}
		}
	}()
	return nil
}

func (a *DaprRuntime) onHTTPEndpointUpdated(endpoint httpEndpointV1alpha1.HTTPEndpoint) bool {
	oldEndpoint, exists := a.compStore.GetHTTPEndpoint(endpoint.Name)
	_, _ = a.processResourceSecrets(&endpoint)

	if exists && reflect.DeepEqual(oldEndpoint.Spec, endpoint.Spec) {
		return false
	}

	a.pendingHTTPEndpoints <- endpoint
	return true
}

func (a *DaprRuntime) sendBatchOutputBindingsParallel(to []string, data []byte) {
	for _, dst := range to {
		go func(name string) {
			_, err := a.sendToOutputBinding(name, &bindings.InvokeRequest{
				Data:      data,
				Operation: bindings.CreateOperation,
			})
			if err != nil {
				log.Error(err)
			}
		}(dst)
	}
}

func (a *DaprRuntime) sendBatchOutputBindingsSequential(to []string, data []byte) error {
	for _, dst := range to {
		_, err := a.sendToOutputBinding(dst, &bindings.InvokeRequest{
			Data:      data,
			Operation: bindings.CreateOperation,
		})
		if err != nil {
			return err
		}
	}
	return nil
}

func (a *DaprRuntime) sendToOutputBinding(name string, req *bindings.InvokeRequest) (*bindings.InvokeResponse, error) {
	if req.Operation == "" {
		return nil, errors.New("operation field is missing from request")
	}

	if binding, ok := a.compStore.GetOutputBinding(name); ok {
		ops := binding.Operations()
		for _, o := range ops {
			if o == req.Operation {
				policyRunner := resiliency.NewRunner[*bindings.InvokeResponse](a.ctx,
					a.resiliency.ComponentOutboundPolicy(name, resiliency.Binding),
				)
				return policyRunner(func(ctx context.Context) (*bindings.InvokeResponse, error) {
					return binding.Invoke(ctx, req)
				})
			}
		}
		supported := make([]string, 0, len(ops))
		for _, o := range ops {
			supported = append(supported, string(o))
		}
		return nil, fmt.Errorf("binding %s does not support operation %s. supported operations:%s", name, req.Operation, strings.Join(supported, " "))
	}
	return nil, fmt.Errorf("couldn't find output binding %s", name)
}

func (a *DaprRuntime) onAppResponse(response *bindings.AppResponse) error {
	if len(response.State) > 0 {
		go func(reqs []state.SetRequest) {
			store, ok := a.compStore.GetStateStore(response.StoreName)
			if !ok {
				return
			}

			err := stateLoader.PerformBulkStoreOperation(a.ctx, reqs,
				a.resiliency.ComponentOutboundPolicy(response.StoreName, resiliency.Statestore),
				state.BulkStoreOpts{},
				store.Set,
				store.BulkSet,
			)
			if err != nil {
				log.Errorf("error saving state from app response: %v", err)
			}
		}(response.State)
	}

	if len(response.To) > 0 {
		b, err := json.Marshal(&response.Data)
		if err != nil {
			return err
		}

		if response.Concurrency == bindingsConcurrencyParallel {
			a.sendBatchOutputBindingsParallel(response.To, b)
		} else {
			return a.sendBatchOutputBindingsSequential(response.To, b)
		}
	}

	return nil
}

func (a *DaprRuntime) sendBindingEventToApp(bindingName string, data []byte, metadata map[string]string) ([]byte, error) {
	var response bindings.AppResponse
	spanName := "bindings/" + bindingName
	spanContext := trace.SpanContext{}

	// Check the grpc-trace-bin with fallback to traceparent.
	validTraceparent := false
	if val, ok := metadata[diag.GRPCTraceContextKey]; ok {
		if sc, ok := diagUtils.SpanContextFromBinary([]byte(val)); ok {
			spanContext = sc
		}
	} else if val, ok := metadata[diag.TraceparentHeader]; ok {
		if sc, ok := diag.SpanContextFromW3CString(val); ok {
			spanContext = sc
			validTraceparent = true
			// Only parse the tracestate if we've successfully parsed the traceparent.
			if val, ok := metadata[diag.TracestateHeader]; ok {
				ts := diag.TraceStateFromW3CString(val)
				spanContext.WithTraceState(*ts)
			}
		}
	}
	// span is nil if tracing is disabled (sampling rate is 0)
	ctx, span := diag.StartInternalCallbackSpan(a.ctx, spanName, spanContext, a.globalConfig.Spec.TracingSpec)

	var appResponseBody []byte
	path, _ := a.compStore.GetInputBindingRoute(bindingName)
	if path == "" {
		path = bindingName
	}

	if !a.runtimeConfig.appConnectionConfig.Protocol.IsHTTP() {
		if span != nil {
			ctx = diag.SpanContextToGRPCMetadata(ctx, span.SpanContext())
		}

		// Add workaround to fallback on checking traceparent header.
		// As grpc-trace-bin is not yet there in OpenTelemetry unlike OpenCensus, tracking issue https://github.com/open-telemetry/opentelemetry-specification/issues/639
		// and grpc-dotnet client adheres to OpenTelemetry Spec which only supports http based traceparent header in gRPC path.
		// TODO: Remove this workaround fix once grpc-dotnet supports grpc-trace-bin header. Tracking issue https://github.com/dapr/dapr/issues/1827.
		if validTraceparent && span != nil {
			spanContextHeaders := make(map[string]string, 2)
			diag.SpanContextToHTTPHeaders(span.SpanContext(), func(key string, val string) {
				spanContextHeaders[key] = val
			})
			for key, val := range spanContextHeaders {
				ctx = md.AppendToOutgoingContext(ctx, key, val)
			}
		}

		conn, err := a.grpc.GetAppClient()
		defer a.grpc.ReleaseAppClient(conn)
		if err != nil {
			return nil, fmt.Errorf("error while getting app client: %w", err)
		}
		client := runtimev1pb.NewAppCallbackClient(conn)
		req := &runtimev1pb.BindingEventRequest{
			Name:     bindingName,
			Data:     data,
			Metadata: metadata,
		}
		start := time.Now()

		policyRunner := resiliency.NewRunner[*runtimev1pb.BindingEventResponse](ctx,
			a.resiliency.ComponentInboundPolicy(bindingName, resiliency.Binding),
		)
		resp, err := policyRunner(func(ctx context.Context) (*runtimev1pb.BindingEventResponse, error) {
			return client.OnBindingEvent(ctx, req)
		})

		if span != nil {
			m := diag.ConstructInputBindingSpanAttributes(
				bindingName,
				"/dapr.proto.runtime.v1.AppCallback/OnBindingEvent")
			diag.AddAttributesToSpan(span, m)
			diag.UpdateSpanStatusFromGRPCError(span, err)
			span.End()
		}
		if diag.DefaultGRPCMonitoring.IsEnabled() {
			diag.DefaultGRPCMonitoring.ServerRequestSent(ctx,
				"/dapr.proto.runtime.v1.AppCallback/OnBindingEvent",
				status.Code(err).String(),
				int64(len(resp.GetData())), start)
		}

		if err != nil {
			return nil, fmt.Errorf("error invoking app: %w", err)
		}
		if resp != nil {
			if resp.Concurrency == runtimev1pb.BindingEventResponse_PARALLEL { //nolint:nosnakecase
				response.Concurrency = bindingsConcurrencyParallel
			} else {
				response.Concurrency = bindingsConcurrencySequential
			}

			response.To = resp.To

			if resp.Data != nil {
				appResponseBody = resp.Data

				var d interface{}
				err := json.Unmarshal(resp.Data, &d)
				if err == nil {
					response.Data = d
				}
			}
		}
	} else {
		policyDef := a.resiliency.ComponentInboundPolicy(bindingName, resiliency.Binding)

		reqMetadata := make(map[string][]string, len(metadata))
		for k, v := range metadata {
			reqMetadata[k] = []string{v}
		}
		req := invokev1.NewInvokeMethodRequest(path).
			WithHTTPExtension(nethttp.MethodPost, "").
			WithRawDataBytes(data).
			WithContentType(invokev1.JSONContentType).
			WithMetadata(reqMetadata)
		if policyDef != nil {
			req.WithReplay(policyDef.HasRetries())
		}
		defer req.Close()

		respErr := errors.New("error sending binding event to application")
		policyRunner := resiliency.NewRunnerWithOptions(ctx, policyDef,
			resiliency.RunnerOpts[*invokev1.InvokeMethodResponse]{
				Disposer: resiliency.DisposerCloser[*invokev1.InvokeMethodResponse],
			},
		)
		resp, err := policyRunner(func(ctx context.Context) (*invokev1.InvokeMethodResponse, error) {
			rResp, rErr := a.appChannel.InvokeMethod(ctx, req, "")
			if rErr != nil {
				return rResp, rErr
			}
			if rResp != nil && rResp.Status().Code != nethttp.StatusOK {
				return rResp, fmt.Errorf("%w, status %d", respErr, rResp.Status().Code)
			}
			return rResp, nil
		})
		if err != nil && !errors.Is(err, respErr) {
			return nil, fmt.Errorf("error invoking app: %w", err)
		}

		if resp == nil {
			return nil, errors.New("error invoking app: response object is nil")
		}
		defer resp.Close()

		if span != nil {
			m := diag.ConstructInputBindingSpanAttributes(
				bindingName,
				nethttp.MethodPost+" /"+bindingName,
			)
			diag.AddAttributesToSpan(span, m)
			diag.UpdateSpanStatusFromHTTPStatus(span, int(resp.Status().Code))
			span.End()
		}

		appResponseBody, err = resp.RawDataFull()

		// ::TODO report metrics for http, such as grpc
		if resp.Status().Code < 200 || resp.Status().Code > 299 {
			return nil, fmt.Errorf("fails to send binding event to http app channel, status code: %d body: %s", resp.Status().Code, string(appResponseBody))
		}

		if err != nil {
			return nil, fmt.Errorf("failed to read response body: %w", err)
		}
	}

	if len(response.State) > 0 || len(response.To) > 0 {
		if err := a.onAppResponse(&response); err != nil {
			log.Errorf("error executing app response: %s", err)
		}
	}

	return appResponseBody, nil
}

func (a *DaprRuntime) readFromBinding(readCtx context.Context, name string, binding bindings.InputBinding) error {
	return binding.Read(readCtx, func(_ context.Context, resp *bindings.ReadResponse) ([]byte, error) {
		if resp == nil {
			return nil, nil
		}

		start := time.Now()
		b, err := a.sendBindingEventToApp(name, resp.Data, resp.Metadata)
		elapsed := diag.ElapsedSince(start)

		diag.DefaultComponentMonitoring.InputBindingEvent(context.Background(), name, err == nil, elapsed)

		if err != nil {
			log.Debugf("error from app consumer for binding [%s]: %s", name, err)
			return nil, err
		}
		return b, nil
	})
}

func (a *DaprRuntime) startHTTPServer(port int, publicPort *int, profilePort int, allowedOrigins string, pipeline httpMiddleware.Pipeline) error {
	a.daprHTTPAPI = http.NewAPI(http.APIOpts{
		AppID:                       a.runtimeConfig.id,
		AppChannel:                  a.appChannel,
		HTTPEndpointsAppChannel:     a.httpEndpointsAppChannel,
		DirectMessaging:             a.directMessaging,
		Resiliency:                  a.resiliency,
		PubsubAdapter:               a.getPublishAdapter(),
		Actors:                      a.actor,
		SendToOutputBindingFn:       a.sendToOutputBinding,
		TracingSpec:                 a.globalConfig.Spec.TracingSpec,
		Shutdown:                    a.ShutdownWithWait,
		GetComponentsCapabilitiesFn: a.getComponentsCapabilitesMap,
		MaxRequestBodySize:          int64(a.runtimeConfig.maxRequestBodySize) << 20, // Convert from MB to bytes
		CompStore:                   a.compStore,
		AppConnectionConfig:         a.runtimeConfig.appConnectionConfig,
		GlobalConfig:                a.globalConfig,
	})

	serverConf := http.ServerConfig{
		AppID:                   a.runtimeConfig.id,
		HostAddress:             a.hostAddress,
		Port:                    port,
		APIListenAddresses:      a.runtimeConfig.apiListenAddresses,
		PublicPort:              publicPort,
		ProfilePort:             profilePort,
		AllowedOrigins:          allowedOrigins,
		EnableProfiling:         a.runtimeConfig.enableProfiling,
		MaxRequestBodySizeMB:    a.runtimeConfig.maxRequestBodySize,
		UnixDomainSocket:        a.runtimeConfig.unixDomainSocket,
		ReadBufferSizeKB:        a.runtimeConfig.readBufferSize,
		EnableAPILogging:        *a.runtimeConfig.enableAPILogging,
		APILoggingObfuscateURLs: a.globalConfig.Spec.LoggingSpec.APILogging.ObfuscateURLs,
		APILogHealthChecks:      !a.globalConfig.Spec.LoggingSpec.APILogging.OmitHealthChecks,
	}

	server := http.NewServer(http.NewServerOpts{
		API:         a.daprHTTPAPI,
		Config:      serverConf,
		TracingSpec: a.globalConfig.Spec.TracingSpec,
		MetricSpec:  a.globalConfig.Spec.MetricSpec,
		Pipeline:    pipeline,
		APISpec:     a.globalConfig.Spec.APISpec,
	})
	if err := server.StartNonBlocking(); err != nil {
		return err
	}
	a.apiClosers = append(a.apiClosers, server)

	return nil
}

func (a *DaprRuntime) startGRPCInternalServer(api grpc.API, port int) error {
	// Since GRPCInteralServer is encrypted & authenticated, it is safe to listen on *
	serverConf := a.getNewServerConfig([]string{""}, port)
	server := grpc.NewInternalServer(api, serverConf, a.globalConfig.Spec.TracingSpec, a.globalConfig.Spec.MetricSpec, a.authenticator, a.proxy)
	if err := server.StartNonBlocking(); err != nil {
		return err
	}
	a.apiClosers = append(a.apiClosers, server)

	return nil
}

func (a *DaprRuntime) startGRPCAPIServer(api grpc.API, port int) error {
	serverConf := a.getNewServerConfig(a.runtimeConfig.apiListenAddresses, port)
	server := grpc.NewAPIServer(api, serverConf, a.globalConfig.Spec.TracingSpec, a.globalConfig.Spec.MetricSpec, a.globalConfig.Spec.APISpec, a.proxy, a.workflowEngine)
	if err := server.StartNonBlocking(); err != nil {
		return err
	}
	a.apiClosers = append(a.apiClosers, server)

	return nil
}

func (a *DaprRuntime) getNewServerConfig(apiListenAddresses []string, port int) grpc.ServerConfig {
	// Use the trust domain value from the access control policy spec to generate the cert
	// If no access control policy has been specified, use a default value
	trustDomain := config.DefaultTrustDomain
	if a.accessControlList != nil {
		trustDomain = a.accessControlList.TrustDomain
	}
	return grpc.ServerConfig{
		AppID:                a.runtimeConfig.id,
		HostAddress:          a.hostAddress,
		Port:                 port,
		APIListenAddresses:   apiListenAddresses,
		NameSpace:            a.namespace,
		TrustDomain:          trustDomain,
		MaxRequestBodySizeMB: a.runtimeConfig.maxRequestBodySize,
		UnixDomainSocket:     a.runtimeConfig.unixDomainSocket,
		ReadBufferSizeKB:     a.runtimeConfig.readBufferSize,
		EnableAPILogging:     *a.runtimeConfig.enableAPILogging,
	}
}

func (a *DaprRuntime) getGRPCAPI() grpc.API {
	return grpc.NewAPI(grpc.APIOpts{
		AppID:                       a.runtimeConfig.id,
		AppChannel:                  a.appChannel,
		Resiliency:                  a.resiliency,
		PubsubAdapter:               a.getPublishAdapter(),
		DirectMessaging:             a.directMessaging,
		Actors:                      a.actor,
		SendToOutputBindingFn:       a.sendToOutputBinding,
		TracingSpec:                 a.globalConfig.Spec.TracingSpec,
		AccessControlList:           a.accessControlList,
		Shutdown:                    a.ShutdownWithWait,
		GetComponentsCapabilitiesFn: a.getComponentsCapabilitesMap,
		CompStore:                   a.compStore,
		AppConnectionConfig:         a.runtimeConfig.appConnectionConfig,
		GlobalConfig:                a.globalConfig,
	})
}

func (a *DaprRuntime) getPublishAdapter() runtimePubsub.Adapter {
	if a.compStore.PubSubsLen() == 0 {
		return nil
	}

	return a
}

func (a *DaprRuntime) getSubscribedBindingsGRPC() ([]string, error) {
	conn, err := a.grpc.GetAppClient()
	defer a.grpc.ReleaseAppClient(conn)
	if err != nil {
		return nil, fmt.Errorf("error while getting app client: %w", err)
	}
	client := runtimev1pb.NewAppCallbackClient(conn)
	resp, err := client.ListInputBindings(context.Background(), &emptypb.Empty{})
	bindings := []string{}

	if err == nil && resp != nil {
		bindings = resp.Bindings
	}
	return bindings, nil
}

func (a *DaprRuntime) isAppSubscribedToBinding(binding string) (bool, error) {
	// if gRPC, looks for the binding in the list of bindings returned from the app
	if !a.runtimeConfig.appConnectionConfig.Protocol.IsHTTP() {
		if a.subscribeBindingList == nil {
			list, err := a.getSubscribedBindingsGRPC()
			if err != nil {
				return false, err
			}
			a.subscribeBindingList = list
		}
		for _, b := range a.subscribeBindingList {
			if b == binding {
				return true, nil
			}
		}
	} else {
		// if HTTP, check if there's an endpoint listening for that binding
		path, _ := a.compStore.GetInputBindingRoute(binding)
		req := invokev1.NewInvokeMethodRequest(path).
			WithHTTPExtension(nethttp.MethodOptions, "").
			WithContentType(invokev1.JSONContentType)
		defer req.Close()

		// TODO: Propagate Context
		resp, err := a.appChannel.InvokeMethod(context.TODO(), req, "")
		if err != nil {
			log.Fatalf("could not invoke OPTIONS method on input binding subscription endpoint %q: %v", path, err)
		}
		defer resp.Close()
		code := resp.Status().Code

		return code/100 == 2 || code == nethttp.StatusMethodNotAllowed, nil
	}
	return false, nil
}

func isBindingOfExplicitDirection(direction string, metadata map[string]string) bool {
	for k, v := range metadata {
		if strings.EqualFold(k, processor.BindingDirection) {
			directions := strings.Split(v, ",")
			for _, d := range directions {
				if strings.TrimSpace(strings.ToLower(d)) == direction {
					return true
				}
			}
		}
	}

	return false
}

// Refer for state store api decision  https://github.com/dapr/dapr/blob/master/docs/decision_records/api/API-008-multi-state-store-api-design.md
func (a *DaprRuntime) getDeclarativeSubscriptions() []runtimePubsub.Subscription {
	var subs []runtimePubsub.Subscription

	switch a.runtimeConfig.mode {
	case modes.KubernetesMode:
		subs = runtimePubsub.DeclarativeKubernetes(a.operatorClient, a.podName, a.namespace, log)
	case modes.StandaloneMode:
		subs = runtimePubsub.DeclarativeLocal(a.runtimeConfig.standalone.ResourcesPath, a.namespace, log)
	}

	// only return valid subscriptions for this app id
	i := 0
	for _, s := range subs {
		keep := false
		if len(s.Scopes) == 0 {
			keep = true
		} else {
			for _, scope := range s.Scopes {
				if scope == a.runtimeConfig.id {
					keep = true
					break
				}
			}
		}

		if keep {
			subs[i] = s
			i++
		}
	}
	return subs[:i]
}

func (a *DaprRuntime) getSubscriptions() ([]runtimePubsub.Subscription, error) {
	if subs := a.compStore.ListSubscriptions(); len(subs) > 0 {
		return subs, nil
	}

	var (
		subscriptions []runtimePubsub.Subscription
		err           error
	)

	if a.appChannel == nil {
		log.Warn("app channel not initialized, make sure -app-port is specified if pubsub subscription is required")
		return subscriptions, nil
	}

	// handle app subscriptions
	if a.runtimeConfig.appConnectionConfig.Protocol.IsHTTP() {
		subscriptions, err = runtimePubsub.GetSubscriptionsHTTP(a.appChannel, log, a.resiliency)
	} else {
		var conn gogrpc.ClientConnInterface
		conn, err = a.grpc.GetAppClient()
		defer a.grpc.ReleaseAppClient(conn)
		if err != nil {
			return nil, fmt.Errorf("error while getting app client: %w", err)
		}
		client := runtimev1pb.NewAppCallbackClient(conn)
		subscriptions, err = runtimePubsub.GetSubscriptionsGRPC(client, log, a.resiliency)
	}
	if err != nil {
		return nil, err
	}

	// handle declarative subscriptions
	ds := a.getDeclarativeSubscriptions()
	for _, s := range ds {
		skip := false

		// don't register duplicate subscriptions
		for _, sub := range subscriptions {
			if sub.PubsubName == s.PubsubName && sub.Topic == s.Topic {
				log.Warnf("two identical subscriptions found (sources: declarative, app endpoint). pubsubname: %s, topic: %s",
					s.PubsubName, s.Topic)
				skip = true
				break
			}
		}

		if !skip {
			subscriptions = append(subscriptions, s)
		}
	}

	a.compStore.SetSubscriptions(subscriptions)
	return subscriptions, nil
}

func (a *DaprRuntime) getTopicRoutes() (map[string]compstore.TopicRoutes, error) {
	if !a.compStore.TopicRoutesIsNil() {
		return a.compStore.GetTopicRoutes(), nil
	}

	topicRoutes := make(map[string]compstore.TopicRoutes)

	if a.appChannel == nil {
		log.Warn("app channel not initialized, make sure -app-port is specified if pubsub subscription is required")
		return topicRoutes, nil
	}

	subscriptions, err := a.getSubscriptions()
	if err != nil {
		return nil, err
	}

	for _, s := range subscriptions {
		if topicRoutes[s.PubsubName] == nil {
			topicRoutes[s.PubsubName] = compstore.TopicRoutes{}
		}

		topicRoutes[s.PubsubName][s.Topic] = compstore.TopicRouteElem{
			Metadata:        s.Metadata,
			Rules:           s.Rules,
			DeadLetterTopic: s.DeadLetterTopic,
			BulkSubscribe:   s.BulkSubscribe,
		}
	}

	if len(topicRoutes) > 0 {
		for pubsubName, v := range topicRoutes {
			var topics string
			for topic := range v {
				if topics == "" {
					topics += topic
				} else {
					topics += " " + topic
				}
			}
			log.Infof("app is subscribed to the following topics: [%s] through pubsub=%s", topics, pubsubName)
		}
	}
	a.compStore.SetTopicRoutes(topicRoutes)
	return topicRoutes, nil
}

// Publish is an adapter method for the runtime to pre-validate publish requests
// And then forward them to the Pub/Sub component.
// This method is used by the HTTP and gRPC APIs.
func (a *DaprRuntime) Publish(req *pubsub.PublishRequest) error {
	a.topicsLock.RLock()
	ps, ok := a.compStore.GetPubSub(req.PubsubName)
	a.topicsLock.RUnlock()

	if !ok {
		return runtimePubsub.NotFoundError{PubsubName: req.PubsubName}
	}

	if allowed := a.isPubSubOperationAllowed(req.PubsubName, req.Topic, ps.ScopedPublishings); !allowed {
		return runtimePubsub.NotAllowedError{Topic: req.Topic, ID: a.runtimeConfig.id}
	}

	if ps.NamespaceScoped {
		req.Topic = a.namespace + req.Topic
	}

	policyRunner := resiliency.NewRunner[any](a.ctx,
		a.resiliency.ComponentOutboundPolicy(req.PubsubName, resiliency.Pubsub),
	)
	_, err := policyRunner(func(ctx context.Context) (any, error) {
		return nil, ps.Component.Publish(ctx, req)
	})
	return err
}

func (a *DaprRuntime) BulkPublish(req *pubsub.BulkPublishRequest) (pubsub.BulkPublishResponse, error) {
	// context.TODO() is used here as later on a context will have to be passed in for each publish separately
	ps, ok := a.compStore.GetPubSub(req.PubsubName)
	if !ok {
		return pubsub.BulkPublishResponse{}, runtimePubsub.NotFoundError{PubsubName: req.PubsubName}
	}

	if allowed := a.isPubSubOperationAllowed(req.PubsubName, req.Topic, ps.ScopedPublishings); !allowed {
		return pubsub.BulkPublishResponse{}, runtimePubsub.NotAllowedError{Topic: req.Topic, ID: a.runtimeConfig.id}
	}

	policyDef := a.resiliency.ComponentOutboundPolicy(req.PubsubName, resiliency.Pubsub)

	if pubsub.FeatureBulkPublish.IsPresent(ps.Component.Features()) {
		return runtimePubsub.ApplyBulkPublishResiliency(context.TODO(), req, policyDef, ps.Component.(pubsub.BulkPublisher))
	}

	log.Debugf("pubsub %s does not implement the BulkPublish API; falling back to publishing messages individually", req.PubsubName)
	defaultBulkPublisher := runtimePubsub.NewDefaultBulkPublisher(ps.Component)

	return runtimePubsub.ApplyBulkPublishResiliency(context.TODO(), req, policyDef, defaultBulkPublisher)
}

// Subscribe is used by APIs to start a subscription to a topic.
func (a *DaprRuntime) Subscribe(ctx context.Context, name string, routes map[string]compstore.TopicRouteElem) (err error) {
	_, ok := a.compStore.GetPubSub(name)
	if !ok {
		return fmt.Errorf("pubsub component %s does not exist", name)
	}

	for topic, route := range routes {
		err = a.subscribeTopic(ctx, name, topic, route)
		if err != nil {
			return err
		}
	}

	return nil
}

// GetPubSub is an adapter method to find a pubsub by name.
func (a *DaprRuntime) GetPubSub(pubsubName string) pubsub.PubSub {
	ps, ok := a.compStore.GetPubSub(pubsubName)
	if !ok {
		return nil
	}
	return ps.Component
}

func (a *DaprRuntime) isPubSubOperationAllowed(pubsubName string, topic string, scopedTopics []string) bool {
	inAllowedTopics := false

	pubSub, ok := a.compStore.GetPubSub(pubsubName)
	if !ok {
		return false
	}

	// first check if allowedTopics contain it
	if len(pubSub.AllowedTopics) > 0 {
		for _, t := range pubSub.AllowedTopics {
			if t == topic {
				inAllowedTopics = true
				break
			}
		}
		if !inAllowedTopics {
			return false
		}
	}
	if len(scopedTopics) == 0 {
		return true
	}

	// check if a granular scope has been applied
	allowedScope := false
	for _, t := range scopedTopics {
		if t == topic {
			allowedScope = true
			break
		}
	}
	return allowedScope
}

func (a *DaprRuntime) initNameResolution() error {
	var resolver nr.Resolver
	var err error
	resolverMetadata := nr.Metadata{}

	resolverName := a.globalConfig.Spec.NameResolutionSpec.Component
	resolverVersion := a.globalConfig.Spec.NameResolutionSpec.Version

	if resolverName == "" {
		switch a.runtimeConfig.mode {
		case modes.KubernetesMode:
			resolverName = "kubernetes"
		case modes.StandaloneMode:
			resolverName = "mdns"
		default:
			fName := utils.ComponentLogName(resolverName, "nameResolution", resolverVersion)
			return rterrors.NewInit(rterrors.InitComponentFailure, fName, fmt.Errorf("unable to determine name resolver for %s mode", string(a.runtimeConfig.mode)))
		}
	}

	if resolverVersion == "" {
		resolverVersion = components.FirstStableVersion
	}

	fName := utils.ComponentLogName(resolverName, "nameResolution", resolverVersion)
	resolver, err = a.runtimeConfig.registry.NameResolutions().Create(resolverName, resolverVersion, fName)
	resolverMetadata.Name = resolverName
	resolverMetadata.Configuration = a.globalConfig.Spec.NameResolutionSpec.Configuration
	resolverMetadata.Properties = map[string]string{
		nr.DaprHTTPPort: strconv.Itoa(a.runtimeConfig.httpPort),
		nr.DaprPort:     strconv.Itoa(a.runtimeConfig.internalGRPCPort),
		nr.AppPort:      strconv.Itoa(a.runtimeConfig.appConnectionConfig.Port),
		nr.HostAddress:  a.hostAddress,
		nr.AppID:        a.runtimeConfig.id,
	}

	if err != nil {
		diag.DefaultMonitoring.ComponentInitFailed("nameResolution", "creation", resolverName)
		return rterrors.NewInit(rterrors.CreateComponentFailure, fName, err)
	}

	if err = resolver.Init(resolverMetadata); err != nil {
		diag.DefaultMonitoring.ComponentInitFailed("nameResolution", "init", resolverName)
		return rterrors.NewInit(rterrors.InitComponentFailure, fName, err)
	}

	a.nameResolver = resolver

	log.Infof("Initialized name resolution to %s", resolverName)
	return nil
}

func (a *DaprRuntime) publishMessageHTTP(ctx context.Context, msg *pubsubSubscribedMessage) error {
	cloudEvent := msg.cloudEvent

	var span trace.Span

	req := invokev1.NewInvokeMethodRequest(msg.path).
		WithHTTPExtension(nethttp.MethodPost, "").
		WithRawDataBytes(msg.data).
		WithContentType(contenttype.CloudEventContentType).
		WithCustomHTTPMetadata(msg.metadata)
	defer req.Close()

	iTraceID := cloudEvent[pubsub.TraceParentField]
	if iTraceID == nil {
		iTraceID = cloudEvent[pubsub.TraceIDField]
	}
	if iTraceID != nil {
		traceID := iTraceID.(string)
		sc, _ := diag.SpanContextFromW3CString(traceID)
		ctx, span = diag.StartInternalCallbackSpan(ctx, "pubsub/"+msg.topic, sc, a.globalConfig.Spec.TracingSpec)
	}

	start := time.Now()
	resp, err := a.appChannel.InvokeMethod(ctx, req, "")
	elapsed := diag.ElapsedSince(start)

	if err != nil {
		diag.DefaultComponentMonitoring.PubsubIngressEvent(ctx, msg.pubsub, strings.ToLower(string(pubsub.Retry)), msg.topic, elapsed)
		return fmt.Errorf("error returned from app channel while sending pub/sub event to app: %w", rterrors.NewRetriable(err))
	}
	defer resp.Close()

	statusCode := int(resp.Status().Code)

	if span != nil {
		m := diag.ConstructSubscriptionSpanAttributes(msg.topic)
		diag.AddAttributesToSpan(span, m)
		diag.UpdateSpanStatusFromHTTPStatus(span, statusCode)
		span.End()
	}

	if (statusCode >= 200) && (statusCode <= 299) {
		// Any 2xx is considered a success.
		var appResponse pubsub.AppResponse
		err := json.NewDecoder(resp.RawData()).Decode(&appResponse)
		// We need to return an error here since the app didn't return a valid
		// AppResponse.
		if errors.Is(err, io.EOF) {
			return err
		}
		if err != nil {
			log.Debugf("skipping status check due to error parsing result from pub/sub event %v: %s", cloudEvent[pubsub.IDField], err)
			diag.DefaultComponentMonitoring.PubsubIngressEvent(ctx, msg.pubsub, strings.ToLower(string(pubsub.Success)), msg.topic, elapsed)
			return nil
		}

		switch appResponse.Status {
		case "":
			// Consider empty status field as success
			fallthrough
		case pubsub.Success:
			diag.DefaultComponentMonitoring.PubsubIngressEvent(ctx, msg.pubsub, strings.ToLower(string(pubsub.Success)), msg.topic, elapsed)
			return nil
		case pubsub.Retry:
			diag.DefaultComponentMonitoring.PubsubIngressEvent(ctx, msg.pubsub, strings.ToLower(string(pubsub.Retry)), msg.topic, elapsed)
			return fmt.Errorf("RETRY status returned from app while processing pub/sub event %v: %w", cloudEvent[pubsub.IDField], rterrors.NewRetriable(nil))
		case pubsub.Drop:
			diag.DefaultComponentMonitoring.PubsubIngressEvent(ctx, msg.pubsub, strings.ToLower(string(pubsub.Drop)), msg.topic, elapsed)
			log.Warnf("DROP status returned from app while processing pub/sub event %v", cloudEvent[pubsub.IDField])
			return nil
		}
		// Consider unknown status field as error and retry
		diag.DefaultComponentMonitoring.PubsubIngressEvent(ctx, msg.pubsub, strings.ToLower(string(pubsub.Retry)), msg.topic, elapsed)
		return fmt.Errorf("unknown status returned from app while processing pub/sub event %v, status: %v, err: %w", cloudEvent[pubsub.IDField], appResponse.Status, rterrors.NewRetriable(nil))
	}

	body, _ := resp.RawDataFull()
	if statusCode == nethttp.StatusNotFound {
		// These are errors that are not retriable, for now it is just 404 but more status codes can be added.
		// When adding/removing an error here, check if that is also applicable to GRPC since there is a mapping between HTTP and GRPC errors:
		// https://cloud.google.com/apis/design/errors#handling_errors
		log.Errorf("non-retriable error returned from app while processing pub/sub event %v: %s. status code returned: %v", cloudEvent[pubsub.IDField], body, statusCode)
		diag.DefaultComponentMonitoring.PubsubIngressEvent(ctx, msg.pubsub, strings.ToLower(string(pubsub.Drop)), msg.topic, elapsed)
		return nil
	}

	// Every error from now on is a retriable error.
	errMsg := fmt.Sprintf("retriable error returned from app while processing pub/sub event %v, topic: %v, body: %s. status code returned: %v", cloudEvent[pubsub.IDField], cloudEvent[pubsub.TopicField], body, statusCode)
	log.Warnf(errMsg)
	diag.DefaultComponentMonitoring.PubsubIngressEvent(ctx, msg.pubsub, strings.ToLower(string(pubsub.Retry)), msg.topic, elapsed)
	return rterrors.NewRetriable(errors.New(errMsg))
}

func (a *DaprRuntime) publishMessageGRPC(ctx context.Context, msg *pubsubSubscribedMessage) error {
	cloudEvent := msg.cloudEvent

	envelope := &runtimev1pb.TopicEventRequest{
		Id:              extractCloudEventProperty(cloudEvent, pubsub.IDField),
		Source:          extractCloudEventProperty(cloudEvent, pubsub.SourceField),
		DataContentType: extractCloudEventProperty(cloudEvent, pubsub.DataContentTypeField),
		Type:            extractCloudEventProperty(cloudEvent, pubsub.TypeField),
		SpecVersion:     extractCloudEventProperty(cloudEvent, pubsub.SpecVersionField),
		Topic:           msg.topic,
		PubsubName:      msg.metadata[pubsubName],
		Path:            msg.path,
	}

	if data, ok := cloudEvent[pubsub.DataBase64Field]; ok && data != nil {
		if dataAsString, ok := data.(string); ok {
			decoded, decodeErr := base64.StdEncoding.DecodeString(dataAsString)
			if decodeErr != nil {
				log.Debugf("unable to base64 decode cloudEvent field data_base64: %s", decodeErr)
				diag.DefaultComponentMonitoring.PubsubIngressEvent(ctx, msg.pubsub, strings.ToLower(string(pubsub.Retry)), msg.topic, 0)

				return fmt.Errorf("error returned from app while processing pub/sub event: %w", rterrors.NewRetriable(decodeErr))
			}

			envelope.Data = decoded
		} else {
			diag.DefaultComponentMonitoring.PubsubIngressEvent(ctx, msg.pubsub, strings.ToLower(string(pubsub.Retry)), msg.topic, 0)
			return fmt.Errorf("error returned from app while processing pub/sub event: %w", rterrors.NewRetriable(ErrUnexpectedEnvelopeData))
		}
	} else if data, ok := cloudEvent[pubsub.DataField]; ok && data != nil {
		envelope.Data = nil

		if contenttype.IsStringContentType(envelope.DataContentType) {
			switch v := data.(type) {
			case string:
				envelope.Data = []byte(v)
			case []byte:
				envelope.Data = v
			default:
				diag.DefaultComponentMonitoring.PubsubIngressEvent(ctx, msg.pubsub, strings.ToLower(string(pubsub.Retry)), msg.topic, 0)
				return fmt.Errorf("error returned from app while processing pub/sub event: %w", rterrors.NewRetriable(ErrUnexpectedEnvelopeData))
			}
		} else if contenttype.IsJSONContentType(envelope.DataContentType) || contenttype.IsCloudEventContentType(envelope.DataContentType) {
			envelope.Data, _ = json.Marshal(data)
		}
	}

	var span trace.Span
	iTraceID := cloudEvent[pubsub.TraceParentField]
	if iTraceID == nil {
		iTraceID = cloudEvent[pubsub.TraceIDField]
	}
	if iTraceID != nil {
		if traceID, ok := iTraceID.(string); ok {
			sc, _ := diag.SpanContextFromW3CString(traceID)
			spanName := fmt.Sprintf("pubsub/%s", msg.topic)

			// no ops if trace is off
			ctx, span = diag.StartInternalCallbackSpan(ctx, spanName, sc, a.globalConfig.Spec.TracingSpec)
			// span is nil if tracing is disabled (sampling rate is 0)
			if span != nil {
				ctx = diag.SpanContextToGRPCMetadata(ctx, span.SpanContext())
			}
		} else {
			log.Warnf("ignored non-string traceid value: %v", iTraceID)
		}
	}

	extensions, extensionsErr := extractCloudEventExtensions(cloudEvent)
	if extensionsErr != nil {
		diag.DefaultComponentMonitoring.PubsubIngressEvent(ctx, msg.pubsub, strings.ToLower(string(pubsub.Retry)), msg.topic, 0)
		return extensionsErr
	}
	envelope.Extensions = extensions

	ctx = invokev1.WithCustomGRPCMetadata(ctx, msg.metadata)

	conn, err := a.grpc.GetAppClient()
	defer a.grpc.ReleaseAppClient(conn)
	if err != nil {
		return fmt.Errorf("error while getting app client: %w", err)
	}
	clientV1 := runtimev1pb.NewAppCallbackClient(conn)

	start := time.Now()
	res, err := clientV1.OnTopicEvent(ctx, envelope)
	elapsed := diag.ElapsedSince(start)

	if span != nil {
		m := diag.ConstructSubscriptionSpanAttributes(envelope.Topic)
		diag.AddAttributesToSpan(span, m)
		diag.UpdateSpanStatusFromGRPCError(span, err)
		span.End()
	}

	if err != nil {
		errStatus, hasErrStatus := status.FromError(err)
		if hasErrStatus && (errStatus.Code() == codes.Unimplemented) {
			// DROP
			log.Warnf("non-retriable error returned from app while processing pub/sub event %v: %s", cloudEvent[pubsub.IDField], err)
			diag.DefaultComponentMonitoring.PubsubIngressEvent(ctx, msg.pubsub, strings.ToLower(string(pubsub.Drop)), msg.topic, elapsed)

			return nil
		}

		err = fmt.Errorf("error returned from app while processing pub/sub event %v: %w", cloudEvent[pubsub.IDField], rterrors.NewRetriable(err))
		log.Debug(err)
		diag.DefaultComponentMonitoring.PubsubIngressEvent(ctx, msg.pubsub, strings.ToLower(string(pubsub.Retry)), msg.topic, elapsed)

		// on error from application, return error for redelivery of event
		return err
	}

	switch res.GetStatus() {
	case runtimev1pb.TopicEventResponse_SUCCESS: //nolint:nosnakecase
		// on uninitialized status, this is the case it defaults to as an uninitialized status defaults to 0 which is
		// success from protobuf definition
		diag.DefaultComponentMonitoring.PubsubIngressEvent(ctx, msg.pubsub, strings.ToLower(string(pubsub.Success)), msg.topic, elapsed)
		return nil
	case runtimev1pb.TopicEventResponse_RETRY: //nolint:nosnakecase
		diag.DefaultComponentMonitoring.PubsubIngressEvent(ctx, msg.pubsub, strings.ToLower(string(pubsub.Retry)), msg.topic, elapsed)
		return fmt.Errorf("RETRY status returned from app while processing pub/sub event %v: %w", cloudEvent[pubsub.IDField], rterrors.NewRetriable(nil))
	case runtimev1pb.TopicEventResponse_DROP: //nolint:nosnakecase
		log.Warnf("DROP status returned from app while processing pub/sub event %v", cloudEvent[pubsub.IDField])
		diag.DefaultComponentMonitoring.PubsubIngressEvent(ctx, msg.pubsub, strings.ToLower(string(pubsub.Drop)), msg.topic, elapsed)

		return nil
	}

	// Consider unknown status field as error and retry
	diag.DefaultComponentMonitoring.PubsubIngressEvent(ctx, msg.pubsub, strings.ToLower(string(pubsub.Retry)), msg.topic, elapsed)
	return fmt.Errorf("unknown status returned from app while processing pub/sub event %v, status: %v, err: %w", cloudEvent[pubsub.IDField], res.GetStatus(), rterrors.NewRetriable(nil))
}

func extractCloudEventExtensions(cloudEvent map[string]interface{}) (*structpb.Struct, error) {
	// Assemble Cloud Event Extensions:
	// Create copy of the cloud event with duplicated data removed

	extensions := map[string]interface{}{}
	for key, value := range cloudEvent {
		if !cloudEventDuplicateKeys.Has(key) {
			extensions[key] = value
		}
	}
	extensionsStruct := structpb.Struct{}
	extensionBytes, jsonMarshalErr := json.Marshal(extensions)
	if jsonMarshalErr != nil {
		return &extensionsStruct, fmt.Errorf("error processing internal cloud event data: unable to marshal cloudEvent extensions: %s", jsonMarshalErr)
	}

	protoUnmarshalErr := protojson.Unmarshal(extensionBytes, &extensionsStruct)
	if protoUnmarshalErr != nil {
		return &extensionsStruct, fmt.Errorf("error processing internal cloud event data: unable to unmarshal cloudEvent extensions to proto struct: %s", protoUnmarshalErr)
	}
	return &extensionsStruct, nil
}

func extractCloudEventProperty(cloudEvent map[string]interface{}, property string) string {
	if cloudEvent == nil {
		return ""
	}
	iValue, ok := cloudEvent[property]
	if ok {
		if value, ok := iValue.(string); ok {
			return value
		}
	}

	return ""
}

func (a *DaprRuntime) initActors() error {
	err := actors.ValidateHostEnvironment(a.runtimeConfig.mTLSEnabled, a.runtimeConfig.mode, a.namespace)
	if err != nil {
		return rterrors.NewInit(rterrors.InitFailure, "actors", err)
	}
	a.actorStateStoreLock.Lock()
	defer a.actorStateStoreLock.Unlock()

	actorStateStoreName, ok := a.processor.ActorStateStore()
	if !ok {
		log.Info("actors: state store is not configured - this is okay for clients but services with hosted actors will fail to initialize!")
	}
	actorConfig := actors.NewConfig(actors.ConfigOpts{
		HostAddress:        a.hostAddress,
		AppID:              a.runtimeConfig.id,
		PlacementAddresses: a.runtimeConfig.placementAddresses,
		Port:               a.runtimeConfig.internalGRPCPort,
		Namespace:          a.namespace,
		AppConfig:          a.appConfig,
		HealthHTTPClient:   a.appHTTPClient,
		HealthEndpoint:     a.getAppHTTPEndpoint(),
		AppChannelAddress:  a.runtimeConfig.appConnectionConfig.ChannelAddress,
		PodName:            getPodName(),
	})

	act := actors.NewActors(actors.ActorsOpts{
		AppChannel:       a.appChannel,
		GRPCConnectionFn: a.grpc.GetGRPCConnection,
		Config:           actorConfig,
		CertChain:        a.runtimeConfig.certChain,
		TracingSpec:      a.globalConfig.Spec.TracingSpec,
		Resiliency:       a.resiliency,
		StateStoreName:   actorStateStoreName,
		CompStore:        a.compStore,
		// TODO: @joshvanl Remove in Dapr 1.12 when ActorStateTTL is finalized.
		StateTTLEnabled: a.globalConfig.IsFeatureEnabled(config.ActorStateTTL),
	})
	err = act.Init()
	if err == nil {
		a.actor = act
		return nil
	}
	return rterrors.NewInit(rterrors.InitFailure, "actors", err)
}

func (a *DaprRuntime) namespaceComponentAuthorizer(component componentsV1alpha1.Component) bool {
	if a.namespace == "" || component.ObjectMeta.Namespace == "" || (a.namespace != "" && component.ObjectMeta.Namespace == a.namespace) {
		return component.IsAppScoped(a.runtimeConfig.id)
	}

	return false
}

func (a *DaprRuntime) getAuthorizedObjects(objects interface{}, authorizer func(interface{}) bool) interface{} {
	reflectValue := reflect.ValueOf(objects)
	authorized := reflect.MakeSlice(reflectValue.Type(), 0, reflectValue.Len())
	for i := 0; i < reflectValue.Len(); i++ {
		object := reflectValue.Index(i).Interface()
		if authorizer(object) {
			authorized = reflect.Append(authorized, reflect.ValueOf(object))
		}
	}
	return authorized.Interface()
}

func (a *DaprRuntime) isObjectAuthorized(object interface{}) bool {
	switch obj := object.(type) {
	case httpEndpointV1alpha1.HTTPEndpoint:
		for _, auth := range a.httpEndpointAuthorizers {
			if !auth(obj) {
				return false
			}
		}
	case componentsV1alpha1.Component:
		for _, auth := range a.componentAuthorizers {
			if !auth(obj) {
				return false
			}
		}
	}
	return true
}

func (a *DaprRuntime) namespaceHTTPEndpointAuthorizer(endpoint httpEndpointV1alpha1.HTTPEndpoint) bool {
	switch {
	case a.namespace == "",
		endpoint.ObjectMeta.Namespace == "",
		(a.namespace != "" && endpoint.ObjectMeta.Namespace == a.namespace):
		return endpoint.IsAppScoped(a.runtimeConfig.id)
	default:
		return false
	}
}

func (a *DaprRuntime) loadComponents() error {
	var loader components.ComponentLoader

	switch a.runtimeConfig.mode {
	case modes.KubernetesMode:
		loader = components.NewKubernetesComponents(a.runtimeConfig.kubernetes, a.namespace, a.operatorClient, a.podName)
	case modes.StandaloneMode:
		loader = components.NewLocalComponents(a.runtimeConfig.standalone.ResourcesPath...)
	default:
		return nil
	}

	log.Info("Loading components…")
	comps, err := loader.LoadComponents()
	if err != nil {
		return err
	}

	authorizedComps := a.getAuthorizedObjects(comps, a.isObjectAuthorized).([]componentsV1alpha1.Component)

	// Iterate through the list twice
	// First, we look for secret stores and load those, then all other components
	// Sure, we could sort the list of authorizedComps... but this is simpler and most certainly faster
	for _, comp := range authorizedComps {
		if strings.HasPrefix(comp.Spec.Type, string(components.CategorySecretStore)+".") {
			log.Debug("Found component: " + comp.LogName())
			a.pendingComponents <- comp
		}
	}
	for _, comp := range authorizedComps {
		if !strings.HasPrefix(comp.Spec.Type, string(components.CategorySecretStore)+".") {
			log.Debug("Found component: " + comp.LogName())
			a.pendingComponents <- comp
		}
	}

	return nil
}

func (a *DaprRuntime) processComponents() {
	for comp := range a.pendingComponents {
		if comp.Name == "" {
			continue
		}

		err := a.processComponentAndDependents(comp)
		if err != nil {
			e := fmt.Sprintf("process component %s error: %s", comp.Name, err.Error())
			if !comp.Spec.IgnoreErrors {
				log.Warnf("Error processing component, daprd process will exit gracefully")
				a.Shutdown(a.runtimeConfig.gracefulShutdownDuration)
				log.Fatalf(e)
			}
			log.Errorf(e)
		}
	}
}

func (a *DaprRuntime) processHTTPEndpoints() {
	for endpoint := range a.pendingHTTPEndpoints {
		if endpoint.Name == "" {
			continue
		}
		_, _ = a.processResourceSecrets(&endpoint)
		a.compStore.AddHTTPEndpoint(endpoint)
	}
}

func (a *DaprRuntime) flushOutstandingHTTPEndpoints() {
	log.Info("Waiting for all outstanding http endpoints to be processed")
	// We flush by sending a no-op http endpoint. Since the processHTTPEndpoints goroutine only reads one http endpoint at a time,
	// We know that once the no-op http endpoint is read from the channel, all previous http endpoints will have been fully processed.
	a.pendingHTTPEndpoints <- httpEndpointV1alpha1.HTTPEndpoint{}
	log.Info("All outstanding http endpoints processed")
}

func (a *DaprRuntime) flushOutstandingComponents() {
	log.Info("Waiting for all outstanding components to be processed")
	// We flush by sending a no-op component. Since the processComponents goroutine only reads one component at a time,
	// We know that once the no-op component is read from the channel, all previous components will have been fully processed.
	a.pendingComponents <- componentsV1alpha1.Component{}
	log.Info("All outstanding components processed")
}

func (a *DaprRuntime) processComponentAndDependents(comp componentsV1alpha1.Component) error {
	log.Debug("Loading component: " + comp.LogName())
	res := a.preprocessOneComponent(&comp)
	if res.unreadyDependency != "" {
		a.pendingComponentDependents[res.unreadyDependency] = append(a.pendingComponentDependents[res.unreadyDependency], comp)
		return nil
	}

	compCategory := a.processor.Category(comp)
	if compCategory == "" {
		// the category entered is incorrect, return error
		return fmt.Errorf("incorrect type %s", comp.Spec.Type)
	}

	ch := make(chan error, 1)

	timeout, err := time.ParseDuration(comp.Spec.InitTimeout)
	if err != nil {
		timeout = defaultComponentInitTimeout
	}

	go func() {
		ch <- a.processor.One(context.TODO(), comp)
	}()

	select {
	case err := <-ch:
		if err != nil {
			return err
		}
	case <-time.After(timeout):
		diag.DefaultMonitoring.ComponentInitFailed(comp.Spec.Type, "init", comp.ObjectMeta.Name)
		err := fmt.Errorf("init timeout for component %s exceeded after %s", comp.Name, timeout.String())
		return rterrors.NewInit(rterrors.InitComponentFailure, comp.LogName(), err)
	}

	log.Info("Component loaded: " + comp.LogName())
	a.compStore.AddComponent(comp)
	diag.DefaultMonitoring.ComponentLoaded()

	dependency := componentDependency(compCategory, comp.Name)
	if deps, ok := a.pendingComponentDependents[dependency]; ok {
		delete(a.pendingComponentDependents, dependency)
		for _, dependent := range deps {
			if err := a.processComponentAndDependents(dependent); err != nil {
				return err
			}
		}
	}

	return nil
}

func (a *DaprRuntime) preprocessOneComponent(comp *componentsV1alpha1.Component) componentPreprocessRes {
	_, unreadySecretsStore := a.processResourceSecrets(comp)
	if unreadySecretsStore != "" {
		return componentPreprocessRes{
			unreadyDependency: componentDependency(components.CategorySecretStore, unreadySecretsStore),
		}
	}
	return componentPreprocessRes{}
}

func (a *DaprRuntime) loadHTTPEndpoints() error {
	var loader httpendpoint.EndpointsLoader

	switch a.runtimeConfig.mode {
	case modes.KubernetesMode:
		loader = httpendpoint.NewKubernetesHTTPEndpoints(a.runtimeConfig.kubernetes, a.namespace, a.operatorClient, a.podName)
	case modes.StandaloneMode:
		loader = httpendpoint.NewLocalHTTPEndpoints(a.runtimeConfig.standalone.ResourcesPath...)
	default:
		return nil
	}

	log.Info("Loading endpoints")
	endpoints, err := loader.LoadHTTPEndpoints()
	if err != nil {
		return err
	}

	authorizedHTTPEndpoints := a.getAuthorizedObjects(endpoints, a.isObjectAuthorized).([]httpEndpointV1alpha1.HTTPEndpoint)

	for _, e := range authorizedHTTPEndpoints {
		log.Infof("Found http endpoint: %s", e.Name)
		a.pendingHTTPEndpoints <- e
	}

	return nil
}

func (a *DaprRuntime) stopActor() {
	if a.actor != nil {
		log.Info("Shutting down actor")
		a.actor.Stop()
	}
}

func (a *DaprRuntime) stopWorkflow() {
	if a.workflowEngine != nil {
		log.Info("Shutting down workflow engine")
		a.workflowEngine.Stop(context.TODO())
	}
}

// shutdownOutputComponents allows for a graceful shutdown of all runtime internal operations of components that are not source of more work.
// These are all components except input bindings and pubsub.
func (a *DaprRuntime) shutdownOutputComponents() error {
	log.Info("Shutting down all remaining components")
	var merr error

	// Close components if they implement `io.Closer`
	for name, component := range a.compStore.ListSecretStores() {
		a.compStore.DeleteSecretStore(name)
		merr = errors.Join(merr, closeComponent(component, "secret store "+name))
	}
	for name, component := range a.compStore.ListStateStores() {
		a.compStore.DeleteStateStore(name)
		merr = errors.Join(merr, closeComponent(component, "state store "+name))
	}
	for name, component := range a.compStore.ListLocks() {
		a.compStore.DeleteLock(name)
		merr = errors.Join(merr, closeComponent(component, "clock store "+name))
	}
	for name, component := range a.compStore.ListConfigurations() {
		a.compStore.DeleteConfiguration(name)
		merr = errors.Join(merr, closeComponent(component, "configuration store "+name))
	}
	for name, component := range a.compStore.ListCryptoProviders() {
		a.compStore.DeleteCryptoProvider(name)
		merr = errors.Join(merr, closeComponent(component, "crypto provider "+name))
	}
	for name, component := range a.compStore.ListWorkflows() {
		a.compStore.DeleteWorkflow(name)
		merr = errors.Join(merr, closeComponent(component, "workflow component "+name))
	}
	// Close output bindings
	// Input bindings are closed when a.ctx is canceled
	for name, component := range a.compStore.ListOutputBindings() {
		a.compStore.DeleteOutputBinding(name)
		merr = errors.Join(merr, closeComponent(component, "output binding "+name))
	}
	// Close pubsub publisher
	// The subscriber part is closed when a.ctx is canceled
	for name, pubSub := range a.compStore.ListPubSubs() {
		a.compStore.DeletePubSub(name)
		if pubSub.Component == nil {
			continue
		}
		merr = errors.Join(merr, closeComponent(pubSub.Component, "pubsub "+name))
	}
	merr = errors.Join(merr, closeComponent(a.nameResolver, "name resolver"))

	for _, component := range a.compStore.ListComponents() {
		a.compStore.DeleteComponent(component.Spec.Type, component.Name)
	}

	return merr
}

func closeComponent(component any, logmsg string) error {
	if closer, ok := component.(io.Closer); ok && closer != nil {
		if err := closer.Close(); err != nil {
			err = fmt.Errorf("error closing %s: %w", logmsg, err)
			log.Warn(err)
			return err
		}
	}

	return nil
}

// ShutdownWithWait will gracefully stop runtime and wait outstanding operations.
func (a *DaprRuntime) ShutdownWithWait() {
	// Another shutdown signal causes an instant shutdown and interrupts the graceful shutdown
	go func() {
		<-ShutdownSignal()
		log.Warn("Received another shutdown signal - shutting down right away")
		os.Exit(0)
	}()

	a.Shutdown(a.runtimeConfig.gracefulShutdownDuration)
	os.Exit(0)
}

func (a *DaprRuntime) cleanSocket() {
	if a.runtimeConfig.unixDomainSocket != "" {
		for _, s := range []string{"http", "grpc"} {
			os.Remove(fmt.Sprintf("%s/dapr-%s-%s.socket", a.runtimeConfig.unixDomainSocket, a.runtimeConfig.id, s))
		}
	}
}

func (a *DaprRuntime) Shutdown(duration time.Duration) {
	// If the shutdown has already been invoked, do nothing
	if !a.running.CompareAndSwap(true, false) {
		return
	}

	// Ensure the Unix socket file is removed if a panic occurs.
	defer a.cleanSocket()
	log.Info("Dapr shutting down")
	log.Info("Stopping PubSub subscribers and input bindings")
	a.stopSubscriptions()
	a.stopReadingFromBindings()

	// shutdown workflow if it's running
	a.stopWorkflow()

	log.Info("Initiating actor shutdown")
	a.stopActor()

	if a.appHealth != nil {
		log.Info("Closing App Health")
		a.appHealth.Close()
	}

	log.Infof("Holding shutdown for %s to allow graceful stop of outstanding operations", duration.String())
	<-time.After(duration)

	log.Info("Stopping Dapr APIs")
	for _, closer := range a.apiClosers {
		if err := closer.Close(); err != nil {
			log.Warnf("Error closing API: %v", err)
		}
	}
	a.stopTrace()
	a.shutdownOutputComponents()
	a.cancel()
	a.shutdownC <- nil
}

// SetRunning updates the value of the running flag.
// This method is used by tests in dapr/components-contrib.
func (a *DaprRuntime) SetRunning(val bool) {
	a.running.Store(val)
}

// WaitUntilShutdown waits until the Shutdown() method is done.
// This method is used by tests in dapr/components-contrib.
func (a *DaprRuntime) WaitUntilShutdown() error {
	return <-a.shutdownC
}

func isEnvVarAllowed(key string) bool {
	// First, apply a denylist that blocks access to sensitive env vars
	key = strings.ToUpper(key)
	switch {
	case key == "":
		return false
	case key == "APP_API_TOKEN":
		return false
	case strings.HasPrefix(key, "DAPR_"):
		return false
	case strings.Contains(key, " "):
		return false
	}

	// If we have a `DAPR_ENV_KEYS` env var (which is added by the Dapr Injector in Kubernetes mode), use that as allowlist too
	allowlist := os.Getenv(authConsts.EnvKeysEnvVar)
	if allowlist == "" {
		return true
	}

	// Need to check for the full var, so there must be a space after OR it must be the end of the string, and there must be a space before OR it must be at the beginning of the string
	idx := strings.Index(allowlist, key)
	if idx >= 0 &&
		(idx+len(key) == len(allowlist) || allowlist[idx+len(key)] == ' ') &&
		(idx == 0 || allowlist[idx-1] == ' ') {
		return true
	}
	return false
}

// Returns the component or HTTP endpoint updated with the secrets applied.
// If the resource references a secret store that hasn't been loaded yet, it returns the name of the secret store component as second returned value.
func (a *DaprRuntime) processResourceSecrets(resource meta.Resource) (updated bool, secretStoreName string) {
	cache := map[string]secretstores.GetSecretResponse{}

	secretStoreName = a.authSecretStoreOrDefault(resource)

	metadata := resource.NameValuePairs()
	for i, m := range metadata {
		// If there's an env var and no value, use that
		if !m.HasValue() && m.EnvRef != "" {
			if isEnvVarAllowed(m.EnvRef) {
				metadata[i].SetValue([]byte(os.Getenv(m.EnvRef)))
			} else {
				log.Warnf("%s %s references an env variable that isn't allowed: %s", resource.Kind(), resource.GetName(), m.EnvRef)
			}
			metadata[i].EnvRef = ""
			updated = true
			continue
		}

		if m.SecretKeyRef.Name == "" {
			continue
		}

		// If running in Kubernetes and have an operator client, do not fetch secrets from the Kubernetes secret store as they will be populated by the operator.
		// Instead, base64 decode the secret values into their real self.
		if a.operatorClient != nil && secretStoreName == secretstoresLoader.BuiltinKubernetesSecretStore {
			var jsonVal string
			err := json.Unmarshal(m.Value.Raw, &jsonVal)
			if err != nil {
				log.Errorf("Error decoding secret: %v", err)
				continue
			}

			dec, err := base64.StdEncoding.DecodeString(jsonVal)
			if err != nil {
				log.Errorf("Error decoding secret: %v", err)
				continue
			}

			metadata[i].SetValue(dec)
			metadata[i].SecretKeyRef = commonapi.SecretKeyRef{}
			updated = true
			continue
		}

		secretStore, ok := a.compStore.GetSecretStore(secretStoreName)
		if !ok {
			log.Warnf("%s %s references a secret store that isn't loaded: %s", resource.Kind(), resource.GetName(), secretStoreName)
			return updated, secretStoreName
		}

		resp, ok := cache[m.SecretKeyRef.Name]
		if !ok {
			// TODO: cascade context.
			r, err := secretStore.GetSecret(context.TODO(), secretstores.GetSecretRequest{
				Name: m.SecretKeyRef.Name,
				Metadata: map[string]string{
					"namespace": resource.GetNamespace(),
				},
			})
			if err != nil {
				log.Errorf("Error getting secret: %v", err)
				continue
			}
			resp = r
		}

		// Use the SecretKeyRef.Name key if SecretKeyRef.Key is not given
		secretKeyName := m.SecretKeyRef.Key
		if secretKeyName == "" {
			secretKeyName = m.SecretKeyRef.Name
		}

		val, ok := resp.Data[secretKeyName]
		if ok && val != "" {
			metadata[i].SetValue([]byte(val))
			metadata[i].SecretKeyRef = commonapi.SecretKeyRef{}
			updated = true
		}

		cache[m.SecretKeyRef.Name] = resp
	}
	return updated, ""
}

func (a *DaprRuntime) authSecretStoreOrDefault(resource meta.Resource) string {
	secretStore := resource.GetSecretStore()
	if secretStore == "" {
		switch a.runtimeConfig.mode {
		case modes.KubernetesMode:
			return "kubernetes"
		}
	}
	return secretStore
}

func (a *DaprRuntime) blockUntilAppIsReady() {
	if a.runtimeConfig.appConnectionConfig.Port <= 0 {
		return
	}

	log.Infof("application protocol: %s. waiting on port %v.  This will block until the app is listening on that port.", string(a.runtimeConfig.appConnectionConfig.Protocol), a.runtimeConfig.appConnectionConfig.Port)

	dialAddr := a.runtimeConfig.appConnectionConfig.ChannelAddress + ":" + strconv.Itoa(a.runtimeConfig.appConnectionConfig.Port)

	stopCh := ShutdownSignal()
	defer signal.Stop(stopCh)
	for {
		select {
		case <-stopCh:
			// Cause a shutdown
			a.ShutdownWithWait()
			return
		case <-a.ctx.Done():
			// Return
			return
		default:
			// nop - continue execution
		}

		var (
			conn net.Conn
			err  error
		)
		dialer := &net.Dialer{
			Timeout: 500 * time.Millisecond,
		}
		if a.runtimeConfig.appConnectionConfig.Protocol.HasTLS() {
			conn, err = tls.DialWithDialer(dialer, "tcp", dialAddr, &tls.Config{
				InsecureSkipVerify: true, //nolint:gosec
			})
		} else {
			conn, err = dialer.Dial("tcp", dialAddr)
		}
		if err == nil && conn != nil {
			conn.Close()
			break
		}
		// prevents overwhelming the OS with open connections
		time.Sleep(time.Millisecond * 100)
	}

	log.Infof("application discovered on port %v", a.runtimeConfig.appConnectionConfig.Port)
}

func (a *DaprRuntime) loadAppConfiguration() {
	if a.appChannel == nil {
		return
	}

	appConfig, err := a.appChannel.GetAppConfig(a.runtimeConfig.id)
	if err != nil {
		return
	}

	if appConfig != nil {
		a.appConfig = *appConfig
		log.Info("Application configuration loaded")
	}
}

// Returns the HTTP endpoint for the app.
func (a *DaprRuntime) getAppHTTPEndpoint() string {
	// Application protocol is "http" or "https"
	port := strconv.Itoa(a.runtimeConfig.appConnectionConfig.Port)
	switch a.runtimeConfig.appConnectionConfig.Protocol {
	case protocol.HTTPProtocol, protocol.H2CProtocol:
		return "http://" + a.runtimeConfig.appConnectionConfig.ChannelAddress + ":" + port
	case protocol.HTTPSProtocol:
		return "https://" + a.runtimeConfig.appConnectionConfig.ChannelAddress + ":" + port
	default:
		return ""
	}
}

// Initializes the appHTTPClient property.
func (a *DaprRuntime) initAppHTTPClient() {
	var transport nethttp.RoundTripper
	if a.runtimeConfig.appConnectionConfig.Protocol == protocol.H2CProtocol {
		// Enable HTTP/2 Cleartext transport
		transport = &http2.Transport{
			AllowHTTP: true, // To enable using "http" as protocol
			DialTLS: func(network, addr string, _ *tls.Config) (net.Conn, error) {
				// Return the TCP socket without TLS
				return net.Dial(network, addr)
			},
			// TODO: This may not be exactly the same as "MaxResponseHeaderBytes" so check before enabling this
			// MaxHeaderListSize: uint32(a.runtimeConfig.readBufferSize << 10),
		}
	} else {
		var tlsConfig *tls.Config
		if a.runtimeConfig.appConnectionConfig.Protocol == protocol.HTTPSProtocol {
			tlsConfig = &tls.Config{
				InsecureSkipVerify: true, //nolint:gosec
				// For 1.11
				MinVersion: channel.AppChannelMinTLSVersion,
			}
			// TODO: Remove when the feature is finalized
			if a.globalConfig.IsFeatureEnabled(config.AppChannelAllowInsecureTLS) {
				tlsConfig.MinVersion = 0
			}
		}

		transport = &nethttp.Transport{
			TLSClientConfig:        tlsConfig,
			ReadBufferSize:         a.runtimeConfig.readBufferSize << 10,
			MaxResponseHeaderBytes: int64(a.runtimeConfig.readBufferSize) << 10,
			MaxConnsPerHost:        1024,
			MaxIdleConns:           64, // A local channel connects to a single host
			MaxIdleConnsPerHost:    64,
		}
	}

	// Initialize this property in the object, and then pass it to the HTTP channel and the actors runtime (for health checks)
	// We want to re-use the same client so TCP sockets can be re-used efficiently across everything that communicates with the app
	// This is especially useful if the app supports HTTP/2
	a.appHTTPClient = &nethttp.Client{
		Transport: transport,
		CheckRedirect: func(req *nethttp.Request, via []*nethttp.Request) error {
			return nethttp.ErrUseLastResponse
		},
	}
}

func (a *DaprRuntime) getAppHTTPChannelConfig(pipeline httpMiddleware.Pipeline, isExternal bool) httpChannel.ChannelConfiguration {
	conf := httpChannel.ChannelConfiguration{
		CompStore:            a.compStore,
		MaxConcurrency:       a.runtimeConfig.appConnectionConfig.MaxConcurrency,
		Pipeline:             pipeline,
		TracingSpec:          a.globalConfig.Spec.TracingSpec,
		MaxRequestBodySizeMB: a.runtimeConfig.maxRequestBodySize,
	}

	if !isExternal {
		conf.Endpoint = a.getAppHTTPEndpoint()
		conf.Client = a.appHTTPClient
	} else {
		conf.Client = nethttp.DefaultClient
	}

	return conf
}

func (a *DaprRuntime) appendBuiltinSecretStore() {
	if a.runtimeConfig.disableBuiltinK8sSecretStore {
		return
	}

	switch a.runtimeConfig.mode {
	case modes.KubernetesMode:
		// Preload Kubernetes secretstore
		a.pendingComponents <- componentsV1alpha1.Component{
			ObjectMeta: metav1.ObjectMeta{
				Name: secretstoresLoader.BuiltinKubernetesSecretStore,
			},
			Spec: componentsV1alpha1.ComponentSpec{
				Type:    "secretstores.kubernetes",
				Version: components.FirstStableVersion,
			},
		}
	}
}

func (a *DaprRuntime) getComponentsCapabilitesMap() map[string][]string {
	capabilities := make(map[string][]string)
	for key, store := range a.compStore.ListStateStores() {
		features := store.Features()
		stateStoreCapabilities := featureTypeToString(features)
		if state.FeatureETag.IsPresent(features) && state.FeatureTransactional.IsPresent(features) {
			stateStoreCapabilities = append(stateStoreCapabilities, "ACTOR")
		}
		capabilities[key] = stateStoreCapabilities
	}
	for key, pubSubItem := range a.compStore.ListPubSubs() {
		features := pubSubItem.Component.Features()
		capabilities[key] = featureTypeToString(features)
	}
	for key := range a.compStore.ListInputBindings() {
		capabilities[key] = []string{"INPUT_BINDING"}
	}
	for key := range a.compStore.ListOutputBindings() {
		if val, found := capabilities[key]; found {
			capabilities[key] = append(val, "OUTPUT_BINDING")
		} else {
			capabilities[key] = []string{"OUTPUT_BINDING"}
		}
	}
	for key, store := range a.compStore.ListSecretStores() {
		features := store.Features()
		capabilities[key] = featureTypeToString(features)
	}
	return capabilities
}

// converts components Features from FeatureType to string
func featureTypeToString(features interface{}) []string {
	featureStr := make([]string, 0)
	switch reflect.TypeOf(features).Kind() {
	case reflect.Slice:
		val := reflect.ValueOf(features)
		for i := 0; i < val.Len(); i++ {
			featureStr = append(featureStr, val.Index(i).String())
		}
	}
	return featureStr
}

func (a *DaprRuntime) establishSecurity(sentryAddress string) error {
	if !a.runtimeConfig.mTLSEnabled {
		log.Info("mTLS is disabled. Skipping certificate request and tls validation")
		return nil
	}
	if sentryAddress == "" {
		return errors.New("sentryAddress cannot be empty")
	}
	log.Info("mTLS enabled. creating sidecar authenticator")

	auth, err := security.GetSidecarAuthenticator(sentryAddress, a.runtimeConfig.certChain)
	if err != nil {
		return err
	}
	a.authenticator = auth
	a.grpc.SetAuthenticator(auth)

	log.Info("authenticator created")

	diag.DefaultMonitoring.MTLSInitCompleted()
	return nil
}

func componentDependency(compCategory components.Category, name string) string {
	return fmt.Sprintf("%s:%s", compCategory, name)
}

func (a *DaprRuntime) startSubscriptions() {
	// Clean any previous state
	if a.pubsubCancel != nil {
		a.stopSubscriptions() // Stop all subscriptions
	}

	// PubSub subscribers are stopped via cancellation of the main runtime's context
	a.pubsubCtx, a.pubsubCancel = context.WithCancel(a.ctx)
	a.topicCtxCancels = map[string]context.CancelFunc{}
	for pubsubName := range a.compStore.ListPubSubs() {
		if err := a.beginPubSub(pubsubName); err != nil {
			log.Errorf("error occurred while beginning pubsub %s: %v", pubsubName, err)
		}
	}
}

// Stop subscriptions to all topics and cleans the cached topics
func (a *DaprRuntime) stopSubscriptions() {
	if a.pubsubCtx == nil || a.pubsubCtx.Err() != nil { // no pubsub to stop
		return
	}
	if a.pubsubCancel != nil {
		a.pubsubCancel() // Stop all subscriptions by canceling the subscription context
	}

	// Remove all contexts that are specific to each component (which have been canceled already by canceling pubsubCtx)
	a.topicCtxCancels = nil

	// Delete the cached topics and routes
	a.compStore.SetTopicRoutes(nil)
}

func (a *DaprRuntime) startReadingFromBindings() (err error) {
	if a.appChannel == nil {
		return errors.New("app channel not initialized")
	}

	// Clean any previous state
	if a.inputBindingsCancel != nil {
		a.inputBindingsCancel()
	}

	// Input bindings are stopped via cancellation of the main runtime's context
	a.inputBindingsCtx, a.inputBindingsCancel = context.WithCancel(a.ctx)

	comps := a.compStore.ListComponents()
	bindings := make(map[string]componentsV1alpha1.Component)
	for i, c := range comps {
		if strings.HasPrefix(c.Spec.Type, string(components.CategoryBindings)) {
			bindings[c.ObjectMeta.Name] = comps[i]
		}
	}

	for name, binding := range a.compStore.ListInputBindings() {
		var isSubscribed bool

		m := a.meta.ToBaseMetadata(bindings[name]).Properties

		if isBindingOfExplicitDirection(processor.BindingTypeInput, m) {
			isSubscribed = true
		} else {
			isSubscribed, err = a.isAppSubscribedToBinding(name)
			if err != nil {
				return err
			}
		}

		if !isSubscribed {
			log.Infof("app has not subscribed to binding %s.", name)
			continue
		}

		err = a.readFromBinding(a.inputBindingsCtx, name, binding)
		if err != nil {
			log.Errorf("error reading from input binding %s: %s", name, err)
			continue
		}
	}
	return nil
}

func (a *DaprRuntime) stopReadingFromBindings() {
	if a.inputBindingsCancel != nil {
		a.inputBindingsCancel()
	}

	a.inputBindingsCtx = nil
	a.inputBindingsCancel = nil
}

// Returns "componentName||topicName", which is used as key for some maps
func pubsubTopicKey(componentName, topicName string) string {
	return componentName + "||" + topicName
}

func createGRPCManager(runtimeConfig *internalConfig, globalConfig *config.Configuration) *grpc.Manager {
	grpcAppChannelConfig := &grpc.AppChannelConfig{}
	if globalConfig != nil {
		grpcAppChannelConfig.TracingSpec = globalConfig.Spec.TracingSpec
		grpcAppChannelConfig.AllowInsecureTLS = globalConfig.IsFeatureEnabled(config.AppChannelAllowInsecureTLS)
	}
	if runtimeConfig != nil {
		grpcAppChannelConfig.Port = runtimeConfig.appConnectionConfig.Port
		grpcAppChannelConfig.MaxConcurrency = runtimeConfig.appConnectionConfig.MaxConcurrency
		grpcAppChannelConfig.EnableTLS = (runtimeConfig.appConnectionConfig.Protocol == protocol.GRPCSProtocol)
		grpcAppChannelConfig.MaxRequestBodySizeMB = runtimeConfig.maxRequestBodySize
		grpcAppChannelConfig.ReadBufferSizeKB = runtimeConfig.readBufferSize
		grpcAppChannelConfig.BaseAddress = runtimeConfig.appConnectionConfig.ChannelAddress
	}

	m := grpc.NewGRPCManager(runtimeConfig.mode, grpcAppChannelConfig)
	m.StartCollector()
	return m
}

func (a *DaprRuntime) stopTrace() {
	if a.tracerProvider == nil {
		return
	}
	// Flush and shutdown the tracing provider.
	shutdownCtx, shutdownCancel := context.WithCancel(a.ctx)
	defer shutdownCancel()
	if err := a.tracerProvider.ForceFlush(shutdownCtx); err != nil && !errors.Is(err, context.Canceled) {
		log.Warnf("error flushing tracing provider: %v", err)
	}

	if err := a.tracerProvider.Shutdown(shutdownCtx); err != nil && !errors.Is(err, context.Canceled) {
		log.Warnf("error shutting down tracing provider: %v", err)
	} else {
		a.tracerProvider = nil
	}
}

// ShutdownSignal returns a signal that receives a message when the app needs to shut down
func ShutdownSignal() chan os.Signal {
	stop := make(chan os.Signal, 1)
	signal.Notify(stop, syscall.SIGTERM, os.Interrupt)
	return stop
}

func (a *DaprRuntime) createChannels() (err error) {
	// Create a HTTP channel for external HTTP endpoint invocation
	pipeline, err := a.buildAppHTTPPipeline()
	if err != nil {
		return fmt.Errorf("failed to build app HTTP pipeline: %w", err)
	}

	a.httpEndpointsAppChannel, err = httpChannel.CreateHTTPChannel(a.getAppHTTPChannelConfig(pipeline, false))
	if err != nil {
		return fmt.Errorf("failed to create external HTTP app channel: %w", err)
	}

	if a.runtimeConfig.appConnectionConfig.Port == 0 {
		log.Warn("App channel is not initialized. Did you configure an app-port?")
		return nil
	}

	if a.runtimeConfig.appConnectionConfig.Protocol.IsHTTP() {
		// Create a HTTP channel
		a.appChannel, err = httpChannel.CreateHTTPChannel(a.getAppHTTPChannelConfig(pipeline, false))
		if err != nil {
			return fmt.Errorf("failed to create HTTP app channel: %w", err)
		}
		a.appChannel.(*httpChannel.Channel).SetAppHealthCheckPath(a.runtimeConfig.appConnectionConfig.HealthCheckHTTPPath)
	} else {
		// create gRPC app channel
		a.appChannel, err = a.grpc.GetAppChannel()
		if err != nil {
			return fmt.Errorf("failed to create gRPC app channel: %w", err)
		}
	}

	return nil
}<|MERGE_RESOLUTION|>--- conflicted
+++ resolved
@@ -210,11 +210,9 @@
 func newDaprRuntime(runtimeConfig *internalConfig, globalConfig *config.Configuration, accessControlList *config.AccessControlList, resiliencyProvider resiliency.Provider) *DaprRuntime {
 	ctx, cancel := context.WithCancel(context.Background())
 
-<<<<<<< HEAD
 	wfe := wfengine.NewWorkflowEngine(wfengine.NewWorkflowConfig(runtimeConfig.id))
 	wfe.ConfigureGrpcExecutor()
 
-=======
 	meta := meta.New(meta.Options{
 		ID:        runtimeConfig.id,
 		PodName:   getPodName(),
@@ -222,7 +220,6 @@
 		Mode:      runtimeConfig.mode,
 	})
 	compStore := compstore.New()
->>>>>>> 04db9373
 	rt := &DaprRuntime{
 		ctx:                        ctx,
 		cancel:                     cancel,
