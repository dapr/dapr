--- conflicted
+++ resolved
@@ -369,13 +369,8 @@
 	return nil
 }
 
-<<<<<<< HEAD
-func (a *DaprRuntime) beginPubSub() error {
+func (a *DaprRuntime) beginPubSub(name string, ps pubsub.PubSub) error {
 	var publishFunc pubsub.Handler
-=======
-func (a *DaprRuntime) beginPubSub(name string, ps pubsub.PubSub) error {
-	var publishFunc func(msg *pubsub.NewMessage) error
->>>>>>> d36c1351
 	switch a.runtimeConfig.ApplicationProtocol {
 	case HTTPProtocol:
 		publishFunc = a.publishMessageHTTP
