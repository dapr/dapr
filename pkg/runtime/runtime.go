--- conflicted
+++ resolved
@@ -1743,11 +1743,7 @@
 
 func (a *DaprRuntime) createAppChannel() error {
 	if a.runtimeConfig.ApplicationPort > 0 {
-<<<<<<< HEAD
 		var channelCreatorFn func(port, maxConcurrency int, spec config.TracingSpec, sslEnabled bool, maxRequestBodySize int, readBufferSize int) (channel.AppChannel, error)
-=======
-		var channelCreatorFn func(port, maxConcurrency int, spec config.TracingSpec, sslEnabled bool, maxRequestBodySize int) (channel.AppChannel, error)
->>>>>>> d95d4c80
 
 		switch a.runtimeConfig.ApplicationProtocol {
 		case GRPCProtocol:
@@ -1758,15 +1754,8 @@
 			return errors.Errorf("cannot create app channel for protocol %s", string(a.runtimeConfig.ApplicationProtocol))
 		}
 
-<<<<<<< HEAD
 		ch, err := channelCreatorFn(a.runtimeConfig.ApplicationPort, a.runtimeConfig.MaxConcurrency, a.globalConfig.Spec.TracingSpec, a.runtimeConfig.AppSSL, a.runtimeConfig.MaxRequestBodySize, a.runtimeConfig.ReadBufferSize)
-=======
-		ch, err := channelCreatorFn(a.runtimeConfig.ApplicationPort, a.runtimeConfig.MaxConcurrency, a.globalConfig.Spec.TracingSpec, a.runtimeConfig.AppSSL, a.runtimeConfig.MaxRequestBodySize)
->>>>>>> d95d4c80
 		if err != nil {
-			return err
-		}
-		if a.runtimeConfig.MaxConcurrency > 0 {
 			log.Infof("app max concurrency set to %v", a.runtimeConfig.MaxConcurrency)
 		}
 		a.appChannel = ch
