--- conflicted
+++ resolved
@@ -156,81 +156,24 @@
 // The function receives the component and must return true if the component is authorized.
 type ComponentAuthorizer func(component componentsV1alpha1.Component) bool
 
+// Type of function that determines if an http endpoint is authorized.
+// The function receives the http endpoint and must return true if the http endpoint is authorized.
+type HTTPEndpointAuthorizer func(endpoint httpEndpointV1alpha1.HTTPEndpoint) bool
+
 // DaprRuntime holds all the core components of the runtime.
 type DaprRuntime struct {
-<<<<<<< HEAD
-	ctx               context.Context
-	cancel            context.CancelFunc
-	runtimeConfig     *Config
-	globalConfig      *config.Configuration
-	accessControlList *config.AccessControlList
-	componentsLock    *sync.RWMutex
-	components        []componentsV1alpha1.Component
-	grpc              *grpc.Manager
-	// 1:1 relationship between sidecar and app for communication.
-	appChannel channel.AppChannel
-	// extra app channel to allow for different URLs per call.
-	httpEndpointsAppChannel   channel.HTTPEndpointAppChannel
-	appConfig                 config.ApplicationConfig
-	directMessaging           messaging.DirectMessaging
-	stateStoreRegistry        *stateLoader.Registry
-	secretStoresRegistry      *secretstoresLoader.Registry
-	nameResolutionRegistry    *nrLoader.Registry
-	workflowComponentRegistry *workflowsLoader.Registry
-	stateStores               map[string]state.Store
-	actor                     actors.Actors
-	bindingsRegistry          *bindingsLoader.Registry
-	subscribeBindingList      []string
-	inputBindings             map[string]bindings.InputBinding
-	outputBindings            map[string]bindings.OutputBinding
-	inputBindingsCtx          context.Context
-	inputBindingsCancel       context.CancelFunc
-	secretStores              map[string]secretstores.SecretStore
-	pubSubRegistry            *pubsubLoader.Registry
-	pubSubs                   map[string]pubsubItem // Key is "componentName"
-	workflowComponents        map[string]wfs.Workflow
-	nameResolver              nr.Resolver
-	httpMiddlewareRegistry    *httpMiddlewareLoader.Registry
-	hostAddress               string
-	actorStateStoreName       string
-	actorStateStoreLock       *sync.RWMutex
-	authenticator             security.Authenticator
-	namespace                 string
-	podName                   string
-	daprHTTPAPI               http.API
-	daprGRPCAPI               grpc.API
-	operatorClient            operatorv1pb.OperatorClient
-	pubsubCtx                 context.Context
-	pubsubCancel              context.CancelFunc
-	topicsLock                *sync.RWMutex
-	topicRoutes               map[string]TopicRoutes        // Key is "componentName"
-	topicCtxCancels           map[string]context.CancelFunc // Key is "componentName||topicName"
-	subscriptions             []runtimePubsub.Subscription
-	inputBindingRoutes        map[string]string
-	shutdownC                 chan error
-	running                   atomic.Bool
-	apiClosers                []io.Closer
-	componentAuthorizers      []ComponentAuthorizer
-	appHealth                 *apphealth.AppHealth
-	appHealthReady            func() // Invoked the first time the app health becomes ready
-	appHealthLock             *sync.Mutex
-	bulkSubLock               *sync.Mutex
-	appHTTPClient             *nethttp.Client
-
-	secretsConfiguration map[string]config.SecretsScope
-
-=======
-	ctx                  context.Context
-	cancel               context.CancelFunc
-	runtimeConfig        *Config
-	globalConfig         *config.Configuration
-	accessControlList    *config.AccessControlList
-	grpc                 *grpc.Manager
-	appChannel           channel.AppChannel
-	appConfig            config.ApplicationConfig
-	directMessaging      messaging.DirectMessaging
-	actor                actors.Actors
-	subscribeBindingList []string
+	ctx                     context.Context
+	cancel                  context.CancelFunc
+	runtimeConfig           *Config
+	globalConfig            *config.Configuration
+	accessControlList       *config.AccessControlList
+	grpc                    *grpc.Manager
+	appChannel              channel.AppChannel             // 1:1 relationship between sidecar and app for communication.
+	httpEndpointsAppChannel channel.HTTPEndpointAppChannel // extra app channel to allow for different URLs per call.
+	appConfig               config.ApplicationConfig
+	directMessaging         messaging.DirectMessaging
+	actor                   actors.Actors
+	subscribeBindingList    []string
 
 	nameResolver         nr.Resolver
 	hostAddress          string
@@ -264,7 +207,6 @@
 	bindingsRegistry           *bindingsLoader.Registry
 	pubSubRegistry             *pubsubLoader.Registry
 	httpMiddlewareRegistry     *httpMiddlewareLoader.Registry
->>>>>>> 640a0cdf
 	configurationStoreRegistry *configurationLoader.Registry
 	lockStoreRegistry          *lockLoader.Registry
 	inputBindingsCtx           context.Context
@@ -272,6 +214,7 @@
 
 	cryptoProviderRegistry *cryptoLoader.Registry
 
+	pendingHTTPEndpoints       chan httpEndpointV1alpha1.HTTPEndpoint
 	pendingComponents          chan componentsV1alpha1.Component
 	pendingComponentDependents map[string][]componentsV1alpha1.Component
 
@@ -282,9 +225,6 @@
 	tracerProvider *sdktrace.TracerProvider
 
 	workflowEngine *wfengine.WorkflowEngine
-
-	httpEndpoints []httpEndpointV1alpha1.HTTPEndpoint
-	endpointsLock *sync.RWMutex
 }
 
 type ComponentsCallback func(components ComponentRegistry) error
@@ -321,6 +261,7 @@
 		actorStateStoreLock:        &sync.RWMutex{},
 		grpc:                       createGRPCManager(runtimeConfig, globalConfig),
 		topicsLock:                 &sync.RWMutex{},
+		pendingHTTPEndpoints:       make(chan httpEndpointV1alpha1.HTTPEndpoint),
 		pendingComponents:          make(chan componentsV1alpha1.Component),
 		pendingComponentDependents: map[string][]componentsV1alpha1.Component{},
 		shutdownC:                  make(chan error, 1),
@@ -330,12 +271,7 @@
 		appHealthReady:             nil,
 		appHealthLock:              &sync.Mutex{},
 		bulkSubLock:                &sync.Mutex{},
-<<<<<<< HEAD
-		httpEndpoints:              make([]httpEndpointV1alpha1.HTTPEndpoint, 0),
-		endpointsLock:              &sync.RWMutex{},
-=======
 		compStore:                  compstore.New(),
->>>>>>> 640a0cdf
 	}
 
 	rt.componentAuthorizers = []ComponentAuthorizer{rt.namespaceComponentAuthorizer}
@@ -515,7 +451,12 @@
 		if err != nil {
 			log.Warnf("failed to watch component updates: %s", err)
 		}
-		// TODO(@Sam): a.beginHTTPEndpointsUpdates()?
+
+		log.Debug("starting to watch http endpoint updates")
+		err = a.beginHTTPEndpointsUpdates()
+		if err != nil {
+			log.Warnf("failed to watch http endpoint updates: %s", err)
+		}
 	}
 
 	a.appendBuiltinSecretStore()
@@ -594,7 +535,6 @@
 
 	// add another app channel dedicated to external service invocation
 	a.daprHTTPAPI.SetHTTPEndpointsAppChannel(a.httpEndpointsAppChannel)
-	a.daprGRPCAPI.SetHTTPEndpointsAppChannel(a.httpEndpointsAppChannel)
 	a.directMessaging.SetHTTPEndpointsAppChannel(a.httpEndpointsAppChannel)
 
 	a.initDirectMessaging(a.nameResolver)
@@ -1096,7 +1036,7 @@
 		ReadBufferSize:          a.runtimeConfig.ReadBufferSize,
 		Resiliency:              a.resiliency,
 		IsStreamingEnabled:      a.globalConfig.IsFeatureEnabled(config.ServiceInvocationStreaming),
-		HTTPEndpoints:           a.getHTTPEndpoints(),
+		HTTPEndpoints:           a.compStore.ListHTTPEndpoints(),
 	})
 }
 
@@ -1207,6 +1147,99 @@
 	return true
 }
 
+// begin http endpoint updates for kubernetes mode.
+func (a *DaprRuntime) beginHTTPEndpointsUpdates() error {
+	if a.operatorClient == nil {
+		return nil
+	}
+
+	go func() {
+		parseAndUpdate := func(endpointRaw []byte) {
+			var endpoint httpEndpointV1alpha1.HTTPEndpoint
+			if err := json.Unmarshal(endpointRaw, &endpoint); err != nil {
+				log.Warnf("error deserializing http endpoint: %s", err)
+				return
+			}
+
+			log.Debugf("received http endpoint update for name: %s", endpoint.ObjectMeta.Name)
+			updated := a.onHTTPEndpointUpdated(endpoint)
+			if !updated {
+				log.Info("http endpoint update skipped: .spec field unchanged")
+			}
+		}
+
+		needList := false
+		for {
+			var stream operatorv1pb.Operator_HTTPEndpointUpdateClient //nolint:nosnakecase
+
+			// Retry on stream error.
+			backoff.Retry(func() error {
+				var err error
+				stream, err = a.operatorClient.HTTPEndpointUpdate(context.Background(), &operatorv1pb.HTTPEndpointUpdateRequest{
+					Namespace: a.namespace,
+					PodName:   a.podName,
+				})
+				if err != nil {
+					log.Errorf("error from operator stream: %s", err)
+					return err
+				}
+				return nil
+			}, backoff.NewExponentialBackOff())
+
+			if needList {
+				// We should get all http endpoints again to avoid missing any updates during the failure time.
+				backoff.Retry(func() error {
+					resp, err := a.operatorClient.ListHTTPEndpoints(context.Background(), &operatorv1pb.ListHTTPEndpointsRequest{
+						Namespace: a.namespace,
+					})
+					if err != nil {
+						log.Errorf("error listing http endpoints: %s", err)
+						return err
+					}
+
+					endpoints := resp.GetHttpEndpoints()
+					for i := 0; i < len(endpoints); i++ {
+						// avoid missing any updates during the init http endpoint time.
+						go func(comp []byte) {
+							parseAndUpdate(comp)
+						}(endpoints[i])
+					}
+
+					return nil
+				}, backoff.NewExponentialBackOff())
+			}
+
+			for {
+				e, err := stream.Recv()
+				if err != nil {
+					// Retry on stream error.
+					needList = true
+					log.Errorf("error from operator stream: %s", err)
+					break
+				}
+
+				parseAndUpdate(e.GetHttpEndpoints())
+			}
+		}
+	}()
+	return nil
+}
+
+func (a *DaprRuntime) onHTTPEndpointUpdated(endpoint httpEndpointV1alpha1.HTTPEndpoint) bool {
+	oldEndpoint, exists := a.compStore.GetHTTPEndpoint(endpoint.Name)
+	newEndpoint, _ := a.processHTTPEndpointSecrets(endpoint)
+
+	if exists && reflect.DeepEqual(oldEndpoint.Spec, newEndpoint.Spec) {
+		return false
+	}
+
+	a.compStore.AddHTTPEndpoint(endpoint)
+
+	log.Infof("http endpoint updated for http endpoint named: %s", endpoint.Name)
+
+	return true
+}
+
 func (a *DaprRuntime) sendBatchOutputBindingsParallel(to []string, data []byte) {
 	for _, dst := range to {
 		go func(name string) {
@@ -1501,12 +1534,6 @@
 		AppChannel:                  a.appChannel,
 		HTTPEndpointsAppChannel:     a.httpEndpointsAppChannel,
 		DirectMessaging:             a.directMessaging,
-<<<<<<< HEAD
-		GetComponentsFn:             a.getComponents,
-		GetHTTPEndpointsFn:          a.getHTTPEndpoints,
-		GetSubscriptionsFn:          a.getSubscriptionsCache,
-=======
->>>>>>> 640a0cdf
 		Resiliency:                  a.resiliency,
 		PubsubAdapter:               a.getPublishAdapter(),
 		Actor:                       a.actor,
@@ -2533,6 +2560,14 @@
 func (a *DaprRuntime) namespaceComponentAuthorizer(component componentsV1alpha1.Component) bool {
 	if a.namespace == "" || component.ObjectMeta.Namespace == "" || (a.namespace != "" && component.ObjectMeta.Namespace == a.namespace) {
 		return component.IsAppScoped(a.runtimeConfig.ID)
+	}
+
+	return false
+}
+
+func (a *DaprRuntime) namespaceHTTPEndpointAuthorizer(endpoint httpEndpointV1alpha1.HTTPEndpoint) bool {
+	if a.namespace == "" || endpoint.ObjectMeta.Namespace == "" || (a.namespace != "" && endpoint.ObjectMeta.Namespace == a.namespace) {
+		return endpoint.IsAppScoped(a.runtimeConfig.ID)
 	}
 
 	return false
@@ -2701,7 +2736,6 @@
 
 func (a *DaprRuntime) loadHTTPEndpoints(opts *runtimeOpts) error {
 	var loader httpendpoint.EndpointsLoader
-	log.Infof("runtimeConfig.Mode %s", a.runtimeConfig.Mode)
 
 	switch a.runtimeConfig.Mode {
 	case modes.KubernetesMode:
@@ -2719,22 +2753,13 @@
 	}
 	log.Infof("here are my endpoints %v", endpoints)
 
-	// TODO(@Sam): authorized endpoints todos here?
-
-	a.endpointsLock.Lock()
-	a.httpEndpoints = endpoints
-	a.endpointsLock.Unlock()
+	for _, e := range endpoints {
+		log.Debug("Found http endpoint: %s", e.Name)
+		a.compStore.AddHTTPEndpoint(e)
+	}
 
 	return nil
 }
-
-// TODO(@Sam):
-// func (a *DaprRuntime) onHTTPEndpointUpdated(endpoint httpendpoint.V1alpha1.HTTPEndpoint) bool {
-// }
-
-// TODO(@Sam):
-// func (a *DaprRuntime) beginHTTPEndpointsUpdates() error {
-// }
 
 func (a *DaprRuntime) stopActor() {
 	if a.actor != nil {
@@ -2969,6 +2994,86 @@
 	return component, ""
 }
 
+// Returns the http endpoint updated with the secrets applied.
+// If the http endpoint references a secret store that hasn't been loaded yet, it returns the name of the secret store component as second returned value.
+func (a *DaprRuntime) processHTTPEndpointSecrets(endpoint httpEndpointV1alpha1.HTTPEndpoint) (httpEndpointV1alpha1.HTTPEndpoint, string) {
+	cache := map[string]secretstores.GetSecretResponse{}
+
+	for i, m := range endpoint.Spec.Metadata {
+		if m.SecretKeyRef.Name == "" {
+			continue
+		}
+
+		secretStoreName := a.authSecretStoreOrDefaultHTTPEndpoint(endpoint)
+
+		// If running in Kubernetes and have an operator client, do not fetch secrets from the Kubernetes secret store as they will be populated by the operator.
+		// Instead, base64 decode the secret values into their real self.
+		if a.operatorClient != nil && secretStoreName == secretstoresLoader.BuiltinKubernetesSecretStore {
+			var jsonVal string
+			err := json.Unmarshal(m.Value.Raw, &jsonVal)
+			if err != nil {
+				log.Errorf("Error decoding secret: %v", err)
+				continue
+			}
+
+			dec, err := base64.StdEncoding.DecodeString(jsonVal)
+			if err != nil {
+				log.Errorf("Error decoding secret: %v", err)
+				continue
+			}
+
+			m.Value = httpEndpointV1alpha1.DynamicValue{
+				JSON: v1.JSON{
+					Raw: dec,
+				},
+			}
+
+			endpoint.Spec.Metadata[i] = m
+			continue
+		}
+
+		secretStore, ok := a.compStore.GetSecretStore(secretStoreName)
+		if !ok {
+			log.Warnf("HTTP Endpoint %s references a secret store that isn't loaded: %s", endpoint.Name, secretStoreName)
+			return endpoint, secretStoreName
+		}
+
+		resp, ok := cache[m.SecretKeyRef.Name]
+		if !ok {
+			// TODO: cascade context.
+			r, err := secretStore.GetSecret(context.TODO(), secretstores.GetSecretRequest{
+				Name: m.SecretKeyRef.Name,
+				Metadata: map[string]string{
+					"namespace": endpoint.ObjectMeta.Namespace,
+				},
+			})
+			if err != nil {
+				log.Errorf("Error getting secret: %v", err)
+				continue
+			}
+			resp = r
+		}
+
+		// Use the SecretKeyRef.Name key if SecretKeyRef.Key is not given
+		secretKeyName := m.SecretKeyRef.Key
+		if secretKeyName == "" {
+			secretKeyName = m.SecretKeyRef.Name
+		}
+
+		val, ok := resp.Data[secretKeyName]
+		if ok {
+			endpoint.Spec.Metadata[i].Value = httpEndpointV1alpha1.DynamicValue{
+				JSON: v1.JSON{
+					Raw: []byte(val),
+				},
+			}
+		}
+
+		cache[m.SecretKeyRef.Name] = resp
+	}
+	return endpoint, ""
+}
+
 func (a *DaprRuntime) authSecretStoreOrDefault(comp componentsV1alpha1.Component) string {
 	if comp.SecretStore == "" {
 		switch a.runtimeConfig.Mode {
@@ -2977,6 +3082,16 @@
 		}
 	}
 	return comp.SecretStore
+}
+
+func (a *DaprRuntime) authSecretStoreOrDefaultHTTPEndpoint(endpoint httpEndpointV1alpha1.HTTPEndpoint) string {
+	if endpoint.SecretStore == "" {
+		switch a.runtimeConfig.Mode {
+		case modes.KubernetesMode:
+			return "kubernetes"
+		}
+	}
+	return endpoint.SecretStore
 }
 
 func (a *DaprRuntime) blockUntilAppIsReady() {
@@ -3073,7 +3188,7 @@
 		return err
 	}
 	config := a.getAppHTTPChannelForHTTPEndpointsConfig(pipeline)
-	ch, err = httpEndpointChannel.CreateNonLocalChannel(config, a.getHTTPEndpoints())
+	ch, err = httpEndpointChannel.CreateNonLocalChannel(config, a.compStore.ListHTTPEndpoints())
 	if err != nil {
 		return err
 	}
@@ -3257,39 +3372,6 @@
 	}
 }
 
-<<<<<<< HEAD
-func (a *DaprRuntime) getHTTPEndpoints() []httpEndpointV1alpha1.HTTPEndpoint {
-	a.endpointsLock.RLock()
-	defer a.endpointsLock.RUnlock()
-
-	endpoints := make([]httpEndpointV1alpha1.HTTPEndpoint, len(a.httpEndpoints))
-	copy(endpoints, a.httpEndpoints)
-	return endpoints
-}
-
-func (a *DaprRuntime) getComponent(componentType string, name string) (componentsV1alpha1.Component, bool) {
-	a.componentsLock.RLock()
-	defer a.componentsLock.RUnlock()
-
-	for i, c := range a.components {
-		if c.Spec.Type == componentType && c.ObjectMeta.Name == name {
-			return a.components[i], true
-		}
-	}
-	return componentsV1alpha1.Component{}, false
-}
-
-func (a *DaprRuntime) getComponents() []componentsV1alpha1.Component {
-	a.componentsLock.RLock()
-	defer a.componentsLock.RUnlock()
-
-	comps := make([]componentsV1alpha1.Component, len(a.components))
-	copy(comps, a.components)
-	return comps
-}
-
-=======
->>>>>>> 640a0cdf
 func (a *DaprRuntime) getComponentsCapabilitesMap() map[string][]string {
 	capabilities := make(map[string][]string)
 	for key, store := range a.compStore.ListStateStores() {
