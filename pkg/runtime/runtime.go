/*
Copyright 2021 The Dapr Authors
Licensed under the Apache License, Version 2.0 (the "License");
you may not use this file except in compliance with the License.
You may obtain a copy of the License at
    http://www.apache.org/licenses/LICENSE-2.0
Unless required by applicable law or agreed to in writing, software
distributed under the License is distributed on an "AS IS" BASIS,
WITHOUT WARRANTIES OR CONDITIONS OF ANY KIND, either express or implied.
See the License for the specific language governing permissions and
limitations under the License.
*/

package runtime

import (
	"context"
	"encoding/base64"
	"encoding/json"
	"fmt"
	"io"
	"io/fs"
	"net"
	nethttp "net/http"
	"os"
	"reflect"
	"runtime"
	"strconv"
	"strings"
	"sync"
	"time"

	"github.com/cenkalti/backoff/v4"
	"github.com/google/uuid"
	"github.com/hashicorp/go-multierror"
	"github.com/pkg/errors"
	"go.opentelemetry.io/otel/exporters/otlp/otlptrace"
	otlptracegrpc "go.opentelemetry.io/otel/exporters/otlp/otlptrace/otlptracegrpc"
	otlptracehttp "go.opentelemetry.io/otel/exporters/otlp/otlptrace/otlptracehttp"
	"go.opentelemetry.io/otel/exporters/zipkin"
	"go.opentelemetry.io/otel/sdk/resource"
	sdktrace "go.opentelemetry.io/otel/sdk/trace"
	semconv "go.opentelemetry.io/otel/semconv/v1.10.0"
	"go.opentelemetry.io/otel/trace"
	gogrpc "google.golang.org/grpc"
	"google.golang.org/grpc/codes"
	md "google.golang.org/grpc/metadata"
	"google.golang.org/grpc/status"
	"google.golang.org/protobuf/encoding/protojson"
	"google.golang.org/protobuf/types/known/emptypb"
	"google.golang.org/protobuf/types/known/structpb"
	v1 "k8s.io/apiextensions-apiserver/pkg/apis/apiextensions/v1"
	metav1 "k8s.io/apimachinery/pkg/apis/meta/v1"
	"k8s.io/apimachinery/pkg/util/sets"

	"github.com/dapr/dapr/pkg/actors"
	componentsV1alpha1 "github.com/dapr/dapr/pkg/apis/components/v1alpha1"
	"github.com/dapr/dapr/pkg/apphealth"
	"github.com/dapr/dapr/pkg/channel"
	httpChannel "github.com/dapr/dapr/pkg/channel/http"
	"github.com/dapr/dapr/pkg/components"
	"github.com/dapr/dapr/pkg/config"
	diag "github.com/dapr/dapr/pkg/diagnostics"
	diagUtils "github.com/dapr/dapr/pkg/diagnostics/utils"
	"github.com/dapr/dapr/pkg/encryption"
	"github.com/dapr/dapr/pkg/grpc"
	"github.com/dapr/dapr/pkg/http"
	"github.com/dapr/dapr/pkg/messaging"
	invokev1 "github.com/dapr/dapr/pkg/messaging/v1"
	httpMiddleware "github.com/dapr/dapr/pkg/middleware/http"
	"github.com/dapr/dapr/pkg/modes"
	"github.com/dapr/dapr/pkg/operator/client"
	"github.com/dapr/dapr/pkg/resiliency"
	runtimePubsub "github.com/dapr/dapr/pkg/runtime/pubsub"
	"github.com/dapr/dapr/pkg/runtime/security"
	"github.com/dapr/dapr/pkg/scopes"
	"github.com/dapr/dapr/utils"
	"github.com/dapr/kit/logger"

	operatorv1pb "github.com/dapr/dapr/pkg/proto/operator/v1"
	runtimev1pb "github.com/dapr/dapr/pkg/proto/runtime/v1"

	wfs "github.com/dapr/components-contrib/workflows"
	bindingsLoader "github.com/dapr/dapr/pkg/components/bindings"
	configurationLoader "github.com/dapr/dapr/pkg/components/configuration"
	lockLoader "github.com/dapr/dapr/pkg/components/lock"
	httpMiddlewareLoader "github.com/dapr/dapr/pkg/components/middleware/http"
	nrLoader "github.com/dapr/dapr/pkg/components/nameresolution"
	"github.com/dapr/dapr/pkg/components/pluggable"
	pubsubLoader "github.com/dapr/dapr/pkg/components/pubsub"
	secretstoresLoader "github.com/dapr/dapr/pkg/components/secretstores"
	stateLoader "github.com/dapr/dapr/pkg/components/state"
	workflowsLoader "github.com/dapr/dapr/pkg/components/workflows"

	"github.com/dapr/components-contrib/bindings"
	"github.com/dapr/components-contrib/configuration"
	"github.com/dapr/components-contrib/contenttype"
	"github.com/dapr/components-contrib/lock"
	contribMetadata "github.com/dapr/components-contrib/metadata"
	"github.com/dapr/components-contrib/middleware"
	nr "github.com/dapr/components-contrib/nameresolution"
	"github.com/dapr/components-contrib/pubsub"
	"github.com/dapr/components-contrib/secretstores"
	"github.com/dapr/components-contrib/state"
)

const (
	actorStateStore = "actorStateStore"

	// output bindings concurrency.
	bindingsConcurrencyParallel   = "parallel"
	bindingsConcurrencySequential = "sequential"
	pubsubName                    = "pubsubName"

	// hot reloading is currently unsupported, but
	// setting this environment variable restores the
	// partial hot reloading support for k8s.
	hotReloadingEnvVar = "DAPR_ENABLE_HOT_RELOADING"

	componentFormat = "%s (%s/%s)"

	defaultComponentInitTimeout = time.Second * 5

	// Metadata needed to call bulk subscribe
	BulkSubscribe = "bulkSubscribe"
)

type ComponentCategory string

var componentCategoriesNeedProcess = []components.Category{
	components.CategoryBindings,
	components.CategoryPubSub,
	components.CategorySecretStore,
	components.CategoryStateStore,
	components.CategoryMiddleware,
	components.CategoryConfiguration,
	components.CategoryLock,
	components.CategoryWorkflow,
}

var log = logger.NewLogger("dapr.runtime")

// ErrUnexpectedEnvelopeData denotes that an unexpected data type
// was encountered when processing a cloud event's data property.
var ErrUnexpectedEnvelopeData = errors.New("unexpected data type encountered in envelope")

var cloudEventDuplicateKeys = sets.NewString(pubsub.IDField, pubsub.SourceField, pubsub.DataContentTypeField, pubsub.TypeField, pubsub.SpecVersionField, pubsub.DataField, pubsub.DataBase64Field)

type TopicRoutes map[string]TopicRouteElem

type TopicRouteElem struct {
	metadata        map[string]string
	rules           []*runtimePubsub.Rule
	deadLetterTopic string
}

// Type of function that determines if a component is authorized.
// The function receives the component and must return true if the component is authorized.
type ComponentAuthorizer func(component componentsV1alpha1.Component) bool

// Path of file containing dynamic components manifest.
type DynamicComponentsManifest string

// DaprRuntime holds all the core components of the runtime.
type DaprRuntime struct {
<<<<<<< HEAD
	ctx                    context.Context
	cancel                 context.CancelFunc
	runtimeConfig          *Config
	globalConfig           *config.Configuration
	accessControlList      *config.AccessControlList
	componentsLock         *sync.RWMutex
	components             []componentsV1alpha1.Component
	dynamicComponents      map[DynamicComponentsManifest][]componentsV1alpha1.Component
	grpc                   *grpc.Manager
	appChannel             channel.AppChannel
	appConfig              config.ApplicationConfig
	directMessaging        messaging.DirectMessaging
	stateStoreRegistry     *stateLoader.Registry
	secretStoresRegistry   *secretstoresLoader.Registry
	nameResolutionRegistry *nrLoader.Registry
	stateStores            map[string]state.Store
	actor                  actors.Actors
	bindingsRegistry       *bindingsLoader.Registry
	subscribeBindingList   []string
	inputBindings          map[string]bindings.InputBinding
	outputBindings         map[string]bindings.OutputBinding
	inputBindingsCtx       context.Context
	inputBindingsCancel    context.CancelFunc
	secretStores           map[string]secretstores.SecretStore
	pubSubRegistry         *pubsubLoader.Registry
	pubSubs                map[string]pubsubItem // Key is "componentName"
	nameResolver           nr.Resolver
	httpMiddlewareRegistry *httpMiddlewareLoader.Registry
	hostAddress            string
	actorStateStoreName    string
	actorStateStoreLock    *sync.RWMutex
	authenticator          security.Authenticator
	namespace              string
	podName                string
	daprHTTPAPI            http.API
	daprGRPCAPI            grpc.API
	operatorClient         operatorv1pb.OperatorClient
	pubsubCtx              context.Context
	pubsubCancel           context.CancelFunc
	topicsLock             *sync.RWMutex
	topicRoutes            map[string]TopicRoutes        // Key is "componentName"
	topicCtxCancels        map[string]context.CancelFunc // Key is "componentName||topicName"
	inputBindingRoutes     map[string]string
	shutdownC              chan error
	apiClosers             []io.Closer
	componentAuthorizers   []ComponentAuthorizer
	appHealth              *apphealth.AppHealth
	appHealthReady         func() // Invoked the first time the app health becomes ready
	appHealthLock          *sync.Mutex
=======
	ctx                       context.Context
	cancel                    context.CancelFunc
	runtimeConfig             *Config
	globalConfig              *config.Configuration
	accessControlList         *config.AccessControlList
	componentsLock            *sync.RWMutex
	components                []componentsV1alpha1.Component
	grpc                      *grpc.Manager
	appChannel                channel.AppChannel
	appConfig                 config.ApplicationConfig
	directMessaging           messaging.DirectMessaging
	stateStoreRegistry        *stateLoader.Registry
	secretStoresRegistry      *secretstoresLoader.Registry
	nameResolutionRegistry    *nrLoader.Registry
	workflowComponentRegistry *workflowsLoader.Registry
	stateStores               map[string]state.Store
	actor                     actors.Actors
	bindingsRegistry          *bindingsLoader.Registry
	subscribeBindingList      []string
	inputBindings             map[string]bindings.InputBinding
	outputBindings            map[string]bindings.OutputBinding
	inputBindingsCtx          context.Context
	inputBindingsCancel       context.CancelFunc
	secretStores              map[string]secretstores.SecretStore
	pubSubRegistry            *pubsubLoader.Registry
	pubSubs                   map[string]pubsubItem // Key is "componentName"
	workflowComponents        map[string]wfs.Workflow
	nameResolver              nr.Resolver
	httpMiddlewareRegistry    *httpMiddlewareLoader.Registry
	hostAddress               string
	actorStateStoreName       string
	actorStateStoreLock       *sync.RWMutex
	authenticator             security.Authenticator
	namespace                 string
	podName                   string
	daprHTTPAPI               http.API
	daprGRPCAPI               grpc.API
	operatorClient            operatorv1pb.OperatorClient
	pubsubCtx                 context.Context
	pubsubCancel              context.CancelFunc
	topicsLock                *sync.RWMutex
	topicRoutes               map[string]TopicRoutes        // Key is "componentName"
	topicCtxCancels           map[string]context.CancelFunc // Key is "componentName||topicName"
	subscriptions             []runtimePubsub.Subscription
	inputBindingRoutes        map[string]string
	shutdownC                 chan error
	apiClosers                []io.Closer
	componentAuthorizers      []ComponentAuthorizer
	appHealth                 *apphealth.AppHealth
	appHealthReady            func() // Invoked the first time the app health becomes ready
	appHealthLock             *sync.Mutex
>>>>>>> 5d7dbfcc

	secretsConfiguration map[string]config.SecretsScope

	configurationStoreRegistry *configurationLoader.Registry
	configurationStores        map[string]configuration.Store

	lockStoreRegistry *lockLoader.Registry
	lockStores        map[string]lock.Store

	pendingComponents          chan componentsV1alpha1.Component
	pendingComponentDependents map[string][]componentsV1alpha1.Component

	proxy messaging.Proxy

	resiliency resiliency.Provider

	tracerProvider *sdktrace.TracerProvider
}

type ComponentsCallback func(components ComponentRegistry) error

type ComponentRegistry struct {
	Actors          actors.Actors
	DirectMessaging messaging.DirectMessaging
	StateStores     map[string]state.Store
	InputBindings   map[string]bindings.InputBinding
	OutputBindings  map[string]bindings.OutputBinding
	SecretStores    map[string]secretstores.SecretStore
	PubSubs         map[string]pubsub.PubSub
	Workflows       map[string]wfs.Workflow
}

type componentPreprocessRes struct {
	unreadyDependency string
}

type pubsubSubscribedMessage struct {
	cloudEvent map[string]interface{}
	data       []byte
	topic      string
	metadata   map[string]string
	path       string
	pubsub     string
}

type pubsubItem struct {
	component           pubsub.PubSub
	scopedSubscriptions []string
	scopedPublishings   []string
	allowedTopics       []string
	namespaceScoped     bool
}

// NewDaprRuntime returns a new runtime with the given runtime config and global config.
func NewDaprRuntime(runtimeConfig *Config, globalConfig *config.Configuration, accessControlList *config.AccessControlList, resiliencyProvider resiliency.Provider) *DaprRuntime {
	ctx, cancel := context.WithCancel(context.Background())

	rt := &DaprRuntime{
		ctx:                        ctx,
		cancel:                     cancel,
		runtimeConfig:              runtimeConfig,
		globalConfig:               globalConfig,
		accessControlList:          accessControlList,
		componentsLock:             &sync.RWMutex{},
		components:                 make([]componentsV1alpha1.Component, 0),
		dynamicComponents:          map[DynamicComponentsManifest][]componentsV1alpha1.Component{},
		actorStateStoreLock:        &sync.RWMutex{},
		grpc:                       createGRPCManager(runtimeConfig, globalConfig),
		inputBindings:              map[string]bindings.InputBinding{},
		outputBindings:             map[string]bindings.OutputBinding{},
		secretStores:               map[string]secretstores.SecretStore{},
		stateStores:                map[string]state.Store{},
		pubSubs:                    map[string]pubsubItem{},
		topicsLock:                 &sync.RWMutex{},
		inputBindingRoutes:         map[string]string{},
		secretsConfiguration:       map[string]config.SecretsScope{},
		configurationStores:        map[string]configuration.Store{},
		lockStores:                 map[string]lock.Store{},
		workflowComponents:         map[string]wfs.Workflow{},
		pendingComponents:          make(chan componentsV1alpha1.Component),
		pendingComponentDependents: map[string][]componentsV1alpha1.Component{},
		shutdownC:                  make(chan error, 1),
		tracerProvider:             nil,
		resiliency:                 resiliencyProvider,
		appHealthReady:             nil,
		appHealthLock:              &sync.Mutex{},
	}

	rt.componentAuthorizers = []ComponentAuthorizer{rt.namespaceComponentAuthorizer}
	if globalConfig != nil && len(globalConfig.Spec.ComponentsSpec.Deny) > 0 {
		dl := newComponentDenyList(globalConfig.Spec.ComponentsSpec.Deny)
		rt.componentAuthorizers = append(rt.componentAuthorizers, dl.IsAllowed)
	}

	return rt
}

// Run performs initialization of the runtime with the runtime and global configurations.
func (a *DaprRuntime) Run(opts ...Option) error {
	start := time.Now()
	log.Infof("%s mode configured", a.runtimeConfig.Mode)
	log.Infof("app id: %s", a.runtimeConfig.ID)

	var o runtimeOpts
	for _, opt := range opts {
		opt(&o)
	}

	if err := a.initRuntime(&o); err != nil {
		return err
	}

	d := time.Since(start).Milliseconds()
	log.Infof("dapr initialized. Status: Running. Init Elapsed %vms", d)

	if a.daprHTTPAPI != nil {
		// gRPC server start failure is logged as Fatal in initRuntime method. Setting the status only when runtime is initialized.
		a.daprHTTPAPI.MarkStatusAsReady()
	}

	return nil
}

func (a *DaprRuntime) getNamespace() string {
	return os.Getenv("NAMESPACE")
}

func (a *DaprRuntime) getPodName() string {
	return os.Getenv("POD_NAME")
}

func (a *DaprRuntime) getOperatorClient() (operatorv1pb.OperatorClient, error) {
	if a.runtimeConfig.Mode == modes.KubernetesMode {
		client, _, err := client.GetOperatorClient(a.runtimeConfig.Kubernetes.ControlPlaneAddress, security.TLSServerName, a.runtimeConfig.CertChain)
		if err != nil {
			return nil, errors.Wrap(err, "error creating operator client")
		}
		return client, nil
	}
	return nil, nil
}

// setupTracing set up the trace exporters. Technically we don't need to pass `hostAddress` in,
// but we do so here to explicitly call out the dependency on having `hostAddress` computed.
func (a *DaprRuntime) setupTracing(hostAddress string, tpStore tracerProviderStore) error {
	tracingSpec := a.globalConfig.Spec.TracingSpec

	// Register stdout trace exporter if user wants to debug requests or log as Info level.
	if tracingSpec.Stdout {
		tpStore.RegisterExporter(diagUtils.NewStdOutExporter())
	}

	// Register zipkin trace exporter if ZipkinSpec is specified
	if tracingSpec.Zipkin.EndpointAddress != "" {
		zipkinExporter, err := zipkin.New(tracingSpec.Zipkin.EndpointAddress)
		if err != nil {
			return err
		}
		tpStore.RegisterExporter(zipkinExporter)
	}

	// Register otel trace exporter if OtelSpec is specified
	if tracingSpec.Otel.EndpointAddress != "" && tracingSpec.Otel.Protocol != "" {
		endpoint := tracingSpec.Otel.EndpointAddress
		protocol := tracingSpec.Otel.Protocol
		if protocol != "http" && protocol != "grpc" {
			return fmt.Errorf("invalid protocol %v provided for Otel endpoint", protocol)
		}
		isSecure := tracingSpec.Otel.IsSecure

		var client otlptrace.Client
		if protocol == "http" {
			clientOptions := []otlptracehttp.Option{otlptracehttp.WithEndpoint(endpoint)}
			if !isSecure {
				clientOptions = append(clientOptions, otlptracehttp.WithInsecure())
			}
			client = otlptracehttp.NewClient(clientOptions...)
		} else {
			clientOptions := []otlptracegrpc.Option{otlptracegrpc.WithEndpoint(endpoint)}
			if !isSecure {
				clientOptions = append(clientOptions, otlptracegrpc.WithInsecure())
			}
			client = otlptracegrpc.NewClient(clientOptions...)
		}
		otelExporter, err := otlptrace.New(a.ctx, client)
		if err != nil {
			return err
		}
		tpStore.RegisterExporter(otelExporter)
	}

	// Register a resource
	r := resource.NewWithAttributes(
		semconv.SchemaURL,
		semconv.ServiceNameKey.String(a.runtimeConfig.ID),
	)

	tpStore.RegisterResource(r)

	// Register a trace sampler based on Sampling settings
	daprTraceSampler := diag.NewDaprTraceSampler(tracingSpec.SamplingRate)
	log.Infof("Dapr trace sampler initialized: %s", daprTraceSampler.Description())

	tpStore.RegisterSampler(daprTraceSampler)

	tpStore.RegisterTracerProvider()

	return nil
}

func (a *DaprRuntime) initRuntime(opts *runtimeOpts) error {
	a.namespace = a.getNamespace()

	// Initialize metrics only if MetricSpec is enabled.
	if a.globalConfig.Spec.MetricSpec.Enabled {
		if err := diag.InitMetrics(a.runtimeConfig.ID, a.namespace); err != nil {
			log.Errorf(NewInitError(InitFailure, "metrics", err).Error())
		}
	}

	err := a.establishSecurity(a.runtimeConfig.SentryServiceAddress)
	if err != nil {
		return err
	}
	a.podName = a.getPodName()
	a.operatorClient, err = a.getOperatorClient()
	if err != nil {
		return err
	}

	if a.hostAddress, err = utils.GetHostAddress(); err != nil {
		return errors.Wrap(err, "failed to determine host address")
	}
	if err = a.setupTracing(a.hostAddress, newOpentelemetryTracerProviderStore()); err != nil {
		return errors.Wrap(err, "failed to setup tracing")
	}
	// Register and initialize name resolution for service discovery.
	a.nameResolutionRegistry = opts.nameResolutionRegistry
	err = a.initNameResolution()
	if err != nil {
		log.Errorf(err.Error())
	}

	a.pubSubRegistry = opts.pubsubRegistry
	a.secretStoresRegistry = opts.secretStoreRegistry
	a.stateStoreRegistry = opts.stateRegistry
	a.configurationStoreRegistry = opts.configurationRegistry
	a.bindingsRegistry = opts.bindingRegistry
	a.httpMiddlewareRegistry = opts.httpMiddlewareRegistry
	a.lockStoreRegistry = opts.lockRegistry
	a.workflowComponentRegistry = opts.workflowComponentRegistry

	a.initPluggableComponents()

	go a.processComponents()

	if _, ok := os.LookupEnv(hotReloadingEnvVar); ok {
		log.Debug("starting to watch component updates")
		err = a.beginComponentsUpdates()
		if err != nil {
			log.Warnf("failed to watch component updates: %s", err)
		}
	}

	a.appendBuiltinSecretStore()
	err = a.loadComponents(opts)
	if err != nil {
		log.Warnf("failed to load components: %s", err)
	}

	// Enable dynamic loading in standalone mode if dynamic loading preview feature is enabled and components path is provided
	if a.runtimeConfig.Mode == modes.StandaloneMode && a.runtimeConfig.Standalone.EnableDynamicLoading {
		var dir fs.FileInfo
		dir, err = os.Stat(a.runtimeConfig.Standalone.ComponentsPath)
		if err != nil {
			log.Fatalf("failed to get components directory: %s", err)
		} else if !dir.IsDir() {
			log.Fatalf("components path is not a directory: %s", a.runtimeConfig.Standalone.ComponentsPath)
		} else {
			go a.watchPathForDynamicLoading()
		}
	}

	a.flushOutstandingComponents()

	pipeline, err := a.buildHTTPPipeline()
	if err != nil {
		log.Warnf("failed to build HTTP pipeline: %s", err)
	}

	// Setup allow/deny list for secrets
	a.populateSecretsConfiguration()

	// Start proxy
	a.initProxy()

	// Create and start internal and external gRPC servers
	a.daprGRPCAPI = a.getGRPCAPI()

	err = a.startGRPCAPIServer(a.daprGRPCAPI, a.runtimeConfig.APIGRPCPort)
	if err != nil {
		log.Fatalf("failed to start API gRPC server: %s", err)
	}
	if a.runtimeConfig.UnixDomainSocket != "" {
		log.Info("API gRPC server is running on a unix domain socket")
	} else {
		log.Infof("API gRPC server is running on port %v", a.runtimeConfig.APIGRPCPort)
	}

	// Start HTTP Server
	err = a.startHTTPServer(a.runtimeConfig.HTTPPort, a.runtimeConfig.PublicPort, a.runtimeConfig.ProfilePort, a.runtimeConfig.AllowedOrigins, pipeline)
	if err != nil {
		log.Fatalf("failed to start HTTP server: %s", err)
	}
	if a.runtimeConfig.UnixDomainSocket != "" {
		log.Info("http server is running on a unix domain socket")
	} else {
		log.Infof("http server is running on port %v", a.runtimeConfig.HTTPPort)
	}
	log.Infof("The request body size parameter is: %v", a.runtimeConfig.MaxRequestBodySize)

	err = a.startGRPCInternalServer(a.daprGRPCAPI, a.runtimeConfig.InternalGRPCPort)
	if err != nil {
		log.Fatalf("failed to start internal gRPC server: %s", err)
	}
	log.Infof("internal gRPC server is running on port %v", a.runtimeConfig.InternalGRPCPort)

	if a.daprHTTPAPI != nil {
		a.daprHTTPAPI.MarkStatusAsOutboundReady()
	}

	a.blockUntilAppIsReady()

	err = a.createAppChannel()
	if err != nil {
		log.Warnf("failed to open %s channel to app: %s", string(a.runtimeConfig.ApplicationProtocol), err)
	}
	a.daprHTTPAPI.SetAppChannel(a.appChannel)
	a.daprGRPCAPI.SetAppChannel(a.appChannel)

	a.initDirectMessaging(a.nameResolver)

	a.daprHTTPAPI.SetDirectMessaging(a.directMessaging)
	a.daprGRPCAPI.SetDirectMessaging(a.directMessaging)

	a.appHealthReady = func() {
		a.appHealthReadyInit(opts)
	}
	if a.runtimeConfig.AppHealthCheck != nil && a.appChannel != nil {
		a.appHealth = apphealth.NewAppHealth(a.runtimeConfig.AppHealthCheck, a.appChannel.HealthProbe)
		a.appHealth.OnHealthChange(a.appHealthChanged)
		a.appHealth.StartProbes(a.ctx)

		// Set the appHealth object in the channel so it's aware of the app's health status
		a.appChannel.SetAppHealth(a.appHealth)

		// Enqueue a probe right away
		// This will also start the input components once the app is healthy
		a.appHealth.Enqueue()
	} else {
		// If there's no health check, mark the app as healthy right away so subscriptions can start
		a.appHealthChanged(apphealth.AppStatusHealthy)
	}

	return nil
}

// appHealthReadyInit completes the initialization phase and is invoked after the app is healthy
func (a *DaprRuntime) appHealthReadyInit(opts *runtimeOpts) {
	var err error

	// Load app configuration (for actors) and init actors
	a.loadAppConfiguration()

	if len(a.runtimeConfig.PlacementAddresses) != 0 {
		err = a.initActors()
		if err != nil {
			log.Warnf(err.Error())
		} else {
			a.daprHTTPAPI.SetActorRuntime(a.actor)
			a.daprGRPCAPI.SetActorRuntime(a.actor)
		}
	}

	if opts.componentsCallback != nil {
		pubsubs := make(map[string]pubsub.PubSub, len(a.pubSubs))
		for k, v := range a.pubSubs {
			pubsubs[k] = v.component
		}
		if err = opts.componentsCallback(ComponentRegistry{
			Actors:          a.actor,
			DirectMessaging: a.directMessaging,
			StateStores:     a.stateStores,
			InputBindings:   a.inputBindings,
			OutputBindings:  a.outputBindings,
			SecretStores:    a.secretStores,
			PubSubs:         pubsubs,
			Workflows:       a.workflowComponents,
		}); err != nil {
			log.Fatalf("failed to register components with callback: %s", err)
		}
	}
}

// initPluggableComponents discover pluggable components and initialize with their respective registries.
func (a *DaprRuntime) initPluggableComponents() {
	if runtime.GOOS == "windows" {
		log.Debugf("the current OS does not support pluggable components feature, skipping initialization")
		return
	}
	if err := pluggable.Discover(a.ctx); err != nil {
		log.Errorf("could not initialize pluggable components %v", err)
	}
}

// Sets the status of the app to healthy or un-healthy
// Callback for apphealth when the detected status changed
func (a *DaprRuntime) appHealthChanged(status uint8) {
	a.appHealthLock.Lock()
	defer a.appHealthLock.Unlock()

	switch status {
	case apphealth.AppStatusHealthy:
		// First time the app becomes healthy, complete the init process
		if a.appHealthReady != nil {
			a.appHealthReady()
			a.appHealthReady = nil
		}

		// Start subscribing to topics and reading from input bindings
		a.startSubscriptions()
		err := a.startReadingFromBindings()
		if err != nil {
			log.Warnf("failed to read from bindings: %s ", err)
		}
	case apphealth.AppStatusUnhealthy:
		// Stop topic subscriptions and input bindings
		a.stopSubscriptions()
		a.stopReadingFromBindings()
	}
}

func (a *DaprRuntime) populateSecretsConfiguration() {
	// Populate in a map for easy lookup by store name.
	for _, scope := range a.globalConfig.Spec.Secrets.Scopes {
		a.secretsConfiguration[scope.StoreName] = scope
	}
}

func (a *DaprRuntime) buildHTTPPipelineForSpec(spec config.PipelineSpec, targetPipeline string) (httpMiddleware.Pipeline, error) {
	var handlers []httpMiddleware.Middleware

	if a.globalConfig != nil {
		for i := 0; i < len(spec.Handlers); i++ {
			middlewareSpec := spec.Handlers[i]
			component, exists := a.getComponent(middlewareSpec.Type, middlewareSpec.Name)
			if !exists {
				return httpMiddleware.Pipeline{}, errors.Errorf("couldn't find middleware component with name %s and type %s/%s",
					middlewareSpec.Name,
					middlewareSpec.Type,
					middlewareSpec.Version)
			}
			handler, err := a.httpMiddlewareRegistry.Create(middlewareSpec.Type, middlewareSpec.Version,
				middleware.Metadata{Base: a.toBaseMetadata(component)})
			if err != nil {
				return httpMiddleware.Pipeline{}, err
			}
			log.Infof("enabled %s/%s %s middleware", middlewareSpec.Type, targetPipeline, middlewareSpec.Version)
			handlers = append(handlers, handler)
		}
	}
	return httpMiddleware.Pipeline{Handlers: handlers}, nil
}

func (a *DaprRuntime) buildHTTPPipeline() (httpMiddleware.Pipeline, error) {
	return a.buildHTTPPipelineForSpec(a.globalConfig.Spec.HTTPPipelineSpec, "http")
}

func (a *DaprRuntime) buildAppHTTPPipeline() (httpMiddleware.Pipeline, error) {
	return a.buildHTTPPipelineForSpec(a.globalConfig.Spec.AppHTTPPipelineSpec, "app channel")
}

func (a *DaprRuntime) initBinding(c componentsV1alpha1.Component) error {
	if a.bindingsRegistry.HasOutputBinding(c.Spec.Type, c.Spec.Version) {
		if err := a.initOutputBinding(c); err != nil {
			return err
		}
	}

	if a.bindingsRegistry.HasInputBinding(c.Spec.Type, c.Spec.Version) {
		if err := a.initInputBinding(c); err != nil {
			return err
		}
	}
	return nil
}

func (a *DaprRuntime) sendToDeadLetter(name string, msg *pubsub.NewMessage, deadLetterTopic string) (err error) {
	req := &pubsub.PublishRequest{
		Data:        msg.Data,
		PubsubName:  name,
		Topic:       deadLetterTopic,
		Metadata:    msg.Metadata,
		ContentType: msg.ContentType,
	}

	err = a.Publish(req)
	if err != nil {
		log.Errorf("error sending message to dead letter, origin topic: %s dead letter topic %s err: %w", msg.Topic, deadLetterTopic, err)
		return err
	}
	return nil
}

func (a *DaprRuntime) subscribeTopic(parentCtx context.Context, name string, topic string, route TopicRouteElem) error {
	subKey := pubsubTopicKey(name, topic)

	a.topicsLock.Lock()
	defer a.topicsLock.Unlock()

	allowed := a.isPubSubOperationAllowed(name, topic, a.pubSubs[name].scopedSubscriptions)
	if !allowed {
		return fmt.Errorf("subscription to topic '%s' on pubsub '%s' is not allowed", topic, name)
	}

	log.Debugf("subscribing to topic='%s' on pubsub='%s'", topic, name)

	if _, ok := a.topicCtxCancels[subKey]; ok {
		return fmt.Errorf("cannot subscribe to topic '%s' on pubsub '%s': the subscription already exists", topic, name)
	}

	ctx, cancel := context.WithCancel(parentCtx)
	policyRunner := resiliency.NewRunner[any](ctx,
		a.resiliency.ComponentInboundPolicy(name, resiliency.Pubsub),
	)
	routeMetadata := route.metadata

	namespaced := a.pubSubs[name].namespaceScoped

	if utils.IsTruthy(routeMetadata[BulkSubscribe]) {
		err := a.bulkSubscribeTopic(ctx, policyRunner, name, topic, route, namespaced)
		if err != nil {
			cancel()
			return fmt.Errorf("failed to bulk subscribe to topic %s: %w", topic, err)
		}
		a.topicCtxCancels[subKey] = cancel
		return nil
	}

	subscribeTopic := topic
	if namespaced {
		subscribeTopic = a.namespace + topic
	}

	err := a.pubSubs[name].component.Subscribe(ctx, pubsub.SubscribeRequest{
		Topic:    subscribeTopic,
		Metadata: routeMetadata,
	}, func(ctx context.Context, msg *pubsub.NewMessage) error {
		if msg.Metadata == nil {
			msg.Metadata = make(map[string]string, 1)
		}

		msg.Metadata[pubsubName] = name

		msgTopic := msg.Topic
		if a.pubSubs[name].namespaceScoped {
			msgTopic = strings.Replace(msgTopic, a.namespace, "", 1)
		}

		rawPayload, err := contribMetadata.IsRawPayload(route.metadata)
		if err != nil {
			log.Errorf("error deserializing pubsub metadata: %s", err)
			if route.deadLetterTopic != "" {
				if dlqErr := a.sendToDeadLetter(name, msg, route.deadLetterTopic); dlqErr == nil {
					// dlq has been configured and message is successfully sent to dlq.
					diag.DefaultComponentMonitoring.PubsubIngressEvent(ctx, pubsubName, strings.ToLower(string(pubsub.Drop)), msgTopic, 0)
					return nil
				}
			}
			diag.DefaultComponentMonitoring.PubsubIngressEvent(ctx, pubsubName, strings.ToLower(string(pubsub.Retry)), msgTopic, 0)
			return err
		}

		var cloudEvent map[string]interface{}
		data := msg.Data
		if rawPayload {
			cloudEvent = pubsub.FromRawPayload(msg.Data, msgTopic, name)
			data, err = json.Marshal(cloudEvent)
			if err != nil {
				log.Errorf("error serializing cloud event in pubsub %s and topic %s: %s", name, msgTopic, err)
				if route.deadLetterTopic != "" {
					if dlqErr := a.sendToDeadLetter(name, msg, route.deadLetterTopic); dlqErr == nil {
						// dlq has been configured and message is successfully sent to dlq.
						diag.DefaultComponentMonitoring.PubsubIngressEvent(ctx, pubsubName, strings.ToLower(string(pubsub.Drop)), msgTopic, 0)
						return nil
					}
				}
				diag.DefaultComponentMonitoring.PubsubIngressEvent(ctx, pubsubName, strings.ToLower(string(pubsub.Retry)), msgTopic, 0)
				return err
			}
		} else {
			err = json.Unmarshal(msg.Data, &cloudEvent)
			if err != nil {
				log.Errorf("error deserializing cloud event in pubsub %s and topic %s: %s", name, msgTopic, err)
				if route.deadLetterTopic != "" {
					if dlqErr := a.sendToDeadLetter(name, msg, route.deadLetterTopic); dlqErr == nil {
						// dlq has been configured and message is successfully sent to dlq.
						diag.DefaultComponentMonitoring.PubsubIngressEvent(ctx, pubsubName, strings.ToLower(string(pubsub.Drop)), msgTopic, 0)
						return nil
					}
				}
				diag.DefaultComponentMonitoring.PubsubIngressEvent(ctx, pubsubName, strings.ToLower(string(pubsub.Retry)), msgTopic, 0)
				return err
			}
		}

		if pubsub.HasExpired(cloudEvent) {
			log.Warnf("dropping expired pub/sub event %v as of %v", cloudEvent[pubsub.IDField], cloudEvent[pubsub.ExpirationField])
			diag.DefaultComponentMonitoring.PubsubIngressEvent(ctx, pubsubName, strings.ToLower(string(pubsub.Drop)), msgTopic, 0)

			if route.deadLetterTopic != "" {
				_ = a.sendToDeadLetter(name, msg, route.deadLetterTopic)
			}
			return nil
		}

		routePath, shouldProcess, err := findMatchingRoute(route.rules, cloudEvent)
		if err != nil {
			log.Errorf("error finding matching route for event %v in pubsub %s and topic %s: %s", cloudEvent[pubsub.IDField], name, msgTopic, err)
			if route.deadLetterTopic != "" {
				if dlqErr := a.sendToDeadLetter(name, msg, route.deadLetterTopic); dlqErr == nil {
					// dlq has been configured and message is successfully sent to dlq.
					diag.DefaultComponentMonitoring.PubsubIngressEvent(ctx, pubsubName, strings.ToLower(string(pubsub.Drop)), msgTopic, 0)
					return nil
				}
			}
			diag.DefaultComponentMonitoring.PubsubIngressEvent(ctx, pubsubName, strings.ToLower(string(pubsub.Retry)), msgTopic, 0)
			return err
		}
		if !shouldProcess {
			// The event does not match any route specified so ignore it.
			log.Debugf("no matching route for event %v in pubsub %s and topic %s; skipping", cloudEvent[pubsub.IDField], name, msgTopic)
			diag.DefaultComponentMonitoring.PubsubIngressEvent(ctx, pubsubName, strings.ToLower(string(pubsub.Drop)), msgTopic, 0)
			if route.deadLetterTopic != "" {
				_ = a.sendToDeadLetter(name, msg, route.deadLetterTopic)
			}
			return nil
		}

		psm := &pubsubSubscribedMessage{
			cloudEvent: cloudEvent,
			data:       data,
			topic:      msgTopic,
			metadata:   msg.Metadata,
			path:       routePath,
			pubsub:     name,
		}
		_, err = policyRunner(func(ctx context.Context) (any, error) {
			var pErr error
			switch a.runtimeConfig.ApplicationProtocol {
			case HTTPProtocol:
				pErr = a.publishMessageHTTP(ctx, psm)
			case GRPCProtocol:
				pErr = a.publishMessageGRPC(ctx, psm)
			default:
				pErr = backoff.Permanent(errors.New("invalid application protocol"))
			}
			return nil, pErr
		})
		if err != nil && err != context.Canceled {
			// Sending msg to dead letter queue.
			// If no DLQ is configured, return error for backwards compatibility (component-level retry).
			if route.deadLetterTopic == "" {
				return err
			}
			_ = a.sendToDeadLetter(name, msg, route.deadLetterTopic)
			return nil
		}
		return err
	})
	if err != nil {
		cancel()
		return fmt.Errorf("failed to subscribe to topic %s: %w", topic, err)
	}
	a.topicCtxCancels[subKey] = cancel
	return nil
}

func (a *DaprRuntime) unsubscribeTopic(name string, topic string) error {
	a.topicsLock.Lock()
	defer a.topicsLock.Unlock()

	subKey := pubsubTopicKey(name, topic)
	cancel, ok := a.topicCtxCancels[subKey]
	if !ok {
		return fmt.Errorf("cannot unsubscribe from topic '%s' on pubsub '%s': the subscription does not exist", topic, name)
	}

	if cancel != nil {
		cancel()
	}

	delete(a.topicCtxCancels, subKey)

	return nil
}

func (a *DaprRuntime) beginPubSub(name string) error {
	topicRoutes, err := a.getTopicRoutes()
	if err != nil {
		return err
	}

	v, ok := topicRoutes[name]
	if !ok {
		return nil
	}

	for topic, route := range v {
		err = a.subscribeTopic(a.pubsubCtx, name, topic, route)
		if err != nil {
			// Log the error only
			log.Errorf("error occurred while beginning pubsub for component %s: %s", err)
		}
	}

	return nil
}

// findMatchingRoute selects the path based on routing rules. If there are
// no matching rules, the route-level path is used.
func findMatchingRoute(rules []*runtimePubsub.Rule, cloudEvent interface{}) (path string, shouldProcess bool, err error) {
	hasRules := len(rules) > 0
	if hasRules {
		data := map[string]interface{}{
			"event": cloudEvent,
		}
		rule, err := matchRoutingRule(rules, data)
		if err != nil {
			return "", false, err
		}
		if rule != nil {
			return rule.Path, true, nil
		}
	}

	return "", false, nil
}

func matchRoutingRule(rules []*runtimePubsub.Rule, data map[string]interface{}) (*runtimePubsub.Rule, error) {
	for _, rule := range rules {
		if rule.Match == nil {
			return rule, nil
		}
		iResult, err := rule.Match.Eval(data)
		if err != nil {
			return nil, err
		}
		result, ok := iResult.(bool)
		if !ok {
			return nil, errors.Errorf("the result of match expression %s was not a boolean", rule.Match)
		}

		if result {
			return rule, nil
		}
	}

	return nil, nil
}

func (a *DaprRuntime) initDirectMessaging(resolver nr.Resolver) {
	a.directMessaging = messaging.NewDirectMessaging(messaging.NewDirectMessagingOpts{
		AppID:               a.runtimeConfig.ID,
		Namespace:           a.namespace,
		Port:                a.runtimeConfig.InternalGRPCPort,
		Mode:                a.runtimeConfig.Mode,
		AppChannel:          a.appChannel,
		ClientConnFn:        a.grpc.GetGRPCConnection,
		Resolver:            resolver,
		MaxRequestBodySize:  a.runtimeConfig.MaxRequestBodySize,
		Proxy:               a.proxy,
		ReadBufferSize:      a.runtimeConfig.ReadBufferSize,
		Resiliency:          a.resiliency,
		IsResiliencyEnabled: config.IsFeatureEnabled(a.globalConfig.Spec.Features, config.Resiliency),
	})
}

func (a *DaprRuntime) initProxy() {
	a.proxy = messaging.NewProxy(messaging.ProxyOpts{
		AppClientFn:       a.grpc.GetAppClient,
		ConnectionFactory: a.grpc.GetGRPCConnection,
		AppID:             a.runtimeConfig.ID,
		ACL:               a.accessControlList,
		Resiliency:        a.resiliency,
	})

	log.Info("gRPC proxy enabled")
}

// begin components updates for kubernetes mode.
func (a *DaprRuntime) beginComponentsUpdates() error {
	if a.runtimeConfig.Mode != modes.KubernetesMode {
		return nil
	}

	go func() {
		parseAndUpdate := func(compRaw []byte) {
			var component componentsV1alpha1.Component
			if err := json.Unmarshal(compRaw, &component); err != nil {
				log.Warnf("error deserializing component: %s", err)
				return
			}

			if !a.isComponentAuthorized(component) {
				log.Debugf("received unauthorized component update, ignored. name: %s, type: %s/%s", component.ObjectMeta.Name, component.Spec.Type, component.Spec.Version)
				return
			}

			log.Debugf("received component update. name: %s, type: %s/%s", component.ObjectMeta.Name, component.Spec.Type, component.Spec.Version)
			updated := a.onComponentUpdated(component)
			if !updated {
				log.Info("component update skipped: .spec field unchanged")
			}
		}

		needList := false
		for {
			var stream operatorv1pb.Operator_ComponentUpdateClient //nolint:nosnakecase

			// Retry on stream error.
			backoff.Retry(func() error {
				var err error
				stream, err = a.operatorClient.ComponentUpdate(context.Background(), &operatorv1pb.ComponentUpdateRequest{
					Namespace: a.namespace,
					PodName:   a.podName,
				})
				if err != nil {
					log.Errorf("error from operator stream: %s", err)
					return err
				}
				return nil
			}, backoff.NewExponentialBackOff())

			if needList {
				// We should get all components again to avoid missing any updates during the failure time.
				backoff.Retry(func() error {
					resp, err := a.operatorClient.ListComponents(context.Background(), &operatorv1pb.ListComponentsRequest{
						Namespace: a.namespace,
					})
					if err != nil {
						log.Errorf("error listing components: %s", err)
						return err
					}

					comps := resp.GetComponents()
					for i := 0; i < len(comps); i++ {
						// avoid missing any updates during the init component time.
						go func(comp []byte) {
							parseAndUpdate(comp)
						}(comps[i])
					}

					return nil
				}, backoff.NewExponentialBackOff())
			}

			for {
				c, err := stream.Recv()
				if err != nil {
					// Retry on stream error.
					needList = true
					log.Errorf("error from operator stream: %s", err)
					break
				}

				parseAndUpdate(c.GetComponent())
			}
		}
	}()
	return nil
}

func (a *DaprRuntime) onComponentUpdated(component componentsV1alpha1.Component) bool {
	oldComp, exists := a.getComponent(component.Spec.Type, component.Name)
	newComp, _ := a.processComponentSecrets(component)

	if exists && reflect.DeepEqual(oldComp.Spec, newComp.Spec) {
		return false
	}

	a.pendingComponents <- component
	return true
}

func (a *DaprRuntime) sendBatchOutputBindingsParallel(to []string, data []byte) {
	for _, dst := range to {
		go func(name string) {
			_, err := a.sendToOutputBinding(name, &bindings.InvokeRequest{
				Data:      data,
				Operation: bindings.CreateOperation,
			})
			if err != nil {
				log.Error(err)
			}
		}(dst)
	}
}

func (a *DaprRuntime) sendBatchOutputBindingsSequential(to []string, data []byte) error {
	for _, dst := range to {
		_, err := a.sendToOutputBinding(dst, &bindings.InvokeRequest{
			Data:      data,
			Operation: bindings.CreateOperation,
		})
		if err != nil {
			return err
		}
	}
	return nil
}

func (a *DaprRuntime) sendToOutputBinding(name string, req *bindings.InvokeRequest) (*bindings.InvokeResponse, error) {
	if req.Operation == "" {
		return nil, errors.New("operation field is missing from request")
	}

	if binding, ok := a.outputBindings[name]; ok {
		ops := binding.Operations()
		for _, o := range ops {
			if o == req.Operation {
				policyRunner := resiliency.NewRunner[*bindings.InvokeResponse](a.ctx,
					a.resiliency.ComponentOutboundPolicy(name, resiliency.Binding),
				)
				return policyRunner(func(ctx context.Context) (*bindings.InvokeResponse, error) {
					return binding.Invoke(ctx, req)
				})
			}
		}
		supported := make([]string, 0, len(ops))
		for _, o := range ops {
			supported = append(supported, string(o))
		}
		return nil, errors.Errorf("binding %s does not support operation %s. supported operations:%s", name, req.Operation, strings.Join(supported, " "))
	}
	return nil, errors.Errorf("couldn't find output binding %s", name)
}

func (a *DaprRuntime) onAppResponse(response *bindings.AppResponse) error {
	if len(response.State) > 0 {
		go func(reqs []state.SetRequest) {
			if a.stateStores != nil {
				policyRunner := resiliency.NewRunner[any](a.ctx,
					a.resiliency.ComponentOutboundPolicy(response.StoreName, resiliency.Statestore),
				)
				_, err := policyRunner(func(ctx context.Context) (any, error) {
					return nil, a.stateStores[response.StoreName].BulkSet(reqs)
				})
				if err != nil {
					log.Errorf("error saving state from app response: %s", err)
				}
			}
		}(response.State)
	}

	if len(response.To) > 0 {
		b, err := json.Marshal(&response.Data)
		if err != nil {
			return err
		}

		if response.Concurrency == bindingsConcurrencyParallel {
			a.sendBatchOutputBindingsParallel(response.To, b)
		} else {
			return a.sendBatchOutputBindingsSequential(response.To, b)
		}
	}

	return nil
}

func (a *DaprRuntime) sendBindingEventToApp(bindingName string, data []byte, metadata map[string]string) ([]byte, error) {
	var response bindings.AppResponse
	spanName := fmt.Sprintf("bindings/%s", bindingName)
	spanContext := trace.SpanContext{}

	// Check the grpc-trace-bin with fallback to traceparent.
	validTraceparent := false
	if val, ok := metadata[diag.GRPCTraceContextKey]; ok {
		if sc, ok := diagUtils.SpanContextFromBinary([]byte(val)); ok {
			spanContext = sc
		}
	} else if val, ok := metadata[diag.TraceparentHeader]; ok {
		if sc, ok := diag.SpanContextFromW3CString(val); ok {
			spanContext = sc
			validTraceparent = true
			// Only parse the tracestate if we've successfully parsed the traceparent.
			if val, ok := metadata[diag.TracestateHeader]; ok {
				ts := diag.TraceStateFromW3CString(val)
				spanContext.WithTraceState(*ts)
			}
		}
	}
	// span is nil if tracing is disabled (sampling rate is 0)
	ctx, span := diag.StartInternalCallbackSpan(a.ctx, spanName, spanContext, a.globalConfig.Spec.TracingSpec)

	var appResponseBody []byte
	path := a.inputBindingRoutes[bindingName]
	if path == "" {
		path = bindingName
	}

	if a.runtimeConfig.ApplicationProtocol == GRPCProtocol {
		if span != nil {
			ctx = diag.SpanContextToGRPCMetadata(ctx, span.SpanContext())
		}

		// Add workaround to fallback on checking traceparent header.
		// As grpc-trace-bin is not yet there in OpenTelemetry unlike OpenCensus, tracking issue https://github.com/open-telemetry/opentelemetry-specification/issues/639
		// and grpc-dotnet client adheres to OpenTelemetry Spec which only supports http based traceparent header in gRPC path.
		// TODO: Remove this workaround fix once grpc-dotnet supports grpc-trace-bin header. Tracking issue https://github.com/dapr/dapr/issues/1827.
		if validTraceparent && span != nil {
			spanContextHeaders := make(map[string]string, 2)
			diag.SpanContextToHTTPHeaders(span.SpanContext(), func(key string, val string) {
				spanContextHeaders[key] = val
			})
			for key, val := range spanContextHeaders {
				ctx = md.AppendToOutgoingContext(ctx, key, val)
			}
		}

		conn, err := a.grpc.GetAppClient()
		if err != nil {
			return nil, fmt.Errorf("error while getting app client: %w", err)
		}
		client := runtimev1pb.NewAppCallbackClient(conn)
		req := &runtimev1pb.BindingEventRequest{
			Name:     bindingName,
			Data:     data,
			Metadata: metadata,
		}
		start := time.Now()

		policyRunner := resiliency.NewRunner[*runtimev1pb.BindingEventResponse](ctx,
			a.resiliency.ComponentInboundPolicy(bindingName, resiliency.Binding),
		)
		resp, err := policyRunner(func(ctx context.Context) (*runtimev1pb.BindingEventResponse, error) {
			return client.OnBindingEvent(ctx, req)
		})

		if span != nil {
			m := diag.ConstructInputBindingSpanAttributes(
				bindingName,
				"/dapr.proto.runtime.v1.AppCallback/OnBindingEvent")
			diag.AddAttributesToSpan(span, m)
			diag.UpdateSpanStatusFromGRPCError(span, err)
			span.End()
		}
		if diag.DefaultGRPCMonitoring.IsEnabled() {
			diag.DefaultGRPCMonitoring.ServerRequestSent(ctx,
				"/dapr.proto.runtime.v1.AppCallback/OnBindingEvent",
				status.Code(err).String(),
				int64(len(resp.GetData())), start)
		}

		if err != nil {
			return nil, fmt.Errorf("error invoking app: %w", err)
		}
		if resp != nil {
			if resp.Concurrency == runtimev1pb.BindingEventResponse_PARALLEL { //nolint:nosnakecase
				response.Concurrency = bindingsConcurrencyParallel
			} else {
				response.Concurrency = bindingsConcurrencySequential
			}

			response.To = resp.To

			if resp.Data != nil {
				appResponseBody = resp.Data

				var d interface{}
				err := json.Unmarshal(resp.Data, &d)
				if err == nil {
					response.Data = d
				}
			}
		}
	} else if a.runtimeConfig.ApplicationProtocol == HTTPProtocol {
		req := invokev1.NewInvokeMethodRequest(path)
		req.WithHTTPExtension(nethttp.MethodPost, "")
		req.WithRawData(data, invokev1.JSONContentType)

		reqMetadata := map[string][]string{}
		for k, v := range metadata {
			reqMetadata[k] = []string{v}
		}
		req.WithMetadata(reqMetadata)

		respErr := errors.New("error sending binding event to application")
		policyRunner := resiliency.NewRunner[*invokev1.InvokeMethodResponse](ctx,
			a.resiliency.ComponentInboundPolicy(bindingName, resiliency.Binding),
		)
		resp, err := policyRunner(func(ctx context.Context) (*invokev1.InvokeMethodResponse, error) {
			rResp, rErr := a.appChannel.InvokeMethod(ctx, req)
			if rErr != nil {
				return rResp, rErr
			}
			if rResp != nil && rResp.Status().Code != nethttp.StatusOK {
				return rResp, fmt.Errorf("%w, status %d", respErr, rResp.Status().Code)
			}
			return rResp, nil
		})
		if err != nil && !errors.Is(err, respErr) {
			return nil, fmt.Errorf("error invoking app: %w", err)
		}

		if resp == nil {
			return nil, errors.New("error invoking app: response object is nil")
		}

		if span != nil {
			m := diag.ConstructInputBindingSpanAttributes(
				bindingName,
				nethttp.MethodPost+" /"+bindingName,
			)
			diag.AddAttributesToSpan(span, m)
			diag.UpdateSpanStatusFromHTTPStatus(span, int(resp.Status().Code))
			span.End()
		}
		// ::TODO report metrics for http, such as grpc
		if resp.Status().Code < 200 || resp.Status().Code > 299 {
			_, body := resp.RawData()
			return nil, fmt.Errorf("fails to send binding event to http app channel, status code: %d body: %s", resp.Status().Code, string(body))
		}

		if resp.Message().Data != nil && len(resp.Message().Data.Value) > 0 {
			appResponseBody = resp.Message().Data.Value
		}
	}

	if len(response.State) > 0 || len(response.To) > 0 {
		if err := a.onAppResponse(&response); err != nil {
			log.Errorf("error executing app response: %s", err)
		}
	}

	return appResponseBody, nil
}

func (a *DaprRuntime) readFromBinding(readCtx context.Context, name string, binding bindings.InputBinding) error {
	return binding.Read(readCtx, func(_ context.Context, resp *bindings.ReadResponse) ([]byte, error) {
		if resp == nil {
			return nil, nil
		}

		start := time.Now()
		b, err := a.sendBindingEventToApp(name, resp.Data, resp.Metadata)
		elapsed := diag.ElapsedSince(start)

		diag.DefaultComponentMonitoring.InputBindingEvent(context.Background(), name, err == nil, elapsed)

		if err != nil {
			log.Debugf("error from app consumer for binding [%s]: %s", name, err)
			return nil, err
		}
		return b, nil
	})
}

func (a *DaprRuntime) startHTTPServer(port int, publicPort *int, profilePort int, allowedOrigins string, pipeline httpMiddleware.Pipeline) error {
	a.daprHTTPAPI = http.NewAPI(http.APIOpts{
		AppID:                       a.runtimeConfig.ID,
		AppChannel:                  a.appChannel,
		DirectMessaging:             a.directMessaging,
		GetComponentsFn:             a.getComponents,
		GetSubscriptionsFn:          a.getSubscriptions,
		Resiliency:                  a.resiliency,
		StateStores:                 a.stateStores,
		WorkflowsComponents:         a.workflowComponents,
		LockStores:                  a.lockStores,
		SecretStores:                a.secretStores,
		SecretsConfiguration:        a.secretsConfiguration,
		ConfigurationStores:         a.configurationStores,
		PubsubAdapter:               a.getPublishAdapter(),
		Actor:                       a.actor,
		SendToOutputBindingFn:       a.sendToOutputBinding,
		TracingSpec:                 a.globalConfig.Spec.TracingSpec,
		Shutdown:                    a.ShutdownWithWait,
		GetComponentsCapabilitiesFn: a.getComponentsCapabilitesMap,
		MaxRequestBodySize:          int64(a.runtimeConfig.MaxRequestBodySize) << 20, // Convert from MB to bytes
	})

	serverConf := http.ServerConfig{
		AppID:              a.runtimeConfig.ID,
		HostAddress:        a.hostAddress,
		Port:               port,
		APIListenAddresses: a.runtimeConfig.APIListenAddresses,
		PublicPort:         publicPort,
		ProfilePort:        profilePort,
		AllowedOrigins:     allowedOrigins,
		EnableProfiling:    a.runtimeConfig.EnableProfiling,
		MaxRequestBodySize: a.runtimeConfig.MaxRequestBodySize,
		UnixDomainSocket:   a.runtimeConfig.UnixDomainSocket,
		ReadBufferSize:     a.runtimeConfig.ReadBufferSize,
		EnableAPILogging:   a.runtimeConfig.EnableAPILogging,
		APILogHealthChecks: !a.globalConfig.Spec.LoggingSpec.APILogging.OmitHealthChecks,
	}

	server := http.NewServer(http.NewServerOpts{
		API:         a.daprHTTPAPI,
		Config:      serverConf,
		TracingSpec: a.globalConfig.Spec.TracingSpec,
		MetricSpec:  a.globalConfig.Spec.MetricSpec,
		Pipeline:    pipeline,
		APISpec:     a.globalConfig.Spec.APISpec,
	})
	if err := server.StartNonBlocking(); err != nil {
		return err
	}
	a.apiClosers = append(a.apiClosers, server)

	return nil
}

func (a *DaprRuntime) startGRPCInternalServer(api grpc.API, port int) error {
	// Since GRPCInteralServer is encrypted & authenticated, it is safe to listen on *
	serverConf := a.getNewServerConfig([]string{""}, port)
	server := grpc.NewInternalServer(api, serverConf, a.globalConfig.Spec.TracingSpec, a.globalConfig.Spec.MetricSpec, a.authenticator, a.proxy)
	if err := server.StartNonBlocking(); err != nil {
		return err
	}
	a.apiClosers = append(a.apiClosers, server)

	return nil
}

func (a *DaprRuntime) startGRPCAPIServer(api grpc.API, port int) error {
	serverConf := a.getNewServerConfig(a.runtimeConfig.APIListenAddresses, port)
	server := grpc.NewAPIServer(api, serverConf, a.globalConfig.Spec.TracingSpec, a.globalConfig.Spec.MetricSpec, a.globalConfig.Spec.APISpec, a.proxy)
	if err := server.StartNonBlocking(); err != nil {
		return err
	}
	a.apiClosers = append(a.apiClosers, server)

	return nil
}

func (a *DaprRuntime) getNewServerConfig(apiListenAddresses []string, port int) grpc.ServerConfig {
	// Use the trust domain value from the access control policy spec to generate the cert
	// If no access control policy has been specified, use a default value
	trustDomain := config.DefaultTrustDomain
	if a.accessControlList != nil {
		trustDomain = a.accessControlList.TrustDomain
	}
	return grpc.ServerConfig{
		AppID:                a.runtimeConfig.ID,
		HostAddress:          a.hostAddress,
		Port:                 port,
		APIListenAddresses:   apiListenAddresses,
		NameSpace:            a.namespace,
		TrustDomain:          trustDomain,
		MaxRequestBodySizeMB: a.runtimeConfig.MaxRequestBodySize,
		UnixDomainSocket:     a.runtimeConfig.UnixDomainSocket,
		ReadBufferSizeKB:     a.runtimeConfig.ReadBufferSize,
		EnableAPILogging:     a.runtimeConfig.EnableAPILogging,
	}
}

func (a *DaprRuntime) getGRPCAPI() grpc.API {
	return grpc.NewAPI(grpc.APIOpts{
		AppID:                       a.runtimeConfig.ID,
		AppChannel:                  a.appChannel,
		Resiliency:                  a.resiliency,
		StateStores:                 a.stateStores,
		SecretStores:                a.secretStores,
		WorkflowComponents:          a.workflowComponents,
		SecretsConfiguration:        a.secretsConfiguration,
		ConfigurationStores:         a.configurationStores,
		LockStores:                  a.lockStores,
		PubsubAdapter:               a.getPublishAdapter(),
		DirectMessaging:             a.directMessaging,
		Actor:                       a.actor,
		SendToOutputBindingFn:       a.sendToOutputBinding,
		TracingSpec:                 a.globalConfig.Spec.TracingSpec,
		AccessControlList:           a.accessControlList,
		AppProtocol:                 string(a.runtimeConfig.ApplicationProtocol),
		Shutdown:                    a.ShutdownWithWait,
		GetComponentsFn:             a.getComponents,
		GetComponentsCapabilitiesFn: a.getComponentsCapabilitesMap,
		GetSubscriptionsFn:          a.getSubscriptions,
	})
}

func (a *DaprRuntime) getPublishAdapter() runtimePubsub.Adapter {
	// Return the adapter even if no pubsub component is currently loaded to allow future dynamically loaded pubsub components to be used by the API
	if a.runtimeConfig.Standalone.EnableDynamicLoading {
		return a
	}
	if len(a.pubSubs) == 0 {
		return nil
	}

	return a
}

func (a *DaprRuntime) getSubscribedBindingsGRPC() ([]string, error) {
	conn, err := a.grpc.GetAppClient()
	if err != nil {
		return nil, fmt.Errorf("error while getting app client: %w", err)
	}
	client := runtimev1pb.NewAppCallbackClient(conn)
	resp, err := client.ListInputBindings(context.Background(), &emptypb.Empty{})
	bindings := []string{}

	if err == nil && resp != nil {
		bindings = resp.Bindings
	}
	return bindings, nil
}

func (a *DaprRuntime) isAppSubscribedToBinding(binding string) (bool, error) {
	// if gRPC, looks for the binding in the list of bindings returned from the app
	if a.runtimeConfig.ApplicationProtocol == GRPCProtocol {
		if a.subscribeBindingList == nil {
			list, err := a.getSubscribedBindingsGRPC()
			if err != nil {
				return false, err
			}
			a.subscribeBindingList = list
		}
		for _, b := range a.subscribeBindingList {
			if b == binding {
				return true, nil
			}
		}
	} else if a.runtimeConfig.ApplicationProtocol == HTTPProtocol {
		// if HTTP, check if there's an endpoint listening for that binding
		path := a.inputBindingRoutes[binding]
		req := invokev1.NewInvokeMethodRequest(path)
		req.WithHTTPExtension(nethttp.MethodOptions, "")
		req.WithRawData(nil, invokev1.JSONContentType)

		// TODO: Propagate Context
		ctx := context.Background()
		resp, err := a.appChannel.InvokeMethod(ctx, req)
		if err != nil {
			log.Fatalf("could not invoke OPTIONS method on input binding subscription endpoint %q: %w", path, err)
		}
		code := resp.Status().Code

		return code/100 == 2 || code == nethttp.StatusMethodNotAllowed, nil
	}
	return false, nil
}

func (a *DaprRuntime) initInputBinding(c componentsV1alpha1.Component) error {
	binding, err := a.bindingsRegistry.CreateInputBinding(c.Spec.Type, c.Spec.Version)
	if err != nil {
		diag.DefaultMonitoring.ComponentInitFailed(c.Spec.Type, "creation", c.ObjectMeta.Name)
		fName := fmt.Sprintf(componentFormat, c.ObjectMeta.Name, c.Spec.Type, c.Spec.Version)
		return NewInitError(CreateComponentFailure, fName, err)
	}
	err = binding.Init(bindings.Metadata{Base: a.toBaseMetadata(c)})
	if err != nil {
		diag.DefaultMonitoring.ComponentInitFailed(c.Spec.Type, "init", c.ObjectMeta.Name)
		fName := fmt.Sprintf(componentFormat, c.ObjectMeta.Name, c.Spec.Type, c.Spec.Version)
		return NewInitError(InitComponentFailure, fName, err)
	}

	log.Infof("successful init for input binding %s (%s/%s)", c.ObjectMeta.Name, c.Spec.Type, c.Spec.Version)
	a.inputBindingRoutes[c.Name] = c.Name
	for _, item := range c.Spec.Metadata {
		if item.Name == "route" {
			a.inputBindingRoutes[c.ObjectMeta.Name] = item.Value.String()
		}
	}
	a.inputBindings[c.Name] = binding
	diag.DefaultMonitoring.ComponentInitialized(c.Spec.Type)
	return nil
}

func (a *DaprRuntime) initOutputBinding(c componentsV1alpha1.Component) error {
	binding, err := a.bindingsRegistry.CreateOutputBinding(c.Spec.Type, c.Spec.Version)
	if err != nil {
		diag.DefaultMonitoring.ComponentInitFailed(c.Spec.Type, "creation", c.ObjectMeta.Name)
		fName := fmt.Sprintf(componentFormat, c.ObjectMeta.Name, c.Spec.Type, c.Spec.Version)
		return NewInitError(CreateComponentFailure, fName, err)
	}

	if binding != nil {
		err := binding.Init(bindings.Metadata{Base: a.toBaseMetadata(c)})
		if err != nil {
			diag.DefaultMonitoring.ComponentInitFailed(c.Spec.Type, "init", c.ObjectMeta.Name)
			fName := fmt.Sprintf(componentFormat, c.ObjectMeta.Name, c.Spec.Type, c.Spec.Version)
			return NewInitError(InitComponentFailure, fName, err)
		}
		log.Infof("successful init for output binding %s (%s/%s)", c.ObjectMeta.Name, c.Spec.Type, c.Spec.Version)
		a.outputBindings[c.ObjectMeta.Name] = binding
		diag.DefaultMonitoring.ComponentInitialized(c.Spec.Type)
	}
	return nil
}

func (a *DaprRuntime) initConfiguration(s componentsV1alpha1.Component) error {
	store, err := a.configurationStoreRegistry.Create(s.Spec.Type, s.Spec.Version)
	if err != nil {
		diag.DefaultMonitoring.ComponentInitFailed(s.Spec.Type, "creation", s.ObjectMeta.Name)
		fName := fmt.Sprintf(componentFormat, s.ObjectMeta.Name, s.Spec.Type, s.Spec.Version)
		return NewInitError(CreateComponentFailure, fName, err)
	}
	if store != nil {
		err := store.Init(configuration.Metadata{Base: a.toBaseMetadata(s)})
		if err != nil {
			diag.DefaultMonitoring.ComponentInitFailed(s.Spec.Type, "init", s.ObjectMeta.Name)
			fName := fmt.Sprintf(componentFormat, s.ObjectMeta.Name, s.Spec.Type, s.Spec.Version)
			return NewInitError(InitComponentFailure, fName, err)
		}

		a.configurationStores[s.ObjectMeta.Name] = store
		diag.DefaultMonitoring.ComponentInitialized(s.Spec.Type)
	}

	return nil
}

func (a *DaprRuntime) initLock(s componentsV1alpha1.Component) error {
	// create the component
	store, err := a.lockStoreRegistry.Create(s.Spec.Type, s.Spec.Version)
	if err != nil {
		diag.DefaultMonitoring.ComponentInitFailed(s.Spec.Type, "creation", s.ObjectMeta.Name)
		fName := fmt.Sprintf(componentFormat, s.ObjectMeta.Name, s.Spec.Type, s.Spec.Version)
		return NewInitError(CreateComponentFailure, fName, err)
	}
	if store == nil {
		return nil
	}
	// initialization
	baseMetadata := a.toBaseMetadata(s)
	props := baseMetadata.Properties
	err = store.InitLockStore(lock.Metadata{Base: baseMetadata})
	if err != nil {
		diag.DefaultMonitoring.ComponentInitFailed(s.Spec.Type, "init", s.ObjectMeta.Name)
		fName := fmt.Sprintf(componentFormat, s.ObjectMeta.Name, s.Spec.Type, s.Spec.Version)
		return NewInitError(InitComponentFailure, fName, err)
	}
	// save lock related configuration
	a.lockStores[s.ObjectMeta.Name] = store
	err = lockLoader.SaveLockConfiguration(s.ObjectMeta.Name, props)
	if err != nil {
		diag.DefaultMonitoring.ComponentInitFailed(s.Spec.Type, "init", s.ObjectMeta.Name)
		wrapError := fmt.Errorf("failed to save lock keyprefix: %s", err.Error())
		fName := fmt.Sprintf(componentFormat, s.ObjectMeta.Name, s.Spec.Type, s.Spec.Version)
		return NewInitError(InitComponentFailure, fName, wrapError)
	}
	diag.DefaultMonitoring.ComponentInitialized(s.Spec.Type)

	return nil
}

func (a *DaprRuntime) initWorkflowComponent(s componentsV1alpha1.Component) error {
	// create the component
	workflowComp, err := a.workflowComponentRegistry.Create(s.Spec.Type, s.Spec.Version)
	if err != nil {
		log.Warnf("error creating workflow component %s (%s/%s): %s", s.ObjectMeta.Name, s.Spec.Type, s.Spec.Version, err)
		diag.DefaultMonitoring.ComponentInitFailed(s.Spec.Type, "init", s.ObjectMeta.Name)
		return err
	}

	if workflowComp == nil {
		return nil
	}

	// initialization
	baseMetadata := a.toBaseMetadata(s)
	err = workflowComp.Init(wfs.Metadata{Base: baseMetadata})
	if err != nil {
		diag.DefaultMonitoring.ComponentInitFailed(s.Spec.Type, "init", s.ObjectMeta.Name)
		fName := fmt.Sprintf(componentFormat, s.ObjectMeta.Name, s.Spec.Type, s.Spec.Version)
		return NewInitError(InitComponentFailure, fName, err)
	}
	// save workflow related configuration
	a.workflowComponents[s.ObjectMeta.Name] = workflowComp
	diag.DefaultMonitoring.ComponentInitialized(s.Spec.Type)

	return nil
}

// Refer for state store api decision  https://github.com/dapr/dapr/blob/master/docs/decision_records/api/API-008-multi-state-store-api-design.md
func (a *DaprRuntime) initState(s componentsV1alpha1.Component) error {
	store, err := a.stateStoreRegistry.Create(s.Spec.Type, s.Spec.Version)
	if err != nil {
		diag.DefaultMonitoring.ComponentInitFailed(s.Spec.Type, "creation", s.ObjectMeta.Name)
		fName := fmt.Sprintf(componentFormat, s.ObjectMeta.Name, s.Spec.Type, s.Spec.Version)
		return NewInitError(CreateComponentFailure, fName, err)
	}
	if store != nil {
		secretStoreName := a.authSecretStoreOrDefault(s)

		secretStore := a.getSecretStore(secretStoreName)
		encKeys, encErr := encryption.ComponentEncryptionKey(s, secretStore)
		if encErr != nil {
			diag.DefaultMonitoring.ComponentInitFailed(s.Spec.Type, "creation", s.ObjectMeta.Name)
			fName := fmt.Sprintf(componentFormat+" encyption", s.ObjectMeta.Name, s.Spec.Type, s.Spec.Version)
			return NewInitError(CreateComponentFailure, fName, err)
		}

		if encKeys.Primary.Key != "" {
			ok := encryption.AddEncryptedStateStore(s.ObjectMeta.Name, encKeys)
			if ok {
				log.Infof("automatic encryption enabled for state store %s", s.ObjectMeta.Name)
			}
		}

		baseMetadata := a.toBaseMetadata(s)
		props := baseMetadata.Properties
		err = store.Init(state.Metadata{Base: baseMetadata})
		if err != nil {
			diag.DefaultMonitoring.ComponentInitFailed(s.Spec.Type, "init", s.ObjectMeta.Name)
			fName := fmt.Sprintf(componentFormat, s.ObjectMeta.Name, s.Spec.Type, s.Spec.Version)
			return NewInitError(InitComponentFailure, fName, err)
		}

		a.stateStores[s.ObjectMeta.Name] = store
		err = stateLoader.SaveStateConfiguration(s.ObjectMeta.Name, props)
		if err != nil {
			diag.DefaultMonitoring.ComponentInitFailed(s.Spec.Type, "init", s.ObjectMeta.Name)
			wrapError := fmt.Errorf("failed to save lock keyprefix: %s", err.Error())
			fName := fmt.Sprintf(componentFormat, s.ObjectMeta.Name, s.Spec.Type, s.Spec.Version)
			return NewInitError(InitComponentFailure, fName, wrapError)
		}

		// when placement address list is not empty, set specified actor store.
		if len(a.runtimeConfig.PlacementAddresses) != 0 {
			// set specified actor store if "actorStateStore" is true in the spec.
			actorStoreSpecified := props[actorStateStore]
			if actorStoreSpecified == "true" {
				a.actorStateStoreLock.Lock()
				if a.actorStateStoreName == "" {
					log.Infof("detected actor state store: %s", s.ObjectMeta.Name)
					a.actorStateStoreName = s.ObjectMeta.Name
				} else if a.actorStateStoreName != s.ObjectMeta.Name {
					log.Fatalf("detected duplicate actor state store: %s", s.ObjectMeta.Name)
				}
				a.actorStateStoreLock.Unlock()
			}
		}
		diag.DefaultMonitoring.ComponentInitialized(s.Spec.Type)
	}

	return nil
}

func (a *DaprRuntime) getDeclarativeSubscriptions() []runtimePubsub.Subscription {
	var subs []runtimePubsub.Subscription

	switch a.runtimeConfig.Mode {
	case modes.KubernetesMode:
		subs = runtimePubsub.DeclarativeKubernetes(a.operatorClient, a.podName, a.namespace, log)
	case modes.StandaloneMode:
		subs = runtimePubsub.DeclarativeSelfHosted(a.runtimeConfig.Standalone.ComponentsPath, log)
	}

	// only return valid subscriptions for this app id
	i := 0
	for _, s := range subs {
		keep := false
		if len(s.Scopes) == 0 {
			keep = true
		} else {
			for _, scope := range s.Scopes {
				if scope == a.runtimeConfig.ID {
					keep = true
					break
				}
			}
		}

		if keep {
			subs[i] = s
			i++
		}
	}
	return subs[:i]
}

func (a *DaprRuntime) getSubscriptions() ([]runtimePubsub.Subscription, error) {
	if a.subscriptions != nil {
		return a.subscriptions, nil
	}

	var (
		subscriptions []runtimePubsub.Subscription
		err           error
	)

	if a.appChannel == nil {
		log.Warn("app channel not initialized, make sure -app-port is specified if pubsub subscription is required")
		return subscriptions, nil
	}

	// handle app subscriptions
	resiliencyEnabled := config.IsFeatureEnabled(a.globalConfig.Spec.Features, config.Resiliency)
	if a.runtimeConfig.ApplicationProtocol == HTTPProtocol {
		subscriptions, err = runtimePubsub.GetSubscriptionsHTTP(a.appChannel, log, a.resiliency, resiliencyEnabled)
	} else if a.runtimeConfig.ApplicationProtocol == GRPCProtocol {
		var conn gogrpc.ClientConnInterface
		conn, err = a.grpc.GetAppClient()
		if err != nil {
			return nil, fmt.Errorf("error while getting app client: %w", err)
		}
		client := runtimev1pb.NewAppCallbackClient(conn)
		subscriptions, err = runtimePubsub.GetSubscriptionsGRPC(client, log, a.resiliency, resiliencyEnabled)
	}
	if err != nil {
		return nil, err
	}

	// handle declarative subscriptions
	ds := a.getDeclarativeSubscriptions()
	for _, s := range ds {
		skip := false

		// don't register duplicate subscriptions
		for _, sub := range subscriptions {
			if sub.PubsubName == s.PubsubName && sub.Topic == s.Topic {
				log.Warnf("two identical subscriptions found (sources: declarative, app endpoint). pubsubname: %s, topic: %s",
					s.PubsubName, s.Topic)
				skip = true
				break
			}
		}

		if !skip {
			subscriptions = append(subscriptions, s)
		}
	}

	a.subscriptions = subscriptions
	return subscriptions, nil
}

func (a *DaprRuntime) getTopicRoutes() (map[string]TopicRoutes, error) {
	if a.topicRoutes != nil {
		return a.topicRoutes, nil
	}

	topicRoutes := make(map[string]TopicRoutes)

	if a.appChannel == nil {
		log.Warn("app channel not initialized, make sure -app-port is specified if pubsub subscription is required")
		return topicRoutes, nil
	}

	subscriptions, err := a.getSubscriptions()
	if err != nil {
		return nil, err
	}

	for _, s := range subscriptions {
		if topicRoutes[s.PubsubName] == nil {
			topicRoutes[s.PubsubName] = TopicRoutes{}
		}

		topicRoutes[s.PubsubName][s.Topic] = TopicRouteElem{
			metadata:        s.Metadata,
			rules:           s.Rules,
			deadLetterTopic: s.DeadLetterTopic,
		}
	}

	if len(topicRoutes) > 0 {
		for pubsubName, v := range topicRoutes {
			var topics string
			for topic := range v {
				if topics == "" {
					topics += topic
				} else {
					topics += " " + topic
				}
			}
			log.Infof("app is subscribed to the following topics: [%s] through pubsub=%s", topics, pubsubName)
		}
	}
	a.topicRoutes = topicRoutes
	return topicRoutes, nil
}

func (a *DaprRuntime) initPubSub(c componentsV1alpha1.Component) error {
	pubSub, err := a.pubSubRegistry.Create(c.Spec.Type, c.Spec.Version)
	if err != nil {
		diag.DefaultMonitoring.ComponentInitFailed(c.Spec.Type, "creation", c.ObjectMeta.Name)
		fName := fmt.Sprintf(componentFormat, c.ObjectMeta.Name, c.Spec.Type, c.Spec.Version)
		return NewInitError(CreateComponentFailure, fName, err)
	}

	baseMetadata := a.toBaseMetadata(c)
	properties := baseMetadata.Properties
	consumerID := strings.TrimSpace(properties["consumerID"])
	if consumerID == "" {
		consumerID = a.runtimeConfig.ID
	}
	properties["consumerID"] = consumerID

	err = pubSub.Init(pubsub.Metadata{Base: baseMetadata})
	if err != nil {
		diag.DefaultMonitoring.ComponentInitFailed(c.Spec.Type, "init", c.ObjectMeta.Name)
		fName := fmt.Sprintf(componentFormat, c.ObjectMeta.Name, c.Spec.Type, c.Spec.Version)
		return NewInitError(InitComponentFailure, fName, err)
	}

	pubsubName := c.ObjectMeta.Name

	a.pubSubs[pubsubName] = pubsubItem{
		component:           pubSub,
		scopedSubscriptions: scopes.GetScopedTopics(scopes.SubscriptionScopes, a.runtimeConfig.ID, properties),
		scopedPublishings:   scopes.GetScopedTopics(scopes.PublishingScopes, a.runtimeConfig.ID, properties),
		allowedTopics:       scopes.GetAllowedTopics(properties),
		namespaceScoped:     metadataContainsNamespace(c.Spec.Metadata),
	}
	diag.DefaultMonitoring.ComponentInitialized(c.Spec.Type)

	return nil
}

// Publish is an adapter method for the runtime to pre-validate publish requests
// And then forward them to the Pub/Sub component.
// This method is used by the HTTP and gRPC APIs.
func (a *DaprRuntime) Publish(req *pubsub.PublishRequest) error {
	a.topicsLock.RLock()
	ps, ok := a.pubSubs[req.PubsubName]
	a.topicsLock.RUnlock()

	if !ok {
		return runtimePubsub.NotFoundError{PubsubName: req.PubsubName}
	}

	if allowed := a.isPubSubOperationAllowed(req.PubsubName, req.Topic, ps.scopedPublishings); !allowed {
		return runtimePubsub.NotAllowedError{Topic: req.Topic, ID: a.runtimeConfig.ID}
	}

	if ps.namespaceScoped {
		req.Topic = a.namespace + req.Topic
	}

	policyRunner := resiliency.NewRunner[any](a.ctx,
		a.resiliency.ComponentOutboundPolicy(req.PubsubName, resiliency.Pubsub),
	)
	_, err := policyRunner(func(ctx context.Context) (any, error) {
		return nil, ps.component.Publish(req)
	})
	return err
}

func (a *DaprRuntime) BulkPublish(req *pubsub.BulkPublishRequest) (pubsub.BulkPublishResponse, error) {
	ps, ok := a.pubSubs[req.PubsubName]
	if !ok {
		return pubsub.BulkPublishResponse{}, runtimePubsub.NotFoundError{PubsubName: req.PubsubName}
	}

	if allowed := a.isPubSubOperationAllowed(req.PubsubName, req.Topic, ps.scopedPublishings); !allowed {
		return pubsub.BulkPublishResponse{}, runtimePubsub.NotAllowedError{Topic: req.Topic, ID: a.runtimeConfig.ID}
	}
	if bulkPublisher, ok := ps.component.(pubsub.BulkPublisher); ok {
		return bulkPublisher.BulkPublish(context.TODO(), req)
	}
	log.Debugf("pubsub %s does not implement the bulkPublish API, defaulting to normal publish", req.PubsubName)
	return runtimePubsub.NewDefaultBulkPublisher(ps.component).BulkPublish(context.TODO(), req)
}

func metadataContainsNamespace(items []componentsV1alpha1.MetadataItem) bool {
	for _, c := range items {
		val := c.Value.String()
		if strings.Contains(val, "{namespace}") {
			return true
		}
	}
	return false
}

// Subscribe is used by APIs to start a subscription to a topic.
func (a *DaprRuntime) Subscribe(ctx context.Context, name string, routes map[string]TopicRouteElem) (err error) {
	_, ok := a.pubSubs[name]
	if !ok {
		return fmt.Errorf("pubsub component %s does not exist", name)
	}

	for topic, route := range routes {
		err = a.subscribeTopic(ctx, name, topic, route)
		if err != nil {
			return err
		}
	}

	return nil
}

// GetPubSub is an adapter method to find a pubsub by name.
func (a *DaprRuntime) GetPubSub(pubsubName string) pubsub.PubSub {
	ps, ok := a.pubSubs[pubsubName]
	if !ok {
		return nil
	}
	return ps.component
}

func (a *DaprRuntime) isPubSubOperationAllowed(pubsubName string, topic string, scopedTopics []string) bool {
	inAllowedTopics := false

	// first check if allowedTopics contain it
	if len(a.pubSubs[pubsubName].allowedTopics) > 0 {
		for _, t := range a.pubSubs[pubsubName].allowedTopics {
			if t == topic {
				inAllowedTopics = true
				break
			}
		}
		if !inAllowedTopics {
			return false
		}
	}
	if len(scopedTopics) == 0 {
		return true
	}

	// check if a granular scope has been applied
	allowedScope := false
	for _, t := range scopedTopics {
		if t == topic {
			allowedScope = true
			break
		}
	}
	return allowedScope
}

func (a *DaprRuntime) initNameResolution() error {
	var resolver nr.Resolver
	var err error
	resolverMetadata := nr.Metadata{}

	resolverName := a.globalConfig.Spec.NameResolutionSpec.Component
	resolverVersion := a.globalConfig.Spec.NameResolutionSpec.Version

	if resolverName == "" {
		switch a.runtimeConfig.Mode {
		case modes.KubernetesMode:
			resolverName = "kubernetes"
		case modes.StandaloneMode:
			resolverName = "mdns"
		default:
			fullName := fmt.Sprintf(componentFormat, resolverName, "nameResolution", resolverVersion)
			return NewInitError(InitComponentFailure, fullName, errors.Errorf("unable to determine name resolver for %s mode", string(a.runtimeConfig.Mode)))
		}
	}

	if resolverVersion == "" {
		resolverVersion = components.FirstStableVersion
	}

	resolver, err = a.nameResolutionRegistry.Create(resolverName, resolverVersion)
	resolverMetadata.Name = resolverName
	resolverMetadata.Configuration = a.globalConfig.Spec.NameResolutionSpec.Configuration
	resolverMetadata.Properties = map[string]string{
		nr.DaprHTTPPort: strconv.Itoa(a.runtimeConfig.HTTPPort),
		nr.DaprPort:     strconv.Itoa(a.runtimeConfig.InternalGRPCPort),
		nr.AppPort:      strconv.Itoa(a.runtimeConfig.ApplicationPort),
		nr.HostAddress:  a.hostAddress,
		nr.AppID:        a.runtimeConfig.ID,
		// TODO - change other nr components to use above properties (specifically MDNS component)
		nr.MDNSInstanceName:    a.runtimeConfig.ID,
		nr.MDNSInstanceAddress: a.hostAddress,
		nr.MDNSInstancePort:    strconv.Itoa(a.runtimeConfig.InternalGRPCPort),
	}

	if err != nil {
		diag.DefaultMonitoring.ComponentInitFailed("nameResolution", "creation", resolverName)
		fName := fmt.Sprintf(componentFormat, resolverName, "nameResolution", resolverVersion)
		return NewInitError(CreateComponentFailure, fName, err)
	}

	if err = resolver.Init(resolverMetadata); err != nil {
		diag.DefaultMonitoring.ComponentInitFailed("nameResolution", "init", resolverName)
		fName := fmt.Sprintf(componentFormat, resolverName, "nameResolution", resolverVersion)
		return NewInitError(InitComponentFailure, fName, err)
	}

	a.nameResolver = resolver

	log.Infof("Initialized name resolution to %s", resolverName)
	return nil
}

func (a *DaprRuntime) publishMessageHTTP(ctx context.Context, msg *pubsubSubscribedMessage) error {
	cloudEvent := msg.cloudEvent

	var span trace.Span

	req := invokev1.NewInvokeMethodRequest(msg.path)
	req.WithHTTPExtension(nethttp.MethodPost, "")
	req.WithRawData(msg.data, contenttype.CloudEventContentType)
	req.WithCustomHTTPMetadata(msg.metadata)

	if cloudEvent[pubsub.TraceIDField] != nil {
		traceID := cloudEvent[pubsub.TraceIDField].(string)
		sc, _ := diag.SpanContextFromW3CString(traceID)
		spanName := fmt.Sprintf("pubsub/%s", msg.topic)
		ctx, span = diag.StartInternalCallbackSpan(ctx, spanName, sc, a.globalConfig.Spec.TracingSpec)
	}

	start := time.Now()
	resp, err := a.appChannel.InvokeMethod(ctx, req)
	elapsed := diag.ElapsedSince(start)

	if err != nil {
		diag.DefaultComponentMonitoring.PubsubIngressEvent(ctx, msg.pubsub, strings.ToLower(string(pubsub.Retry)), msg.topic, elapsed)
		return errors.Wrap(err, "error from app channel while sending pub/sub event to app")
	}

	statusCode := int(resp.Status().Code)

	if span != nil {
		m := diag.ConstructSubscriptionSpanAttributes(msg.topic)
		diag.AddAttributesToSpan(span, m)
		diag.UpdateSpanStatusFromHTTPStatus(span, statusCode)
		span.End()
	}

	_, body := resp.RawData()

	if (statusCode >= 200) && (statusCode <= 299) {
		// Any 2xx is considered a success.
		var appResponse pubsub.AppResponse
		err := json.Unmarshal(body, &appResponse)
		if err != nil {
			log.Debugf("skipping status check due to error parsing result from pub/sub event %v", cloudEvent[pubsub.IDField])
			diag.DefaultComponentMonitoring.PubsubIngressEvent(ctx, msg.pubsub, strings.ToLower(string(pubsub.Success)), msg.topic, elapsed)
			return nil //nolint:nilerr
		}

		switch appResponse.Status {
		case "":
			// Consider empty status field as success
			fallthrough
		case pubsub.Success:
			diag.DefaultComponentMonitoring.PubsubIngressEvent(ctx, msg.pubsub, strings.ToLower(string(pubsub.Success)), msg.topic, elapsed)
			return nil
		case pubsub.Retry:
			diag.DefaultComponentMonitoring.PubsubIngressEvent(ctx, msg.pubsub, strings.ToLower(string(pubsub.Retry)), msg.topic, elapsed)
			return errors.Errorf("RETRY status returned from app while processing pub/sub event %v", cloudEvent[pubsub.IDField])
		case pubsub.Drop:
			diag.DefaultComponentMonitoring.PubsubIngressEvent(ctx, msg.pubsub, strings.ToLower(string(pubsub.Drop)), msg.topic, elapsed)
			log.Warnf("DROP status returned from app while processing pub/sub event %v", cloudEvent[pubsub.IDField])
			return nil
		}
		// Consider unknown status field as error and retry
		diag.DefaultComponentMonitoring.PubsubIngressEvent(ctx, msg.pubsub, strings.ToLower(string(pubsub.Retry)), msg.topic, elapsed)
		return errors.Errorf("unknown status returned from app while processing pub/sub event %v: %v", cloudEvent[pubsub.IDField], appResponse.Status)
	}

	if statusCode == nethttp.StatusNotFound {
		// These are errors that are not retriable, for now it is just 404 but more status codes can be added.
		// When adding/removing an error here, check if that is also applicable to GRPC since there is a mapping between HTTP and GRPC errors:
		// https://cloud.google.com/apis/design/errors#handling_errors
		log.Errorf("non-retriable error returned from app while processing pub/sub event %v: %s. status code returned: %v", cloudEvent[pubsub.IDField], body, statusCode)
		diag.DefaultComponentMonitoring.PubsubIngressEvent(ctx, msg.pubsub, strings.ToLower(string(pubsub.Drop)), msg.topic, elapsed)
		return nil
	}

	// Every error from now on is a retriable error.
	errMsg := fmt.Sprintf("retriable error returned from app while processing pub/sub event %v, topic: %v, body: %s. status code returned: %v", cloudEvent[pubsub.IDField], cloudEvent[pubsub.TopicField], body, statusCode)
	log.Warnf(errMsg)
	diag.DefaultComponentMonitoring.PubsubIngressEvent(ctx, msg.pubsub, strings.ToLower(string(pubsub.Retry)), msg.topic, elapsed)
	return errors.Errorf(errMsg)
}

func (a *DaprRuntime) publishMessageGRPC(ctx context.Context, msg *pubsubSubscribedMessage) error {
	cloudEvent := msg.cloudEvent

	envelope := &runtimev1pb.TopicEventRequest{
		Id:              extractCloudEventProperty(cloudEvent, pubsub.IDField),
		Source:          extractCloudEventProperty(cloudEvent, pubsub.SourceField),
		DataContentType: extractCloudEventProperty(cloudEvent, pubsub.DataContentTypeField),
		Type:            extractCloudEventProperty(cloudEvent, pubsub.TypeField),
		SpecVersion:     extractCloudEventProperty(cloudEvent, pubsub.SpecVersionField),
		Topic:           msg.topic,
		PubsubName:      msg.metadata[pubsubName],
		Path:            msg.path,
	}

	if data, ok := cloudEvent[pubsub.DataBase64Field]; ok && data != nil {
		if dataAsString, ok := data.(string); ok {
			decoded, decodeErr := base64.StdEncoding.DecodeString(dataAsString)
			if decodeErr != nil {
				log.Debugf("unable to base64 decode cloudEvent field data_base64: %s", decodeErr)
				diag.DefaultComponentMonitoring.PubsubIngressEvent(ctx, msg.pubsub, strings.ToLower(string(pubsub.Retry)), msg.topic, 0)

				return decodeErr
			}

			envelope.Data = decoded
		} else {
			diag.DefaultComponentMonitoring.PubsubIngressEvent(ctx, msg.pubsub, strings.ToLower(string(pubsub.Retry)), msg.topic, 0)
			return ErrUnexpectedEnvelopeData
		}
	} else if data, ok := cloudEvent[pubsub.DataField]; ok && data != nil {
		envelope.Data = nil

		if contenttype.IsStringContentType(envelope.DataContentType) {
			switch v := data.(type) {
			case string:
				envelope.Data = []byte(v)
			case []byte:
				envelope.Data = v
			default:
				diag.DefaultComponentMonitoring.PubsubIngressEvent(ctx, msg.pubsub, strings.ToLower(string(pubsub.Retry)), msg.topic, 0)
				return ErrUnexpectedEnvelopeData
			}
		} else if contenttype.IsJSONContentType(envelope.DataContentType) || contenttype.IsCloudEventContentType(envelope.DataContentType) {
			envelope.Data, _ = json.Marshal(data)
		}
	}

	var span trace.Span
	if iTraceID, ok := cloudEvent[pubsub.TraceIDField]; ok {
		if traceID, ok := iTraceID.(string); ok {
			sc, _ := diag.SpanContextFromW3CString(traceID)
			spanName := fmt.Sprintf("pubsub/%s", msg.topic)

			// no ops if trace is off
			ctx, span = diag.StartInternalCallbackSpan(ctx, spanName, sc, a.globalConfig.Spec.TracingSpec)
			// span is nil if tracing is disabled (sampling rate is 0)
			if span != nil {
				ctx = diag.SpanContextToGRPCMetadata(ctx, span.SpanContext())
			}
		} else {
			log.Warnf("ignored non-string traceid value: %v", iTraceID)
		}
	}

	extensions, extensionsErr := extractCloudEventExtensions(cloudEvent)
	if extensionsErr != nil {
		diag.DefaultComponentMonitoring.PubsubIngressEvent(ctx, msg.pubsub, strings.ToLower(string(pubsub.Retry)), msg.topic, 0)
		return extensionsErr
	}
	envelope.Extensions = extensions

	ctx = invokev1.WithCustomGRPCMetadata(ctx, msg.metadata)

	conn, err := a.grpc.GetAppClient()
	if err != nil {
		return fmt.Errorf("error while getting app client: %w", err)
	}
	clientV1 := runtimev1pb.NewAppCallbackClient(conn)

	start := time.Now()
	res, err := clientV1.OnTopicEvent(ctx, envelope)
	elapsed := diag.ElapsedSince(start)

	if span != nil {
		m := diag.ConstructSubscriptionSpanAttributes(envelope.Topic)
		diag.AddAttributesToSpan(span, m)
		diag.UpdateSpanStatusFromGRPCError(span, err)
		span.End()
	}

	if err != nil {
		errStatus, hasErrStatus := status.FromError(err)
		if hasErrStatus && (errStatus.Code() == codes.Unimplemented) {
			// DROP
			log.Warnf("non-retriable error returned from app while processing pub/sub event %v: %s", cloudEvent[pubsub.IDField], err)
			diag.DefaultComponentMonitoring.PubsubIngressEvent(ctx, msg.pubsub, strings.ToLower(string(pubsub.Drop)), msg.topic, elapsed)

			return nil
		}

		err = errors.Errorf("error returned from app while processing pub/sub event %v: %s", cloudEvent[pubsub.IDField], err)
		log.Debug(err)
		diag.DefaultComponentMonitoring.PubsubIngressEvent(ctx, msg.pubsub, strings.ToLower(string(pubsub.Retry)), msg.topic, elapsed)

		// on error from application, return error for redelivery of event
		return err
	}

	switch res.GetStatus() {
	case runtimev1pb.TopicEventResponse_SUCCESS: //nolint:nosnakecase
		// on uninitialized status, this is the case it defaults to as an uninitialized status defaults to 0 which is
		// success from protobuf definition
		diag.DefaultComponentMonitoring.PubsubIngressEvent(ctx, msg.pubsub, strings.ToLower(string(pubsub.Success)), msg.topic, elapsed)
		return nil
	case runtimev1pb.TopicEventResponse_RETRY: //nolint:nosnakecase
		diag.DefaultComponentMonitoring.PubsubIngressEvent(ctx, msg.pubsub, strings.ToLower(string(pubsub.Retry)), msg.topic, elapsed)
		return errors.Errorf("RETRY status returned from app while processing pub/sub event %v", cloudEvent[pubsub.IDField])
	case runtimev1pb.TopicEventResponse_DROP: //nolint:nosnakecase
		log.Warnf("DROP status returned from app while processing pub/sub event %v", cloudEvent[pubsub.IDField])
		diag.DefaultComponentMonitoring.PubsubIngressEvent(ctx, msg.pubsub, strings.ToLower(string(pubsub.Drop)), msg.topic, elapsed)

		return nil
	}

	// Consider unknown status field as error and retry
	diag.DefaultComponentMonitoring.PubsubIngressEvent(ctx, msg.pubsub, strings.ToLower(string(pubsub.Retry)), msg.topic, elapsed)
	return errors.Errorf("unknown status returned from app while processing pub/sub event %v: %v", cloudEvent[pubsub.IDField], res.GetStatus())
}

func extractCloudEventExtensions(cloudEvent map[string]interface{}) (*structpb.Struct, error) {
	// Assemble Cloud Event Extensions:
	// Create copy of the cloud event with duplicated data removed

	extensions := map[string]interface{}{}
	for key, value := range cloudEvent {
		if !cloudEventDuplicateKeys.Has(key) {
			extensions[key] = value
		}
	}
	extensionsStruct := structpb.Struct{}
	extensionBytes, jsonMarshalErr := json.Marshal(extensions)
	if jsonMarshalErr != nil {
		return &extensionsStruct, fmt.Errorf("Error processing internal cloud event data: unable to marshal cloudEvent extensions: %s", jsonMarshalErr)
	}

	protoUnmarshalErr := protojson.Unmarshal(extensionBytes, &extensionsStruct)
	if protoUnmarshalErr != nil {
		return &extensionsStruct, fmt.Errorf("Error processing internal cloud event data: unable to unmarshal cloudEvent extensions to proto struct: %s", protoUnmarshalErr)
	}
	return &extensionsStruct, nil
}

func extractCloudEventProperty(cloudEvent map[string]interface{}, property string) string {
	if cloudEvent == nil {
		return ""
	}
	iValue, ok := cloudEvent[property]
	if ok {
		if value, ok := iValue.(string); ok {
			return value
		}
	}

	return ""
}

func (a *DaprRuntime) initActors() error {
	err := actors.ValidateHostEnvironment(a.runtimeConfig.mtlsEnabled, a.runtimeConfig.Mode, a.namespace)
	if err != nil {
		return NewInitError(InitFailure, "actors", err)
	}
	a.actorStateStoreLock.Lock()
	defer a.actorStateStoreLock.Unlock()
	if a.actorStateStoreName == "" {
		log.Info("actors: state store is not configured - this is okay for clients but services with hosted actors will fail to initialize!")
	}
	actorConfig := actors.NewConfig(actors.ConfigOpts{
		HostAddress:        a.hostAddress,
		AppID:              a.runtimeConfig.ID,
		PlacementAddresses: a.runtimeConfig.PlacementAddresses,
		Port:               a.runtimeConfig.InternalGRPCPort,
		Namespace:          a.namespace,
		AppConfig:          a.appConfig,
	})
	act := actors.NewActors(actors.ActorsOpts{
		StateStore:       a.stateStores[a.actorStateStoreName],
		AppChannel:       a.appChannel,
		GRPCConnectionFn: a.grpc.GetGRPCConnection,
		Config:           actorConfig,
		CertChain:        a.runtimeConfig.CertChain,
		TracingSpec:      a.globalConfig.Spec.TracingSpec,
		Features:         a.globalConfig.Spec.Features,
		Resiliency:       a.resiliency,
		StateStoreName:   a.actorStateStoreName,
	})
	err = act.Init()
	if err == nil {
		a.actor = act
		return nil
	}
	return NewInitError(InitFailure, "actors", err)
}

func (a *DaprRuntime) getAuthorizedComponents(components []componentsV1alpha1.Component) []componentsV1alpha1.Component {
	authorized := make([]componentsV1alpha1.Component, len(components))

	i := 0
	for _, c := range components {
		if a.isComponentAuthorized(c) {
			authorized[i] = c
			i++
		}
	}
	return authorized[0:i]
}

func (a *DaprRuntime) isComponentAuthorized(component componentsV1alpha1.Component) bool {
	for _, auth := range a.componentAuthorizers {
		if !auth(component) {
			return false
		}
	}
	return true
}

func (a *DaprRuntime) IsComponentLoaded(component componentsV1alpha1.Component) bool {
	a.componentsLock.RLock()
	defer a.componentsLock.RUnlock()
	for _, loadedComp := range a.components {
		if loadedComp.Spec.Type == component.Spec.Type && loadedComp.ObjectMeta.Name == component.ObjectMeta.Name {
			if loadedComp.Spec.Version == component.Spec.Version && loadedComp.TypeMeta == component.TypeMeta {
				if reflect.DeepEqual(loadedComp.Spec.Metadata, component.Spec.Metadata) {
					return true
				}
			}
		}
	}
	return false
}

func (a *DaprRuntime) namespaceComponentAuthorizer(component componentsV1alpha1.Component) bool {
	if a.namespace == "" || (a.namespace != "" && component.ObjectMeta.Namespace == a.namespace) {
		if len(component.Scopes) == 0 {
			return true
		}

		// scopes are defined, make sure this runtime ID is authorized
		for _, s := range component.Scopes {
			if s == a.runtimeConfig.ID {
				return true
			}
		}
	}

	return false
}

func (a *DaprRuntime) loadComponents(opts *runtimeOpts) error {
	var loader components.ComponentLoader

	switch a.runtimeConfig.Mode {
	case modes.KubernetesMode:
		loader = components.NewKubernetesComponents(a.runtimeConfig.Kubernetes, a.namespace, a.operatorClient, a.podName)
	case modes.StandaloneMode:
		loader = components.NewStandaloneComponents(a.runtimeConfig.Standalone)
	default:
		return errors.Errorf("components loader for mode %s not found", a.runtimeConfig.Mode)
	}

	log.Info("loading components")
	comps, err := loader.LoadComponents()
	if err != nil {
		return err
	}
	for _, comp := range comps {
		log.Debugf("found component. name: %s, type: %s/%s", comp.ObjectMeta.Name, comp.Spec.Type, comp.Spec.Version)
	}

	authorizedComps := a.getAuthorizedComponents(comps)

	a.componentsLock.Lock()
	a.components = authorizedComps
	a.componentsLock.Unlock()

	for _, comp := range authorizedComps {
		a.pendingComponents <- comp
	}

	return nil
}

func (a *DaprRuntime) appendOrReplaceComponents(component componentsV1alpha1.Component) {
	a.componentsLock.Lock()
	defer a.componentsLock.Unlock()

	replaced := false
	for i, c := range a.components {
		if c.Spec.Type == component.Spec.Type && c.ObjectMeta.Name == component.Name {
			a.components[i] = component
			replaced = true
			break
		}
	}

	if !replaced {
		a.components = append(a.components, component)
	}
}

func (a *DaprRuntime) extractComponentCategory(component componentsV1alpha1.Component) components.Category {
	for _, category := range componentCategoriesNeedProcess {
		if strings.HasPrefix(component.Spec.Type, string(category)+".") {
			return category
		}
	}
	return ""
}

func (a *DaprRuntime) processComponents() {
	for comp := range a.pendingComponents {
		if comp.Name == "" {
			continue
		}

		err := a.processComponentAndDependents(comp)
		if err != nil {
			e := fmt.Sprintf("process component %s error: %s", comp.Name, err.Error())
			if !comp.Spec.IgnoreErrors {
				log.Warnf("error processing component, daprd process will exit gracefully")
				a.Shutdown(a.runtimeConfig.GracefulShutdownDuration)
				log.Fatalf(e)
			}
			log.Errorf(e)
		}
	}
}

func (a *DaprRuntime) flushOutstandingComponents() {
	log.Info("waiting for all outstanding components to be processed")
	// We flush by sending a no-op component. Since the processComponents goroutine only reads one component at a time,
	// We know that once the no-op component is read from the channel, all previous components will have been fully processed.
	a.pendingComponents <- componentsV1alpha1.Component{}
	log.Info("all outstanding components processed")
}

func (a *DaprRuntime) processComponentAndDependents(comp componentsV1alpha1.Component) error {
	log.Debugf("loading component. name: %s, type: %s/%s", comp.ObjectMeta.Name, comp.Spec.Type, comp.Spec.Version)
	res := a.preprocessOneComponent(&comp)
	if res.unreadyDependency != "" {
		a.pendingComponentDependents[res.unreadyDependency] = append(a.pendingComponentDependents[res.unreadyDependency], comp)
		return nil
	}

	compCategory := a.extractComponentCategory(comp)
	if compCategory == "" {
		// the category entered is incorrect, return error
		return errors.Errorf("incorrect type %s", comp.Spec.Type)
	}

	ch := make(chan error, 1)

	timeout, err := time.ParseDuration(comp.Spec.InitTimeout)
	if err != nil {
		timeout = defaultComponentInitTimeout
	}

	go func() {
		ch <- a.doProcessOneComponent(compCategory, comp)
	}()

	select {
	case err := <-ch:
		if err != nil {
			return err
		}
	case <-time.After(timeout):
		diag.DefaultMonitoring.ComponentInitFailed(comp.Spec.Type, "init", comp.ObjectMeta.Name)
		err := fmt.Errorf("init timeout for component %s exceeded after %s", comp.Name, timeout.String())
		fName := fmt.Sprintf(componentFormat, comp.ObjectMeta.Name, comp.Spec.Type, comp.Spec.Version)
		return NewInitError(InitComponentFailure, fName, err)
	}

	log.Infof("component loaded. name: %s, type: %s/%s", comp.ObjectMeta.Name, comp.Spec.Type, comp.Spec.Version)
	a.appendOrReplaceComponents(comp)
	diag.DefaultMonitoring.ComponentLoaded()

	dependency := componentDependency(compCategory, comp.Name)
	if deps, ok := a.pendingComponentDependents[dependency]; ok {
		delete(a.pendingComponentDependents, dependency)
		for _, dependent := range deps {
			if err := a.processComponentAndDependents(dependent); err != nil {
				return err
			}
		}
	}

	return nil
}

func (a *DaprRuntime) doProcessOneComponent(category components.Category, comp componentsV1alpha1.Component) error {
	switch category {
	case components.CategoryBindings:
		return a.initBinding(comp)
	case components.CategoryPubSub:
		return a.initPubSub(comp)
	case components.CategorySecretStore:
		return a.initSecretStore(comp)
	case components.CategoryStateStore:
		return a.initState(comp)
	case components.CategoryConfiguration:
		return a.initConfiguration(comp)
	case components.CategoryLock:
		return a.initLock(comp)
	case components.CategoryWorkflow:
		return a.initWorkflowComponent(comp)
	}
	return nil
}

func (a *DaprRuntime) preprocessOneComponent(comp *componentsV1alpha1.Component) componentPreprocessRes {
	var unreadySecretsStore string
	*comp, unreadySecretsStore = a.processComponentSecrets(*comp)
	if unreadySecretsStore != "" {
		return componentPreprocessRes{
			unreadyDependency: componentDependency(components.CategorySecretStore, unreadySecretsStore),
		}
	}
	return componentPreprocessRes{}
}

func (a *DaprRuntime) stopActor() {
	if a.actor != nil {
		log.Info("Shutting down actor")
		a.actor.Stop()
	}
}

// shutdownOutputComponents allows for a graceful shutdown of all runtime internal operations of components that are not source of more work.
// These are all components except input bindings and pubsub.
func (a *DaprRuntime) shutdownOutputComponents() error {
	log.Info("Shutting down all remaining components")
	var merr error

	// Close components if they implement `io.Closer`
	for name, component := range a.secretStores {
		closeComponent(component, "secret store "+name, &merr)
	}
	for name, component := range a.stateStores {
		closeComponent(component, "state store "+name, &merr)
	}
	for name, component := range a.lockStores {
		closeComponent(component, "lock store "+name, &merr)
	}
	for name, component := range a.configurationStores {
		closeComponent(component, "configuration store "+name, &merr)
	}
	for name, component := range a.workflowComponents {
		closeComponent(component, "workflow "+name, &merr)
	}
	// Close output bindings
	// Input bindings are closed when a.ctx is canceled
	for name, component := range a.outputBindings {
		closeComponent(component, "output binding "+name, &merr)
	}
	// Close pubsub publisher
	// The subscriber part is closed when a.ctx is canceled
	for name, pubSub := range a.pubSubs {
		if pubSub.component == nil {
			continue
		}
		closeComponent(pubSub.component, "pub sub "+name, &merr)
	}
	closeComponent(a.nameResolver, "name resolver", &merr)

	return merr
}

func closeComponent(component any, logmsg string, merr *error) {
	if closer, ok := component.(io.Closer); ok && closer != nil {
		if err := closer.Close(); err != nil {
			err = fmt.Errorf("error closing %s: %w", logmsg, err)
			*merr = multierror.Append(*merr, err)
			log.Warn(err)
		}
	}
}

// ShutdownWithWait will gracefully stop runtime and wait outstanding operations.
func (a *DaprRuntime) ShutdownWithWait() {
	a.Shutdown(a.runtimeConfig.GracefulShutdownDuration)
	os.Exit(0)
}

func (a *DaprRuntime) cleanSocket() {
	if a.runtimeConfig.UnixDomainSocket != "" {
		for _, s := range []string{"http", "grpc"} {
			os.Remove(fmt.Sprintf("%s/dapr-%s-%s.socket", a.runtimeConfig.UnixDomainSocket, a.runtimeConfig.ID, s))
		}
	}
}

func (a *DaprRuntime) Shutdown(duration time.Duration) {
	// Ensure the Unix socket file is removed if a panic occurs.
	defer a.cleanSocket()

	log.Info("dapr shutting down.")

	log.Info("Stopping PubSub subscribers and input bindings")
	a.stopSubscriptions()
	a.stopReadingFromBindings()
	a.cancel()
	a.stopActor()
	log.Info("Stopping Dapr APIs")
	for _, closer := range a.apiClosers {
		if err := closer.Close(); err != nil {
			log.Warnf("error closing API: %v", err)
		}
	}

	shutdownCtx, shutdownCancel := context.WithCancel(context.Background())
	go func() {
		if a.tracerProvider != nil {
			a.tracerProvider.Shutdown(shutdownCtx)
		}
	}()

	log.Infof("Waiting %s to finish outstanding operations", duration)
	<-time.After(duration)
	shutdownCancel()
	a.shutdownOutputComponents()
	a.shutdownC <- nil
}

func (a *DaprRuntime) WaitUntilShutdown() error {
	return <-a.shutdownC
}

func (a *DaprRuntime) processComponentSecrets(component componentsV1alpha1.Component) (componentsV1alpha1.Component, string) {
	cache := map[string]secretstores.GetSecretResponse{}

	for i, m := range component.Spec.Metadata {
		if m.SecretKeyRef.Name == "" {
			continue
		}

		secretStoreName := a.authSecretStoreOrDefault(component)
		secretStore := a.getSecretStore(secretStoreName)
		if secretStore == nil {
			log.Warnf("component %s references a secret store that isn't loaded: %s", component.Name, secretStoreName)
			return component, secretStoreName
		}

		// If running in Kubernetes, do not fetch secrets from the Kubernetes secret store as they will be populated by the operator.
		// Instead, base64 decode the secret values into their real self.
		if a.runtimeConfig.Mode == modes.KubernetesMode && secretStoreName == secretstoresLoader.BuiltinKubernetesSecretStore {
			var jsonVal string
			err := json.Unmarshal(m.Value.Raw, &jsonVal)
			if err != nil {
				log.Errorf("error decoding secret: %s", err)
				continue
			}

			dec, err := base64.StdEncoding.DecodeString(jsonVal)
			if err != nil {
				log.Errorf("error decoding secret: %s", err)
				continue
			}

			m.Value = componentsV1alpha1.DynamicValue{
				JSON: v1.JSON{
					Raw: dec,
				},
			}

			component.Spec.Metadata[i] = m
			continue
		}

		resp, ok := cache[m.SecretKeyRef.Name]
		if !ok {
			// TODO: cascade context.
			r, err := secretStore.GetSecret(context.TODO(), secretstores.GetSecretRequest{
				Name: m.SecretKeyRef.Name,
				Metadata: map[string]string{
					"namespace": component.ObjectMeta.Namespace,
				},
			})
			if err != nil {
				log.Errorf("error getting secret: %s", err)
				continue
			}
			resp = r
		}

		// Use the SecretKeyRef.Name key if SecretKeyRef.Key is not given
		secretKeyName := m.SecretKeyRef.Key
		if secretKeyName == "" {
			secretKeyName = m.SecretKeyRef.Name
		}

		val, ok := resp.Data[secretKeyName]
		if ok {
			component.Spec.Metadata[i].Value = componentsV1alpha1.DynamicValue{
				JSON: v1.JSON{
					Raw: []byte(val),
				},
			}
		}

		cache[m.SecretKeyRef.Name] = resp
	}
	return component, ""
}

func (a *DaprRuntime) authSecretStoreOrDefault(comp componentsV1alpha1.Component) string {
	if comp.SecretStore == "" {
		switch a.runtimeConfig.Mode {
		case modes.KubernetesMode:
			return "kubernetes"
		}
	}
	return comp.SecretStore
}

func (a *DaprRuntime) getSecretStore(storeName string) secretstores.SecretStore {
	if storeName == "" {
		return nil
	}
	return a.secretStores[storeName]
}

func (a *DaprRuntime) blockUntilAppIsReady() {
	if a.runtimeConfig.ApplicationPort <= 0 {
		return
	}

	log.Infof("application protocol: %s. waiting on port %v.  This will block until the app is listening on that port.", string(a.runtimeConfig.ApplicationProtocol), a.runtimeConfig.ApplicationPort)

	for {
		conn, _ := net.DialTimeout("tcp", net.JoinHostPort("localhost", strconv.Itoa(a.runtimeConfig.ApplicationPort)), time.Millisecond*500)
		if conn != nil {
			conn.Close()
			break
		}
		// prevents overwhelming the OS with open connections
		time.Sleep(time.Millisecond * 50)
	}

	log.Infof("application discovered on port %v", a.runtimeConfig.ApplicationPort)
}

func (a *DaprRuntime) loadAppConfiguration() {
	if a.appChannel == nil {
		return
	}

	appConfig, err := a.appChannel.GetAppConfig()
	if err != nil {
		return
	}

	if appConfig != nil {
		a.appConfig = *appConfig
		log.Info("application configuration loaded")
	}
}

func (a *DaprRuntime) createAppChannel() (err error) {
	if a.runtimeConfig.ApplicationPort == 0 {
		log.Warn("App channel is not initialized. Did you configure an app-port?")
		return nil
	}

	var ch channel.AppChannel
	switch a.runtimeConfig.ApplicationProtocol {
	case GRPCProtocol:
		ch, err = a.grpc.GetAppChannel()
		if err != nil {
			return err
		}
	case HTTPProtocol:
		pipeline, err := a.buildAppHTTPPipeline()
		if err != nil {
			return err
		}
		ch, err = httpChannel.CreateLocalChannel(a.runtimeConfig.ApplicationPort, a.runtimeConfig.MaxConcurrency, pipeline, a.globalConfig.Spec.TracingSpec, a.runtimeConfig.AppSSL, a.runtimeConfig.MaxRequestBodySize, a.runtimeConfig.ReadBufferSize)
		if err != nil {
			return err
		}
		ch.(*httpChannel.Channel).SetAppHealthCheckPath(a.runtimeConfig.AppHealthCheckHTTPPath)
	default:
		return errors.Errorf("cannot create app channel for protocol %s", string(a.runtimeConfig.ApplicationProtocol))
	}

	if a.runtimeConfig.MaxConcurrency > 0 {
		log.Infof("app max concurrency set to %v", a.runtimeConfig.MaxConcurrency)
	}

	a.appChannel = ch

	return nil
}

func (a *DaprRuntime) appendBuiltinSecretStore() {
	if a.runtimeConfig.DisableBuiltinK8sSecretStore {
		return
	}

	switch a.runtimeConfig.Mode {
	case modes.KubernetesMode:
		// Preload Kubernetes secretstore
		a.pendingComponents <- componentsV1alpha1.Component{
			ObjectMeta: metav1.ObjectMeta{
				Name: secretstoresLoader.BuiltinKubernetesSecretStore,
			},
			Spec: componentsV1alpha1.ComponentSpec{
				Type:    "secretstores.kubernetes",
				Version: components.FirstStableVersion,
			},
		}
	}
}

func (a *DaprRuntime) initSecretStore(c componentsV1alpha1.Component) error {
	secretStore, err := a.secretStoresRegistry.Create(c.Spec.Type, c.Spec.Version)
	if err != nil {
		diag.DefaultMonitoring.ComponentInitFailed(c.Spec.Type, "creation", c.ObjectMeta.Name)
		fName := fmt.Sprintf(componentFormat, c.ObjectMeta.Name, c.Spec.Type, c.Spec.Version)
		return NewInitError(CreateComponentFailure, fName, err)
	}

	err = secretStore.Init(secretstores.Metadata{Base: a.toBaseMetadata(c)})
	if err != nil {
		diag.DefaultMonitoring.ComponentInitFailed(c.Spec.Type, "init", c.ObjectMeta.Name)
		fName := fmt.Sprintf(componentFormat, c.ObjectMeta.Name, c.Spec.Type, c.Spec.Version)
		return NewInitError(InitComponentFailure, fName, err)
	}

	a.secretStores[c.ObjectMeta.Name] = secretStore
	diag.DefaultMonitoring.ComponentInitialized(c.Spec.Type)
	return nil
}

func (a *DaprRuntime) convertMetadataItemsToProperties(items []componentsV1alpha1.MetadataItem) map[string]string {
	properties := map[string]string{}
	for _, c := range items {
		val := c.Value.String()
		for strings.Contains(val, "{uuid}") {
			val = strings.Replace(val, "{uuid}", uuid.New().String(), 1)
		}
		for strings.Contains(val, "{podName}") {
			if a.podName == "" {
				log.Fatalf("failed to parse metadata: property %s refers to {podName} but podName is not set", c.Name)
			}
			val = strings.Replace(val, "{podName}", a.podName, 1)
		}
		for strings.Contains(val, "{namespace}") {
			val = strings.Replace(val, "{namespace}", fmt.Sprintf("%s.%s", a.namespace, a.runtimeConfig.ID), 1)
		}
		properties[c.Name] = val
	}
	return properties
}

func (a *DaprRuntime) toBaseMetadata(c componentsV1alpha1.Component) contribMetadata.Base {
	return contribMetadata.Base{
		Properties: a.convertMetadataItemsToProperties(c.Spec.Metadata),
		Name:       c.Name,
	}
}

func (a *DaprRuntime) getComponent(componentType string, name string) (componentsV1alpha1.Component, bool) {
	a.componentsLock.RLock()
	defer a.componentsLock.RUnlock()

	for i, c := range a.components {
		if c.Spec.Type == componentType && c.ObjectMeta.Name == name {
			return a.components[i], true
		}
	}
	return componentsV1alpha1.Component{}, false
}

func (a *DaprRuntime) getComponents() []componentsV1alpha1.Component {
	a.componentsLock.RLock()
	defer a.componentsLock.RUnlock()

	comps := make([]componentsV1alpha1.Component, len(a.components))
	copy(comps, a.components)
	return comps
}

func (a *DaprRuntime) getComponentsCapabilitesMap() map[string][]string {
	capabilities := make(map[string][]string)
	for key, store := range a.stateStores {
		features := store.Features()
		stateStoreCapabilities := featureTypeToString(features)
		if state.FeatureETag.IsPresent(features) && state.FeatureTransactional.IsPresent(features) {
			stateStoreCapabilities = append(stateStoreCapabilities, "ACTOR")
		}
		capabilities[key] = stateStoreCapabilities
	}
	for key, pubSubItem := range a.pubSubs {
		features := pubSubItem.component.Features()
		capabilities[key] = featureTypeToString(features)
	}
	for key := range a.inputBindings {
		capabilities[key] = []string{"INPUT_BINDING"}
	}
	for key := range a.outputBindings {
		if val, found := capabilities[key]; found {
			capabilities[key] = append(val, "OUTPUT_BINDING")
		} else {
			capabilities[key] = []string{"OUTPUT_BINDING"}
		}
	}
	for key, store := range a.secretStores {
		features := store.Features()
		capabilities[key] = featureTypeToString(features)
	}
	return capabilities
}

// converts components Features from FeatureType to string
func featureTypeToString(features interface{}) []string {
	featureStr := make([]string, 0)
	switch reflect.TypeOf(features).Kind() {
	case reflect.Slice:
		val := reflect.ValueOf(features)
		for i := 0; i < val.Len(); i++ {
			featureStr = append(featureStr, val.Index(i).String())
		}
	}
	return featureStr
}

func (a *DaprRuntime) establishSecurity(sentryAddress string) error {
	if !a.runtimeConfig.mtlsEnabled {
		log.Info("mTLS is disabled. Skipping certificate request and tls validation")
		return nil
	}
	if sentryAddress == "" {
		return errors.New("sentryAddress cannot be empty")
	}
	log.Info("mTLS enabled. creating sidecar authenticator")

	auth, err := security.GetSidecarAuthenticator(sentryAddress, a.runtimeConfig.CertChain)
	if err != nil {
		return err
	}
	a.authenticator = auth
	a.grpc.SetAuthenticator(auth)

	log.Info("authenticator created")

	diag.DefaultMonitoring.MTLSInitCompleted()
	return nil
}

func componentDependency(compCategory components.Category, name string) string {
	return fmt.Sprintf("%s:%s", compCategory, name)
}

func (a *DaprRuntime) startSubscriptions() {
	// Clean any previous state
	if a.pubsubCancel != nil {
		a.pubsubCancel()
	}

	// PubSub subscribers are stopped via cancellation of the main runtime's context
	a.pubsubCtx, a.pubsubCancel = context.WithCancel(a.ctx)
	a.topicCtxCancels = map[string]context.CancelFunc{}
	for pubsubName := range a.pubSubs {
		if err := a.beginPubSub(pubsubName); err != nil {
			log.Errorf("error occurred while beginning pubsub %s: %s", pubsubName, err)
		}
	}
}

// Stop subscriptions to all topics and cleans the cached topics
func (a *DaprRuntime) stopSubscriptions() {
	// Stop all subscriptions by canceling the subscription context
	if a.pubsubCancel != nil {
		a.pubsubCancel()
	}
	a.pubsubCtx = nil
	a.pubsubCancel = nil

	// Remove all contexts that are specific to each component (which have been canceled already by canceling pubsubCtx)
	a.topicCtxCancels = nil

	// Delete the cached topics and routes
	a.topicRoutes = nil
}

func (a *DaprRuntime) startReadingFromBindings() (err error) {
	if a.appChannel == nil {
		return errors.New("app channel not initialized")
	}

	// Clean any previous state
	if a.inputBindingsCancel != nil {
		a.inputBindingsCancel()
	}

	// Input bindings are stopped via cancellation of the main runtime's context
	a.inputBindingsCtx, a.inputBindingsCancel = context.WithCancel(a.ctx)

	for name, binding := range a.inputBindings {
		isSubscribed, err := a.isAppSubscribedToBinding(name)
		if err != nil {
			return err
		}
		if !isSubscribed {
			log.Infof("app has not subscribed to binding %s.", name)
			continue
		}

		err = a.readFromBinding(a.inputBindingsCtx, name, binding)
		if err != nil {
			log.Errorf("error reading from input binding %s: %s", name, err)
			continue
		}
	}
	return nil
}

func (a *DaprRuntime) stopReadingFromBindings() {
	if a.inputBindingsCancel != nil {
		a.inputBindingsCancel()
	}

	a.inputBindingsCtx = nil
	a.inputBindingsCancel = nil
}

// Returns "componentName||topicName", which is used as key for some maps
func pubsubTopicKey(componentName, topicName string) string {
	return componentName + "||" + topicName
}

func createGRPCManager(runtimeConfig *Config, globalConfig *config.Configuration) *grpc.Manager {
	grpcAppChannelConfig := &grpc.AppChannelConfig{}
	if globalConfig != nil {
		grpcAppChannelConfig.TracingSpec = globalConfig.Spec.TracingSpec
	}
	if runtimeConfig != nil {
		grpcAppChannelConfig.Port = runtimeConfig.ApplicationPort
		grpcAppChannelConfig.MaxConcurrency = runtimeConfig.MaxConcurrency
		grpcAppChannelConfig.SSLEnabled = runtimeConfig.AppSSL
		grpcAppChannelConfig.MaxRequestBodySizeMB = runtimeConfig.MaxRequestBodySize
		grpcAppChannelConfig.ReadBufferSizeKB = runtimeConfig.ReadBufferSize
	}

	m := grpc.NewGRPCManager(runtimeConfig.Mode, grpcAppChannelConfig)
	m.StartCollector()
	return m
}<|MERGE_RESOLUTION|>--- conflicted
+++ resolved
@@ -163,57 +163,6 @@
 
 // DaprRuntime holds all the core components of the runtime.
 type DaprRuntime struct {
-<<<<<<< HEAD
-	ctx                    context.Context
-	cancel                 context.CancelFunc
-	runtimeConfig          *Config
-	globalConfig           *config.Configuration
-	accessControlList      *config.AccessControlList
-	componentsLock         *sync.RWMutex
-	components             []componentsV1alpha1.Component
-	dynamicComponents      map[DynamicComponentsManifest][]componentsV1alpha1.Component
-	grpc                   *grpc.Manager
-	appChannel             channel.AppChannel
-	appConfig              config.ApplicationConfig
-	directMessaging        messaging.DirectMessaging
-	stateStoreRegistry     *stateLoader.Registry
-	secretStoresRegistry   *secretstoresLoader.Registry
-	nameResolutionRegistry *nrLoader.Registry
-	stateStores            map[string]state.Store
-	actor                  actors.Actors
-	bindingsRegistry       *bindingsLoader.Registry
-	subscribeBindingList   []string
-	inputBindings          map[string]bindings.InputBinding
-	outputBindings         map[string]bindings.OutputBinding
-	inputBindingsCtx       context.Context
-	inputBindingsCancel    context.CancelFunc
-	secretStores           map[string]secretstores.SecretStore
-	pubSubRegistry         *pubsubLoader.Registry
-	pubSubs                map[string]pubsubItem // Key is "componentName"
-	nameResolver           nr.Resolver
-	httpMiddlewareRegistry *httpMiddlewareLoader.Registry
-	hostAddress            string
-	actorStateStoreName    string
-	actorStateStoreLock    *sync.RWMutex
-	authenticator          security.Authenticator
-	namespace              string
-	podName                string
-	daprHTTPAPI            http.API
-	daprGRPCAPI            grpc.API
-	operatorClient         operatorv1pb.OperatorClient
-	pubsubCtx              context.Context
-	pubsubCancel           context.CancelFunc
-	topicsLock             *sync.RWMutex
-	topicRoutes            map[string]TopicRoutes        // Key is "componentName"
-	topicCtxCancels        map[string]context.CancelFunc // Key is "componentName||topicName"
-	inputBindingRoutes     map[string]string
-	shutdownC              chan error
-	apiClosers             []io.Closer
-	componentAuthorizers   []ComponentAuthorizer
-	appHealth              *apphealth.AppHealth
-	appHealthReady         func() // Invoked the first time the app health becomes ready
-	appHealthLock          *sync.Mutex
-=======
 	ctx                       context.Context
 	cancel                    context.CancelFunc
 	runtimeConfig             *Config
@@ -221,6 +170,7 @@
 	accessControlList         *config.AccessControlList
 	componentsLock            *sync.RWMutex
 	components                []componentsV1alpha1.Component
+		dynamicComponents      map[DynamicComponentsManifest][]componentsV1alpha1.Component
 	grpc                      *grpc.Manager
 	appChannel                channel.AppChannel
 	appConfig                 config.ApplicationConfig
@@ -265,7 +215,6 @@
 	appHealth                 *apphealth.AppHealth
 	appHealthReady            func() // Invoked the first time the app health becomes ready
 	appHealthLock             *sync.Mutex
->>>>>>> 5d7dbfcc
 
 	secretsConfiguration map[string]config.SecretsScope
 
