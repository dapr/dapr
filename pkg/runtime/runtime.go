/*
Copyright 2021 The Dapr Authors
Licensed under the Apache License, Version 2.0 (the "License");
you may not use this file except in compliance with the License.
You may obtain a copy of the License at
    http://www.apache.org/licenses/LICENSE-2.0
Unless required by applicable law or agreed to in writing, software
distributed under the License is distributed on an "AS IS" BASIS,
WITHOUT WARRANTIES OR CONDITIONS OF ANY KIND, either express or implied.
See the License for the specific language governing permissions and
limitations under the License.
*/

package runtime

import (
	"context"
	"encoding/base64"
	"encoding/json"
	"fmt"
	"io"
	"net"
	nethttp "net/http"
	"os"
	"reflect"
	"strconv"
	"strings"
	"sync"
	"time"

	"github.com/cenkalti/backoff"

	"contrib.go.opencensus.io/exporter/zipkin"
	"github.com/google/uuid"
	"github.com/hashicorp/go-multierror"
	openzipkin "github.com/openzipkin/zipkin-go"
	zipkinreporter "github.com/openzipkin/zipkin-go/reporter/http"
	"github.com/pkg/errors"
	"go.opencensus.io/trace"
	"google.golang.org/grpc/codes"
	"google.golang.org/grpc/status"
	"google.golang.org/protobuf/types/known/emptypb"
	v1 "k8s.io/apiextensions-apiserver/pkg/apis/apiextensions/v1"
	metav1 "k8s.io/apimachinery/pkg/apis/meta/v1"

	"github.com/dapr/components-contrib/bindings"
	"github.com/dapr/components-contrib/configuration"
	"github.com/dapr/components-contrib/contenttype"
	contrib_metadata "github.com/dapr/components-contrib/metadata"
	"github.com/dapr/components-contrib/middleware"
	nr "github.com/dapr/components-contrib/nameresolution"
	"github.com/dapr/components-contrib/pubsub"
	"github.com/dapr/components-contrib/secretstores"
	"github.com/dapr/components-contrib/state"
	configuration_loader "github.com/dapr/dapr/pkg/components/configuration"
	"github.com/dapr/dapr/pkg/resiliency"
	"github.com/dapr/kit/logger"

	"github.com/dapr/dapr/pkg/actors"
	components_v1alpha1 "github.com/dapr/dapr/pkg/apis/components/v1alpha1"
	"github.com/dapr/dapr/pkg/channel"
	http_channel "github.com/dapr/dapr/pkg/channel/http"
	"github.com/dapr/dapr/pkg/components"
	bindings_loader "github.com/dapr/dapr/pkg/components/bindings"
	http_middleware_loader "github.com/dapr/dapr/pkg/components/middleware/http"
	nr_loader "github.com/dapr/dapr/pkg/components/nameresolution"
	pubsub_loader "github.com/dapr/dapr/pkg/components/pubsub"
	secretstores_loader "github.com/dapr/dapr/pkg/components/secretstores"
	state_loader "github.com/dapr/dapr/pkg/components/state"
	"github.com/dapr/dapr/pkg/config"
	diag "github.com/dapr/dapr/pkg/diagnostics"
	diag_utils "github.com/dapr/dapr/pkg/diagnostics/utils"
	"github.com/dapr/dapr/pkg/encryption"
	"github.com/dapr/dapr/pkg/grpc"
	"github.com/dapr/dapr/pkg/http"
	"github.com/dapr/dapr/pkg/messaging"
	invokev1 "github.com/dapr/dapr/pkg/messaging/v1"
	http_middleware "github.com/dapr/dapr/pkg/middleware/http"
	"github.com/dapr/dapr/pkg/modes"
	"github.com/dapr/dapr/pkg/operator/client"
	operatorv1pb "github.com/dapr/dapr/pkg/proto/operator/v1"
	runtimev1pb "github.com/dapr/dapr/pkg/proto/runtime/v1"
	runtime_pubsub "github.com/dapr/dapr/pkg/runtime/pubsub"
	"github.com/dapr/dapr/pkg/runtime/security"
	"github.com/dapr/dapr/pkg/scopes"
	"github.com/dapr/dapr/utils"
)

const (
	actorStateStore = "actorStateStore"

	// output bindings concurrency.
	bindingsConcurrencyParallel   = "parallel"
	bindingsConcurrencySequential = "sequential"
	pubsubName                    = "pubsubName"
	deadLetterKeyFormat           = "%s||%s" // componentName||topicName

	// hot reloading is currently unsupported, but
	// setting this environment variable restores the
	// partial hot reloading support for k8s.
	hotReloadingEnvVar = "DAPR_ENABLE_HOT_RELOADING"
)

type ComponentCategory string

const (
	bindingsComponent               ComponentCategory = "bindings"
	pubsubComponent                 ComponentCategory = "pubsub"
	secretStoreComponent            ComponentCategory = "secretstores"
	stateComponent                  ComponentCategory = "state"
	middlewareComponent             ComponentCategory = "middleware"
	configurationComponent          ComponentCategory = "configuration"
	defaultComponentInitTimeout                       = time.Second * 5
	defaultGracefulShutdownDuration                   = time.Second * 5
	kubernetesSecretStore                             = "kubernetes"
)

var componentCategoriesNeedProcess = []ComponentCategory{
	bindingsComponent,
	pubsubComponent,
	secretStoreComponent,
	stateComponent,
	middlewareComponent,
	configurationComponent,
}

var log = logger.NewLogger("dapr.runtime")

// ErrUnexpectedEnvelopeData denotes that an unexpected data type
// was encountered when processing a cloud event's data property.
var ErrUnexpectedEnvelopeData = errors.New("unexpected data type encountered in envelope")

type Route struct {
	metadata map[string]string
	rules    []*runtime_pubsub.Rule
}

type TopicRoute struct {
	routes map[string]Route
}

// DaprRuntime holds all the core components of the runtime.
type DaprRuntime struct {
	ctx                    context.Context
	cancel                 context.CancelFunc
	runtimeConfig          *Config
	globalConfig           *config.Configuration
	accessControlList      *config.AccessControlList
	componentsLock         *sync.RWMutex
	components             []components_v1alpha1.Component
	grpc                   *grpc.Manager
	appChannel             channel.AppChannel
	appConfig              config.ApplicationConfig
	directMessaging        messaging.DirectMessaging
	stateStoreRegistry     state_loader.Registry
	secretStoresRegistry   secretstores_loader.Registry
	nameResolutionRegistry nr_loader.Registry
	stateStores            map[string]state.Store
	actor                  actors.Actors
	bindingsRegistry       bindings_loader.Registry
	subscribeBindingList   []string
	inputBindings          map[string]bindings.InputBinding
	outputBindings         map[string]bindings.OutputBinding
	secretStores           map[string]secretstores.SecretStore
	pubSubRegistry         pubsub_loader.Registry
	pubSubs                map[string]pubsub.PubSub
	nameResolver           nr.Resolver
	httpMiddlewareRegistry http_middleware_loader.Registry
	hostAddress            string
	actorStateStoreName    string
	actorStateStoreLock    *sync.RWMutex
	authenticator          security.Authenticator
	namespace              string
	podName                string
	scopedSubscriptions    map[string][]string
	scopedPublishings      map[string][]string
	allowedTopics          map[string][]string
	daprHTTPAPI            http.API
	operatorClient         operatorv1pb.OperatorClient
	topicRoutes            map[string]TopicRoute
	deadLetterTopics       map[string]string
	inputBindingRoutes     map[string]string
	shutdownC              chan error
	apiClosers             []io.Closer

	secretsConfiguration map[string]config.SecretsScope

	configurationStoreRegistry configuration_loader.Registry
	configurationStores        map[string]configuration.Store

	pendingComponents          chan components_v1alpha1.Component
	pendingComponentDependents map[string][]components_v1alpha1.Component

	proxy messaging.Proxy

	resiliency resiliency.Provider

	// TODO: Remove feature flag once feature is ratified
	featureRoutingEnabled bool
}

type ComponentsCallback func(components ComponentRegistry) error

type ComponentRegistry struct {
	Actors          actors.Actors
	DirectMessaging messaging.DirectMessaging
	StateStores     map[string]state.Store
	InputBindings   map[string]bindings.InputBinding
	OutputBindings  map[string]bindings.OutputBinding
	SecretStores    map[string]secretstores.SecretStore
	PubSubs         map[string]pubsub.PubSub
}

type componentPreprocessRes struct {
	unreadyDependency string
}

type pubsubSubscribedMessage struct {
	cloudEvent map[string]interface{}
	data       []byte
	topic      string
	metadata   map[string]string
	path       string
	pubsub     string
}

// NewDaprRuntime returns a new runtime with the given runtime config and global config.
func NewDaprRuntime(runtimeConfig *Config, globalConfig *config.Configuration, accessControlList *config.AccessControlList, resiliencyProvider resiliency.Provider) *DaprRuntime {
	ctx, cancel := context.WithCancel(context.Background())
	return &DaprRuntime{
		ctx:                    ctx,
		cancel:                 cancel,
		runtimeConfig:          runtimeConfig,
		globalConfig:           globalConfig,
		accessControlList:      accessControlList,
		componentsLock:         &sync.RWMutex{},
		components:             make([]components_v1alpha1.Component, 0),
		actorStateStoreLock:    &sync.RWMutex{},
		grpc:                   grpc.NewGRPCManager(runtimeConfig.Mode),
		inputBindings:          map[string]bindings.InputBinding{},
		outputBindings:         map[string]bindings.OutputBinding{},
		secretStores:           map[string]secretstores.SecretStore{},
		stateStores:            map[string]state.Store{},
		pubSubs:                map[string]pubsub.PubSub{},
		stateStoreRegistry:     state_loader.NewRegistry(),
		bindingsRegistry:       bindings_loader.NewRegistry(),
		pubSubRegistry:         pubsub_loader.NewRegistry(),
		secretStoresRegistry:   secretstores_loader.NewRegistry(),
		nameResolutionRegistry: nr_loader.NewRegistry(),
		httpMiddlewareRegistry: http_middleware_loader.NewRegistry(),

		scopedSubscriptions: map[string][]string{},
		scopedPublishings:   map[string][]string{},
		allowedTopics:       map[string][]string{},
		inputBindingRoutes:  map[string]string{},

		secretsConfiguration:       map[string]config.SecretsScope{},
		configurationStoreRegistry: configuration_loader.NewRegistry(),
		configurationStores:        map[string]configuration.Store{},

		pendingComponents:          make(chan components_v1alpha1.Component),
		pendingComponentDependents: map[string][]components_v1alpha1.Component{},
		shutdownC:                  make(chan error, 1),

		resiliency: resiliencyProvider,
	}
}

// Run performs initialization of the runtime with the runtime and global configurations.
func (a *DaprRuntime) Run(opts ...Option) error {
	start := time.Now().UTC()
	log.Infof("%s mode configured", a.runtimeConfig.Mode)
	log.Infof("app id: %s", a.runtimeConfig.ID)

	var o runtimeOpts
	for _, opt := range opts {
		opt(&o)
	}

	err := a.initRuntime(&o)
	if err != nil {
		return err
	}

	d := time.Since(start).Seconds() * 1000
	log.Infof("dapr initialized. Status: Running. Init Elapsed %vms", d)

	if a.daprHTTPAPI != nil {
		// gRPC server start failure is logged as Fatal in initRuntime method. Setting the status only when runtime is initialized.
		a.daprHTTPAPI.MarkStatusAsReady()
	}

	return nil
}

func (a *DaprRuntime) getNamespace() string {
	return os.Getenv("NAMESPACE")
}

func (a *DaprRuntime) getPodName() string {
	return os.Getenv("POD_NAME")
}

func (a *DaprRuntime) getOperatorClient() (operatorv1pb.OperatorClient, error) {
	if a.runtimeConfig.Mode == modes.KubernetesMode {
		client, _, err := client.GetOperatorClient(a.runtimeConfig.Kubernetes.ControlPlaneAddress, security.TLSServerName, a.runtimeConfig.CertChain)
		if err != nil {
			return nil, errors.Wrap(err, "error creating operator client")
		}
		return client, nil
	}
	return nil, nil
}

// setupTracing set up the trace exporters. Technically we don't need to pass `hostAddress` in,
// but we do so here to explicitly call out the dependency on having `hostAddress` computed.
func (a *DaprRuntime) setupTracing(hostAddress string, exporters traceExporterStore) error {
	// Register stdout trace exporter if user wants to debug requests or log as Info level.
	if a.globalConfig.Spec.TracingSpec.Stdout {
		exporters.RegisterExporter(&diag_utils.StdoutExporter{})
	}

	// Register zipkin trace exporter if ZipkinSpec is specified
	if a.globalConfig.Spec.TracingSpec.Zipkin.EndpointAddress != "" {
		localEndpoint, err := openzipkin.NewEndpoint(a.runtimeConfig.ID, hostAddress)
		if err != nil {
			return err
		}
		reporter := zipkinreporter.NewReporter(a.globalConfig.Spec.TracingSpec.Zipkin.EndpointAddress)
		exporter := zipkin.NewExporter(reporter, localEndpoint)
		exporters.RegisterExporter(exporter)
	}
	return nil
}

func (a *DaprRuntime) initRuntime(opts *runtimeOpts) error {
	a.namespace = a.getNamespace()

	// Initialize metrics only if MetricSpec is enabled.
	if a.globalConfig.Spec.MetricSpec.Enabled {
		if err := diag.InitMetrics(a.runtimeConfig.ID, a.namespace); err != nil {
			log.Errorf("failed to initialize metrics: %v", err)
		}
	}

	err := a.establishSecurity(a.runtimeConfig.SentryServiceAddress)
	if err != nil {
		return err
	}
	a.podName = a.getPodName()
	a.operatorClient, err = a.getOperatorClient()
	if err != nil {
		return err
	}

	if a.hostAddress, err = utils.GetHostAddress(); err != nil {
		return errors.Wrap(err, "failed to determine host address")
	}
	if err = a.setupTracing(a.hostAddress, openCensusExporterStore{}); err != nil {
		return errors.Wrap(err, "failed to setup tracing")
	}
	// Register and initialize name resolution for service discovery.
	a.nameResolutionRegistry.Register(opts.nameResolutions...)
	err = a.initNameResolution()
	if err != nil {
		log.Warnf("failed to init name resolution: %s", err)
	}

	a.pubSubRegistry.Register(opts.pubsubs...)
	a.secretStoresRegistry.Register(opts.secretStores...)
	a.stateStoreRegistry.Register(opts.states...)
	a.configurationStoreRegistry.Register(opts.configurations...)
	a.bindingsRegistry.RegisterInputBindings(opts.inputBindings...)
	a.bindingsRegistry.RegisterOutputBindings(opts.outputBindings...)
	a.httpMiddlewareRegistry.Register(opts.httpMiddleware...)

	go a.processComponents()

	if _, ok := os.LookupEnv(hotReloadingEnvVar); ok {
		log.Debug("starting to watch component updates")
		err = a.beginComponentsUpdates()
		if err != nil {
			log.Warnf("failed to watch component updates: %s", err)
		}
	}

	a.appendBuiltinSecretStore()
	err = a.loadComponents(opts)
	if err != nil {
		log.Warnf("failed to load components: %s", err)
	}

	a.flushOutstandingComponents()

	pipeline, err := a.buildHTTPPipeline()
	if err != nil {
		log.Warnf("failed to build HTTP pipeline: %s", err)
	}

	// Setup allow/deny list for secrets
	a.populateSecretsConfiguration()

	// Start proxy
	a.initProxy()

	// Create and start internal and external gRPC servers
	grpcAPI := a.getGRPCAPI()

	err = a.startGRPCAPIServer(grpcAPI, a.runtimeConfig.APIGRPCPort)
	if err != nil {
		log.Fatalf("failed to start API gRPC server: %s", err)
	}
	if a.runtimeConfig.UnixDomainSocket != "" {
		log.Info("API gRPC server is running on a unix domain socket")
	} else {
		log.Infof("API gRPC server is running on port %v", a.runtimeConfig.APIGRPCPort)
	}

	// Start HTTP Server
	err = a.startHTTPServer(a.runtimeConfig.HTTPPort, a.runtimeConfig.PublicPort, a.runtimeConfig.ProfilePort, a.runtimeConfig.AllowedOrigins, pipeline)
	if err != nil {
		log.Fatalf("failed to start HTTP server: %s", err)
	}
	if a.runtimeConfig.UnixDomainSocket != "" {
		log.Info("http server is running on a unix domain socket")
	} else {
		log.Infof("http server is running on port %v", a.runtimeConfig.HTTPPort)
	}
	log.Infof("The request body size parameter is: %v", a.runtimeConfig.MaxRequestBodySize)

	err = a.startGRPCInternalServer(grpcAPI, a.runtimeConfig.InternalGRPCPort)
	if err != nil {
		log.Fatalf("failed to start internal gRPC server: %s", err)
	}
	log.Infof("internal gRPC server is running on port %v", a.runtimeConfig.InternalGRPCPort)

	if a.daprHTTPAPI != nil {
		a.daprHTTPAPI.MarkStatusAsOutboundReady()
	}

	a.blockUntilAppIsReady()

	err = a.createAppChannel()
	if err != nil {
		log.Warnf("failed to open %s channel to app: %s", string(a.runtimeConfig.ApplicationProtocol), err)
	}
	a.daprHTTPAPI.SetAppChannel(a.appChannel)
	grpcAPI.SetAppChannel(a.appChannel)

	a.loadAppConfiguration()

	a.initDirectMessaging(a.nameResolver)

	a.daprHTTPAPI.SetDirectMessaging(a.directMessaging)
	grpcAPI.SetDirectMessaging(a.directMessaging)

<<<<<<< HEAD
	if len(a.runtimeConfig.PlacementAddresses) != 0 {
		err = a.initActors()
		if err != nil {
			log.Warnf("failed to init actors: %s", err)
		}
=======
	err = a.initActors()
	if err != nil {
		log.Warnf("failed to init actors: %v", err)
	} else {
		a.daprHTTPAPI.SetActorRuntime(a.actor)
		grpcAPI.SetActorRuntime(a.actor)
>>>>>>> 7f86fd67
	}

	// TODO: Remove feature flag once feature is ratified
	a.featureRoutingEnabled = config.IsFeatureEnabled(a.globalConfig.Spec.Features, config.PubSubRouting)

	if opts.componentsCallback != nil {
		if err = opts.componentsCallback(ComponentRegistry{
			Actors:          a.actor,
			DirectMessaging: a.directMessaging,
			StateStores:     a.stateStores,
			InputBindings:   a.inputBindings,
			OutputBindings:  a.outputBindings,
			SecretStores:    a.secretStores,
			PubSubs:         a.pubSubs,
		}); err != nil {
			log.Fatalf("failed to register components with callback: %s", err)
		}
	}

	a.startSubscribing()
	err = a.startReadingFromBindings()
	if err != nil {
		log.Warnf("failed to read from bindings: %s ", err)
	}
	return nil
}

func (a *DaprRuntime) populateSecretsConfiguration() {
	// Populate in a map for easy lookup by store name.
	for _, scope := range a.globalConfig.Spec.Secrets.Scopes {
		a.secretsConfiguration[scope.StoreName] = scope
	}
}

func (a *DaprRuntime) buildHTTPPipeline() (http_middleware.Pipeline, error) {
	var handlers []http_middleware.Middleware

	if a.globalConfig != nil {
		for i := 0; i < len(a.globalConfig.Spec.HTTPPipelineSpec.Handlers); i++ {
			middlewareSpec := a.globalConfig.Spec.HTTPPipelineSpec.Handlers[i]
			component, exists := a.getComponent(middlewareSpec.Type, middlewareSpec.Name)
			if !exists {
				return http_middleware.Pipeline{}, errors.Errorf("couldn't find middleware component with name %s and type %s/%s",
					middlewareSpec.Name,
					middlewareSpec.Type,
					middlewareSpec.Version)
			}
			handler, err := a.httpMiddlewareRegistry.Create(middlewareSpec.Type, middlewareSpec.Version,
				middleware.Metadata{Properties: a.convertMetadataItemsToProperties(component.Spec.Metadata)})
			if err != nil {
				return http_middleware.Pipeline{}, err
			}
			log.Infof("enabled %s/%s http middleware", middlewareSpec.Type, middlewareSpec.Version)
			handlers = append(handlers, handler)
		}
	}
	return http_middleware.Pipeline{Handlers: handlers}, nil
}

func (a *DaprRuntime) initBinding(c components_v1alpha1.Component) error {
	if a.bindingsRegistry.HasOutputBinding(c.Spec.Type, c.Spec.Version) {
		if err := a.initOutputBinding(c); err != nil {
			log.Errorf("failed to init output bindings: %s", err)
			return err
		}
	}

	if a.bindingsRegistry.HasInputBinding(c.Spec.Type, c.Spec.Version) {
		if err := a.initInputBinding(c); err != nil {
			log.Errorf("failed to init input bindings: %s", err)
			return err
		}
	}
	return nil
}

func (a *DaprRuntime) sendToDeadLetterIfConfigured(name string, msg *pubsub.NewMessage) (isDeadLetterConfigured bool, err error) {
	deadLetterTopic, ok := a.deadLetterTopics[fmt.Sprintf(deadLetterKeyFormat, name, msg.Topic)]
	if !ok {
		return false, nil
	}
	req := &pubsub.PublishRequest{
		Data:        msg.Data,
		PubsubName:  name,
		Topic:       deadLetterTopic,
		Metadata:    msg.Metadata,
		ContentType: msg.ContentType,
	}

	err = a.Publish(req)
	if err != nil {
		log.Errorf("error sending message to dead letter, origin topic: %s dead letter topic %s err: %w", msg.Topic, deadLetterTopic, err)
	}
	return true, err
}

func (a *DaprRuntime) beginPubSub(name string, ps pubsub.PubSub) error {
	var publishFunc func(ctx context.Context, msg *pubsubSubscribedMessage) error
	switch a.runtimeConfig.ApplicationProtocol {
	case HTTPProtocol:
		publishFunc = a.publishMessageHTTP
	case GRPCProtocol:
		publishFunc = a.publishMessageGRPC
	}
	topicRoutes, err := a.getTopicRoutes()
	if err != nil {
		return err
	}
	v, ok := topicRoutes[name]
	if !ok {
		return nil
	}
	for topic, route := range v.routes {
		allowed := a.isPubSubOperationAllowed(name, topic, a.scopedSubscriptions[name])
		if !allowed {
			log.Warnf("subscription to topic %s on pubsub %s is not allowed", topic, name)
			continue
		}

		log.Debugf("subscribing to topic=%s on pubsub=%s", topic, name)

		routeMetadata := route.metadata
		routeRules := route.rules
		if err := ps.Subscribe(pubsub.SubscribeRequest{
			Topic:    topic,
			Metadata: route.metadata,
		}, func(ctx context.Context, msg *pubsub.NewMessage) error {
			if msg.Metadata == nil {
				msg.Metadata = make(map[string]string, 1)
			}

			msg.Metadata[pubsubName] = name

			rawPayload, err := contrib_metadata.IsRawPayload(routeMetadata)
			if err != nil {
				log.Errorf("error deserializing pubsub metadata: %s", err)
				if configured, dlqErr := a.sendToDeadLetterIfConfigured(name, msg); configured && dlqErr == nil {
					// dlq has been configured and message is successfully sent to dlq.
					diag.DefaultComponentMonitoring.PubsubIngressEvent(ctx, pubsubName, strings.ToLower(string(pubsub.Drop)), msg.Topic, 0)
					return nil
				}
				diag.DefaultComponentMonitoring.PubsubIngressEvent(ctx, pubsubName, strings.ToLower(string(pubsub.Retry)), msg.Topic, 0)
				return err
			}

			var cloudEvent map[string]interface{}
			data := msg.Data
			if rawPayload {
				cloudEvent = pubsub.FromRawPayload(msg.Data, msg.Topic, name)
				data, err = json.Marshal(cloudEvent)
				if err != nil {
					log.Errorf("error serializing cloud event in pubsub %s and topic %s: %s", name, msg.Topic, err)
					if configured, dlqErr := a.sendToDeadLetterIfConfigured(name, msg); configured && dlqErr == nil {
						// dlq has been configured and message is successfully sent to dlq.
						diag.DefaultComponentMonitoring.PubsubIngressEvent(ctx, pubsubName, strings.ToLower(string(pubsub.Drop)), msg.Topic, 0)
						return nil
					}
					diag.DefaultComponentMonitoring.PubsubIngressEvent(ctx, pubsubName, strings.ToLower(string(pubsub.Retry)), msg.Topic, 0)
					return err
				}
			} else {
				err = json.Unmarshal(msg.Data, &cloudEvent)
				if err != nil {
					log.Errorf("error deserializing cloud event in pubsub %s and topic %s: %s", name, msg.Topic, err)
					if configured, dlqErr := a.sendToDeadLetterIfConfigured(name, msg); configured && dlqErr == nil {
						// dlq has been configured and message is successfully sent to dlq.
						diag.DefaultComponentMonitoring.PubsubIngressEvent(ctx, pubsubName, strings.ToLower(string(pubsub.Drop)), msg.Topic, 0)
						return nil
					}
					diag.DefaultComponentMonitoring.PubsubIngressEvent(ctx, pubsubName, strings.ToLower(string(pubsub.Retry)), msg.Topic, 0)
					return err
				}
			}

			if pubsub.HasExpired(cloudEvent) {
				log.Warnf("dropping expired pub/sub event %v as of %v", cloudEvent[pubsub.IDField], cloudEvent[pubsub.ExpirationField])
				diag.DefaultComponentMonitoring.PubsubIngressEvent(ctx, pubsubName, strings.ToLower(string(pubsub.Drop)), msg.Topic, 0)

				a.sendToDeadLetterIfConfigured(name, msg)
				return nil
			}

			routePath, shouldProcess, err := findMatchingRoute(routeRules, cloudEvent, a.featureRoutingEnabled)
			if err != nil {
				log.Errorf("error finding matching route for event %v in pubsub %s and topic %s: %s", cloudEvent[pubsub.IDField], name, msg.Topic, err)
				if configured, dlqErr := a.sendToDeadLetterIfConfigured(name, msg); configured && dlqErr == nil {
					// dlq has been configured and message is successfully sent to dlq.
					diag.DefaultComponentMonitoring.PubsubIngressEvent(ctx, pubsubName, strings.ToLower(string(pubsub.Drop)), msg.Topic, 0)
					return nil
				}
				diag.DefaultComponentMonitoring.PubsubIngressEvent(ctx, pubsubName, strings.ToLower(string(pubsub.Retry)), msg.Topic, 0)
				return err
			}
			if !shouldProcess {
				// The event does not match any route specified so ignore it.
				log.Debugf("no matching route for event %v in pubsub %s and topic %s; skipping", cloudEvent[pubsub.IDField], name, msg.Topic)
				diag.DefaultComponentMonitoring.PubsubIngressEvent(ctx, pubsubName, strings.ToLower(string(pubsub.Drop)), msg.Topic, 0)
				a.sendToDeadLetterIfConfigured(name, msg)
				return nil
			}

			policy := a.resiliency.ComponentInboundPolicy(ctx, name)
			err = policy(func(ctx context.Context) error {
				return publishFunc(ctx, &pubsubSubscribedMessage{
					cloudEvent: cloudEvent,
					data:       data,
					topic:      msg.Topic,
					metadata:   msg.Metadata,
					path:       routePath,
					pubsub:     name,
				})
			})
			if err != nil && err != context.Canceled {
				// Sending msg to dead letter queue, if no DLQ is configured, return error for backwards compatibility(component level retry).
				if configured, _ := a.sendToDeadLetterIfConfigured(name, msg); !configured {
					return err
				}
			}
			return err
		}); err != nil {
			log.Errorf("failed to subscribe to topic %s: %s", topic, err)
		}
	}

	return nil
}

// findMatchingRoute selects the path based on routing rules. If there are
// no matching rules, the route-level path is used.
func findMatchingRoute(rules []*runtime_pubsub.Rule, cloudEvent interface{}, routingEnabled bool) (path string, shouldProcess bool, err error) {
	hasRules := len(rules) > 0
	if hasRules {
		data := map[string]interface{}{
			"event": cloudEvent,
		}
		rule, err := matchRoutingRule(rules, data, routingEnabled)
		if err != nil {
			return "", false, err
		}
		if rule != nil {
			return rule.Path, true, nil
		}
	}

	return "", false, nil
}

func matchRoutingRule(rules []*runtime_pubsub.Rule, data map[string]interface{}, routingEnabled bool) (*runtime_pubsub.Rule, error) {
	for _, rule := range rules {
		if rule.Match == nil {
			return rule, nil
		}
		// If routing is not enabled, skip match evaluation.
		if !routingEnabled {
			continue
		}
		iResult, err := rule.Match.Eval(data)
		if err != nil {
			return nil, err
		}
		result, ok := iResult.(bool)
		if !ok {
			return nil, errors.Errorf("the result of match expression %s was not a boolean", rule.Match)
		}

		if result {
			return rule, nil
		}
	}

	return nil, nil
}

func (a *DaprRuntime) initDirectMessaging(resolver nr.Resolver) {
	a.directMessaging = messaging.NewDirectMessaging(
		a.runtimeConfig.ID,
		a.namespace,
		a.runtimeConfig.InternalGRPCPort,
		a.runtimeConfig.Mode,
		a.appChannel,
		a.grpc.GetGRPCConnection,
		resolver,
		a.globalConfig.Spec.TracingSpec,
		a.runtimeConfig.MaxRequestBodySize,
		a.proxy,
		a.runtimeConfig.ReadBufferSize,
		a.runtimeConfig.StreamRequestBody,
		a.resiliency,
		config.IsFeatureEnabled(a.globalConfig.Spec.Features, config.Resiliency),
	)
}

func (a *DaprRuntime) initProxy() {
	a.proxy = messaging.NewProxy(a.grpc.GetGRPCConnection, a.runtimeConfig.ID,
		fmt.Sprintf("%s:%d", channel.DefaultChannelAddress, a.runtimeConfig.ApplicationPort), a.runtimeConfig.InternalGRPCPort, a.accessControlList, a.runtimeConfig.AppSSL, a.resiliency)

	log.Info("gRPC proxy enabled")
}

func (a *DaprRuntime) beginComponentsUpdates() error {
	if a.runtimeConfig.Mode != modes.KubernetesMode {
		return nil
	}

	go func() {
		parseAndUpdate := func(compRaw []byte) {
			var component components_v1alpha1.Component
			if err := json.Unmarshal(compRaw, &component); err != nil {
				log.Warnf("error deserializing component: %s", err)
				return
			}

			if !a.isComponentAuthorized(component) {
				log.Debugf("received unauthorized component update, ignored. name: %s, type: %s/%s", component.ObjectMeta.Name, component.Spec.Type, component.Spec.Version)
				return
			}

			log.Debugf("received component update. name: %s, type: %s/%s", component.ObjectMeta.Name, component.Spec.Type, component.Spec.Version)
			updated := a.onComponentUpdated(component)
			if !updated {
				log.Info("component update skipped: .spec field unchanged")
			}
		}

		needList := false
		for {
			var stream operatorv1pb.Operator_ComponentUpdateClient

			// Retry on stream error.
			backoff.Retry(func() error {
				var err error
				stream, err = a.operatorClient.ComponentUpdate(context.Background(), &operatorv1pb.ComponentUpdateRequest{
					Namespace: a.namespace,
					PodName:   a.podName,
				})
				if err != nil {
					log.Errorf("error from operator stream: %s", err)
					return err
				}
				return nil
			}, backoff.NewExponentialBackOff())

			if needList {
				// We should get all components again to avoid missing any updates during the failure time.
				backoff.Retry(func() error {
					resp, err := a.operatorClient.ListComponents(context.Background(), &operatorv1pb.ListComponentsRequest{
						Namespace: a.namespace,
					})
					if err != nil {
						log.Errorf("error listing components: %s", err)
						return err
					}

					comps := resp.GetComponents()
					for i := 0; i < len(comps); i++ {
						// avoid missing any updates during the init component time.
						go func(comp []byte) {
							parseAndUpdate(comp)
						}(comps[i])
					}

					return nil
				}, backoff.NewExponentialBackOff())
			}

			for {
				c, err := stream.Recv()
				if err != nil {
					// Retry on stream error.
					needList = true
					log.Errorf("error from operator stream: %s", err)
					break
				}

				parseAndUpdate(c.GetComponent())
			}
		}
	}()
	return nil
}

func (a *DaprRuntime) onComponentUpdated(component components_v1alpha1.Component) bool {
	oldComp, exists := a.getComponent(component.Spec.Type, component.Name)
	newComp, _ := a.processComponentSecrets(component)

	if exists && reflect.DeepEqual(oldComp.Spec, newComp.Spec) {
		return false
	}

	a.pendingComponents <- component
	return true
}

func (a *DaprRuntime) sendBatchOutputBindingsParallel(to []string, data []byte) {
	for _, dst := range to {
		go func(name string) {
			_, err := a.sendToOutputBinding(name, &bindings.InvokeRequest{
				Data:      data,
				Operation: bindings.CreateOperation,
			})
			if err != nil {
				log.Error(err)
			}
		}(dst)
	}
}

func (a *DaprRuntime) sendBatchOutputBindingsSequential(to []string, data []byte) error {
	for _, dst := range to {
		_, err := a.sendToOutputBinding(dst, &bindings.InvokeRequest{
			Data:      data,
			Operation: bindings.CreateOperation,
		})
		if err != nil {
			return err
		}
	}
	return nil
}

func (a *DaprRuntime) sendToOutputBinding(name string, req *bindings.InvokeRequest) (*bindings.InvokeResponse, error) {
	if req.Operation == "" {
		return nil, errors.New("operation field is missing from request")
	}

	if binding, ok := a.outputBindings[name]; ok {
		ops := binding.Operations()
		for _, o := range ops {
			if o == req.Operation {
				var resp *bindings.InvokeResponse
				policy := a.resiliency.ComponentOutboundPolicy(a.ctx, name)
				err := policy(func(ctx context.Context) (err error) {
					resp, err = binding.Invoke(ctx, req)
					return err
				})
				return resp, err
			}
		}
		supported := make([]string, 0, len(ops))
		for _, o := range ops {
			supported = append(supported, string(o))
		}
		return nil, errors.Errorf("binding %s does not support operation %s. supported operations:%s", name, req.Operation, strings.Join(supported, " "))
	}
	return nil, errors.Errorf("couldn't find output binding %s", name)
}

func (a *DaprRuntime) onAppResponse(response *bindings.AppResponse) error {
	if len(response.State) > 0 {
		go func(reqs []state.SetRequest) {
			if a.stateStores != nil {
				policy := a.resiliency.ComponentOutboundPolicy(a.ctx, response.StoreName)
				err := policy(func(ctx context.Context) (err error) {
					return a.stateStores[response.StoreName].BulkSet(reqs)
				})
				if err != nil {
					log.Errorf("error saving state from app response: %s", err)
				}
			}
		}(response.State)
	}

	if len(response.To) > 0 {
		b, err := json.Marshal(&response.Data)
		if err != nil {
			return err
		}

		if response.Concurrency == bindingsConcurrencyParallel {
			a.sendBatchOutputBindingsParallel(response.To, b)
		} else {
			return a.sendBatchOutputBindingsSequential(response.To, b)
		}
	}

	return nil
}

func (a *DaprRuntime) sendBindingEventToApp(bindingName string, data []byte, metadata map[string]string) ([]byte, error) {
	var response bindings.AppResponse
	spanName := fmt.Sprintf("bindings/%s", bindingName)
	ctx, span := diag.StartInternalCallbackSpan(a.ctx, spanName, trace.SpanContext{}, a.globalConfig.Spec.TracingSpec)

	var appResponseBody []byte
	path := a.inputBindingRoutes[bindingName]
	if path == "" {
		path = bindingName
	}

	if a.runtimeConfig.ApplicationProtocol == GRPCProtocol {
		ctx = diag.SpanContextToGRPCMetadata(ctx, span.SpanContext())
		client := runtimev1pb.NewAppCallbackClient(a.grpc.AppClient)
		req := &runtimev1pb.BindingEventRequest{
			Name:     bindingName,
			Data:     data,
			Metadata: metadata,
		}
		start := time.Now()

		var resp *runtimev1pb.BindingEventResponse
		policy := a.resiliency.ComponentInboundPolicy(ctx, bindingName)
		err := policy(func(ctx context.Context) (err error) {
			resp, err = client.OnBindingEvent(ctx, req)
			return err
		})

		if span != nil {
			m := diag.ConstructInputBindingSpanAttributes(
				bindingName,
				"/dapr.proto.runtime.v1.AppCallback/OnBindingEvent")
			diag.AddAttributesToSpan(span, m)
			diag.UpdateSpanStatusFromGRPCError(span, err)
			span.End()
		}
		if diag.DefaultGRPCMonitoring.IsEnabled() {
			diag.DefaultGRPCMonitoring.ServerRequestSent(ctx,
				"/dapr.proto.runtime.v1.AppCallback/OnBindingEvent",
				status.Code(err).String(),
				int64(len(resp.GetData())), start)
		}

		if err != nil {
			var body []byte
			if resp != nil {
				body = resp.Data
			}
			return nil, errors.Wrap(err, fmt.Sprintf("error invoking app, body: %s", string(body)))
		}
		if resp != nil {
			if resp.Concurrency == runtimev1pb.BindingEventResponse_PARALLEL {
				response.Concurrency = bindingsConcurrencyParallel
			} else {
				response.Concurrency = bindingsConcurrencySequential
			}

			response.To = resp.To

			if resp.Data != nil {
				appResponseBody = resp.Data

				var d interface{}
				err := json.Unmarshal(resp.Data, &d)
				if err == nil {
					response.Data = d
				}
			}
		}
	} else if a.runtimeConfig.ApplicationProtocol == HTTPProtocol {
		req := invokev1.NewInvokeMethodRequest(path)
		req.WithHTTPExtension(nethttp.MethodPost, "")
		req.WithRawData(data, invokev1.JSONContentType)

		reqMetadata := map[string][]string{}
		for k, v := range metadata {
			reqMetadata[k] = []string{v}
		}
		req.WithMetadata(reqMetadata)

		var resp *invokev1.InvokeMethodResponse
		respErr := false
		policy := a.resiliency.ComponentInboundPolicy(ctx, bindingName)
		err := policy(func(ctx context.Context) (err error) {
			respErr = false
			resp, err = a.appChannel.InvokeMethod(ctx, req)
			if err != nil {
				return err
			}

			if resp != nil && resp.Status().Code != nethttp.StatusOK {
				respErr = true
				return errors.Errorf("Error sending binding event to application, status %d", resp.Status().Code)
			}
			return nil
		})
		if err != nil && !respErr {
			return nil, errors.Wrap(err, "error invoking app")
		}

		if span != nil {
			m := diag.ConstructInputBindingSpanAttributes(
				bindingName,
				fmt.Sprintf("%s /%s", nethttp.MethodPost, bindingName))
			diag.AddAttributesToSpan(span, m)
			diag.UpdateSpanStatusFromHTTPStatus(span, int(resp.Status().Code))
			span.End()
		}
		// ::TODO report metrics for http, such as grpc
		if resp.Status().Code != nethttp.StatusOK {
			_, body := resp.RawData()
			return nil, errors.Errorf("fails to send binding event to http app channel, status code: %d body: %s", resp.Status().Code, string(body))
		}

		if resp.Message().Data != nil && len(resp.Message().Data.Value) > 0 {
			appResponseBody = resp.Message().Data.Value
		}
	}

	if len(response.State) > 0 || len(response.To) > 0 {
		if err := a.onAppResponse(&response); err != nil {
			log.Errorf("error executing app response: %s", err)
		}
	}

	return appResponseBody, nil
}

func (a *DaprRuntime) readFromBinding(name string, binding bindings.InputBinding) error {
	err := binding.Read(func(ctx context.Context, resp *bindings.ReadResponse) ([]byte, error) {
		if resp != nil {
			start := time.Now()
			b, err := a.sendBindingEventToApp(name, resp.Data, resp.Metadata)
			elapsed := diag.ElapsedSince(start)

			diag.DefaultComponentMonitoring.InputBindingEvent(context.TODO(), name, err == nil, elapsed)

			if err != nil {
				log.Debugf("error from app consumer for binding [%s]: %s", name, err)
				return nil, err
			}

			return b, err
		}
		return nil, nil
	})
	return err
}

func (a *DaprRuntime) startHTTPServer(port int, publicPort *int, profilePort int, allowedOrigins string, pipeline http_middleware.Pipeline) error {
	a.daprHTTPAPI = http.NewAPI(a.runtimeConfig.ID,
		a.appChannel,
		a.directMessaging,
		a.getComponents,
		a.resiliency,
		a.stateStores,
		a.secretStores,
		a.secretsConfiguration,
		a.getPublishAdapter(),
		a.actor,
		a.sendToOutputBinding,
		a.globalConfig.Spec.TracingSpec,
		a.ShutdownWithWait,
	)
	serverConf := http.NewServerConfig(
		a.runtimeConfig.ID,
		a.hostAddress,
		port,
		a.runtimeConfig.APIListenAddresses,
		publicPort,
		profilePort,
		allowedOrigins,
		a.runtimeConfig.EnableProfiling,
		a.runtimeConfig.MaxRequestBodySize,
		a.runtimeConfig.UnixDomainSocket,
		a.runtimeConfig.ReadBufferSize,
		a.runtimeConfig.StreamRequestBody,
		a.runtimeConfig.EnableAPILogging,
	)

	server := http.NewServer(a.daprHTTPAPI,
		serverConf, a.globalConfig.Spec.TracingSpec, a.globalConfig.Spec.MetricSpec, pipeline, a.globalConfig.Spec.APISpec)
	if err := server.StartNonBlocking(); err != nil {
		return err
	}
	a.apiClosers = append(a.apiClosers, server)

	return nil
}

func (a *DaprRuntime) startGRPCInternalServer(api grpc.API, port int) error {
	// Since GRPCInteralServer is encrypted & authenticated, it is safe to listen on *
	serverConf := a.getNewServerConfig([]string{""}, port)
	server := grpc.NewInternalServer(api, serverConf, a.globalConfig.Spec.TracingSpec, a.globalConfig.Spec.MetricSpec, a.authenticator, a.proxy)
	if err := server.StartNonBlocking(); err != nil {
		return err
	}
	a.apiClosers = append(a.apiClosers, server)

	return nil
}

func (a *DaprRuntime) startGRPCAPIServer(api grpc.API, port int) error {
	serverConf := a.getNewServerConfig(a.runtimeConfig.APIListenAddresses, port)
	server := grpc.NewAPIServer(api, serverConf, a.globalConfig.Spec.TracingSpec, a.globalConfig.Spec.MetricSpec, a.globalConfig.Spec.APISpec, a.proxy)
	if err := server.StartNonBlocking(); err != nil {
		return err
	}
	a.apiClosers = append(a.apiClosers, server)

	return nil
}

func (a *DaprRuntime) getNewServerConfig(apiListenAddresses []string, port int) grpc.ServerConfig {
	// Use the trust domain value from the access control policy spec to generate the cert
	// If no access control policy has been specified, use a default value
	trustDomain := config.DefaultTrustDomain
	if a.accessControlList != nil {
		trustDomain = a.accessControlList.TrustDomain
	}
	return grpc.NewServerConfig(a.runtimeConfig.ID, a.hostAddress, port, apiListenAddresses, a.namespace, trustDomain, a.runtimeConfig.MaxRequestBodySize, a.runtimeConfig.UnixDomainSocket, a.runtimeConfig.ReadBufferSize, a.runtimeConfig.EnableAPILogging)
}

func (a *DaprRuntime) getGRPCAPI() grpc.API {
	return grpc.NewAPI(a.runtimeConfig.ID, a.appChannel, a.resiliency, a.stateStores, a.secretStores, a.secretsConfiguration, a.configurationStores,
		a.getPublishAdapter(), a.directMessaging, a.actor,
		a.sendToOutputBinding, a.globalConfig.Spec.TracingSpec, a.accessControlList, string(a.runtimeConfig.ApplicationProtocol), a.getComponents, a.ShutdownWithWait)
}

func (a *DaprRuntime) getPublishAdapter() runtime_pubsub.Adapter {
	if a.pubSubs == nil || len(a.pubSubs) == 0 {
		return nil
	}

	return a
}

func (a *DaprRuntime) getSubscribedBindingsGRPC() []string {
	client := runtimev1pb.NewAppCallbackClient(a.grpc.AppClient)
	resp, err := client.ListInputBindings(context.Background(), &emptypb.Empty{})
	bindings := []string{}

	if err == nil && resp != nil {
		bindings = resp.Bindings
	}
	return bindings
}

func (a *DaprRuntime) isAppSubscribedToBinding(binding string) bool {
	// if gRPC, looks for the binding in the list of bindings returned from the app
	if a.runtimeConfig.ApplicationProtocol == GRPCProtocol {
		if a.subscribeBindingList == nil {
			a.subscribeBindingList = a.getSubscribedBindingsGRPC()
		}
		for _, b := range a.subscribeBindingList {
			if b == binding {
				return true
			}
		}
	} else if a.runtimeConfig.ApplicationProtocol == HTTPProtocol {
		// if HTTP, check if there's an endpoint listening for that binding
		path := a.inputBindingRoutes[binding]
		req := invokev1.NewInvokeMethodRequest(path)
		req.WithHTTPExtension(nethttp.MethodOptions, "")
		req.WithRawData(nil, invokev1.JSONContentType)

		// TODO: Propagate Context
		ctx := context.Background()
		resp, err := a.appChannel.InvokeMethod(ctx, req)
		if err != nil {
			log.Fatalf("could not invoke OPTIONS method on input binding subscription endpoint %q: %w", path, err)
		}
		code := resp.Status().Code

		return code/100 == 2 || code == nethttp.StatusMethodNotAllowed
	}
	return false
}

func (a *DaprRuntime) initInputBinding(c components_v1alpha1.Component) error {
	binding, err := a.bindingsRegistry.CreateInputBinding(c.Spec.Type, c.Spec.Version)
	if err != nil {
		log.Warnf("failed to create input binding %s (%s/%s): %s", c.ObjectMeta.Name, c.Spec.Type, c.Spec.Version, err)
		diag.DefaultMonitoring.ComponentInitFailed(c.Spec.Type, "creation")
		return err
	}
	err = binding.Init(bindings.Metadata{
		Properties: a.convertMetadataItemsToProperties(c.Spec.Metadata),
		Name:       c.ObjectMeta.Name,
	})
	if err != nil {
		log.Errorf("failed to init input binding %s (%s/%s): %s", c.ObjectMeta.Name, c.Spec.Type, c.Spec.Version, err)
		diag.DefaultMonitoring.ComponentInitFailed(c.Spec.Type, "init")
		return err
	}

	log.Infof("successful init for input binding %s (%s/%s)", c.ObjectMeta.Name, c.Spec.Type, c.Spec.Version)
	a.inputBindingRoutes[c.Name] = c.Name
	for _, item := range c.Spec.Metadata {
		if item.Name == "route" {
			a.inputBindingRoutes[c.ObjectMeta.Name] = item.Value.String()
		}
	}
	a.inputBindings[c.Name] = binding
	diag.DefaultMonitoring.ComponentInitialized(c.Spec.Type)
	return nil
}

func (a *DaprRuntime) initOutputBinding(c components_v1alpha1.Component) error {
	binding, err := a.bindingsRegistry.CreateOutputBinding(c.Spec.Type, c.Spec.Version)
	if err != nil {
		log.Warnf("failed to create output binding %s (%s/%s): %s", c.ObjectMeta.Name, c.Spec.Type, c.Spec.Version, err)
		diag.DefaultMonitoring.ComponentInitFailed(c.Spec.Type, "creation")
		return err
	}

	if binding != nil {
		err := binding.Init(bindings.Metadata{
			Properties: a.convertMetadataItemsToProperties(c.Spec.Metadata),
			Name:       c.ObjectMeta.Name,
		})
		if err != nil {
			log.Errorf("failed to init output binding %s (%s/%s): %s", c.ObjectMeta.Name, c.Spec.Type, c.Spec.Version, err)
			diag.DefaultMonitoring.ComponentInitFailed(c.Spec.Type, "init")
			return err
		}
		log.Infof("successful init for output binding %s (%s/%s)", c.ObjectMeta.Name, c.Spec.Type, c.Spec.Version)
		a.outputBindings[c.ObjectMeta.Name] = binding
		diag.DefaultMonitoring.ComponentInitialized(c.Spec.Type)
	}
	return nil
}

func (a *DaprRuntime) initConfiguration(s components_v1alpha1.Component) error {
	store, err := a.configurationStoreRegistry.Create(s.Spec.Type, s.Spec.Version)
	if err != nil {
		log.Warnf("error creating configuration store %s (%s/%s): %s", s.ObjectMeta.Name, s.Spec.Type, s.Spec.Version, err)
		diag.DefaultMonitoring.ComponentInitFailed(s.Spec.Type, "creation")
		return err
	}
	if store != nil {
		props := a.convertMetadataItemsToProperties(s.Spec.Metadata)
		err := store.Init(configuration.Metadata{
			Properties: props,
		})
		if err != nil {
			diag.DefaultMonitoring.ComponentInitFailed(s.Spec.Type, "init")
			log.Warnf("error initializing configuration store %s (%s/%s): %s", s.ObjectMeta.Name, s.Spec.Type, s.Spec.Version, err)
			return err
		}

		a.configurationStores[s.ObjectMeta.Name] = store
		diag.DefaultMonitoring.ComponentInitialized(s.Spec.Type)
	}

	return nil
}

// Refer for state store api decision  https://github.com/dapr/dapr/blob/master/docs/decision_records/api/API-008-multi-state-store-api-design.md
func (a *DaprRuntime) initState(s components_v1alpha1.Component) error {
	store, err := a.stateStoreRegistry.Create(s.Spec.Type, s.Spec.Version)
	if err != nil {
		log.Warnf("error creating state store %s (%s/%s): %s", s.ObjectMeta.Name, s.Spec.Type, s.Spec.Version, err)
		diag.DefaultMonitoring.ComponentInitFailed(s.Spec.Type, "creation")
		return err
	}
	if store != nil {
		secretStoreName := a.authSecretStoreOrDefault(s)

		secretStore := a.getSecretStore(secretStoreName)
		encKeys, encErr := encryption.ComponentEncryptionKey(s, secretStore)
		if encErr != nil {
			log.Errorf("error initializing state store encryption %s (%s/%s): %s", s.ObjectMeta.Name, s.Spec.Type, s.Spec.Version, encErr)
			diag.DefaultMonitoring.ComponentInitFailed(s.Spec.Type, "creation")
			return encErr
		}

		if encKeys.Primary.Key != "" {
			ok := encryption.AddEncryptedStateStore(s.ObjectMeta.Name, encKeys)
			if ok {
				log.Infof("automatic encryption enabled for state store %s", s.ObjectMeta.Name)
			}
		}

		props := a.convertMetadataItemsToProperties(s.Spec.Metadata)
		err = store.Init(state.Metadata{
			Properties: props,
		})
		if err != nil {
			diag.DefaultMonitoring.ComponentInitFailed(s.Spec.Type, "init")
			log.Warnf("error initializing state store %s (%s/%s): %s", s.ObjectMeta.Name, s.Spec.Type, s.Spec.Version, err)
			return err
		}

		a.stateStores[s.ObjectMeta.Name] = store
		err = state_loader.SaveStateConfiguration(s.ObjectMeta.Name, props)
		if err != nil {
			diag.DefaultMonitoring.ComponentInitFailed(s.Spec.Type, "init")
			log.Warnf("error save state keyprefix: %s", err.Error())
			return err
		}

		// when placement address list is not empty, set specified actor store.
		if len(a.runtimeConfig.PlacementAddresses) != 0 {
			// set specified actor store if "actorStateStore" is true in the spec.
			actorStoreSpecified := props[actorStateStore]
			if actorStoreSpecified == "true" {
				a.actorStateStoreLock.Lock()
				if a.actorStateStoreName == "" {
					log.Infof("detected actor state store: %s", s.ObjectMeta.Name)
					a.actorStateStoreName = s.ObjectMeta.Name
				} else if a.actorStateStoreName != s.ObjectMeta.Name {
					log.Fatalf("detected duplicate actor state store: %s", s.ObjectMeta.Name)
				}
				a.actorStateStoreLock.Unlock()
			}
		}
		diag.DefaultMonitoring.ComponentInitialized(s.Spec.Type)
	}

	return nil
}

func (a *DaprRuntime) getDeclarativeSubscriptions() []runtime_pubsub.Subscription {
	var subs []runtime_pubsub.Subscription

	switch a.runtimeConfig.Mode {
	case modes.KubernetesMode:
		subs = runtime_pubsub.DeclarativeKubernetes(a.operatorClient, a.podName, a.namespace, log)
	case modes.StandaloneMode:
		subs = runtime_pubsub.DeclarativeSelfHosted(a.runtimeConfig.Standalone.ComponentsPath, log)
	}

	// only return valid subscriptions for this app id
	for i := len(subs) - 1; i >= 0; i-- {
		s := subs[i]
		if len(s.Scopes) == 0 {
			continue
		}

		found := false
		for _, scope := range s.Scopes {
			if scope == a.runtimeConfig.ID {
				found = true
				break
			}
		}

		if !found {
			subs = append(subs[:i], subs[i+1:]...)
		}
	}
	return subs
}

func (a *DaprRuntime) getTopicRoutes() (map[string]TopicRoute, error) {
	if a.topicRoutes != nil {
		return a.topicRoutes, nil
	}

	topicRoutes := make(map[string]TopicRoute)
	deadLetterTopics := make(map[string]string)

	if a.appChannel == nil {
		log.Warn("app channel not initialized, make sure -app-port is specified if pubsub subscription is required")
		return topicRoutes, nil
	}

	var subscriptions []runtime_pubsub.Subscription
	var err error

	// handle app subscriptions
	if a.runtimeConfig.ApplicationProtocol == HTTPProtocol {
		subscriptions, err = runtime_pubsub.GetSubscriptionsHTTP(a.appChannel, log)
	} else if a.runtimeConfig.ApplicationProtocol == GRPCProtocol {
		client := runtimev1pb.NewAppCallbackClient(a.grpc.AppClient)
		subscriptions, err = runtime_pubsub.GetSubscriptionsGRPC(client, log)
	}
	if err != nil {
		return nil, err
	}

	// handle declarative subscriptions
	ds := a.getDeclarativeSubscriptions()
	for _, s := range ds {
		skip := false

		// don't register duplicate subscriptions
		for _, sub := range subscriptions {
			if sub.PubsubName == s.PubsubName && sub.Topic == s.Topic {
				log.Warnf("two identical subscriptions found (sources: declarative, app endpoint). pubsubname: %s, topic: %s",
					s.PubsubName, s.Topic)
				skip = true
				break
			}
		}

		if !skip {
			subscriptions = append(subscriptions, s)
		}
	}

	for _, s := range subscriptions {
		if _, ok := topicRoutes[s.PubsubName]; !ok {
			topicRoutes[s.PubsubName] = TopicRoute{routes: make(map[string]Route)}
		}

		topicRoutes[s.PubsubName].routes[s.Topic] = Route{metadata: s.Metadata, rules: s.Rules}
		if len(s.DeadLetterTopic) > 0 {
			deadLetterTopics[fmt.Sprintf(deadLetterKeyFormat, s.PubsubName, s.Topic)] = s.DeadLetterTopic
		}
	}

	if len(topicRoutes) > 0 {
		for pubsubName, v := range topicRoutes {
			topics := []string{}
			for topic := range v.routes {
				topics = append(topics, topic)
			}
			log.Infof("app is subscribed to the following topics: %v through pubsub=%s", topics, pubsubName)
		}
	}
	a.topicRoutes = topicRoutes
	a.deadLetterTopics = deadLetterTopics
	return topicRoutes, nil
}

func (a *DaprRuntime) initPubSub(c components_v1alpha1.Component) error {
	pubSub, err := a.pubSubRegistry.Create(c.Spec.Type, c.Spec.Version)
	if err != nil {
		log.Warnf("error creating pub sub %s (%s/%s): %s", &c.ObjectMeta.Name, c.Spec.Type, c.Spec.Version, err)
		diag.DefaultMonitoring.ComponentInitFailed(c.Spec.Type, "creation")
		return err
	}

	properties := a.convertMetadataItemsToProperties(c.Spec.Metadata)
	consumerID := strings.TrimSpace(properties["consumerID"])
	if consumerID == "" {
		consumerID = a.runtimeConfig.ID
	}
	properties["consumerID"] = consumerID

	err = pubSub.Init(pubsub.Metadata{
		Properties: properties,
	})
	if err != nil {
		log.Warnf("error initializing pub sub %s/%s: %s", c.Spec.Type, c.Spec.Version, err)
		diag.DefaultMonitoring.ComponentInitFailed(c.Spec.Type, "init")
		return err
	}

	pubsubName := c.ObjectMeta.Name

	a.scopedSubscriptions[pubsubName] = scopes.GetScopedTopics(scopes.SubscriptionScopes, a.runtimeConfig.ID, properties)
	a.scopedPublishings[pubsubName] = scopes.GetScopedTopics(scopes.PublishingScopes, a.runtimeConfig.ID, properties)
	a.allowedTopics[pubsubName] = scopes.GetAllowedTopics(properties)
	a.pubSubs[pubsubName] = pubSub
	diag.DefaultMonitoring.ComponentInitialized(c.Spec.Type)

	return nil
}

// Publish is an adapter method for the runtime to pre-validate publish requests
// And then forward them to the Pub/Sub component.
// This method is used by the HTTP and gRPC APIs.
func (a *DaprRuntime) Publish(req *pubsub.PublishRequest) error {
	thepubsub := a.GetPubSub(req.PubsubName)
	if thepubsub == nil {
		return runtime_pubsub.NotFoundError{PubsubName: req.PubsubName}
	}

	if allowed := a.isPubSubOperationAllowed(req.PubsubName, req.Topic, a.scopedPublishings[req.PubsubName]); !allowed {
		return runtime_pubsub.NotAllowedError{Topic: req.Topic, ID: a.runtimeConfig.ID}
	}

	policy := a.resiliency.ComponentOutboundPolicy(a.ctx, req.PubsubName)
	return policy(func(ctx context.Context) (err error) {
		return a.pubSubs[req.PubsubName].Publish(req)
	})
}

// GetPubSub is an adapter method to find a pubsub by name.
func (a *DaprRuntime) GetPubSub(pubsubName string) pubsub.PubSub {
	return a.pubSubs[pubsubName]
}

func (a *DaprRuntime) isPubSubOperationAllowed(pubsubName string, topic string, scopedTopics []string) bool {
	inAllowedTopics := false

	// first check if allowedTopics contain it
	if len(a.allowedTopics[pubsubName]) > 0 {
		for _, t := range a.allowedTopics[pubsubName] {
			if t == topic {
				inAllowedTopics = true
				break
			}
		}
		if !inAllowedTopics {
			return false
		}
	}
	if len(scopedTopics) == 0 {
		return true
	}

	// check if a granular scope has been applied
	allowedScope := false
	for _, t := range scopedTopics {
		if t == topic {
			allowedScope = true
			break
		}
	}
	return allowedScope
}

func (a *DaprRuntime) initNameResolution() error {
	var resolver nr.Resolver
	var err error
	resolverMetadata := nr.Metadata{}

	resolverName := a.globalConfig.Spec.NameResolutionSpec.Component
	resolverVersion := a.globalConfig.Spec.NameResolutionSpec.Version

	if resolverName == "" {
		switch a.runtimeConfig.Mode {
		case modes.KubernetesMode:
			resolverName = "kubernetes"
		case modes.StandaloneMode:
			resolverName = "mdns"
		default:
			return errors.Errorf("unable to determine name resolver for %s mode", string(a.runtimeConfig.Mode))
		}
	}

	if resolverVersion == "" {
		resolverVersion = components.FirstStableVersion
	}

	resolver, err = a.nameResolutionRegistry.Create(resolverName, resolverVersion)
	resolverMetadata.Configuration = a.globalConfig.Spec.NameResolutionSpec.Configuration
	resolverMetadata.Properties = map[string]string{
		nr.DaprHTTPPort: strconv.Itoa(a.runtimeConfig.HTTPPort),
		nr.DaprPort:     strconv.Itoa(a.runtimeConfig.InternalGRPCPort),
		nr.AppPort:      strconv.Itoa(a.runtimeConfig.ApplicationPort),
		nr.HostAddress:  a.hostAddress,
		nr.AppID:        a.runtimeConfig.ID,
		// TODO - change other nr components to use above properties (specifically MDNS component)
		nr.MDNSInstanceName:    a.runtimeConfig.ID,
		nr.MDNSInstanceAddress: a.hostAddress,
		nr.MDNSInstancePort:    strconv.Itoa(a.runtimeConfig.InternalGRPCPort),
	}

	if err != nil {
		log.Warnf("error creating name resolution resolver %s: %s", resolverName, err)
		return err
	}

	if err = resolver.Init(resolverMetadata); err != nil {
		log.Errorf("failed to initialize name resolution resolver %s: %s", resolverName, err)
		return err
	}

	a.nameResolver = resolver

	log.Infof("Initialized name resolution to %s", resolverName)
	return nil
}

func (a *DaprRuntime) publishMessageHTTP(ctx context.Context, msg *pubsubSubscribedMessage) error {
	cloudEvent := msg.cloudEvent

	var span *trace.Span

	req := invokev1.NewInvokeMethodRequest(msg.path)
	req.WithHTTPExtension(nethttp.MethodPost, "")
	req.WithRawData(msg.data, contenttype.CloudEventContentType)
	req.WithCustomHTTPMetadata(msg.metadata)

	if cloudEvent[pubsub.TraceIDField] != nil {
		traceID := cloudEvent[pubsub.TraceIDField].(string)
		sc, _ := diag.SpanContextFromW3CString(traceID)
		spanName := fmt.Sprintf("pubsub/%s", msg.topic)
		ctx, span = diag.StartInternalCallbackSpan(ctx, spanName, sc, a.globalConfig.Spec.TracingSpec)
	}

	start := time.Now()
	resp, err := a.appChannel.InvokeMethod(ctx, req)
	elapsed := diag.ElapsedSince(start)

	if err != nil {
		diag.DefaultComponentMonitoring.PubsubIngressEvent(ctx, msg.pubsub, strings.ToLower(string(pubsub.Retry)), msg.topic, elapsed)
		return errors.Wrap(err, "error from app channel while sending pub/sub event to app")
	}

	statusCode := int(resp.Status().Code)

	if span != nil {
		m := diag.ConstructSubscriptionSpanAttributes(msg.topic)
		diag.AddAttributesToSpan(span, m)
		diag.UpdateSpanStatusFromHTTPStatus(span, statusCode)
		span.End()
	}

	_, body := resp.RawData()

	if (statusCode >= 200) && (statusCode <= 299) {
		// Any 2xx is considered a success.
		var appResponse pubsub.AppResponse
		err := json.Unmarshal(body, &appResponse)
		if err != nil {
			log.Debugf("skipping status check due to error parsing result from pub/sub event %v", cloudEvent[pubsub.IDField])
			diag.DefaultComponentMonitoring.PubsubIngressEvent(ctx, msg.pubsub, strings.ToLower(string(pubsub.Retry)), msg.topic, elapsed)
			// Return no error so message does not get reprocessed.
			err = nil
			return err
		}

		switch appResponse.Status {
		case "":
			// Consider empty status field as success
			fallthrough
		case pubsub.Success:
			diag.DefaultComponentMonitoring.PubsubIngressEvent(ctx, msg.pubsub, strings.ToLower(string(pubsub.Success)), msg.topic, elapsed)
			return nil
		case pubsub.Retry:
			diag.DefaultComponentMonitoring.PubsubIngressEvent(ctx, msg.pubsub, strings.ToLower(string(pubsub.Retry)), msg.topic, elapsed)
			return errors.Errorf("RETRY status returned from app while processing pub/sub event %v", cloudEvent[pubsub.IDField])
		case pubsub.Drop:
			diag.DefaultComponentMonitoring.PubsubIngressEvent(ctx, msg.pubsub, strings.ToLower(string(pubsub.Drop)), msg.topic, elapsed)
			log.Warnf("DROP status returned from app while processing pub/sub event %v", cloudEvent[pubsub.IDField])
			return nil
		}
		// Consider unknown status field as error and retry
		diag.DefaultComponentMonitoring.PubsubIngressEvent(ctx, msg.pubsub, strings.ToLower(string(pubsub.Retry)), msg.topic, elapsed)
		return errors.Errorf("unknown status returned from app while processing pub/sub event %v: %v", cloudEvent[pubsub.IDField], appResponse.Status)
	}

	if statusCode == nethttp.StatusNotFound {
		// These are errors that are not retriable, for now it is just 404 but more status codes can be added.
		// When adding/removing an error here, check if that is also applicable to GRPC since there is a mapping between HTTP and GRPC errors:
		// https://cloud.google.com/apis/design/errors#handling_errors
		log.Errorf("non-retriable error returned from app while processing pub/sub event %v: %s. status code returned: %v", cloudEvent[pubsub.IDField], body, statusCode)
		diag.DefaultComponentMonitoring.PubsubIngressEvent(ctx, msg.pubsub, strings.ToLower(string(pubsub.Drop)), msg.topic, elapsed)
		return nil
	}

	// Every error from now on is a retriable error.
	log.Warnf("retriable error returned from app while processing pub/sub event %v, topic: %v, body: %s. status code returned: %v", cloudEvent[pubsub.IDField], cloudEvent[pubsub.TopicField], body, statusCode)
	diag.DefaultComponentMonitoring.PubsubIngressEvent(ctx, msg.pubsub, strings.ToLower(string(pubsub.Retry)), msg.topic, elapsed)
	return errors.Errorf("retriable error returned from app while processing pub/sub event %v, topic: %v, body: %s. status code returned: %v", cloudEvent[pubsub.IDField], cloudEvent[pubsub.TopicField], body, statusCode)
}

func (a *DaprRuntime) publishMessageGRPC(ctx context.Context, msg *pubsubSubscribedMessage) error {
	cloudEvent := msg.cloudEvent

	envelope := &runtimev1pb.TopicEventRequest{
		Id:              extractCloudEventProperty(cloudEvent, pubsub.IDField),
		Source:          extractCloudEventProperty(cloudEvent, pubsub.SourceField),
		DataContentType: extractCloudEventProperty(cloudEvent, pubsub.DataContentTypeField),
		Type:            extractCloudEventProperty(cloudEvent, pubsub.TypeField),
		SpecVersion:     extractCloudEventProperty(cloudEvent, pubsub.SpecVersionField),
		Topic:           msg.topic,
		PubsubName:      msg.metadata[pubsubName],
		Path:            msg.path,
	}

	if data, ok := cloudEvent[pubsub.DataBase64Field]; ok && data != nil {
		if dataAsString, ok := data.(string); ok {
			decoded, decodeErr := base64.StdEncoding.DecodeString(dataAsString)
			if decodeErr != nil {
				log.Debugf("unable to base64 decode cloudEvent field data_base64: %s", decodeErr)
				diag.DefaultComponentMonitoring.PubsubIngressEvent(ctx, msg.pubsub, strings.ToLower(string(pubsub.Retry)), msg.topic, 0)

				return decodeErr
			}

			envelope.Data = decoded
		} else {
			diag.DefaultComponentMonitoring.PubsubIngressEvent(ctx, msg.pubsub, strings.ToLower(string(pubsub.Retry)), msg.topic, 0)
			return ErrUnexpectedEnvelopeData
		}
	} else if data, ok := cloudEvent[pubsub.DataField]; ok && data != nil {
		envelope.Data = nil

		if contenttype.IsStringContentType(envelope.DataContentType) {
			switch v := data.(type) {
			case string:
				envelope.Data = []byte(v)
			case []byte:
				envelope.Data = v
			default:
				diag.DefaultComponentMonitoring.PubsubIngressEvent(ctx, msg.pubsub, strings.ToLower(string(pubsub.Retry)), msg.topic, 0)
				return ErrUnexpectedEnvelopeData
			}
		} else if contenttype.IsJSONContentType(envelope.DataContentType) {
			envelope.Data, _ = json.Marshal(data)
		}
	}

	var span *trace.Span
	if iTraceID, ok := cloudEvent[pubsub.TraceIDField]; ok {
		if traceID, ok := iTraceID.(string); ok {
			sc, _ := diag.SpanContextFromW3CString(traceID)
			spanName := fmt.Sprintf("pubsub/%s", msg.topic)

			// no ops if trace is off
			ctx, span = diag.StartInternalCallbackSpan(ctx, spanName, sc, a.globalConfig.Spec.TracingSpec)
			ctx = diag.SpanContextToGRPCMetadata(ctx, span.SpanContext())
		} else {
			log.Warnf("ignored non-string traceid value: %v", iTraceID)
		}
	}

	ctx = invokev1.WithCustomGRPCMetadata(ctx, msg.metadata)

	clientV1 := runtimev1pb.NewAppCallbackClient(a.grpc.AppClient)

	start := time.Now()
	res, err := clientV1.OnTopicEvent(ctx, envelope)
	elapsed := diag.ElapsedSince(start)

	if span != nil {
		m := diag.ConstructSubscriptionSpanAttributes(envelope.Topic)
		diag.AddAttributesToSpan(span, m)
		diag.UpdateSpanStatusFromGRPCError(span, err)
		span.End()
	}

	if err != nil {
		errStatus, hasErrStatus := status.FromError(err)
		if hasErrStatus && (errStatus.Code() == codes.Unimplemented) {
			// DROP
			log.Warnf("non-retriable error returned from app while processing pub/sub event %v: %s", cloudEvent[pubsub.IDField], err)
			diag.DefaultComponentMonitoring.PubsubIngressEvent(ctx, msg.pubsub, strings.ToLower(string(pubsub.Drop)), msg.topic, elapsed)

			return nil
		}

		err = errors.Errorf("error returned from app while processing pub/sub event %v: %s", cloudEvent[pubsub.IDField], err)
		log.Debug(err)
		diag.DefaultComponentMonitoring.PubsubIngressEvent(ctx, msg.pubsub, strings.ToLower(string(pubsub.Retry)), msg.topic, elapsed)

		// on error from application, return error for redelivery of event
		return err
	}

	switch res.GetStatus() {
	case runtimev1pb.TopicEventResponse_SUCCESS:
		// on uninitialized status, this is the case it defaults to as an uninitialized status defaults to 0 which is
		// success from protobuf definition
		diag.DefaultComponentMonitoring.PubsubIngressEvent(ctx, msg.pubsub, strings.ToLower(string(pubsub.Success)), msg.topic, elapsed)
		return nil
	case runtimev1pb.TopicEventResponse_RETRY:
		diag.DefaultComponentMonitoring.PubsubIngressEvent(ctx, msg.pubsub, strings.ToLower(string(pubsub.Retry)), msg.topic, elapsed)
		return errors.Errorf("RETRY status returned from app while processing pub/sub event %v", cloudEvent[pubsub.IDField])
	case runtimev1pb.TopicEventResponse_DROP:
		log.Warnf("DROP status returned from app while processing pub/sub event %v", cloudEvent[pubsub.IDField])
		diag.DefaultComponentMonitoring.PubsubIngressEvent(ctx, msg.pubsub, strings.ToLower(string(pubsub.Drop)), msg.topic, elapsed)

		return nil
	}

	// Consider unknown status field as error and retry
	diag.DefaultComponentMonitoring.PubsubIngressEvent(ctx, msg.pubsub, strings.ToLower(string(pubsub.Retry)), msg.topic, elapsed)
	return errors.Errorf("unknown status returned from app while processing pub/sub event %v: %v", cloudEvent[pubsub.IDField], res.GetStatus())
}

func extractCloudEventProperty(cloudEvent map[string]interface{}, property string) string {
	if cloudEvent == nil {
		return ""
	}
	iValue, ok := cloudEvent[property]
	if ok {
		if value, ok := iValue.(string); ok {
			return value
		}
	}

	return ""
}

func (a *DaprRuntime) initActors() error {
	err := actors.ValidateHostEnvironment(a.runtimeConfig.mtlsEnabled, a.runtimeConfig.Mode, a.namespace)
	if err != nil {
		return err
	}
	a.actorStateStoreLock.Lock()
	defer a.actorStateStoreLock.Unlock()
	if a.actorStateStoreName == "" {
		log.Info("actors: state store is not configured - this is okay for clients but services with hosted actors will fail to initialize!")
	}
	actorConfig := actors.NewConfig(a.hostAddress, a.runtimeConfig.ID,
		a.runtimeConfig.PlacementAddresses, a.runtimeConfig.InternalGRPCPort,
		a.namespace, a.appConfig)
	act := actors.NewActors(a.stateStores[a.actorStateStoreName], a.appChannel, a.grpc.GetGRPCConnection, actorConfig,
		a.runtimeConfig.CertChain, a.globalConfig.Spec.TracingSpec, a.globalConfig.Spec.Features,
		a.resiliency, a.actorStateStoreName)
	err = act.Init()
	if err == nil {
		a.actor = act
	}
	return err
}

func (a *DaprRuntime) getAuthorizedComponents(components []components_v1alpha1.Component) []components_v1alpha1.Component {
	authorized := []components_v1alpha1.Component{}

	for _, c := range components {
		if a.isComponentAuthorized(c) {
			authorized = append(authorized, c)
		}
	}
	return authorized
}

func (a *DaprRuntime) isComponentAuthorized(component components_v1alpha1.Component) bool {
	if a.namespace == "" || (a.namespace != "" && component.ObjectMeta.Namespace == a.namespace) {
		if len(component.Scopes) == 0 {
			return true
		}

		// scopes are defined, make sure this runtime ID is authorized
		for _, s := range component.Scopes {
			if s == a.runtimeConfig.ID {
				return true
			}
		}
	}

	return false
}

func (a *DaprRuntime) loadComponents(opts *runtimeOpts) error {
	var loader components.ComponentLoader

	switch a.runtimeConfig.Mode {
	case modes.KubernetesMode:
		loader = components.NewKubernetesComponents(a.runtimeConfig.Kubernetes, a.namespace, a.operatorClient, a.podName)
	case modes.StandaloneMode:
		loader = components.NewStandaloneComponents(a.runtimeConfig.Standalone)
	default:
		return errors.Errorf("components loader for mode %s not found", a.runtimeConfig.Mode)
	}

	log.Info("loading components")
	comps, err := loader.LoadComponents()
	if err != nil {
		return err
	}
	for _, comp := range comps {
		log.Debugf("found component. name: %s, type: %s/%s", comp.ObjectMeta.Name, comp.Spec.Type, comp.Spec.Version)
	}

	authorizedComps := a.getAuthorizedComponents(comps)

	a.componentsLock.Lock()
	a.components = make([]components_v1alpha1.Component, len(authorizedComps))
	copy(a.components, authorizedComps)
	a.componentsLock.Unlock()

	for _, comp := range authorizedComps {
		a.pendingComponents <- comp
	}

	return nil
}

func (a *DaprRuntime) appendOrReplaceComponents(component components_v1alpha1.Component) {
	a.componentsLock.Lock()
	defer a.componentsLock.Unlock()

	replaced := false
	for i, c := range a.components {
		if c.Spec.Type == component.Spec.Type && c.ObjectMeta.Name == component.Name {
			a.components[i] = component
			replaced = true
			break
		}
	}

	if !replaced {
		a.components = append(a.components, component)
	}
}

func (a *DaprRuntime) extractComponentCategory(component components_v1alpha1.Component) ComponentCategory {
	for _, category := range componentCategoriesNeedProcess {
		if strings.HasPrefix(component.Spec.Type, fmt.Sprintf("%s.", category)) {
			return category
		}
	}
	return ""
}

func (a *DaprRuntime) processComponents() {
	for comp := range a.pendingComponents {
		if comp.Name == "" {
			continue
		}

		err := a.processComponentAndDependents(comp)
		if err != nil {
			e := fmt.Sprintf("process component %s error: %s", comp.Name, err.Error())
			if !comp.Spec.IgnoreErrors {
				log.Warnf("process component error daprd process will exited, gracefully to stop")
				a.Shutdown(a.runtimeConfig.GracefulShutdownDuration)
				log.Fatalf(e)
			}
			log.Errorf(e)
		}
	}
}

func (a *DaprRuntime) flushOutstandingComponents() {
	log.Info("waiting for all outstanding components to be processed")
	// We flush by sending a no-op component. Since the processComponents goroutine only reads one component at a time,
	// We know that once the no-op component is read from the channel, all previous components will have been fully processed.
	a.pendingComponents <- components_v1alpha1.Component{}
	log.Info("all outstanding components processed")
}

func (a *DaprRuntime) processComponentAndDependents(comp components_v1alpha1.Component) error {
	log.Debugf("loading component. name: %s, type: %s/%s", comp.ObjectMeta.Name, comp.Spec.Type, comp.Spec.Version)
	res := a.preprocessOneComponent(&comp)
	if res.unreadyDependency != "" {
		a.pendingComponentDependents[res.unreadyDependency] = append(a.pendingComponentDependents[res.unreadyDependency], comp)
		return nil
	}

	compCategory := a.extractComponentCategory(comp)
	if compCategory == "" {
		// the category entered is incorrect, return error
		return errors.Errorf("incorrect type %s", comp.Spec.Type)
	}

	ch := make(chan error, 1)

	timeout, err := time.ParseDuration(comp.Spec.InitTimeout)
	if err != nil {
		timeout = defaultComponentInitTimeout
	}

	go func() {
		ch <- a.doProcessOneComponent(compCategory, comp)
	}()

	select {
	case err := <-ch:
		if err != nil {
			return err
		}
	case <-time.After(timeout):
		return fmt.Errorf("init timeout for component %s exceeded after %s", comp.Name, timeout.String())
	}

	log.Infof("component loaded. name: %s, type: %s/%s", comp.ObjectMeta.Name, comp.Spec.Type, comp.Spec.Version)
	a.appendOrReplaceComponents(comp)
	diag.DefaultMonitoring.ComponentLoaded()

	dependency := componentDependency(compCategory, comp.Name)
	if deps, ok := a.pendingComponentDependents[dependency]; ok {
		delete(a.pendingComponentDependents, dependency)
		for _, dependent := range deps {
			if err := a.processComponentAndDependents(dependent); err != nil {
				return err
			}
		}
	}

	return nil
}

func (a *DaprRuntime) doProcessOneComponent(category ComponentCategory, comp components_v1alpha1.Component) error {
	switch category {
	case bindingsComponent:
		return a.initBinding(comp)
	case pubsubComponent:
		return a.initPubSub(comp)
	case secretStoreComponent:
		return a.initSecretStore(comp)
	case stateComponent:
		return a.initState(comp)
	case configurationComponent:
		return a.initConfiguration(comp)
	}
	return nil
}

func (a *DaprRuntime) preprocessOneComponent(comp *components_v1alpha1.Component) componentPreprocessRes {
	var unreadySecretsStore string
	*comp, unreadySecretsStore = a.processComponentSecrets(*comp)
	if unreadySecretsStore != "" {
		return componentPreprocessRes{
			unreadyDependency: componentDependency(secretStoreComponent, unreadySecretsStore),
		}
	}
	return componentPreprocessRes{}
}

func (a *DaprRuntime) stopActor() {
	if a.actor != nil {
		log.Info("Shutting down actor")
		a.actor.Stop()
	}
}

// shutdownComponents allows for a graceful shutdown of all runtime internal operations or components.
func (a *DaprRuntime) shutdownComponents() error {
	log.Info("Shutting down all components")
	var merr error

	// Close components if they implement `io.Closer`
	for name, binding := range a.inputBindings {
		if closer, ok := binding.(io.Closer); ok {
			if err := closer.Close(); err != nil {
				err = fmt.Errorf("error closing input binding %s: %w", name, err)
				merr = multierror.Append(merr, err)
				log.Warn(err)
			}
		}
	}
	for name, binding := range a.outputBindings {
		if closer, ok := binding.(io.Closer); ok {
			if err := closer.Close(); err != nil {
				err = fmt.Errorf("error closing output binding %s: %w", name, err)
				merr = multierror.Append(merr, err)
				log.Warn(err)
			}
		}
	}
	for name, secretstore := range a.secretStores {
		if closer, ok := secretstore.(io.Closer); ok {
			if err := closer.Close(); err != nil {
				err = fmt.Errorf("error closing secret store %s: %w", name, err)
				merr = multierror.Append(merr, err)
				log.Warn(err)
			}
		}
	}
	for name, pubSub := range a.pubSubs {
		if err := pubSub.Close(); err != nil {
			err = fmt.Errorf("error closing pub sub %s: %w", name, err)
			merr = multierror.Append(merr, err)
			log.Warn(err)
		}
	}
	for name, stateStore := range a.stateStores {
		if closer, ok := stateStore.(io.Closer); ok {
			if err := closer.Close(); err != nil {
				err = fmt.Errorf("error closing state store %s: %w", name, err)
				merr = multierror.Append(merr, err)
				log.Warn(err)
			}
		}
	}
	if closer, ok := a.nameResolver.(io.Closer); ok {
		if err := closer.Close(); err != nil {
			err = fmt.Errorf("error closing name resolver: %w", err)
			merr = multierror.Append(merr, err)
			log.Warn(err)
		}
	}

	return merr
}

// ShutdownWithWait will gracefully stop runtime and wait outstanding operations.
func (a *DaprRuntime) ShutdownWithWait() {
	a.Shutdown(a.runtimeConfig.GracefulShutdownDuration)
	os.Exit(0)
}

func (a *DaprRuntime) cleanSocket() {
	if a.runtimeConfig.UnixDomainSocket != "" {
		for _, s := range []string{"http", "grpc"} {
			os.Remove(fmt.Sprintf("%s/dapr-%s-%s.socket", a.runtimeConfig.UnixDomainSocket, a.runtimeConfig.ID, s))
		}
	}
}

func (a *DaprRuntime) Shutdown(duration time.Duration) {
	// Ensure the Unix socket file is removed if a panic occurs.
	defer a.cleanSocket()

	a.cancel()
	a.stopActor()
	log.Infof("dapr shutting down.")
	log.Info("Stopping Dapr APIs")
	for _, closer := range a.apiClosers {
		if err := closer.Close(); err != nil {
			log.Warnf("error closing API: %v", err)
		}
	}
	log.Infof("Waiting %s to finish outstanding operations", duration)
	<-time.After(duration)
	a.shutdownComponents()
	a.shutdownC <- nil
}

func (a *DaprRuntime) WaitUntilShutdown() error {
	return <-a.shutdownC
}

func (a *DaprRuntime) processComponentSecrets(component components_v1alpha1.Component) (components_v1alpha1.Component, string) {
	cache := map[string]secretstores.GetSecretResponse{}

	for i, m := range component.Spec.Metadata {
		if m.SecretKeyRef.Name == "" {
			continue
		}

		secretStoreName := a.authSecretStoreOrDefault(component)
		secretStore := a.getSecretStore(secretStoreName)
		if secretStore == nil {
			log.Warnf("component %s references a secret store that isn't loaded: %s", component.Name, secretStoreName)
			return component, secretStoreName
		}

		// If running in Kubernetes, do not fetch secrets from the Kubernetes secret store as they will be populated by the operator.
		// Instead, base64 decode the secret values into their real self.
		if a.runtimeConfig.Mode == modes.KubernetesMode && secretStoreName == kubernetesSecretStore {
			val := m.Value.Raw

			var jsonVal string
			err := json.Unmarshal(val, &jsonVal)
			if err != nil {
				log.Errorf("error decoding secret: %s", err)
				continue
			}

			dec, err := base64.StdEncoding.DecodeString(jsonVal)
			if err != nil {
				log.Errorf("error decoding secret: %s", err)
				continue
			}

			m.Value = components_v1alpha1.DynamicValue{
				JSON: v1.JSON{
					Raw: dec,
				},
			}

			component.Spec.Metadata[i] = m
			continue
		}

		resp, ok := cache[m.SecretKeyRef.Name]
		if !ok {
			r, err := secretStore.GetSecret(secretstores.GetSecretRequest{
				Name: m.SecretKeyRef.Name,
				Metadata: map[string]string{
					"namespace": component.ObjectMeta.Namespace,
				},
			})
			if err != nil {
				log.Errorf("error getting secret: %s", err)
				continue
			}
			resp = r
		}

		// Use the SecretKeyRef.Name key if SecretKeyRef.Key is not given
		secretKeyName := m.SecretKeyRef.Key
		if secretKeyName == "" {
			secretKeyName = m.SecretKeyRef.Name
		}

		val, ok := resp.Data[secretKeyName]
		if ok {
			component.Spec.Metadata[i].Value = components_v1alpha1.DynamicValue{
				JSON: v1.JSON{
					Raw: []byte(val),
				},
			}
		}

		cache[m.SecretKeyRef.Name] = resp
	}
	return component, ""
}

func (a *DaprRuntime) authSecretStoreOrDefault(comp components_v1alpha1.Component) string {
	if comp.SecretStore == "" {
		switch a.runtimeConfig.Mode {
		case modes.KubernetesMode:
			return "kubernetes"
		}
	}
	return comp.SecretStore
}

func (a *DaprRuntime) getSecretStore(storeName string) secretstores.SecretStore {
	if storeName == "" {
		return nil
	}
	return a.secretStores[storeName]
}

func (a *DaprRuntime) blockUntilAppIsReady() {
	if a.runtimeConfig.ApplicationPort <= 0 {
		return
	}

	log.Infof("application protocol: %s. waiting on port %v.  This will block until the app is listening on that port.", string(a.runtimeConfig.ApplicationProtocol), a.runtimeConfig.ApplicationPort)

	for {
		conn, _ := net.DialTimeout("tcp", net.JoinHostPort("localhost", fmt.Sprintf("%v", a.runtimeConfig.ApplicationPort)), time.Millisecond*500)
		if conn != nil {
			conn.Close()
			break
		}
		// prevents overwhelming the OS with open connections
		time.Sleep(time.Millisecond * 50)
	}

	log.Infof("application discovered on port %v", a.runtimeConfig.ApplicationPort)
}

func (a *DaprRuntime) loadAppConfiguration() {
	if a.appChannel == nil {
		return
	}

	appConfig, err := a.appChannel.GetAppConfig()
	if err != nil {
		return
	}

	if appConfig != nil {
		a.appConfig = *appConfig
		log.Info("application configuration loaded")
	}
}

func (a *DaprRuntime) createAppChannel() error {
	if a.runtimeConfig.ApplicationPort > 0 {
		var channelCreatorFn func(port, maxConcurrency int, spec config.TracingSpec, sslEnabled bool, maxRequestBodySize int, readBufferSize int) (channel.AppChannel, error)

		switch a.runtimeConfig.ApplicationProtocol {
		case GRPCProtocol:
			channelCreatorFn = a.grpc.CreateLocalChannel
		case HTTPProtocol:
			channelCreatorFn = http_channel.CreateLocalChannel
		default:
			return errors.Errorf("cannot create app channel for protocol %s", string(a.runtimeConfig.ApplicationProtocol))
		}

		ch, err := channelCreatorFn(a.runtimeConfig.ApplicationPort, a.runtimeConfig.MaxConcurrency, a.globalConfig.Spec.TracingSpec, a.runtimeConfig.AppSSL, a.runtimeConfig.MaxRequestBodySize, a.runtimeConfig.ReadBufferSize)
		if err != nil {
			log.Infof("app max concurrency set to %v", a.runtimeConfig.MaxConcurrency)
		}

		// TODO: Remove once feature is finalized
		if a.runtimeConfig.ApplicationProtocol == HTTPProtocol && !config.GetNoDefaultContentType() {
			log.Warn("[DEPRECATION NOTICE] Adding a default content type to incoming service invocation requests is deprecated and will be removed in the future. See https://docs.dapr.io/operations/support/support-preview-features/ for more details. You can opt into the new behavior today by setting the configuration option `ServiceInvocation.NoDefaultContentType` to true.")
		}
		a.appChannel = ch
	} else {
		log.Warn("app channel is not initialized. did you make sure to configure an app-port?")
	}

	return nil
}

func (a *DaprRuntime) appendBuiltinSecretStore() {
	for _, comp := range a.builtinSecretStore() {
		a.pendingComponents <- comp
	}
}

func (a *DaprRuntime) builtinSecretStore() []components_v1alpha1.Component {
	// Preload Kubernetes secretstore
	switch a.runtimeConfig.Mode {
	case modes.KubernetesMode:
		return []components_v1alpha1.Component{{
			ObjectMeta: metav1.ObjectMeta{
				Name: "kubernetes",
			},
			Spec: components_v1alpha1.ComponentSpec{
				Type:    "secretstores.kubernetes",
				Version: components.FirstStableVersion,
			},
		}}
	}
	return nil
}

func (a *DaprRuntime) initSecretStore(c components_v1alpha1.Component) error {
	secretStore, err := a.secretStoresRegistry.Create(c.Spec.Type, c.Spec.Version)
	if err != nil {
		log.Warnf("failed to create secret store %s/%s: %s", c.Spec.Type, c.Spec.Version, err)
		diag.DefaultMonitoring.ComponentInitFailed(c.Spec.Type, "creation")
		return err
	}

	err = secretStore.Init(secretstores.Metadata{
		Properties: a.convertMetadataItemsToProperties(c.Spec.Metadata),
	})
	if err != nil {
		log.Warnf("failed to init secret store %s/%s named %s: %s", c.Spec.Type, c.Spec.Version, c.ObjectMeta.Name, err)
		diag.DefaultMonitoring.ComponentInitFailed(c.Spec.Type, "init")
		return err
	}

	a.secretStores[c.ObjectMeta.Name] = secretStore
	diag.DefaultMonitoring.ComponentInitialized(c.Spec.Type)
	return nil
}

func (a *DaprRuntime) convertMetadataItemsToProperties(items []components_v1alpha1.MetadataItem) map[string]string {
	properties := map[string]string{}
	for _, c := range items {
		val := c.Value.String()
		for strings.Contains(val, "{uuid}") {
			val = strings.Replace(val, "{uuid}", uuid.New().String(), 1)
		}
		for strings.Contains(val, "{podName}") {
			if a.podName == "" {
				log.Fatalf("failed to parse metadata: property %s refers to {podName} but podName is not set", c.Name)
			}
			val = strings.Replace(val, "{podName}", a.podName, 1)
		}
		properties[c.Name] = val
	}
	return properties
}

func (a *DaprRuntime) getComponent(componentType string, name string) (components_v1alpha1.Component, bool) {
	a.componentsLock.RLock()
	defer a.componentsLock.RUnlock()

	for i, c := range a.components {
		if c.Spec.Type == componentType && c.ObjectMeta.Name == name {
			return a.components[i], true
		}
	}
	return components_v1alpha1.Component{}, false
}

func (a *DaprRuntime) getComponents() []components_v1alpha1.Component {
	a.componentsLock.RLock()
	defer a.componentsLock.RUnlock()

	comps := make([]components_v1alpha1.Component, len(a.components))
	copy(comps, a.components)
	return comps
}

func (a *DaprRuntime) establishSecurity(sentryAddress string) error {
	if !a.runtimeConfig.mtlsEnabled {
		log.Info("mTLS is disabled. Skipping certificate request and tls validation")
		return nil
	}
	if sentryAddress == "" {
		return errors.New("sentryAddress cannot be empty")
	}
	log.Info("mTLS enabled. creating sidecar authenticator")

	auth, err := security.GetSidecarAuthenticator(sentryAddress, a.runtimeConfig.CertChain)
	if err != nil {
		return err
	}
	a.authenticator = auth
	a.grpc.SetAuthenticator(auth)

	log.Info("authenticator created")

	diag.DefaultMonitoring.MTLSInitCompleted()
	return nil
}

func componentDependency(compCategory ComponentCategory, name string) string {
	return fmt.Sprintf("%s:%s", compCategory, name)
}

func (a *DaprRuntime) startSubscribing() {
	for name, pubsub := range a.pubSubs {
		if err := a.beginPubSub(name, pubsub); err != nil {
			log.Errorf("error occurred while beginning pubsub %s: %s", name, err)
		}
	}
}

func (a *DaprRuntime) startReadingFromBindings() error {
	if a.appChannel == nil {
		return errors.New("app channel not initialized")
	}
	for name, binding := range a.inputBindings {
		go func(name string, binding bindings.InputBinding) {
			if !a.isAppSubscribedToBinding(name) {
				log.Infof("app has not subscribed to binding %s.", name)
				return
			}

			err := a.readFromBinding(name, binding)
			if err != nil {
				log.Errorf("error reading from input binding %s: %s", name, err)
			}
		}(name, binding)
	}
	return nil
}<|MERGE_RESOLUTION|>--- conflicted
+++ resolved
@@ -454,20 +454,13 @@
 	a.daprHTTPAPI.SetDirectMessaging(a.directMessaging)
 	grpcAPI.SetDirectMessaging(a.directMessaging)
 
-<<<<<<< HEAD
 	if len(a.runtimeConfig.PlacementAddresses) != 0 {
 		err = a.initActors()
 		if err != nil {
-			log.Warnf("failed to init actors: %s", err)
-		}
-=======
-	err = a.initActors()
-	if err != nil {
-		log.Warnf("failed to init actors: %v", err)
-	} else {
-		a.daprHTTPAPI.SetActorRuntime(a.actor)
-		grpcAPI.SetActorRuntime(a.actor)
->>>>>>> 7f86fd67
+			log.Warnf("failed to init actors: %v", err)
+		} else {
+			a.daprHTTPAPI.SetActorRuntime(a.actor)
+			grpcAPI.SetActorRuntime(a.actor)
 	}
 
 	// TODO: Remove feature flag once feature is ratified
