/*
Copyright 2021 The Dapr Authors
Licensed under the Apache License, Version 2.0 (the "License");
you may not use this file except in compliance with the License.
You may obtain a copy of the License at
    http://www.apache.org/licenses/LICENSE-2.0
Unless required by applicable law or agreed to in writing, software
distributed under the License is distributed on an "AS IS" BASIS,
WITHOUT WARRANTIES OR CONDITIONS OF ANY KIND, either express or implied.
See the License for the specific language governing permissions and
limitations under the License.
*/

package runtime

import (
	"context"
	"encoding/base64"
	"encoding/json"
	"fmt"
	"io"
	"net"
	nethttp "net/http"
	"os"
	"reflect"
	"strconv"
	"strings"
	"sync"
	"time"

	"github.com/cenkalti/backoff"

	"contrib.go.opencensus.io/exporter/zipkin"
	"github.com/google/uuid"
	"github.com/hashicorp/go-multierror"
	jsoniter "github.com/json-iterator/go"
	openzipkin "github.com/openzipkin/zipkin-go"
	zipkinreporter "github.com/openzipkin/zipkin-go/reporter/http"
	"github.com/pkg/errors"
	"go.opencensus.io/trace"
	"google.golang.org/grpc/codes"
	"google.golang.org/grpc/status"
	"google.golang.org/protobuf/types/known/emptypb"
	v1 "k8s.io/apiextensions-apiserver/pkg/apis/apiextensions/v1"
	metav1 "k8s.io/apimachinery/pkg/apis/meta/v1"

	"github.com/dapr/components-contrib/bindings"
	"github.com/dapr/components-contrib/configuration"
	"github.com/dapr/components-contrib/contenttype"
	contrib_metadata "github.com/dapr/components-contrib/metadata"
	"github.com/dapr/components-contrib/middleware"
	nr "github.com/dapr/components-contrib/nameresolution"
	"github.com/dapr/components-contrib/pubsub"
	"github.com/dapr/components-contrib/secretstores"
	"github.com/dapr/components-contrib/state"
	configuration_loader "github.com/dapr/dapr/pkg/components/configuration"
	"github.com/dapr/dapr/pkg/resiliency"
	"github.com/dapr/kit/logger"

	"github.com/dapr/dapr/pkg/actors"
	components_v1alpha1 "github.com/dapr/dapr/pkg/apis/components/v1alpha1"
	"github.com/dapr/dapr/pkg/channel"
	http_channel "github.com/dapr/dapr/pkg/channel/http"
	"github.com/dapr/dapr/pkg/components"
	bindings_loader "github.com/dapr/dapr/pkg/components/bindings"
	http_middleware_loader "github.com/dapr/dapr/pkg/components/middleware/http"
	nr_loader "github.com/dapr/dapr/pkg/components/nameresolution"
	pubsub_loader "github.com/dapr/dapr/pkg/components/pubsub"
	secretstores_loader "github.com/dapr/dapr/pkg/components/secretstores"
	state_loader "github.com/dapr/dapr/pkg/components/state"
	"github.com/dapr/dapr/pkg/config"
	diag "github.com/dapr/dapr/pkg/diagnostics"
	diag_utils "github.com/dapr/dapr/pkg/diagnostics/utils"
	"github.com/dapr/dapr/pkg/encryption"
	"github.com/dapr/dapr/pkg/grpc"
	"github.com/dapr/dapr/pkg/http"
	"github.com/dapr/dapr/pkg/messaging"
	invokev1 "github.com/dapr/dapr/pkg/messaging/v1"
	http_middleware "github.com/dapr/dapr/pkg/middleware/http"
	"github.com/dapr/dapr/pkg/modes"
	"github.com/dapr/dapr/pkg/operator/client"
	operatorv1pb "github.com/dapr/dapr/pkg/proto/operator/v1"
	runtimev1pb "github.com/dapr/dapr/pkg/proto/runtime/v1"
	runtime_pubsub "github.com/dapr/dapr/pkg/runtime/pubsub"
	"github.com/dapr/dapr/pkg/runtime/security"
	"github.com/dapr/dapr/pkg/scopes"
	"github.com/dapr/dapr/utils"
)

const (
	actorStateStore = "actorStateStore"

	// output bindings concurrency.
	bindingsConcurrencyParallel   = "parallel"
	bindingsConcurrencySequential = "sequential"
	pubsubName                    = "pubsubName"
)

type ComponentCategory string

const (
	bindingsComponent               ComponentCategory = "bindings"
	pubsubComponent                 ComponentCategory = "pubsub"
	secretStoreComponent            ComponentCategory = "secretstores"
	stateComponent                  ComponentCategory = "state"
	middlewareComponent             ComponentCategory = "middleware"
	configurationComponent          ComponentCategory = "configuration"
	defaultComponentInitTimeout                       = time.Second * 5
	defaultGracefulShutdownDuration                   = time.Second * 5
	kubernetesSecretStore                             = "kubernetes"
)

var componentCategoriesNeedProcess = []ComponentCategory{
	bindingsComponent,
	pubsubComponent,
	secretStoreComponent,
	stateComponent,
	middlewareComponent,
	configurationComponent,
}

var log = logger.NewLogger("dapr.runtime")

// ErrUnexpectedEnvelopeData denotes that an unexpected data type
// was encountered when processing a cloud event's data property.
var ErrUnexpectedEnvelopeData = errors.New("unexpected data type encountered in envelope")

type Route struct {
	metadata map[string]string
	rules    []*runtime_pubsub.Rule
}

type TopicRoute struct {
	routes map[string]Route
}

// DaprRuntime holds all the core components of the runtime.
type DaprRuntime struct {
	ctx                    context.Context
	cancel                 context.CancelFunc
	runtimeConfig          *Config
	globalConfig           *config.Configuration
	accessControlList      *config.AccessControlList
	componentsLock         *sync.RWMutex
	components             []components_v1alpha1.Component
	grpc                   *grpc.Manager
	appChannel             channel.AppChannel
	appConfig              config.ApplicationConfig
	directMessaging        messaging.DirectMessaging
	stateStoreRegistry     state_loader.Registry
	secretStoresRegistry   secretstores_loader.Registry
	nameResolutionRegistry nr_loader.Registry
	stateStores            map[string]state.Store
	actor                  actors.Actors
	bindingsRegistry       bindings_loader.Registry
	subscribeBindingList   []string
	inputBindings          map[string]bindings.InputBinding
	outputBindings         map[string]bindings.OutputBinding
	secretStores           map[string]secretstores.SecretStore
	pubSubRegistry         pubsub_loader.Registry
	pubSubs                map[string]pubsub.PubSub
	nameResolver           nr.Resolver
	json                   jsoniter.API
	httpMiddlewareRegistry http_middleware_loader.Registry
	hostAddress            string
	actorStateStoreName    string
	actorStateStoreLock    *sync.RWMutex
	authenticator          security.Authenticator
	namespace              string
	podName                string
	scopedSubscriptions    map[string][]string
	scopedPublishings      map[string][]string
	allowedTopics          map[string][]string
	daprHTTPAPI            http.API
	operatorClient         operatorv1pb.OperatorClient
	topicRoutes            map[string]TopicRoute
	inputBindingRoutes     map[string]string
	shutdownC              chan error
	apiClosers             []io.Closer

	secretsConfiguration map[string]config.SecretsScope

	configurationStoreRegistry configuration_loader.Registry
	configurationStores        map[string]configuration.Store

	pendingComponents          chan components_v1alpha1.Component
	pendingComponentDependents map[string][]components_v1alpha1.Component

	proxy messaging.Proxy

<<<<<<< HEAD
	// TODO: Remove feature flag once feature is ratified.
=======
	resiliency resiliency.Provider

	// TODO: Remove feature flag once feature is ratified
>>>>>>> a6344e51
	featureRoutingEnabled bool
}

type ComponentsCallback func(components ComponentRegistry) error

type ComponentRegistry struct {
	Actors          actors.Actors
	DirectMessaging messaging.DirectMessaging
	StateStores     map[string]state.Store
	InputBindings   map[string]bindings.InputBinding
	OutputBindings  map[string]bindings.OutputBinding
	SecretStores    map[string]secretstores.SecretStore
	PubSubs         map[string]pubsub.PubSub
}

type componentPreprocessRes struct {
	unreadyDependency string
}

type pubsubSubscribedMessage struct {
	cloudEvent map[string]interface{}
	data       []byte
	topic      string
	metadata   map[string]string
	path       string
	pubsub     string
}

// NewDaprRuntime returns a new runtime with the given runtime config and global config.
func NewDaprRuntime(runtimeConfig *Config, globalConfig *config.Configuration, accessControlList *config.AccessControlList, resiliencyProvider resiliency.Provider) *DaprRuntime {
	ctx, cancel := context.WithCancel(context.Background())
	return &DaprRuntime{
		ctx:                    ctx,
		cancel:                 cancel,
		runtimeConfig:          runtimeConfig,
		globalConfig:           globalConfig,
		accessControlList:      accessControlList,
		componentsLock:         &sync.RWMutex{},
		components:             make([]components_v1alpha1.Component, 0),
		actorStateStoreLock:    &sync.RWMutex{},
		grpc:                   grpc.NewGRPCManager(runtimeConfig.Mode),
		json:                   jsoniter.ConfigFastest,
		inputBindings:          map[string]bindings.InputBinding{},
		outputBindings:         map[string]bindings.OutputBinding{},
		secretStores:           map[string]secretstores.SecretStore{},
		stateStores:            map[string]state.Store{},
		pubSubs:                map[string]pubsub.PubSub{},
		stateStoreRegistry:     state_loader.NewRegistry(),
		bindingsRegistry:       bindings_loader.NewRegistry(),
		pubSubRegistry:         pubsub_loader.NewRegistry(),
		secretStoresRegistry:   secretstores_loader.NewRegistry(),
		nameResolutionRegistry: nr_loader.NewRegistry(),
		httpMiddlewareRegistry: http_middleware_loader.NewRegistry(),

		scopedSubscriptions: map[string][]string{},
		scopedPublishings:   map[string][]string{},
		allowedTopics:       map[string][]string{},
		inputBindingRoutes:  map[string]string{},

		secretsConfiguration:       map[string]config.SecretsScope{},
		configurationStoreRegistry: configuration_loader.NewRegistry(),
		configurationStores:        map[string]configuration.Store{},

		pendingComponents:          make(chan components_v1alpha1.Component),
		pendingComponentDependents: map[string][]components_v1alpha1.Component{},
		shutdownC:                  make(chan error, 1),

		resiliency: resiliencyProvider,
	}
}

// Run performs initialization of the runtime with the runtime and global configurations.
func (a *DaprRuntime) Run(opts ...Option) error {
	start := time.Now().UTC()
	log.Infof("%s mode configured", a.runtimeConfig.Mode)
	log.Infof("app id: %s", a.runtimeConfig.ID)

	var o runtimeOpts
	for _, opt := range opts {
		opt(&o)
	}

	err := a.initRuntime(&o)
	if err != nil {
		return err
	}

	d := time.Since(start).Seconds() * 1000
	log.Infof("dapr initialized. Status: Running. Init Elapsed %vms", d)

	if a.daprHTTPAPI != nil {
		// gRPC server start failure is logged as Fatal in initRuntime method. Setting the status only when runtime is initialized.
		a.daprHTTPAPI.MarkStatusAsReady()
	}

	return nil
}

func (a *DaprRuntime) getNamespace() string {
	return os.Getenv("NAMESPACE")
}

func (a *DaprRuntime) getPodName() string {
	return os.Getenv("POD_NAME")
}

func (a *DaprRuntime) getOperatorClient() (operatorv1pb.OperatorClient, error) {
	if a.runtimeConfig.Mode == modes.KubernetesMode {
		client, _, err := client.GetOperatorClient(a.runtimeConfig.Kubernetes.ControlPlaneAddress, security.TLSServerName, a.runtimeConfig.CertChain)
		if err != nil {
			return nil, errors.Wrap(err, "error creating operator client")
		}
		return client, nil
	}
	return nil, nil
}

// setupTracing set up the trace exporters. Technically we don't need to pass `hostAddress` in,
// but we do so here to explicitly call out the dependency on having `hostAddress` computed.
func (a *DaprRuntime) setupTracing(hostAddress string, exporters traceExporterStore) error {
	// Register stdout trace exporter if user wants to debug requests or log as Info level.
	if a.globalConfig.Spec.TracingSpec.Stdout {
		exporters.RegisterExporter(&diag_utils.StdoutExporter{})
	}

	// Register zipkin trace exporter if ZipkinSpec is specified.
	if a.globalConfig.Spec.TracingSpec.Zipkin.EndpointAddress != "" {
		localEndpoint, err := openzipkin.NewEndpoint(a.runtimeConfig.ID, hostAddress)
		if err != nil {
			return err
		}
		reporter := zipkinreporter.NewReporter(a.globalConfig.Spec.TracingSpec.Zipkin.EndpointAddress)
		exporter := zipkin.NewExporter(reporter, localEndpoint)
		exporters.RegisterExporter(exporter)
	}
	return nil
}

func (a *DaprRuntime) initRuntime(opts *runtimeOpts) error {
	a.namespace = a.getNamespace()

	// Initialize metrics only if MetricSpec is enabled.
	if a.globalConfig.Spec.MetricSpec.Enabled {
		if err := diag.InitMetrics(a.runtimeConfig.ID, a.namespace); err != nil {
			log.Errorf("failed to initialize metrics: %v", err)
		}
	}

	err := a.establishSecurity(a.runtimeConfig.SentryServiceAddress)
	if err != nil {
		return err
	}
	a.podName = a.getPodName()
	a.operatorClient, err = a.getOperatorClient()
	if err != nil {
		return err
	}

	if a.hostAddress, err = utils.GetHostAddress(); err != nil {
		return errors.Wrap(err, "failed to determine host address")
	}
	if err = a.setupTracing(a.hostAddress, openCensusExporterStore{}); err != nil {
		return errors.Wrap(err, "failed to setup tracing")
	}
	// Register and initialize name resolution for service discovery.
	a.nameResolutionRegistry.Register(opts.nameResolutions...)
	err = a.initNameResolution()
	if err != nil {
		log.Warnf("failed to init name resolution: %s", err)
	}

	a.pubSubRegistry.Register(opts.pubsubs...)
	a.secretStoresRegistry.Register(opts.secretStores...)
	a.stateStoreRegistry.Register(opts.states...)
	a.configurationStoreRegistry.Register(opts.configurations...)
	a.bindingsRegistry.RegisterInputBindings(opts.inputBindings...)
	a.bindingsRegistry.RegisterOutputBindings(opts.outputBindings...)
	a.httpMiddlewareRegistry.Register(opts.httpMiddleware...)

	go a.processComponents()
	err = a.beginComponentsUpdates()
	if err != nil {
		log.Warnf("failed to watch component updates: %s", err)
	}
	a.appendBuiltinSecretStore()
	err = a.loadComponents(opts)
	if err != nil {
		log.Warnf("failed to load components: %s", err)
	}

	a.flushOutstandingComponents()

	pipeline, err := a.buildHTTPPipeline()
	if err != nil {
		log.Warnf("failed to build HTTP pipeline: %s", err)
	}

	// Setup allow/deny list for secrets.
	a.populateSecretsConfiguration()

	// Start proxy.
	a.initProxy()

	// Create and start internal and external gRPC servers.
	grpcAPI := a.getGRPCAPI()

	err = a.startGRPCAPIServer(grpcAPI, a.runtimeConfig.APIGRPCPort)
	if err != nil {
		log.Fatalf("failed to start API gRPC server: %s", err)
	}
	if a.runtimeConfig.UnixDomainSocket != "" {
		log.Info("API gRPC server is running on a unix domain socket")
	} else {
		log.Infof("API gRPC server is running on port %v", a.runtimeConfig.APIGRPCPort)
	}

	// Start HTTP Server.
	err = a.startHTTPServer(a.runtimeConfig.HTTPPort, a.runtimeConfig.PublicPort, a.runtimeConfig.ProfilePort, a.runtimeConfig.AllowedOrigins, pipeline)
	if err != nil {
		log.Fatalf("failed to start HTTP server: %s", err)
	}
	if a.runtimeConfig.UnixDomainSocket != "" {
		log.Info("http server is running on a unix domain socket")
	} else {
		log.Infof("http server is running on port %v", a.runtimeConfig.HTTPPort)
	}
	log.Infof("The request body size parameter is: %v", a.runtimeConfig.MaxRequestBodySize)

	err = a.startGRPCInternalServer(grpcAPI, a.runtimeConfig.InternalGRPCPort)
	if err != nil {
		log.Fatalf("failed to start internal gRPC server: %s", err)
	}
	log.Infof("internal gRPC server is running on port %v", a.runtimeConfig.InternalGRPCPort)

	if a.daprHTTPAPI != nil {
		a.daprHTTPAPI.MarkStatusAsOutboundReady()
	}

	a.blockUntilAppIsReady()

	err = a.createAppChannel()
	if err != nil {
		log.Warnf("failed to open %s channel to app: %s", string(a.runtimeConfig.ApplicationProtocol), err)
	}
	a.daprHTTPAPI.SetAppChannel(a.appChannel)
	grpcAPI.SetAppChannel(a.appChannel)

	a.loadAppConfiguration()

	a.initDirectMessaging(a.nameResolver)

	a.daprHTTPAPI.SetDirectMessaging(a.directMessaging)
	grpcAPI.SetDirectMessaging(a.directMessaging)

	err = a.initActors()
	if err != nil {
		log.Warnf("failed to init actors: %s", err)
	}

	a.daprHTTPAPI.SetActorRuntime(a.actor)
	grpcAPI.SetActorRuntime(a.actor)

	// TODO: Remove feature flag once feature is ratified.
	a.featureRoutingEnabled = config.IsFeatureEnabled(a.globalConfig.Spec.Features, config.PubSubRouting)

	if opts.componentsCallback != nil {
		if err = opts.componentsCallback(ComponentRegistry{
			Actors:          a.actor,
			DirectMessaging: a.directMessaging,
			StateStores:     a.stateStores,
			InputBindings:   a.inputBindings,
			OutputBindings:  a.outputBindings,
			SecretStores:    a.secretStores,
			PubSubs:         a.pubSubs,
		}); err != nil {
			log.Fatalf("failed to register components with callback: %s", err)
		}
	}

	a.startSubscribing()
	err = a.startReadingFromBindings()
	if err != nil {
		log.Warnf("failed to read from bindings: %s ", err)
	}
	return nil
}

func (a *DaprRuntime) populateSecretsConfiguration() {
	// Populate in a map for easy lookup by store name.
	for _, scope := range a.globalConfig.Spec.Secrets.Scopes {
		a.secretsConfiguration[scope.StoreName] = scope
	}
}

func (a *DaprRuntime) buildHTTPPipeline() (http_middleware.Pipeline, error) {
	var handlers []http_middleware.Middleware

	if a.globalConfig != nil {
		for i := 0; i < len(a.globalConfig.Spec.HTTPPipelineSpec.Handlers); i++ {
			middlewareSpec := a.globalConfig.Spec.HTTPPipelineSpec.Handlers[i]
			component, exists := a.getComponent(middlewareSpec.Type, middlewareSpec.Name)
			if !exists {
				return http_middleware.Pipeline{}, errors.Errorf("couldn't find middleware component with name %s and type %s/%s",
					middlewareSpec.Name,
					middlewareSpec.Type,
					middlewareSpec.Version)
			}
			handler, err := a.httpMiddlewareRegistry.Create(middlewareSpec.Type, middlewareSpec.Version,
				middleware.Metadata{Properties: a.convertMetadataItemsToProperties(component.Spec.Metadata)})
			if err != nil {
				return http_middleware.Pipeline{}, err
			}
			log.Infof("enabled %s/%s http middleware", middlewareSpec.Type, middlewareSpec.Version)
			handlers = append(handlers, handler)
		}
	}
	return http_middleware.Pipeline{Handlers: handlers}, nil
}

func (a *DaprRuntime) initBinding(c components_v1alpha1.Component) error {
	if a.bindingsRegistry.HasOutputBinding(c.Spec.Type, c.Spec.Version) {
		if err := a.initOutputBinding(c); err != nil {
			log.Errorf("failed to init output bindings: %s", err)
			return err
		}
	}

	if a.bindingsRegistry.HasInputBinding(c.Spec.Type, c.Spec.Version) {
		if err := a.initInputBinding(c); err != nil {
			log.Errorf("failed to init input bindings: %s", err)
			return err
		}
	}
	return nil
}

func (a *DaprRuntime) beginPubSub(name string, ps pubsub.PubSub) error {
	var publishFunc func(ctx context.Context, msg *pubsubSubscribedMessage) error
	switch a.runtimeConfig.ApplicationProtocol {
	case HTTPProtocol:
		publishFunc = a.publishMessageHTTP
	case GRPCProtocol:
		publishFunc = a.publishMessageGRPC
	}
	topicRoutes, err := a.getTopicRoutes()
	if err != nil {
		return err
	}
	v, ok := topicRoutes[name]
	if !ok {
		return nil
	}
	for topic, route := range v.routes {
		allowed := a.isPubSubOperationAllowed(name, topic, a.scopedSubscriptions[name])
		if !allowed {
			log.Warnf("subscription to topic %s on pubsub %s is not allowed", topic, name)
			continue
		}

		log.Debugf("subscribing to topic=%s on pubsub=%s", topic, name)

		routeMetadata := route.metadata
		routeRules := route.rules
		if err := ps.Subscribe(pubsub.SubscribeRequest{
			Topic:    topic,
			Metadata: route.metadata,
		}, func(ctx context.Context, msg *pubsub.NewMessage) error {
			if msg.Metadata == nil {
				msg.Metadata = make(map[string]string, 1)
			}

			msg.Metadata[pubsubName] = name

			rawPayload, err := contrib_metadata.IsRawPayload(routeMetadata)
			if err != nil {
				log.Errorf("error deserializing pubsub metadata: %s", err)
				diag.DefaultComponentMonitoring.PubsubIngressEvent(ctx, pubsubName, strings.ToLower(string(pubsub.Retry)), msg.Topic, 0)
				return err
			}

			var cloudEvent map[string]interface{}
			data := msg.Data
			if rawPayload {
				cloudEvent = pubsub.FromRawPayload(msg.Data, msg.Topic, name)
				data, err = a.json.Marshal(cloudEvent)
				if err != nil {
					log.Errorf("error serializing cloud event in pubsub %s and topic %s: %s", name, msg.Topic, err)
					diag.DefaultComponentMonitoring.PubsubIngressEvent(ctx, pubsubName, strings.ToLower(string(pubsub.Retry)), msg.Topic, 0)
					return err
				}
			} else {
				err = a.json.Unmarshal(msg.Data, &cloudEvent)
				if err != nil {
					log.Errorf("error deserializing cloud event in pubsub %s and topic %s: %s", name, msg.Topic, err)
					diag.DefaultComponentMonitoring.PubsubIngressEvent(ctx, pubsubName, strings.ToLower(string(pubsub.Retry)), msg.Topic, 0)
					return err
				}
			}

			if pubsub.HasExpired(cloudEvent) {
				log.Warnf("dropping expired pub/sub event %v as of %v", cloudEvent[pubsub.IDField], cloudEvent[pubsub.ExpirationField])
				diag.DefaultComponentMonitoring.PubsubIngressEvent(ctx, pubsubName, strings.ToLower(string(pubsub.Drop)), msg.Topic, 0)

				return nil
			}

			routePath, shouldProcess, err := findMatchingRoute(routeRules, cloudEvent, a.featureRoutingEnabled)
			if err != nil {
				diag.DefaultComponentMonitoring.PubsubIngressEvent(ctx, pubsubName, strings.ToLower(string(pubsub.Retry)), msg.Topic, 0)
				return err
			}
			if !shouldProcess {
				// The event does not match any route specified so ignore it.
				log.Debugf("no matching route for event %v in pubsub %s and topic %s; skipping", cloudEvent[pubsub.IDField], name, msg.Topic)
				diag.DefaultComponentMonitoring.PubsubIngressEvent(ctx, pubsubName, strings.ToLower(string(pubsub.Drop)), msg.Topic, 0)
				return nil
			}

			policy := a.resiliency.ComponentInboundPolicy(ctx, name)
			return policy(func(ctx context.Context) error {
				return publishFunc(ctx, &pubsubSubscribedMessage{
					cloudEvent: cloudEvent,
					data:       data,
					topic:      msg.Topic,
					metadata:   msg.Metadata,
					path:       routePath,
					pubsub:     name,
				})
			})
		}); err != nil {
			log.Errorf("failed to subscribe to topic %s: %s", topic, err)
		}
	}

	return nil
}

// findMatchingRoute selects the path based on routing rules. If there are
// no matching rules, the route-level path is used.
func findMatchingRoute(rules []*runtime_pubsub.Rule, cloudEvent interface{}, routingEnabled bool) (path string, shouldProcess bool, err error) {
	hasRules := len(rules) > 0
	if hasRules {
		data := map[string]interface{}{
			"event": cloudEvent,
		}
		rule, err := matchRoutingRule(rules, data, routingEnabled)
		if err != nil {
			return "", false, err
		}
		if rule != nil {
			return rule.Path, true, nil
		}
	}

	return "", false, nil
}

func matchRoutingRule(rules []*runtime_pubsub.Rule, data map[string]interface{}, routingEnabled bool) (*runtime_pubsub.Rule, error) {
	for _, rule := range rules {
		if rule.Match == nil {
			return rule, nil
		}
		// If routing is not enabled, skip match evaluation.
		if !routingEnabled {
			continue
		}
		iResult, err := rule.Match.Eval(data)
		if err != nil {
			return nil, err
		}
		result, ok := iResult.(bool)
		if !ok {
			return nil, errors.Errorf("the result of match expression %s was not a boolean", rule.Match)
		}

		if result {
			return rule, nil
		}
	}

	return nil, nil
}

func (a *DaprRuntime) initDirectMessaging(resolver nr.Resolver) {
	a.directMessaging = messaging.NewDirectMessaging(
		a.runtimeConfig.ID,
		a.namespace,
		a.runtimeConfig.InternalGRPCPort,
		a.runtimeConfig.Mode,
		a.appChannel,
		a.grpc.GetGRPCConnection,
		resolver,
		a.globalConfig.Spec.TracingSpec,
		a.runtimeConfig.MaxRequestBodySize,
		a.proxy,
		a.runtimeConfig.ReadBufferSize,
		a.runtimeConfig.StreamRequestBody,
	)
}

func (a *DaprRuntime) initProxy() {
	a.proxy = messaging.NewProxy(a.grpc.GetGRPCConnection, a.runtimeConfig.ID,
		fmt.Sprintf("%s:%d", channel.DefaultChannelAddress, a.runtimeConfig.ApplicationPort), a.runtimeConfig.InternalGRPCPort, a.accessControlList, a.runtimeConfig.AppSSL, a.resiliency)

	log.Info("gRPC proxy enabled")
}

func (a *DaprRuntime) beginComponentsUpdates() error {
	if a.runtimeConfig.Mode != modes.KubernetesMode {
		return nil
	}

	go func() {
		parseAndUpdate := func(compRaw []byte) {
			var component components_v1alpha1.Component
			if err := json.Unmarshal(compRaw, &component); err != nil {
				log.Warnf("error deserializing component: %s", err)
				return
			}

			if !a.isComponentAuthorized(component) {
				log.Debugf("received unauthorized component update, ignored. name: %s, type: %s/%s", component.ObjectMeta.Name, component.Spec.Type, component.Spec.Version)
				return
			}

			log.Debugf("received component update. name: %s, type: %s/%s", component.ObjectMeta.Name, component.Spec.Type, component.Spec.Version)
			updated := a.onComponentUpdated(component)
			if !updated {
				log.Info("component update skipped: .spec field unchanged")
			}
		}

		needList := false
		for {
			var stream operatorv1pb.Operator_ComponentUpdateClient

			// Retry on stream error.
			backoff.Retry(func() error {
				var err error
				stream, err = a.operatorClient.ComponentUpdate(context.Background(), &operatorv1pb.ComponentUpdateRequest{
					Namespace: a.namespace,
					PodName:   a.podName,
				})
				if err != nil {
					log.Errorf("error from operator stream: %s", err)
					return err
				}
				return nil
			}, backoff.NewExponentialBackOff())

			if needList {
				// We should get all components again to avoid missing any updates during the failure time.
				backoff.Retry(func() error {
					resp, err := a.operatorClient.ListComponents(context.Background(), &operatorv1pb.ListComponentsRequest{
						Namespace: a.namespace,
					})
					if err != nil {
						log.Errorf("error listing components: %s", err)
						return err
					}

					comps := resp.GetComponents()
					for i := 0; i < len(comps); i++ {
						// avoid missing any updates during the init component time.
						go func(comp []byte) {
							parseAndUpdate(comp)
						}(comps[i])
					}

					return nil
				}, backoff.NewExponentialBackOff())
			}

			for {
				c, err := stream.Recv()
				if err != nil {
					// Retry on stream error.
					needList = true
					log.Errorf("error from operator stream: %s", err)
					break
				}

				parseAndUpdate(c.GetComponent())
			}
		}
	}()
	return nil
}

func (a *DaprRuntime) onComponentUpdated(component components_v1alpha1.Component) bool {
	oldComp, exists := a.getComponent(component.Spec.Type, component.Name)
	newComp, _ := a.processComponentSecrets(component)

	if exists && reflect.DeepEqual(oldComp.Spec, newComp.Spec) {
		return false
	}

	a.pendingComponents <- component
	return true
}

func (a *DaprRuntime) sendBatchOutputBindingsParallel(to []string, data []byte) {
	for _, dst := range to {
		go func(name string) {
			_, err := a.sendToOutputBinding(name, &bindings.InvokeRequest{
				Data:      data,
				Operation: bindings.CreateOperation,
			})
			if err != nil {
				log.Error(err)
			}
		}(dst)
	}
}

func (a *DaprRuntime) sendBatchOutputBindingsSequential(to []string, data []byte) error {
	for _, dst := range to {
		_, err := a.sendToOutputBinding(dst, &bindings.InvokeRequest{
			Data:      data,
			Operation: bindings.CreateOperation,
		})
		if err != nil {
			return err
		}
	}
	return nil
}

func (a *DaprRuntime) sendToOutputBinding(name string, req *bindings.InvokeRequest) (*bindings.InvokeResponse, error) {
	if req.Operation == "" {
		return nil, errors.New("operation field is missing from request")
	}

	if binding, ok := a.outputBindings[name]; ok {
		ops := binding.Operations()
		for _, o := range ops {
			if o == req.Operation {
				var resp *bindings.InvokeResponse
				policy := a.resiliency.ComponentOutboundPolicy(a.ctx, name)
				err := policy(func(ctx context.Context) (err error) {
					resp, err = binding.Invoke(req)
					return err
				})
				return resp, err
			}
		}
		supported := make([]string, 0, len(ops))
		for _, o := range ops {
			supported = append(supported, string(o))
		}
		return nil, errors.Errorf("binding %s does not support operation %s. supported operations:%s", name, req.Operation, strings.Join(supported, " "))
	}
	return nil, errors.Errorf("couldn't find output binding %s", name)
}

func (a *DaprRuntime) onAppResponse(response *bindings.AppResponse) error {
	if len(response.State) > 0 {
		go func(reqs []state.SetRequest) {
			if a.stateStores != nil {
				policy := a.resiliency.ComponentOutboundPolicy(a.ctx, response.StoreName)
				err := policy(func(ctx context.Context) (err error) {
					return a.stateStores[response.StoreName].BulkSet(reqs)
				})
				if err != nil {
					log.Errorf("error saving state from app response: %s", err)
				}
			}
		}(response.State)
	}

	if len(response.To) > 0 {
		b, err := a.json.Marshal(&response.Data)
		if err != nil {
			return err
		}

		if response.Concurrency == bindingsConcurrencyParallel {
			a.sendBatchOutputBindingsParallel(response.To, b)
		} else {
			return a.sendBatchOutputBindingsSequential(response.To, b)
		}
	}

	return nil
}

func (a *DaprRuntime) sendBindingEventToApp(bindingName string, data []byte, metadata map[string]string) ([]byte, error) {
	var response bindings.AppResponse
	spanName := fmt.Sprintf("bindings/%s", bindingName)
	ctx, span := diag.StartInternalCallbackSpan(a.ctx, spanName, trace.SpanContext{}, a.globalConfig.Spec.TracingSpec)

	var appResponseBody []byte
	path := a.inputBindingRoutes[bindingName]
	if path == "" {
		path = bindingName
	}

	if a.runtimeConfig.ApplicationProtocol == GRPCProtocol {
		ctx = diag.SpanContextToGRPCMetadata(ctx, span.SpanContext())
		client := runtimev1pb.NewAppCallbackClient(a.grpc.AppClient)
		req := &runtimev1pb.BindingEventRequest{
			Name:     bindingName,
			Data:     data,
			Metadata: metadata,
		}
		start := time.Now()

		var resp *runtimev1pb.BindingEventResponse
		policy := a.resiliency.ComponentInboundPolicy(ctx, bindingName)
		err := policy(func(ctx context.Context) (err error) {
			resp, err = client.OnBindingEvent(ctx, req)
			return err
		})

		if span != nil {
			m := diag.ConstructInputBindingSpanAttributes(
				bindingName,
				"/dapr.proto.runtime.v1.AppCallback/OnBindingEvent")
			diag.AddAttributesToSpan(span, m)
			diag.UpdateSpanStatusFromGRPCError(span, err)
			span.End()
		}
		if diag.DefaultGRPCMonitoring.IsEnabled() {
			diag.DefaultGRPCMonitoring.ServerRequestSent(ctx,
				"/dapr.proto.runtime.v1.AppCallback/OnBindingEvent",
				status.Code(err).String(),
				int64(len(resp.GetData())), start)
		}

		if err != nil {
			var body []byte
			if resp != nil {
				body = resp.Data
			}
			return nil, errors.Wrap(err, fmt.Sprintf("error invoking app, body: %s", string(body)))
		}
		if resp != nil {
			if resp.Concurrency == runtimev1pb.BindingEventResponse_PARALLEL {
				response.Concurrency = bindingsConcurrencyParallel
			} else {
				response.Concurrency = bindingsConcurrencySequential
			}

			response.To = resp.To

			if resp.Data != nil {
				appResponseBody = resp.Data

				var d interface{}
				err := a.json.Unmarshal(resp.Data, &d)
				if err == nil {
					response.Data = d
				}
			}
		}
	} else if a.runtimeConfig.ApplicationProtocol == HTTPProtocol {
		req := invokev1.NewInvokeMethodRequest(path)
		req.WithHTTPExtension(nethttp.MethodPost, "")
		req.WithRawData(data, invokev1.JSONContentType)

		reqMetadata := map[string][]string{}
		for k, v := range metadata {
			reqMetadata[k] = []string{v}
		}
		req.WithMetadata(reqMetadata)

		var resp *invokev1.InvokeMethodResponse
		respErr := false
		policy := a.resiliency.ComponentInboundPolicy(ctx, bindingName)
		err := policy(func(ctx context.Context) (err error) {
			respErr = false
			resp, err = a.appChannel.InvokeMethod(ctx, req)
			if err != nil {
				return err
			}

			if resp != nil && resp.Status().Code != nethttp.StatusOK {
				respErr = true
				return errors.Errorf("Error sending binding event to application, status %d", resp.Status().Code)
			}
			return nil
		})
		if err != nil && !respErr {
			return nil, errors.Wrap(err, "error invoking app")
		}

		if span != nil {
			m := diag.ConstructInputBindingSpanAttributes(
				bindingName,
				fmt.Sprintf("%s /%s", nethttp.MethodPost, bindingName))
			diag.AddAttributesToSpan(span, m)
			diag.UpdateSpanStatusFromHTTPStatus(span, int(resp.Status().Code))
			span.End()
		}
		// ::TODO report metrics for http, such as grpc.
		if resp.Status().Code != nethttp.StatusOK {
			_, body := resp.RawData()
			return nil, errors.Errorf("fails to send binding event to http app channel, status code: %d body: %s", resp.Status().Code, string(body))
		}

		if resp.Message().Data != nil && len(resp.Message().Data.Value) > 0 {
			appResponseBody = resp.Message().Data.Value
		}
	}

	if len(response.State) > 0 || len(response.To) > 0 {
		if err := a.onAppResponse(&response); err != nil {
			log.Errorf("error executing app response: %s", err)
		}
	}

	return appResponseBody, nil
}

func (a *DaprRuntime) readFromBinding(name string, binding bindings.InputBinding) error {
	err := binding.Read(func(resp *bindings.ReadResponse) ([]byte, error) {
		if resp != nil {
			start := time.Now()
			b, err := a.sendBindingEventToApp(name, resp.Data, resp.Metadata)
			elapsed := diag.ElapsedSince(start)

			diag.DefaultComponentMonitoring.InputBindingEvent(context.TODO(), name, err == nil, elapsed)

			if err != nil {
				log.Debugf("error from app consumer for binding [%s]: %s", name, err)
				return nil, err
			}

			return b, err
		}
		return nil, nil
	})
	return err
}

func (a *DaprRuntime) startHTTPServer(port int, publicPort *int, profilePort int, allowedOrigins string, pipeline http_middleware.Pipeline) error {
	a.daprHTTPAPI = http.NewAPI(a.runtimeConfig.ID, a.appChannel, a.directMessaging, a.getComponents, a.resiliency, a.stateStores, a.secretStores,
		a.secretsConfiguration, a.getPublishAdapter(), a.actor, a.sendToOutputBinding, a.globalConfig.Spec.TracingSpec, a.ShutdownWithWait)
	serverConf := http.NewServerConfig(a.runtimeConfig.ID, a.hostAddress, port, a.runtimeConfig.APIListenAddresses, publicPort, profilePort, allowedOrigins, a.runtimeConfig.EnableProfiling, a.runtimeConfig.MaxRequestBodySize, a.runtimeConfig.UnixDomainSocket, a.runtimeConfig.ReadBufferSize, a.runtimeConfig.StreamRequestBody, a.runtimeConfig.APILogLevel)

	server := http.NewServer(a.daprHTTPAPI, serverConf, a.globalConfig.Spec.TracingSpec, a.globalConfig.Spec.MetricSpec, pipeline, a.globalConfig.Spec.APISpec)
	if err := server.StartNonBlocking(); err != nil {
		return err
	}
	a.apiClosers = append(a.apiClosers, server)

	return nil
}

func (a *DaprRuntime) startGRPCInternalServer(api grpc.API, port int) error {
	// Since GRPCInteralServer is encrypted & authenticated, it is safe to listen on *.
	serverConf := a.getNewServerConfig([]string{""}, port)
	server := grpc.NewInternalServer(api, serverConf, a.globalConfig.Spec.TracingSpec, a.globalConfig.Spec.MetricSpec, a.authenticator, a.proxy)
	if err := server.StartNonBlocking(); err != nil {
		return err
	}
	a.apiClosers = append(a.apiClosers, server)

	return nil
}

func (a *DaprRuntime) startGRPCAPIServer(api grpc.API, port int) error {
	serverConf := a.getNewServerConfig(a.runtimeConfig.APIListenAddresses, port)
	server := grpc.NewAPIServer(api, serverConf, a.globalConfig.Spec.TracingSpec, a.globalConfig.Spec.MetricSpec, a.globalConfig.Spec.APISpec, a.proxy)
	if err := server.StartNonBlocking(); err != nil {
		return err
	}
	a.apiClosers = append(a.apiClosers, server)

	return nil
}

func (a *DaprRuntime) getNewServerConfig(apiListenAddresses []string, port int) grpc.ServerConfig {
	// Use the trust domain value from the access control policy spec to generate the cert
	// If no access control policy has been specified, use a default value.
	trustDomain := config.DefaultTrustDomain
	if a.accessControlList != nil {
		trustDomain = a.accessControlList.TrustDomain
	}
	return grpc.NewServerConfig(a.runtimeConfig.ID, a.hostAddress, port, apiListenAddresses, a.namespace, trustDomain, a.runtimeConfig.MaxRequestBodySize, a.runtimeConfig.UnixDomainSocket, a.runtimeConfig.ReadBufferSize, a.runtimeConfig.APILogLevel)
}

func (a *DaprRuntime) getGRPCAPI() grpc.API {
	return grpc.NewAPI(a.runtimeConfig.ID, a.appChannel, a.resiliency, a.stateStores, a.secretStores, a.secretsConfiguration, a.configurationStores,
		a.getPublishAdapter(), a.directMessaging, a.actor,
		a.sendToOutputBinding, a.globalConfig.Spec.TracingSpec, a.accessControlList, string(a.runtimeConfig.ApplicationProtocol), a.getComponents, a.ShutdownWithWait)
}

func (a *DaprRuntime) getPublishAdapter() runtime_pubsub.Adapter {
	if a.pubSubs == nil || len(a.pubSubs) == 0 {
		return nil
	}

	return a
}

func (a *DaprRuntime) getSubscribedBindingsGRPC() []string {
	client := runtimev1pb.NewAppCallbackClient(a.grpc.AppClient)
	resp, err := client.ListInputBindings(context.Background(), &emptypb.Empty{})
	bindings := []string{}

	if err == nil && resp != nil {
		bindings = resp.Bindings
	}
	return bindings
}

func (a *DaprRuntime) isAppSubscribedToBinding(binding string) bool {
	// if gRPC, looks for the binding in the list of bindings returned from the app.
	if a.runtimeConfig.ApplicationProtocol == GRPCProtocol {
		if a.subscribeBindingList == nil {
			a.subscribeBindingList = a.getSubscribedBindingsGRPC()
		}
		for _, b := range a.subscribeBindingList {
			if b == binding {
				return true
			}
		}
	} else if a.runtimeConfig.ApplicationProtocol == HTTPProtocol {
		// if HTTP, check if there's an endpoint listening for that binding.
		path := a.inputBindingRoutes[binding]
		req := invokev1.NewInvokeMethodRequest(path)
		req.WithHTTPExtension(nethttp.MethodOptions, "")
		req.WithRawData(nil, invokev1.JSONContentType)

		// TODO: Propagate Context.
		ctx := context.Background()
		resp, err := a.appChannel.InvokeMethod(ctx, req)
		if err != nil {
			log.Fatalf("could not invoke OPTIONS method on input binding subscription endpoint %q: %w", path, err)
		}
		code := resp.Status().Code

		return code/100 == 2 || code == nethttp.StatusMethodNotAllowed
	}
	return false
}

func (a *DaprRuntime) initInputBinding(c components_v1alpha1.Component) error {
	binding, err := a.bindingsRegistry.CreateInputBinding(c.Spec.Type, c.Spec.Version)
	if err != nil {
		log.Warnf("failed to create input binding %s (%s/%s): %s", c.ObjectMeta.Name, c.Spec.Type, c.Spec.Version, err)
		diag.DefaultMonitoring.ComponentInitFailed(c.Spec.Type, "creation")
		return err
	}
	err = binding.Init(bindings.Metadata{
		Properties: a.convertMetadataItemsToProperties(c.Spec.Metadata),
		Name:       c.ObjectMeta.Name,
	})
	if err != nil {
		log.Errorf("failed to init input binding %s (%s/%s): %s", c.ObjectMeta.Name, c.Spec.Type, c.Spec.Version, err)
		diag.DefaultMonitoring.ComponentInitFailed(c.Spec.Type, "init")
		return err
	}

	log.Infof("successful init for input binding %s (%s/%s)", c.ObjectMeta.Name, c.Spec.Type, c.Spec.Version)
	a.inputBindingRoutes[c.Name] = c.Name
	for _, item := range c.Spec.Metadata {
		if item.Name == "route" {
			a.inputBindingRoutes[c.ObjectMeta.Name] = item.Value.String()
		}
	}
	a.inputBindings[c.Name] = binding
	diag.DefaultMonitoring.ComponentInitialized(c.Spec.Type)
	return nil
}

func (a *DaprRuntime) initOutputBinding(c components_v1alpha1.Component) error {
	binding, err := a.bindingsRegistry.CreateOutputBinding(c.Spec.Type, c.Spec.Version)
	if err != nil {
		log.Warnf("failed to create output binding %s (%s/%s): %s", c.ObjectMeta.Name, c.Spec.Type, c.Spec.Version, err)
		diag.DefaultMonitoring.ComponentInitFailed(c.Spec.Type, "creation")
		return err
	}

	if binding != nil {
		err := binding.Init(bindings.Metadata{
			Properties: a.convertMetadataItemsToProperties(c.Spec.Metadata),
			Name:       c.ObjectMeta.Name,
		})
		if err != nil {
			log.Errorf("failed to init output binding %s (%s/%s): %s", c.ObjectMeta.Name, c.Spec.Type, c.Spec.Version, err)
			diag.DefaultMonitoring.ComponentInitFailed(c.Spec.Type, "init")
			return err
		}
		log.Infof("successful init for output binding %s (%s/%s)", c.ObjectMeta.Name, c.Spec.Type, c.Spec.Version)
		a.outputBindings[c.ObjectMeta.Name] = binding
		diag.DefaultMonitoring.ComponentInitialized(c.Spec.Type)
	}
	return nil
}

func (a *DaprRuntime) initConfiguration(s components_v1alpha1.Component) error {
	store, err := a.configurationStoreRegistry.Create(s.Spec.Type, s.Spec.Version)
	if err != nil {
		log.Warnf("error creating configuration store %s (%s/%s): %s", s.ObjectMeta.Name, s.Spec.Type, s.Spec.Version, err)
		diag.DefaultMonitoring.ComponentInitFailed(s.Spec.Type, "creation")
		return err
	}
	if store != nil {
		props := a.convertMetadataItemsToProperties(s.Spec.Metadata)
		err := store.Init(configuration.Metadata{
			Properties: props,
		})
		if err != nil {
			diag.DefaultMonitoring.ComponentInitFailed(s.Spec.Type, "init")
			log.Warnf("error initializing configuration store %s (%s/%s): %s", s.ObjectMeta.Name, s.Spec.Type, s.Spec.Version, err)
			return err
		}

		a.configurationStores[s.ObjectMeta.Name] = store
		diag.DefaultMonitoring.ComponentInitialized(s.Spec.Type)
	}

	return nil
}

// Refer for state store api decision  https://github.com/dapr/dapr/blob/master/docs/decision_records/api/API-008-multi-state-store-api-design.md
func (a *DaprRuntime) initState(s components_v1alpha1.Component) error {
	store, err := a.stateStoreRegistry.Create(s.Spec.Type, s.Spec.Version)
	if err != nil {
		log.Warnf("error creating state store %s (%s/%s): %s", s.ObjectMeta.Name, s.Spec.Type, s.Spec.Version, err)
		diag.DefaultMonitoring.ComponentInitFailed(s.Spec.Type, "creation")
		return err
	}
	if store != nil {
		secretStoreName := a.authSecretStoreOrDefault(s)

		secretStore := a.getSecretStore(secretStoreName)
		encKeys, encErr := encryption.ComponentEncryptionKey(s, secretStore)
		if encErr != nil {
			log.Errorf("error initializing state store encryption %s (%s/%s): %s", s.ObjectMeta.Name, s.Spec.Type, s.Spec.Version, encErr)
			diag.DefaultMonitoring.ComponentInitFailed(s.Spec.Type, "creation")
			return encErr
		}

		if encKeys.Primary.Key != "" {
			ok := encryption.AddEncryptedStateStore(s.ObjectMeta.Name, encKeys)
			if ok {
				log.Infof("automatic encryption enabled for state store %s", s.ObjectMeta.Name)
			}
		}

		props := a.convertMetadataItemsToProperties(s.Spec.Metadata)
		err = store.Init(state.Metadata{
			Properties: props,
		})
		if err != nil {
			diag.DefaultMonitoring.ComponentInitFailed(s.Spec.Type, "init")
			log.Warnf("error initializing state store %s (%s/%s): %s", s.ObjectMeta.Name, s.Spec.Type, s.Spec.Version, err)
			return err
		}

		a.stateStores[s.ObjectMeta.Name] = store
		err = state_loader.SaveStateConfiguration(s.ObjectMeta.Name, props)
		if err != nil {
			diag.DefaultMonitoring.ComponentInitFailed(s.Spec.Type, "init")
			log.Warnf("error save state keyprefix: %s", err.Error())
			return err
		}

		// set specified actor store if "actorStateStore" is true in the spec.
		actorStoreSpecified := props[actorStateStore]
		if actorStoreSpecified == "true" {
			a.actorStateStoreLock.Lock()
			if a.actorStateStoreName == "" {
				log.Infof("detected actor state store: %s", s.ObjectMeta.Name)
				a.actorStateStoreName = s.ObjectMeta.Name
			} else if a.actorStateStoreName != s.ObjectMeta.Name {
				log.Fatalf("detected duplicate actor state store: %s", s.ObjectMeta.Name)
			}
			a.actorStateStoreLock.Unlock()
		}
		diag.DefaultMonitoring.ComponentInitialized(s.Spec.Type)
	}

	return nil
}

func (a *DaprRuntime) getDeclarativeSubscriptions() []runtime_pubsub.Subscription {
	var subs []runtime_pubsub.Subscription

	switch a.runtimeConfig.Mode {
	case modes.KubernetesMode:
		subs = runtime_pubsub.DeclarativeKubernetes(a.operatorClient, a.podName, a.namespace, log)
	case modes.StandaloneMode:
		subs = runtime_pubsub.DeclarativeSelfHosted(a.runtimeConfig.Standalone.ComponentsPath, log)
	}

	// only return valid subscriptions for this app id.
	for i := len(subs) - 1; i >= 0; i-- {
		s := subs[i]
		if len(s.Scopes) == 0 {
			continue
		}

		found := false
		for _, scope := range s.Scopes {
			if scope == a.runtimeConfig.ID {
				found = true
				break
			}
		}

		if !found {
			subs = append(subs[:i], subs[i+1:]...)
		}
	}
	return subs
}

func (a *DaprRuntime) getTopicRoutes() (map[string]TopicRoute, error) {
	if a.topicRoutes != nil {
		return a.topicRoutes, nil
	}

	topicRoutes := make(map[string]TopicRoute)

	if a.appChannel == nil {
		log.Warn("app channel not initialized, make sure -app-port is specified if pubsub subscription is required")
		return topicRoutes, nil
	}

	var subscriptions []runtime_pubsub.Subscription
	var err error

	// handle app subscriptions.
	if a.runtimeConfig.ApplicationProtocol == HTTPProtocol {
		subscriptions, err = runtime_pubsub.GetSubscriptionsHTTP(a.appChannel, log)
	} else if a.runtimeConfig.ApplicationProtocol == GRPCProtocol {
		client := runtimev1pb.NewAppCallbackClient(a.grpc.AppClient)
		subscriptions, err = runtime_pubsub.GetSubscriptionsGRPC(client, log)
	}
	if err != nil {
		return nil, err
	}

	// handle declarative subscriptions.
	ds := a.getDeclarativeSubscriptions()
	for _, s := range ds {
		skip := false

		// don't register duplicate subscriptions.
		for _, sub := range subscriptions {
			if sub.PubsubName == s.PubsubName && sub.Topic == s.Topic {
				log.Warnf("two identical subscriptions found (sources: declarative, app endpoint). pubsubname: %s, topic: %s",
					s.PubsubName, s.Topic)
				skip = true
				break
			}
		}

		if !skip {
			subscriptions = append(subscriptions, s)
		}
	}

	for _, s := range subscriptions {
		if _, ok := topicRoutes[s.PubsubName]; !ok {
			topicRoutes[s.PubsubName] = TopicRoute{routes: make(map[string]Route)}
		}

		topicRoutes[s.PubsubName].routes[s.Topic] = Route{metadata: s.Metadata, rules: s.Rules}
	}

	if len(topicRoutes) > 0 {
		for pubsubName, v := range topicRoutes {
			topics := []string{}
			for topic := range v.routes {
				topics = append(topics, topic)
			}
			log.Infof("app is subscribed to the following topics: %v through pubsub=%s", topics, pubsubName)
		}
	}
	a.topicRoutes = topicRoutes
	return topicRoutes, nil
}

func (a *DaprRuntime) initPubSub(c components_v1alpha1.Component) error {
	pubSub, err := a.pubSubRegistry.Create(c.Spec.Type, c.Spec.Version)
	if err != nil {
		log.Warnf("error creating pub sub %s (%s/%s): %s", &c.ObjectMeta.Name, c.Spec.Type, c.Spec.Version, err)
		diag.DefaultMonitoring.ComponentInitFailed(c.Spec.Type, "creation")
		return err
	}

	properties := a.convertMetadataItemsToProperties(c.Spec.Metadata)
	consumerID := strings.TrimSpace(properties["consumerID"])
	if consumerID == "" {
		consumerID = a.runtimeConfig.ID
	}
	properties["consumerID"] = consumerID

	err = pubSub.Init(pubsub.Metadata{
		Properties: properties,
	})
	if err != nil {
		log.Warnf("error initializing pub sub %s/%s: %s", c.Spec.Type, c.Spec.Version, err)
		diag.DefaultMonitoring.ComponentInitFailed(c.Spec.Type, "init")
		return err
	}

	pubsubName := c.ObjectMeta.Name

	a.scopedSubscriptions[pubsubName] = scopes.GetScopedTopics(scopes.SubscriptionScopes, a.runtimeConfig.ID, properties)
	a.scopedPublishings[pubsubName] = scopes.GetScopedTopics(scopes.PublishingScopes, a.runtimeConfig.ID, properties)
	a.allowedTopics[pubsubName] = scopes.GetAllowedTopics(properties)
	a.pubSubs[pubsubName] = pubSub
	diag.DefaultMonitoring.ComponentInitialized(c.Spec.Type)

	return nil
}

// Publish is an adapter method for the runtime to pre-validate publish requests
// And then forward them to the Pub/Sub component.
// This method is used by the HTTP and gRPC APIs.
func (a *DaprRuntime) Publish(req *pubsub.PublishRequest) error {
	thepubsub := a.GetPubSub(req.PubsubName)
	if thepubsub == nil {
		return runtime_pubsub.NotFoundError{PubsubName: req.PubsubName}
	}

	if allowed := a.isPubSubOperationAllowed(req.PubsubName, req.Topic, a.scopedPublishings[req.PubsubName]); !allowed {
		return runtime_pubsub.NotAllowedError{Topic: req.Topic, ID: a.runtimeConfig.ID}
	}

	policy := a.resiliency.ComponentOutboundPolicy(a.ctx, req.PubsubName)
	return policy(func(ctx context.Context) (err error) {
		return a.pubSubs[req.PubsubName].Publish(req)
	})
}

// GetPubSub is an adapter method to find a pubsub by name.
func (a *DaprRuntime) GetPubSub(pubsubName string) pubsub.PubSub {
	return a.pubSubs[pubsubName]
}

func (a *DaprRuntime) isPubSubOperationAllowed(pubsubName string, topic string, scopedTopics []string) bool {
	inAllowedTopics := false

	// first check if allowedTopics contain it.
	if len(a.allowedTopics[pubsubName]) > 0 {
		for _, t := range a.allowedTopics[pubsubName] {
			if t == topic {
				inAllowedTopics = true
				break
			}
		}
		if !inAllowedTopics {
			return false
		}
	}
	if len(scopedTopics) == 0 {
		return true
	}

	// check if a granular scope has been applied.
	allowedScope := false
	for _, t := range scopedTopics {
		if t == topic {
			allowedScope = true
			break
		}
	}
	return allowedScope
}

func (a *DaprRuntime) initNameResolution() error {
	var resolver nr.Resolver
	var err error
	resolverMetadata := nr.Metadata{}

	resolverName := a.globalConfig.Spec.NameResolutionSpec.Component
	resolverVersion := a.globalConfig.Spec.NameResolutionSpec.Version

	if resolverName == "" {
		switch a.runtimeConfig.Mode {
		case modes.KubernetesMode:
			resolverName = "kubernetes"
		case modes.StandaloneMode:
			resolverName = "mdns"
		default:
			return errors.Errorf("unable to determine name resolver for %s mode", string(a.runtimeConfig.Mode))
		}
	}

	if resolverVersion == "" {
		resolverVersion = components.FirstStableVersion
	}

	resolver, err = a.nameResolutionRegistry.Create(resolverName, resolverVersion)
	resolverMetadata.Configuration = a.globalConfig.Spec.NameResolutionSpec.Configuration
	resolverMetadata.Properties = map[string]string{
		nr.DaprHTTPPort: strconv.Itoa(a.runtimeConfig.HTTPPort),
		nr.DaprPort:     strconv.Itoa(a.runtimeConfig.InternalGRPCPort),
		nr.AppPort:      strconv.Itoa(a.runtimeConfig.ApplicationPort),
		nr.HostAddress:  a.hostAddress,
		nr.AppID:        a.runtimeConfig.ID,
		// TODO - change other nr components to use above properties (specifically MDNS component).
		nr.MDNSInstanceName:    a.runtimeConfig.ID,
		nr.MDNSInstanceAddress: a.hostAddress,
		nr.MDNSInstancePort:    strconv.Itoa(a.runtimeConfig.InternalGRPCPort),
	}

	if err != nil {
		log.Warnf("error creating name resolution resolver %s: %s", resolverName, err)
		return err
	}

	if err = resolver.Init(resolverMetadata); err != nil {
		log.Errorf("failed to initialize name resolution resolver %s: %s", resolverName, err)
		return err
	}

	a.nameResolver = resolver

	log.Infof("Initialized name resolution to %s", resolverName)
	return nil
}

func (a *DaprRuntime) publishMessageHTTP(ctx context.Context, msg *pubsubSubscribedMessage) error {
	cloudEvent := msg.cloudEvent

	var span *trace.Span

	req := invokev1.NewInvokeMethodRequest(msg.path)
	req.WithHTTPExtension(nethttp.MethodPost, "")
	req.WithRawData(msg.data, contenttype.CloudEventContentType)
	req.WithCustomHTTPMetadata(msg.metadata)

	if cloudEvent[pubsub.TraceIDField] != nil {
		traceID := cloudEvent[pubsub.TraceIDField].(string)
		sc, _ := diag.SpanContextFromW3CString(traceID)
		spanName := fmt.Sprintf("pubsub/%s", msg.topic)
		ctx, span = diag.StartInternalCallbackSpan(ctx, spanName, sc, a.globalConfig.Spec.TracingSpec)
	}

	start := time.Now()
	resp, err := a.appChannel.InvokeMethod(ctx, req)
	elapsed := diag.ElapsedSince(start)

	if err != nil {
		diag.DefaultComponentMonitoring.PubsubIngressEvent(ctx, msg.pubsub, strings.ToLower(string(pubsub.Retry)), msg.topic, elapsed)
		return errors.Wrap(err, "error from app channel while sending pub/sub event to app")
	}

	statusCode := int(resp.Status().Code)

	if span != nil {
		m := diag.ConstructSubscriptionSpanAttributes(msg.topic)
		diag.AddAttributesToSpan(span, m)
		diag.UpdateSpanStatusFromHTTPStatus(span, statusCode)
		span.End()
	}

	_, body := resp.RawData()

	if (statusCode >= 200) && (statusCode <= 299) {
		// Any 2xx is considered a success.
		var appResponse pubsub.AppResponse
		err := a.json.Unmarshal(body, &appResponse)
		if err != nil {
			log.Debugf("skipping status check due to error parsing result from pub/sub event %v", cloudEvent[pubsub.IDField])
			diag.DefaultComponentMonitoring.PubsubIngressEvent(ctx, msg.pubsub, strings.ToLower(string(pubsub.Retry)), msg.topic, elapsed)
			// Return no error so message does not get reprocessed.
			return nil // nolint:nilerr
		}

		switch appResponse.Status {
		case "":
			// Consider empty status field as success.
			fallthrough
		case pubsub.Success:
			diag.DefaultComponentMonitoring.PubsubIngressEvent(ctx, msg.pubsub, strings.ToLower(string(pubsub.Success)), msg.topic, elapsed)
			return nil
		case pubsub.Retry:
			diag.DefaultComponentMonitoring.PubsubIngressEvent(ctx, msg.pubsub, strings.ToLower(string(pubsub.Retry)), msg.topic, elapsed)
			return errors.Errorf("RETRY status returned from app while processing pub/sub event %v", cloudEvent[pubsub.IDField])
		case pubsub.Drop:
			diag.DefaultComponentMonitoring.PubsubIngressEvent(ctx, msg.pubsub, strings.ToLower(string(pubsub.Drop)), msg.topic, elapsed)
			log.Warnf("DROP status returned from app while processing pub/sub event %v", cloudEvent[pubsub.IDField])
			return nil
		}
		// Consider unknown status field as error and retry.
		diag.DefaultComponentMonitoring.PubsubIngressEvent(ctx, msg.pubsub, strings.ToLower(string(pubsub.Retry)), msg.topic, elapsed)
		return errors.Errorf("unknown status returned from app while processing pub/sub event %v: %v", cloudEvent[pubsub.IDField], appResponse.Status)
	}

	if statusCode == nethttp.StatusNotFound {
		// These are errors that are not retriable, for now it is just 404 but more status codes can be added.
		// When adding/removing an error here, check if that is also applicable to GRPC since there is a mapping between HTTP and GRPC errors:
		// https://cloud.google.com/apis/design/errors#handling_errors
		log.Errorf("non-retriable error returned from app while processing pub/sub event %v: %s. status code returned: %v", cloudEvent[pubsub.IDField], body, statusCode)
		diag.DefaultComponentMonitoring.PubsubIngressEvent(ctx, msg.pubsub, strings.ToLower(string(pubsub.Drop)), msg.topic, elapsed)
		return nil
	}

	// Every error from now on is a retriable error.
	log.Warnf("retriable error returned from app while processing pub/sub event %v, topic: %v, body: %s. status code returned: %v", cloudEvent[pubsub.IDField], cloudEvent[pubsub.TopicField], body, statusCode)
	diag.DefaultComponentMonitoring.PubsubIngressEvent(ctx, msg.pubsub, strings.ToLower(string(pubsub.Retry)), msg.topic, elapsed)
	return errors.Errorf("retriable error returned from app while processing pub/sub event %v, topic: %v, body: %s. status code returned: %v", cloudEvent[pubsub.IDField], cloudEvent[pubsub.TopicField], body, statusCode)
}

func (a *DaprRuntime) publishMessageGRPC(ctx context.Context, msg *pubsubSubscribedMessage) error {
	cloudEvent := msg.cloudEvent

	envelope := &runtimev1pb.TopicEventRequest{
		Id:              extractCloudEventProperty(cloudEvent, pubsub.IDField),
		Source:          extractCloudEventProperty(cloudEvent, pubsub.SourceField),
		DataContentType: extractCloudEventProperty(cloudEvent, pubsub.DataContentTypeField),
		Type:            extractCloudEventProperty(cloudEvent, pubsub.TypeField),
		SpecVersion:     extractCloudEventProperty(cloudEvent, pubsub.SpecVersionField),
		Topic:           msg.topic,
		PubsubName:      msg.metadata[pubsubName],
		Path:            msg.path,
	}

	if data, ok := cloudEvent[pubsub.DataBase64Field]; ok && data != nil {
		if dataAsString, ok := data.(string); ok {
			decoded, decodeErr := base64.StdEncoding.DecodeString(dataAsString)
			if decodeErr != nil {
				log.Debugf("unable to base64 decode cloudEvent field data_base64: %s", decodeErr)
				diag.DefaultComponentMonitoring.PubsubIngressEvent(ctx, msg.pubsub, strings.ToLower(string(pubsub.Retry)), msg.topic, 0)

				return decodeErr
			}

			envelope.Data = decoded
		} else {
			diag.DefaultComponentMonitoring.PubsubIngressEvent(ctx, msg.pubsub, strings.ToLower(string(pubsub.Retry)), msg.topic, 0)
			return ErrUnexpectedEnvelopeData
		}
	} else if data, ok := cloudEvent[pubsub.DataField]; ok && data != nil {
		envelope.Data = nil

		if contenttype.IsStringContentType(envelope.DataContentType) {
			switch v := data.(type) {
			case string:
				envelope.Data = []byte(v)
			case []byte:
				envelope.Data = v
			default:
				diag.DefaultComponentMonitoring.PubsubIngressEvent(ctx, msg.pubsub, strings.ToLower(string(pubsub.Retry)), msg.topic, 0)
				return ErrUnexpectedEnvelopeData
			}
		} else if contenttype.IsJSONContentType(envelope.DataContentType) {
			envelope.Data, _ = a.json.Marshal(data)
		}
	}

	var span *trace.Span
	if iTraceID, ok := cloudEvent[pubsub.TraceIDField]; ok {
		if traceID, ok := iTraceID.(string); ok {
			sc, _ := diag.SpanContextFromW3CString(traceID)
			spanName := fmt.Sprintf("pubsub/%s", msg.topic)

			// no ops if trace is off.
			ctx, span = diag.StartInternalCallbackSpan(ctx, spanName, sc, a.globalConfig.Spec.TracingSpec)
			ctx = diag.SpanContextToGRPCMetadata(ctx, span.SpanContext())
		} else {
			log.Warnf("ignored non-string traceid value: %v", iTraceID)
		}
	}

	ctx = invokev1.WithCustomGRPCMetadata(ctx, msg.metadata)

	clientV1 := runtimev1pb.NewAppCallbackClient(a.grpc.AppClient)

	start := time.Now()
	res, err := clientV1.OnTopicEvent(ctx, envelope)
	elapsed := diag.ElapsedSince(start)

	if span != nil {
		m := diag.ConstructSubscriptionSpanAttributes(envelope.Topic)
		diag.AddAttributesToSpan(span, m)
		diag.UpdateSpanStatusFromGRPCError(span, err)
		span.End()
	}

	if err != nil {
		errStatus, hasErrStatus := status.FromError(err)
		if hasErrStatus && (errStatus.Code() == codes.Unimplemented) {
			// DROP.
			log.Warnf("non-retriable error returned from app while processing pub/sub event %v: %s", cloudEvent[pubsub.IDField], err)
			diag.DefaultComponentMonitoring.PubsubIngressEvent(ctx, msg.pubsub, strings.ToLower(string(pubsub.Drop)), msg.topic, elapsed)

			return nil
		}

		err = errors.Errorf("error returned from app while processing pub/sub event %v: %s", cloudEvent[pubsub.IDField], err)
		log.Debug(err)
		diag.DefaultComponentMonitoring.PubsubIngressEvent(ctx, msg.pubsub, strings.ToLower(string(pubsub.Retry)), msg.topic, elapsed)

		// on error from application, return error for redelivery of event.
		return err
	}

	switch res.GetStatus() {
	case runtimev1pb.TopicEventResponse_SUCCESS:
		// on uninitialized status, this is the case it defaults to as an uninitialized status defaults to 0 which is
		// success from protobuf definition.
		diag.DefaultComponentMonitoring.PubsubIngressEvent(ctx, msg.pubsub, strings.ToLower(string(pubsub.Success)), msg.topic, elapsed)
		return nil
	case runtimev1pb.TopicEventResponse_RETRY:
		diag.DefaultComponentMonitoring.PubsubIngressEvent(ctx, msg.pubsub, strings.ToLower(string(pubsub.Retry)), msg.topic, elapsed)
		return errors.Errorf("RETRY status returned from app while processing pub/sub event %v", cloudEvent[pubsub.IDField])
	case runtimev1pb.TopicEventResponse_DROP:
		log.Warnf("DROP status returned from app while processing pub/sub event %v", cloudEvent[pubsub.IDField])
		diag.DefaultComponentMonitoring.PubsubIngressEvent(ctx, msg.pubsub, strings.ToLower(string(pubsub.Drop)), msg.topic, elapsed)

		return nil
	}

	// Consider unknown status field as error and retry.
	diag.DefaultComponentMonitoring.PubsubIngressEvent(ctx, msg.pubsub, strings.ToLower(string(pubsub.Retry)), msg.topic, elapsed)
	return errors.Errorf("unknown status returned from app while processing pub/sub event %v: %v", cloudEvent[pubsub.IDField], res.GetStatus())
}

func extractCloudEventProperty(cloudEvent map[string]interface{}, property string) string {
	if cloudEvent == nil {
		return ""
	}
	iValue, ok := cloudEvent[property]
	if ok {
		if value, ok := iValue.(string); ok {
			return value
		}
	}

	return ""
}

func (a *DaprRuntime) initActors() error {
	err := actors.ValidateHostEnvironment(a.runtimeConfig.mtlsEnabled, a.runtimeConfig.Mode, a.namespace)
	if err != nil {
		return err
	}
	a.actorStateStoreLock.Lock()
	defer a.actorStateStoreLock.Unlock()
	if a.actorStateStoreName == "" {
		return errors.New("no actor state store defined")
	}
	actorConfig := actors.NewConfig(a.hostAddress, a.runtimeConfig.ID, a.runtimeConfig.PlacementAddresses, a.runtimeConfig.InternalGRPCPort, a.namespace, a.appConfig)
	act := actors.NewActors(a.stateStores[a.actorStateStoreName], a.appChannel, a.grpc.GetGRPCConnection, actorConfig, a.runtimeConfig.CertChain, a.globalConfig.Spec.TracingSpec, a.globalConfig.Spec.Features, a.resiliency, a.actorStateStoreName)
	err = act.Init()
	a.actor = act
	return err
}

func (a *DaprRuntime) getAuthorizedComponents(components []components_v1alpha1.Component) []components_v1alpha1.Component {
	authorized := []components_v1alpha1.Component{}

	for _, c := range components {
		if a.isComponentAuthorized(c) {
			authorized = append(authorized, c)
		}
	}
	return authorized
}

func (a *DaprRuntime) isComponentAuthorized(component components_v1alpha1.Component) bool {
	if a.namespace == "" || (a.namespace != "" && component.ObjectMeta.Namespace == a.namespace) {
		if len(component.Scopes) == 0 {
			return true
		}

		// scopes are defined, make sure this runtime ID is authorized.
		for _, s := range component.Scopes {
			if s == a.runtimeConfig.ID {
				return true
			}
		}
	}

	return false
}

func (a *DaprRuntime) loadComponents(opts *runtimeOpts) error {
	var loader components.ComponentLoader

	switch a.runtimeConfig.Mode {
	case modes.KubernetesMode:
		loader = components.NewKubernetesComponents(a.runtimeConfig.Kubernetes, a.namespace, a.operatorClient, a.podName)
	case modes.StandaloneMode:
		loader = components.NewStandaloneComponents(a.runtimeConfig.Standalone)
	default:
		return errors.Errorf("components loader for mode %s not found", a.runtimeConfig.Mode)
	}

	log.Info("loading components")
	comps, err := loader.LoadComponents()
	if err != nil {
		return err
	}
	for _, comp := range comps {
		log.Debugf("found component. name: %s, type: %s/%s", comp.ObjectMeta.Name, comp.Spec.Type, comp.Spec.Version)
	}

	authorizedComps := a.getAuthorizedComponents(comps)

	a.componentsLock.Lock()
	a.components = make([]components_v1alpha1.Component, len(authorizedComps))
	copy(a.components, authorizedComps)
	a.componentsLock.Unlock()

	for _, comp := range authorizedComps {
		a.pendingComponents <- comp
	}

	return nil
}

func (a *DaprRuntime) appendOrReplaceComponents(component components_v1alpha1.Component) {
	a.componentsLock.Lock()
	defer a.componentsLock.Unlock()

	replaced := false
	for i, c := range a.components {
		if c.Spec.Type == component.Spec.Type && c.ObjectMeta.Name == component.Name {
			a.components[i] = component
			replaced = true
			break
		}
	}

	if !replaced {
		a.components = append(a.components, component)
	}
}

func (a *DaprRuntime) extractComponentCategory(component components_v1alpha1.Component) ComponentCategory {
	for _, category := range componentCategoriesNeedProcess {
		if strings.HasPrefix(component.Spec.Type, fmt.Sprintf("%s.", category)) {
			return category
		}
	}
	return ""
}

func (a *DaprRuntime) processComponents() {
	for comp := range a.pendingComponents {
		if comp.Name == "" {
			continue
		}

		err := a.processComponentAndDependents(comp)
		if err != nil {
			e := fmt.Sprintf("process component %s error: %s", comp.Name, err.Error())
			if !comp.Spec.IgnoreErrors {
				log.Warnf("process component error daprd process will exited, gracefully to stop")
				a.Shutdown(a.runtimeConfig.GracefulShutdownDuration)
				log.Fatalf(e)
			}
			log.Errorf(e)
		}
	}
}

func (a *DaprRuntime) flushOutstandingComponents() {
	log.Info("waiting for all outstanding components to be processed")
	// We flush by sending a no-op component. Since the processComponents goroutine only reads one component at a time,
	// We know that once the no-op component is read from the channel, all previous components will have been fully processed.
	a.pendingComponents <- components_v1alpha1.Component{}
	log.Info("all outstanding components processed")
}

func (a *DaprRuntime) processComponentAndDependents(comp components_v1alpha1.Component) error {
	log.Debugf("loading component. name: %s, type: %s/%s", comp.ObjectMeta.Name, comp.Spec.Type, comp.Spec.Version)
	res := a.preprocessOneComponent(&comp)
	if res.unreadyDependency != "" {
		a.pendingComponentDependents[res.unreadyDependency] = append(a.pendingComponentDependents[res.unreadyDependency], comp)
		return nil
	}

	compCategory := a.extractComponentCategory(comp)
	if compCategory == "" {
		// the category entered is incorrect, return error.
		return errors.Errorf("incorrect type %s", comp.Spec.Type)
	}

	ch := make(chan error, 1)

	timeout, err := time.ParseDuration(comp.Spec.InitTimeout)
	if err != nil {
		timeout = defaultComponentInitTimeout
	}

	go func() {
		ch <- a.doProcessOneComponent(compCategory, comp)
	}()

	select {
	case err := <-ch:
		if err != nil {
			return err
		}
	case <-time.After(timeout):
		return fmt.Errorf("init timeout for component %s exceeded after %s", comp.Name, timeout.String())
	}

	log.Infof("component loaded. name: %s, type: %s/%s", comp.ObjectMeta.Name, comp.Spec.Type, comp.Spec.Version)
	a.appendOrReplaceComponents(comp)
	diag.DefaultMonitoring.ComponentLoaded()

	dependency := componentDependency(compCategory, comp.Name)
	if deps, ok := a.pendingComponentDependents[dependency]; ok {
		delete(a.pendingComponentDependents, dependency)
		for _, dependent := range deps {
			if err := a.processComponentAndDependents(dependent); err != nil {
				return err
			}
		}
	}

	return nil
}

func (a *DaprRuntime) doProcessOneComponent(category ComponentCategory, comp components_v1alpha1.Component) error {
	switch category {
	case bindingsComponent:
		return a.initBinding(comp)
	case pubsubComponent:
		return a.initPubSub(comp)
	case secretStoreComponent:
		return a.initSecretStore(comp)
	case stateComponent:
		return a.initState(comp)
	case configurationComponent:
		return a.initConfiguration(comp)
	}
	return nil
}

func (a *DaprRuntime) preprocessOneComponent(comp *components_v1alpha1.Component) componentPreprocessRes {
	var unreadySecretsStore string
	*comp, unreadySecretsStore = a.processComponentSecrets(*comp)
	if unreadySecretsStore != "" {
		return componentPreprocessRes{
			unreadyDependency: componentDependency(secretStoreComponent, unreadySecretsStore),
		}
	}
	return componentPreprocessRes{}
}

func (a *DaprRuntime) stopActor() {
	if a.actor != nil {
		log.Info("Shutting down actor")
		a.actor.Stop()
	}
}

// shutdownComponents allows for a graceful shutdown of all runtime internal operations or components.
func (a *DaprRuntime) shutdownComponents() error {
	log.Info("Shutting down all components")
	var merr error

	// Close components if they implement `io.Closer`.
	for name, binding := range a.inputBindings {
		if closer, ok := binding.(io.Closer); ok {
			if err := closer.Close(); err != nil {
				err = fmt.Errorf("error closing input binding %s: %w", name, err)
				merr = multierror.Append(merr, err)
				log.Warn(err)
			}
		}
	}
	for name, binding := range a.outputBindings {
		if closer, ok := binding.(io.Closer); ok {
			if err := closer.Close(); err != nil {
				err = fmt.Errorf("error closing output binding %s: %w", name, err)
				merr = multierror.Append(merr, err)
				log.Warn(err)
			}
		}
	}
	for name, secretstore := range a.secretStores {
		if closer, ok := secretstore.(io.Closer); ok {
			if err := closer.Close(); err != nil {
				err = fmt.Errorf("error closing secret store %s: %w", name, err)
				merr = multierror.Append(merr, err)
				log.Warn(err)
			}
		}
	}
	for name, pubSub := range a.pubSubs {
		if err := pubSub.Close(); err != nil {
			err = fmt.Errorf("error closing pub sub %s: %w", name, err)
			merr = multierror.Append(merr, err)
			log.Warn(err)
		}
	}
	for name, stateStore := range a.stateStores {
		if closer, ok := stateStore.(io.Closer); ok {
			if err := closer.Close(); err != nil {
				err = fmt.Errorf("error closing state store %s: %w", name, err)
				merr = multierror.Append(merr, err)
				log.Warn(err)
			}
		}
	}
	if closer, ok := a.nameResolver.(io.Closer); ok {
		if err := closer.Close(); err != nil {
			err = fmt.Errorf("error closing name resolver: %w", err)
			merr = multierror.Append(merr, err)
			log.Warn(err)
		}
	}

	return merr
}

// ShutdownWithWait will gracefully stop runtime and wait outstanding operations.
func (a *DaprRuntime) ShutdownWithWait() {
	a.Shutdown(a.runtimeConfig.GracefulShutdownDuration)
	os.Exit(0)
}

func (a *DaprRuntime) cleanSocket() {
	if a.runtimeConfig.UnixDomainSocket != "" {
		for _, s := range []string{"http", "grpc"} {
			os.Remove(fmt.Sprintf("%s/dapr-%s-%s.socket", a.runtimeConfig.UnixDomainSocket, a.runtimeConfig.ID, s))
		}
	}
}

func (a *DaprRuntime) Shutdown(duration time.Duration) {
	// Ensure the Unix socket file is removed if a panic occurs.
	defer a.cleanSocket()

	a.cancel()
	a.stopActor()
	log.Infof("dapr shutting down.")
	log.Info("Stopping Dapr APIs")
	for _, closer := range a.apiClosers {
		if err := closer.Close(); err != nil {
			log.Warnf("error closing API: %v", err)
		}
	}
	log.Infof("Waiting %s to finish outstanding operations", duration)
	<-time.After(duration)
	a.shutdownComponents()
	a.shutdownC <- nil
}

func (a *DaprRuntime) WaitUntilShutdown() error {
	return <-a.shutdownC
}

func (a *DaprRuntime) processComponentSecrets(component components_v1alpha1.Component) (components_v1alpha1.Component, string) {
	cache := map[string]secretstores.GetSecretResponse{}

	for i, m := range component.Spec.Metadata {
		if m.SecretKeyRef.Name == "" {
			continue
		}

		secretStoreName := a.authSecretStoreOrDefault(component)
		secretStore := a.getSecretStore(secretStoreName)
		if secretStore == nil {
			log.Warnf("component %s references a secret store that isn't loaded: %s", component.Name, secretStoreName)
			return component, secretStoreName
		}

		// If running in Kubernetes, do not fetch secrets from the Kubernetes secret store as they will be populated by the operator.
		// Instead, base64 decode the secret values into their real self.
		if a.runtimeConfig.Mode == modes.KubernetesMode && secretStoreName == kubernetesSecretStore {
			val := m.Value.Raw

			var jsonVal string
			err := json.Unmarshal(val, &jsonVal)
			if err != nil {
				log.Errorf("error decoding secret: %s", err)
				continue
			}

			dec, err := base64.StdEncoding.DecodeString(jsonVal)
			if err != nil {
				log.Errorf("error decoding secret: %s", err)
				continue
			}

			m.Value = components_v1alpha1.DynamicValue{
				JSON: v1.JSON{
					Raw: dec,
				},
			}

			component.Spec.Metadata[i] = m
			continue
		}

		resp, ok := cache[m.SecretKeyRef.Name]
		if !ok {
			r, err := secretStore.GetSecret(secretstores.GetSecretRequest{
				Name: m.SecretKeyRef.Name,
				Metadata: map[string]string{
					"namespace": component.ObjectMeta.Namespace,
				},
			})
			if err != nil {
				log.Errorf("error getting secret: %s", err)
				continue
			}
			resp = r
		}

		// Use the SecretKeyRef.Name key if SecretKeyRef.Key is not given.
		secretKeyName := m.SecretKeyRef.Key
		if secretKeyName == "" {
			secretKeyName = m.SecretKeyRef.Name
		}

		val, ok := resp.Data[secretKeyName]
		if ok {
			component.Spec.Metadata[i].Value = components_v1alpha1.DynamicValue{
				JSON: v1.JSON{
					Raw: []byte(val),
				},
			}
		}

		cache[m.SecretKeyRef.Name] = resp
	}
	return component, ""
}

func (a *DaprRuntime) authSecretStoreOrDefault(comp components_v1alpha1.Component) string {
	if comp.SecretStore == "" {
		switch a.runtimeConfig.Mode {
		case modes.KubernetesMode:
			return "kubernetes"
		}
	}
	return comp.SecretStore
}

func (a *DaprRuntime) getSecretStore(storeName string) secretstores.SecretStore {
	if storeName == "" {
		return nil
	}
	return a.secretStores[storeName]
}

func (a *DaprRuntime) blockUntilAppIsReady() {
	if a.runtimeConfig.ApplicationPort <= 0 {
		return
	}

	log.Infof("application protocol: %s. waiting on port %v.  This will block until the app is listening on that port.", string(a.runtimeConfig.ApplicationProtocol), a.runtimeConfig.ApplicationPort)

	for {
		conn, _ := net.DialTimeout("tcp", net.JoinHostPort("localhost", fmt.Sprintf("%v", a.runtimeConfig.ApplicationPort)), time.Millisecond*500)
		if conn != nil {
			conn.Close()
			break
		}
		// prevents overwhelming the OS with open connections.
		time.Sleep(time.Millisecond * 50)
	}

	log.Infof("application discovered on port %v", a.runtimeConfig.ApplicationPort)
}

func (a *DaprRuntime) loadAppConfiguration() {
	if a.appChannel == nil {
		return
	}

	appConfig, err := a.appChannel.GetAppConfig()
	if err != nil {
		return
	}

	if appConfig != nil {
		a.appConfig = *appConfig
		log.Info("application configuration loaded")
	}
}

func (a *DaprRuntime) createAppChannel() error {
	if a.runtimeConfig.ApplicationPort > 0 {
		var channelCreatorFn func(port, maxConcurrency int, spec config.TracingSpec, sslEnabled bool, maxRequestBodySize int, readBufferSize int) (channel.AppChannel, error)

		switch a.runtimeConfig.ApplicationProtocol {
		case GRPCProtocol:
			channelCreatorFn = a.grpc.CreateLocalChannel
		case HTTPProtocol:
			channelCreatorFn = http_channel.CreateLocalChannel
		default:
			return errors.Errorf("cannot create app channel for protocol %s", string(a.runtimeConfig.ApplicationProtocol))
		}

		ch, err := channelCreatorFn(a.runtimeConfig.ApplicationPort, a.runtimeConfig.MaxConcurrency, a.globalConfig.Spec.TracingSpec, a.runtimeConfig.AppSSL, a.runtimeConfig.MaxRequestBodySize, a.runtimeConfig.ReadBufferSize)
		if err != nil {
			log.Infof("app max concurrency set to %v", a.runtimeConfig.MaxConcurrency)
		}
		a.appChannel = ch
	} else {
		log.Warn("app channel is not initialized. did you make sure to configure an app-port?")
	}

	return nil
}

func (a *DaprRuntime) appendBuiltinSecretStore() {
	for _, comp := range a.builtinSecretStore() {
		a.pendingComponents <- comp
	}
}

func (a *DaprRuntime) builtinSecretStore() []components_v1alpha1.Component {
	// Preload Kubernetes secretstore.
	switch a.runtimeConfig.Mode {
	case modes.KubernetesMode:
		return []components_v1alpha1.Component{{
			ObjectMeta: metav1.ObjectMeta{
				Name: "kubernetes",
			},
			Spec: components_v1alpha1.ComponentSpec{
				Type:    "secretstores.kubernetes",
				Version: components.FirstStableVersion,
			},
		}}
	}
	return nil
}

func (a *DaprRuntime) initSecretStore(c components_v1alpha1.Component) error {
	secretStore, err := a.secretStoresRegistry.Create(c.Spec.Type, c.Spec.Version)
	if err != nil {
		log.Warnf("failed to create secret store %s/%s: %s", c.Spec.Type, c.Spec.Version, err)
		diag.DefaultMonitoring.ComponentInitFailed(c.Spec.Type, "creation")
		return err
	}

	err = secretStore.Init(secretstores.Metadata{
		Properties: a.convertMetadataItemsToProperties(c.Spec.Metadata),
	})
	if err != nil {
		log.Warnf("failed to init secret store %s/%s named %s: %s", c.Spec.Type, c.Spec.Version, c.ObjectMeta.Name, err)
		diag.DefaultMonitoring.ComponentInitFailed(c.Spec.Type, "init")
		return err
	}

	a.secretStores[c.ObjectMeta.Name] = secretStore
	diag.DefaultMonitoring.ComponentInitialized(c.Spec.Type)
	return nil
}

func (a *DaprRuntime) convertMetadataItemsToProperties(items []components_v1alpha1.MetadataItem) map[string]string {
	properties := map[string]string{}
	for _, c := range items {
		val := c.Value.String()
		for strings.Contains(val, "{uuid}") {
			val = strings.Replace(val, "{uuid}", uuid.New().String(), 1)
		}
		properties[c.Name] = val
	}
	return properties
}

func (a *DaprRuntime) getComponent(componentType string, name string) (components_v1alpha1.Component, bool) {
	a.componentsLock.RLock()
	defer a.componentsLock.RUnlock()

	for i, c := range a.components {
		if c.Spec.Type == componentType && c.ObjectMeta.Name == name {
			return a.components[i], true
		}
	}
	return components_v1alpha1.Component{}, false
}

func (a *DaprRuntime) getComponents() []components_v1alpha1.Component {
	a.componentsLock.RLock()
	defer a.componentsLock.RUnlock()

	comps := make([]components_v1alpha1.Component, len(a.components))
	copy(comps, a.components)
	return comps
}

func (a *DaprRuntime) establishSecurity(sentryAddress string) error {
	if !a.runtimeConfig.mtlsEnabled {
		log.Info("mTLS is disabled. Skipping certificate request and tls validation")
		return nil
	}
	if sentryAddress == "" {
		return errors.New("sentryAddress cannot be empty")
	}
	log.Info("mTLS enabled. creating sidecar authenticator")

	auth, err := security.GetSidecarAuthenticator(sentryAddress, a.runtimeConfig.CertChain)
	if err != nil {
		return err
	}
	a.authenticator = auth
	a.grpc.SetAuthenticator(auth)

	log.Info("authenticator created")

	diag.DefaultMonitoring.MTLSInitCompleted()
	return nil
}

func componentDependency(compCategory ComponentCategory, name string) string {
	return fmt.Sprintf("%s:%s", compCategory, name)
}

func (a *DaprRuntime) startSubscribing() {
	for name, pubsub := range a.pubSubs {
		if err := a.beginPubSub(name, pubsub); err != nil {
			log.Errorf("error occurred while beginning pubsub %s: %s", name, err)
		}
	}
}

func (a *DaprRuntime) startReadingFromBindings() error {
	if a.appChannel == nil {
		return errors.New("app channel not initialized")
	}
	for name, binding := range a.inputBindings {
		go func(name string, binding bindings.InputBinding) {
			if !a.isAppSubscribedToBinding(name) {
				log.Infof("app has not subscribed to binding %s.", name)
				return
			}

			err := a.readFromBinding(name, binding)
			if err != nil {
				log.Errorf("error reading from input binding %s: %s", name, err)
			}
		}(name, binding)
	}
	return nil
}<|MERGE_RESOLUTION|>--- conflicted
+++ resolved
@@ -188,13 +188,9 @@
 
 	proxy messaging.Proxy
 
-<<<<<<< HEAD
-	// TODO: Remove feature flag once feature is ratified.
-=======
 	resiliency resiliency.Provider
 
 	// TODO: Remove feature flag once feature is ratified
->>>>>>> a6344e51
 	featureRoutingEnabled bool
 }
 
