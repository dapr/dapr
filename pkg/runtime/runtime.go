// ------------------------------------------------------------
// Copyright (c) Microsoft Corporation and Dapr Contributors.
// Licensed under the MIT License.
// ------------------------------------------------------------

package runtime

import (
	"context"
	"encoding/base64"
	"encoding/json"
	"fmt"
	"io"
	"net"
	nethttp "net/http"
	"os"
	"reflect"
	"strconv"
	"strings"
	"sync"
	"time"

	"contrib.go.opencensus.io/exporter/zipkin"
	"github.com/cenkalti/backoff/v4"
	"github.com/google/uuid"
	"github.com/hashicorp/go-multierror"
	jsoniter "github.com/json-iterator/go"
	openzipkin "github.com/openzipkin/zipkin-go"
	zipkinreporter "github.com/openzipkin/zipkin-go/reporter/http"
	"github.com/pkg/errors"
	"go.opencensus.io/trace"
	"google.golang.org/grpc/codes"
	"google.golang.org/grpc/status"
	"google.golang.org/protobuf/types/known/emptypb"
	v1 "k8s.io/apiextensions-apiserver/pkg/apis/apiextensions/v1"
	metav1 "k8s.io/apimachinery/pkg/apis/meta/v1"

	"github.com/dapr/components-contrib/bindings"
	"github.com/dapr/components-contrib/contenttype"
	contrib_metadata "github.com/dapr/components-contrib/metadata"
	"github.com/dapr/components-contrib/middleware"
	nr "github.com/dapr/components-contrib/nameresolution"
	"github.com/dapr/components-contrib/pubsub"
	"github.com/dapr/components-contrib/secretstores"
	"github.com/dapr/components-contrib/state"
	"github.com/dapr/kit/logger"

	"github.com/dapr/dapr/pkg/actors"
	components_v1alpha1 "github.com/dapr/dapr/pkg/apis/components/v1alpha1"
	"github.com/dapr/dapr/pkg/channel"
	http_channel "github.com/dapr/dapr/pkg/channel/http"
	"github.com/dapr/dapr/pkg/components"
	bindings_loader "github.com/dapr/dapr/pkg/components/bindings"
	http_middleware_loader "github.com/dapr/dapr/pkg/components/middleware/http"
	nr_loader "github.com/dapr/dapr/pkg/components/nameresolution"
	pubsub_loader "github.com/dapr/dapr/pkg/components/pubsub"
	secretstores_loader "github.com/dapr/dapr/pkg/components/secretstores"
	state_loader "github.com/dapr/dapr/pkg/components/state"
	"github.com/dapr/dapr/pkg/config"
	diag "github.com/dapr/dapr/pkg/diagnostics"
	diag_utils "github.com/dapr/dapr/pkg/diagnostics/utils"
	"github.com/dapr/dapr/pkg/grpc"
	"github.com/dapr/dapr/pkg/http"
	"github.com/dapr/dapr/pkg/messaging"
	invokev1 "github.com/dapr/dapr/pkg/messaging/v1"
	http_middleware "github.com/dapr/dapr/pkg/middleware/http"
	"github.com/dapr/dapr/pkg/modes"
	"github.com/dapr/dapr/pkg/operator/client"
	operatorv1pb "github.com/dapr/dapr/pkg/proto/operator/v1"
	runtimev1pb "github.com/dapr/dapr/pkg/proto/runtime/v1"
	runtime_pubsub "github.com/dapr/dapr/pkg/runtime/pubsub"
	"github.com/dapr/dapr/pkg/runtime/security"
	"github.com/dapr/dapr/pkg/scopes"
	"github.com/dapr/dapr/utils"
)

const (
	sidecarContainerName    = "daprd"
	getKubernetesPodSeconds = 10

	getAppAvailabilityTime  = 100 * time.Millisecond
	appUnavailableGraceTime = 3 * time.Second

	actorStateStore = "actorStateStore"

	// output bindings concurrency.
	bindingsConcurrencyParallel   = "parallel"
	bindingsConcurrencySequential = "sequential"
	pubsubName                    = "pubsubName"
)

type ComponentCategory string

const (
	bindingsComponent               ComponentCategory = "bindings"
	pubsubComponent                 ComponentCategory = "pubsub"
	secretStoreComponent            ComponentCategory = "secretstores"
	stateComponent                  ComponentCategory = "state"
	middlewareComponent             ComponentCategory = "middleware"
	defaultComponentInitTimeout                       = time.Second * 5
	defaultGracefulShutdownDuration                   = time.Second * 5
	kubernetesSecretStore                             = "kubernetes"
)

var componentCategoriesNeedProcess = []ComponentCategory{
	bindingsComponent,
	pubsubComponent,
	secretStoreComponent,
	stateComponent,
	middlewareComponent,
}

var log = logger.NewLogger("dapr.runtime")

// ErrUnexpectedEnvelopeData denotes that an unexpected data type
// was encountered when processing a cloud event's data property.
var ErrUnexpectedEnvelopeData = errors.New("unexpected data type encountered in envelope")

var suspendInboundTrafficMutex = sync.Mutex{}

type Route struct {
	metadata map[string]string
	rules    []*runtime_pubsub.Rule
}

type TopicRoute struct {
	routes map[string]Route
}

// DaprRuntime holds all the core components of the runtime.
type DaprRuntime struct {
	runtimeConfig          *Config
	globalConfig           *config.Configuration
	accessControlList      *config.AccessControlList
	componentsLock         *sync.RWMutex
	components             []components_v1alpha1.Component
	grpc                   *grpc.Manager
	appChannel             channel.AppChannel
	appConfig              config.ApplicationConfig
	directMessaging        messaging.DirectMessaging
	stateStoreRegistry     state_loader.Registry
	secretStoresRegistry   secretstores_loader.Registry
	nameResolutionRegistry nr_loader.Registry
	stateStores            map[string]state.Store
	actor                  actors.Actors
	bindingsRegistry       bindings_loader.Registry
	subscribeBindingList   []string
	inputBindings          map[string]bindings.InputBinding
	outputBindings         map[string]bindings.OutputBinding
	secretStores           map[string]secretstores.SecretStore
	pubSubRegistry         pubsub_loader.Registry
	pubSubs                map[string]pubsub.PubSub
	nameResolver           nr.Resolver
	json                   jsoniter.API
	httpMiddlewareRegistry http_middleware_loader.Registry
	hostAddress            string
	actorStateStoreName    string
	actorStateStoreCount   int
	authenticator          security.Authenticator
	namespace              string
	scopedSubscriptions    map[string][]string
	scopedPublishings      map[string][]string
	allowedTopics          map[string][]string
	daprHTTPAPI            http.API
	operatorClient         operatorv1pb.OperatorClient
	topicRoutes            map[string]TopicRoute

	secretsConfiguration map[string]config.SecretsScope

	pendingComponents          chan components_v1alpha1.Component
	pendingComponentDependents map[string][]components_v1alpha1.Component

	proxy messaging.Proxy

<<<<<<< HEAD
	podInfo PodInfo
=======
	// TODO: Remove feature flag once feature is ratified
	featureRoutingEnabled bool
>>>>>>> 8e111cda
}

type componentPreprocessRes struct {
	unreadyDependency string
}

type pubsubSubscribedMessage struct {
	cloudEvent map[string]interface{}
	data       []byte
	topic      string
	metadata   map[string]string
	path       string
}

// NewDaprRuntime returns a new runtime with the given runtime config and global config.
func NewDaprRuntime(runtimeConfig *Config, globalConfig *config.Configuration, accessControlList *config.AccessControlList) *DaprRuntime {
	return &DaprRuntime{
		runtimeConfig:          runtimeConfig,
		globalConfig:           globalConfig,
		accessControlList:      accessControlList,
		componentsLock:         &sync.RWMutex{},
		components:             make([]components_v1alpha1.Component, 0),
		grpc:                   grpc.NewGRPCManager(runtimeConfig.Mode),
		json:                   jsoniter.ConfigFastest,
		inputBindings:          map[string]bindings.InputBinding{},
		outputBindings:         map[string]bindings.OutputBinding{},
		secretStores:           map[string]secretstores.SecretStore{},
		stateStores:            map[string]state.Store{},
		pubSubs:                map[string]pubsub.PubSub{},
		stateStoreRegistry:     state_loader.NewRegistry(),
		bindingsRegistry:       bindings_loader.NewRegistry(),
		pubSubRegistry:         pubsub_loader.NewRegistry(),
		secretStoresRegistry:   secretstores_loader.NewRegistry(),
		nameResolutionRegistry: nr_loader.NewRegistry(),
		httpMiddlewareRegistry: http_middleware_loader.NewRegistry(),

		scopedSubscriptions: map[string][]string{},
		scopedPublishings:   map[string][]string{},
		allowedTopics:       map[string][]string{},

		secretsConfiguration: map[string]config.SecretsScope{},

		pendingComponents:          make(chan components_v1alpha1.Component),
		pendingComponentDependents: map[string][]components_v1alpha1.Component{},
	}
}

// Run performs initialization of the runtime with the runtime and global configurations.
func (a *DaprRuntime) Run(opts ...Option) error {
	start := time.Now().UTC()
	log.Infof("%s mode configured", a.runtimeConfig.Mode)
	log.Infof("app id: %s", a.runtimeConfig.ID)

	var o runtimeOpts
	for _, opt := range opts {
		opt(&o)
	}

	err := a.initRuntime(&o)
	if err != nil {
		return err
	}

	d := time.Since(start).Seconds() * 1000
	log.Infof("dapr initialized. Status: Running. Init Elapsed %vms", d)

	if a.daprHTTPAPI != nil {
		// gRPC server start failure is logged as Fatal in initRuntime method. Setting the status only when runtime is initialized.
		a.daprHTTPAPI.MarkStatusAsReady()
	}

	return nil
}

func (a *DaprRuntime) getNamespace() string {
	return os.Getenv("NAMESPACE")
}

func (a *DaprRuntime) getOperatorClient() (operatorv1pb.OperatorClient, error) {
	if a.runtimeConfig.Mode == modes.KubernetesMode {
		client, _, err := client.GetOperatorClient(a.runtimeConfig.Kubernetes.ControlPlaneAddress, security.TLSServerName, a.runtimeConfig.CertChain)
		if err != nil {
			return nil, errors.Wrap(err, "error creating operator client")
		}
		return client, nil
	}
	return nil, nil
}

// setupTracing set up the trace exporters. Technically we don't need to pass `hostAddress` in,
// but we do so here to explicitly call out the dependency on having `hostAddress` computed.
func (a *DaprRuntime) setupTracing(hostAddress string, exporters traceExporterStore) error {
	// Register stdout trace exporter if user wants to debug requests or log as Info level.
	if a.globalConfig.Spec.TracingSpec.Stdout {
		exporters.RegisterExporter(&diag_utils.StdoutExporter{})
	}

	// Register zipkin trace exporter if ZipkinSpec is specified
	if a.globalConfig.Spec.TracingSpec.Zipkin.EndpointAddress != "" {
		localEndpoint, err := openzipkin.NewEndpoint(a.runtimeConfig.ID, hostAddress)
		if err != nil {
			return err
		}
		reporter := zipkinreporter.NewReporter(a.globalConfig.Spec.TracingSpec.Zipkin.EndpointAddress)
		exporter := zipkin.NewExporter(reporter, localEndpoint)
		exporters.RegisterExporter(exporter)
	}
	return nil
}

func (a *DaprRuntime) initRuntime(opts *runtimeOpts) error {
	// Initialize metrics only if MetricSpec is enabled.
	if a.globalConfig.Spec.MetricSpec.Enabled {
		if err := diag.InitMetrics(a.runtimeConfig.ID); err != nil {
			log.Errorf("failed to initialize metrics: %v", err)
		}
	}

	err := a.establishSecurity(a.runtimeConfig.SentryServiceAddress)
	if err != nil {
		return err
	}
	a.namespace = a.getNamespace()

	if a.runtimeConfig.ApplicationPort != 0 {
		a.podInfo.ApplicationProbingPort = a.runtimeConfig.ApplicationPort
	}

	if a.runtimeConfig.Mode == modes.KubernetesMode {
		log.Debug("Started fetching pod and container metadata")
		podName, err := os.Hostname()
		if err != nil {
			return fmt.Errorf("getting pod host name: %v", err.Error())
		}
		a.podInfo.podName = podName

		pod, err := getPod(a.namespace, a.podInfo.podName)
		if err != nil {
			return err
		}

		appContainer := getAppContainer(pod)

		log.Debugf("app container: %+v", appContainer)

		if a.podInfo.ApplicationProbingPort == 0 && len(appContainer.Ports) == 0 {
			containerPorts := appContainer.Ports
			for _, port := range containerPorts {
				a.podInfo.ApplicationProbingPort = int(port.ContainerPort)
				break
			}
		}

		log.Debugf("app probing port: %v", a.podInfo.ApplicationProbingPort)
	}

	a.operatorClient, err = a.getOperatorClient()
	if err != nil {
		return err
	}

	if a.hostAddress, err = utils.GetHostAddress(); err != nil {
		return errors.Wrap(err, "failed to determine host address")
	}
	if err = a.setupTracing(a.hostAddress, openCensusExporterStore{}); err != nil {
		return errors.Wrap(err, "failed to setup tracing")
	}
	// Register and initialize name resolution for service discovery.
	a.nameResolutionRegistry.Register(opts.nameResolutions...)
	err = a.initNameResolution()
	if err != nil {
		log.Warnf("failed to init name resolution: %s", err)
	}

	a.pubSubRegistry.Register(opts.pubsubs...)
	a.secretStoresRegistry.Register(opts.secretStores...)
	a.stateStoreRegistry.Register(opts.states...)
	a.bindingsRegistry.RegisterInputBindings(opts.inputBindings...)
	a.bindingsRegistry.RegisterOutputBindings(opts.outputBindings...)
	a.httpMiddlewareRegistry.Register(opts.httpMiddleware...)

	go a.processComponents()
	err = a.beginComponentsUpdates()
	if err != nil {
		log.Warnf("failed to watch component updates: %s", err)
	}
	a.appendBuiltinSecretStore()
	err = a.loadComponents(opts)
	if err != nil {
		log.Warnf("failed to load components: %s", err)
	}

	a.flushOutstandingComponents()

	pipeline, err := a.buildHTTPPipeline()
	if err != nil {
		log.Warnf("failed to build HTTP pipeline: %s", err)
	}

	// Setup allow/deny list for secrets
	a.populateSecretsConfiguration()

	// Start proxy
	a.initProxy()

	// Create and start internal and external gRPC servers
	grpcAPI := a.getGRPCAPI()

	err = a.startGRPCAPIServer(grpcAPI, a.runtimeConfig.APIGRPCPort)
	if err != nil {
		log.Fatalf("failed to start API gRPC server: %s", err)
	}
	if a.runtimeConfig.EnableDomainSocket {
		log.Info("API gRPC server is running on socket")
	} else {
		log.Infof("API gRPC server is running on port %v", a.runtimeConfig.APIGRPCPort)
	}

	// Start HTTP Server
	a.startHTTPServer(a.runtimeConfig.HTTPPort, a.runtimeConfig.ProfilePort, a.runtimeConfig.AllowedOrigins, pipeline)
	if a.runtimeConfig.EnableDomainSocket {
		log.Info("http server is running on socket")
	} else {
		log.Infof("http server is running on port %v", a.runtimeConfig.HTTPPort)
	}
	log.Infof("The request body size parameter is: %v", a.runtimeConfig.MaxRequestBodySize)

	err = a.startGRPCInternalServer(grpcAPI, a.runtimeConfig.InternalGRPCPort)
	if err != nil {
		log.Fatalf("failed to start internal gRPC server: %s", err)
	}
	log.Infof("internal gRPC server is running on port %v", a.runtimeConfig.InternalGRPCPort)

	if a.daprHTTPAPI != nil {
		a.daprHTTPAPI.MarkStatusAsOutboundReady()
	}

	a.blockUntilAppIsReady()

	err = a.createAppChannel()
	if err != nil {
		log.Warnf("failed to open %s channel to app: %s", string(a.runtimeConfig.ApplicationProtocol), err)
	}
	a.daprHTTPAPI.SetAppChannel(a.appChannel)
	grpcAPI.SetAppChannel(a.appChannel)

	a.loadAppConfiguration()

	a.initDirectMessaging(a.nameResolver)

	a.daprHTTPAPI.SetDirectMessaging(a.directMessaging)
	grpcAPI.SetDirectMessaging(a.directMessaging)

	err = a.initActors()
	if err != nil {
		log.Warnf("failed to init actors: %s", err)
	}

	a.daprHTTPAPI.SetActorRuntime(a.actor)
	grpcAPI.SetActorRuntime(a.actor)

	// TODO: Remove feature flag once feature is ratified
	a.featureRoutingEnabled = config.IsFeatureEnabled(a.globalConfig.Spec.Features, config.PubSubRouting)

	a.startSubscribing()
	err = a.startReadingFromBindings()
	if err != nil {
		log.Warnf("failed to read from bindings: %s ", err)
	}

	return nil
}

func (a *DaprRuntime) populateSecretsConfiguration() {
	// Populate in a map for easy lookup by store name.
	for _, scope := range a.globalConfig.Spec.Secrets.Scopes {
		a.secretsConfiguration[scope.StoreName] = scope
	}
}

func (a *DaprRuntime) buildHTTPPipeline() (http_middleware.Pipeline, error) {
	var handlers []http_middleware.Middleware

	if a.globalConfig != nil {
		for i := 0; i < len(a.globalConfig.Spec.HTTPPipelineSpec.Handlers); i++ {
			middlewareSpec := a.globalConfig.Spec.HTTPPipelineSpec.Handlers[i]
			component, exists := a.getComponent(middlewareSpec.Type, middlewareSpec.Name)
			if !exists {
				return http_middleware.Pipeline{}, errors.Errorf("couldn't find middleware component with name %s and type %s/%s",
					middlewareSpec.Name,
					middlewareSpec.Type,
					middlewareSpec.Version)
			}
			handler, err := a.httpMiddlewareRegistry.Create(middlewareSpec.Type, middlewareSpec.Version,
				middleware.Metadata{Properties: a.convertMetadataItemsToProperties(component.Spec.Metadata)})
			if err != nil {
				return http_middleware.Pipeline{}, err
			}
			log.Infof("enabled %s/%s http middleware", middlewareSpec.Type, middlewareSpec.Version)
			handlers = append(handlers, handler)
		}
	}
	return http_middleware.Pipeline{Handlers: handlers}, nil
}

func (a *DaprRuntime) initBinding(c components_v1alpha1.Component) error {
	if a.bindingsRegistry.HasOutputBinding(c.Spec.Type, c.Spec.Version) {
		if err := a.initOutputBinding(c); err != nil {
			log.Errorf("failed to init output bindings: %s", err)
			return err
		}
	}

	if a.bindingsRegistry.HasInputBinding(c.Spec.Type, c.Spec.Version) {
		if err := a.initInputBinding(c); err != nil {
			log.Errorf("failed to init input bindings: %s", err)
			return err
		}
	}
	return nil
}

func (a *DaprRuntime) beginPubSub(name string, ps pubsub.PubSub) error {
	var publishFunc func(ctx context.Context, msg *pubsubSubscribedMessage) error
	switch a.runtimeConfig.ApplicationProtocol {
	case HTTPProtocol:
		publishFunc = a.publishMessageHTTP
	case GRPCProtocol:
		publishFunc = a.publishMessageGRPC
	}
	topicRoutes, err := a.getTopicRoutes()
	if err != nil {
		return err
	}
	v, ok := topicRoutes[name]
	if !ok {
		return nil
	}
	for topic, route := range v.routes {
		allowed := a.isPubSubOperationAllowed(name, topic, a.scopedSubscriptions[name])
		if !allowed {
			log.Warnf("subscription to topic %s on pubsub %s is not allowed", topic, name)
			continue
		}

		log.Debugf("subscribing to topic=%s on pubsub=%s", topic, name)

		routeMetadata := route.metadata
		if err := ps.Subscribe(pubsub.SubscribeRequest{
			Topic:    topic,
			Metadata: route.metadata,
		}, func(ctx context.Context, msg *pubsub.NewMessage) error {
			if msg.Metadata == nil {
				msg.Metadata = make(map[string]string, 1)
			}

			msg.Metadata[pubsubName] = name

			rawPayload, err := contrib_metadata.IsRawPayload(routeMetadata)
			if err != nil {
				log.Errorf("error deserializing pubsub metadata: %s", err)
				return err
			}

			var cloudEvent map[string]interface{}
			data := msg.Data
			if rawPayload {
				cloudEvent = pubsub.FromRawPayload(msg.Data, msg.Topic, name)
				data, err = a.json.Marshal(cloudEvent)
				if err != nil {
					log.Errorf("error serializing cloud event in pubsub %s and topic %s: %s", name, msg.Topic, err)
					return err
				}
			} else {
				err = a.json.Unmarshal(msg.Data, &cloudEvent)
				if err != nil {
					log.Errorf("error deserializing cloud event in pubsub %s and topic %s: %s", name, msg.Topic, err)
					return err
				}
			}

			if pubsub.HasExpired(cloudEvent) {
				log.Warnf("dropping expired pub/sub event %v as of %v", cloudEvent[pubsub.IDField], cloudEvent[pubsub.ExpirationField])

				return nil
			}

			route := a.topicRoutes[msg.Metadata[pubsubName]].routes[msg.Topic]
			routePath, shouldProcess, err := findMatchingRoute(&route, cloudEvent, a.featureRoutingEnabled)
			if err != nil {
				return err
			}
			if !shouldProcess {
				// The event does not match any route specified so ignore it.
				log.Debugf("no matching route for event %v in pubsub %s and topic %s; skipping", cloudEvent[pubsub.IDField], name, msg.Topic)
				return nil
			}

			return publishFunc(ctx, &pubsubSubscribedMessage{
				cloudEvent: cloudEvent,
				data:       data,
				topic:      msg.Topic,
				metadata:   msg.Metadata,
				path:       routePath,
			})
		}); err != nil {
			log.Errorf("failed to subscribe to topic %s: %s", topic, err)
		}
	}

	return nil
}

// findMatchingRoute selects the path based on routing rules. If there are
// no matching rules, the route-level path is used.
func findMatchingRoute(route *Route, cloudEvent interface{}, routingEnabled bool) (path string, shouldProcess bool, err error) {
	hasRules := len(route.rules) > 0
	if hasRules {
		data := map[string]interface{}{
			"event": cloudEvent,
		}
		rule, err := matchRoutingRule(route, data, routingEnabled)
		if err != nil {
			return "", false, err
		}
		if rule != nil {
			return rule.Path, true, nil
		}
	}

	return "", false, nil
}

func matchRoutingRule(route *Route, data map[string]interface{}, routingEnabled bool) (*runtime_pubsub.Rule, error) {
	for _, rule := range route.rules {
		if rule.Match == nil {
			return rule, nil
		}
		// If routing is not enabled, skip match evaluation.
		if !routingEnabled {
			continue
		}
		iResult, err := rule.Match.Eval(data)
		if err != nil {
			return nil, err
		}
		result, ok := iResult.(bool)
		if !ok {
			return nil, errors.Errorf("the result of match expression %s was not a boolean", rule.Match)
		}

		if result {
			return rule, nil
		}
	}

	return nil, nil
}

func (a *DaprRuntime) initDirectMessaging(resolver nr.Resolver) {
	a.directMessaging = messaging.NewDirectMessaging(
		a.runtimeConfig.ID,
		a.namespace,
		a.runtimeConfig.InternalGRPCPort,
		a.runtimeConfig.Mode,
		a.appChannel,
		a.grpc.GetGRPCConnection,
		resolver,
		a.globalConfig.Spec.TracingSpec,
		a.runtimeConfig.MaxRequestBodySize,
		a.proxy)
}

func (a *DaprRuntime) initProxy() {
	// TODO: remove feature check once stable
	if config.IsFeatureEnabled(a.globalConfig.Spec.Features, messaging.GRPCFeatureName) {
		a.proxy = messaging.NewProxy(a.grpc.GetGRPCConnection, a.runtimeConfig.ID,
			fmt.Sprintf("%s:%d", channel.DefaultChannelAddress, a.runtimeConfig.ApplicationPort), a.runtimeConfig.InternalGRPCPort, a.accessControlList)

		log.Info("gRPC proxy enabled")
	}
}

func (a *DaprRuntime) beginComponentsUpdates() error {
	if a.runtimeConfig.Mode != modes.KubernetesMode {
		return nil
	}

	go func() {
		parseAndUpdate := func(compRaw []byte) {
			var component components_v1alpha1.Component
			if err := json.Unmarshal(compRaw, &component); err != nil {
				log.Warnf("error deserializing component: %s", err)
				return
			}

			if !a.isComponentAuthorized(component) {
				log.Debugf("received unauthorized component update, ignored. name: %s, type: %s/%s", component.ObjectMeta.Name, component.Spec.Type, component.Spec.Version)
				return
			}

			log.Debugf("received component update. name: %s, type: %s/%s", component.ObjectMeta.Name, component.Spec.Type, component.Spec.Version)
			a.onComponentUpdated(component)
		}

		needList := false
		for {
			var stream operatorv1pb.Operator_ComponentUpdateClient

			// Retry on stream error.
			backoff.Retry(func() error {
				var err error
				stream, err = a.operatorClient.ComponentUpdate(context.Background(), &operatorv1pb.ComponentUpdateRequest{
					Namespace: a.namespace,
				})
				if err != nil {
					log.Errorf("error from operator stream: %s", err)
					return err
				}
				return nil
			}, backoff.NewExponentialBackOff())

			if needList {
				// We should get all components again to avoid missing any updates during the failure time.
				backoff.Retry(func() error {
					resp, err := a.operatorClient.ListComponents(context.Background(), &operatorv1pb.ListComponentsRequest{
						Namespace: a.namespace,
					})
					if err != nil {
						log.Errorf("error listing components: %s", err)
						return err
					}

					comps := resp.GetComponents()
					for _, c := range comps {
						parseAndUpdate(c)
					}

					return nil
				}, backoff.NewExponentialBackOff())
			}

			for {
				c, err := stream.Recv()
				if err != nil {
					// Retry on stream error.
					needList = true
					log.Errorf("error from operator stream: %s", err)
					break
				}

				parseAndUpdate(c.GetComponent())
			}
		}
	}()
	return nil
}

func (a *DaprRuntime) onComponentUpdated(component components_v1alpha1.Component) {
	oldComp, exists := a.getComponent(component.Spec.Type, component.Name)
	if exists && reflect.DeepEqual(oldComp.Spec.Metadata, component.Spec.Metadata) {
		return
	}
	a.pendingComponents <- component
}

func (a *DaprRuntime) sendBatchOutputBindingsParallel(to []string, data []byte) {
	for _, dst := range to {
		go func(name string) {
			_, err := a.sendToOutputBinding(name, &bindings.InvokeRequest{
				Data:      data,
				Operation: bindings.CreateOperation,
			})
			if err != nil {
				log.Error(err)
			}
		}(dst)
	}
}

func (a *DaprRuntime) sendBatchOutputBindingsSequential(to []string, data []byte) error {
	for _, dst := range to {
		_, err := a.sendToOutputBinding(dst, &bindings.InvokeRequest{
			Data:      data,
			Operation: bindings.CreateOperation,
		})
		if err != nil {
			return err
		}
	}
	return nil
}

func (a *DaprRuntime) sendToOutputBinding(name string, req *bindings.InvokeRequest) (*bindings.InvokeResponse, error) {
	if req.Operation == "" {
		return nil, errors.New("operation field is missing from request")
	}

	if binding, ok := a.outputBindings[name]; ok {
		ops := binding.Operations()
		for _, o := range ops {
			if o == req.Operation {
				return binding.Invoke(req)
			}
		}
		supported := make([]string, 0, len(ops))
		for _, o := range ops {
			supported = append(supported, string(o))
		}
		return nil, errors.Errorf("binding %s does not support operation %s. supported operations:%s", name, req.Operation, strings.Join(supported, " "))
	}
	return nil, errors.Errorf("couldn't find output binding %s", name)
}

func (a *DaprRuntime) onAppResponse(response *bindings.AppResponse) error {
	if len(response.State) > 0 {
		go func(reqs []state.SetRequest) {
			if a.stateStores != nil {
				err := a.stateStores[response.StoreName].BulkSet(reqs)
				if err != nil {
					log.Errorf("error saving state from app response: %s", err)
				}
			}
		}(response.State)
	}

	if len(response.To) > 0 {
		b, err := a.json.Marshal(&response.Data)
		if err != nil {
			return err
		}

		if response.Concurrency == bindingsConcurrencyParallel {
			a.sendBatchOutputBindingsParallel(response.To, b)
		} else {
			return a.sendBatchOutputBindingsSequential(response.To, b)
		}
	}

	return nil
}

func (a *DaprRuntime) sendBindingEventToApp(bindingName string, data []byte, metadata map[string]string) ([]byte, error) {
	var response bindings.AppResponse
	spanName := fmt.Sprintf("bindings/%s", bindingName)
	ctx, span := diag.StartInternalCallbackSpan(context.Background(), spanName, trace.SpanContext{}, a.globalConfig.Spec.TracingSpec)

	var appResponseBody []byte

	if a.runtimeConfig.ApplicationProtocol == GRPCProtocol {
		ctx = diag.SpanContextToGRPCMetadata(ctx, span.SpanContext())
		client := runtimev1pb.NewAppCallbackClient(a.grpc.AppClient)
		req := &runtimev1pb.BindingEventRequest{
			Name:     bindingName,
			Data:     data,
			Metadata: metadata,
		}
		start := time.Now()
		resp, err := client.OnBindingEvent(ctx, req)
		if span != nil {
			m := diag.ConstructInputBindingSpanAttributes(
				bindingName,
				"/dapr.proto.runtime.v1.AppCallback/OnBindingEvent")
			diag.AddAttributesToSpan(span, m)
			diag.UpdateSpanStatusFromGRPCError(span, err)
			span.End()
		}
		if diag.DefaultGRPCMonitoring.IsEnabled() {
			diag.DefaultGRPCMonitoring.ServerRequestSent(ctx,
				"OnBindingEvent",
				status.Code(err).String(),
				int64(len(resp.GetData())), start)
		}

		if err != nil {
			go a.suspendInboundTrafficUntilAppAvailable()
			body := resp.Data
			return nil, errors.Wrap(err, fmt.Sprintf("error invoking app, body: %s", string(body)))
		}
		if resp != nil {
			if resp.Concurrency == runtimev1pb.BindingEventResponse_PARALLEL {
				response.Concurrency = bindingsConcurrencyParallel
			} else {
				response.Concurrency = bindingsConcurrencySequential
			}

			response.To = resp.To

			if resp.Data != nil {
				appResponseBody = resp.Data

				var d interface{}
				err := a.json.Unmarshal(resp.Data, &d)
				if err == nil {
					response.Data = d
				}
			}
		}
	} else if a.runtimeConfig.ApplicationProtocol == HTTPProtocol {
		req := invokev1.NewInvokeMethodRequest(bindingName)
		req.WithHTTPExtension(nethttp.MethodPost, "")
		req.WithRawData(data, invokev1.JSONContentType)

		reqMetadata := map[string][]string{}
		for k, v := range metadata {
			reqMetadata[k] = []string{v}
		}
		req.WithMetadata(reqMetadata)

		resp, err := a.appChannel.InvokeMethod(ctx, req)
		if err != nil {
			go a.suspendInboundTrafficUntilAppAvailable()
			return nil, errors.Wrap(err, "error invoking app")
		}

		if span != nil {
			m := diag.ConstructInputBindingSpanAttributes(
				bindingName,
				fmt.Sprintf("%s /%s", nethttp.MethodPost, bindingName))
			diag.AddAttributesToSpan(span, m)
			diag.UpdateSpanStatusFromHTTPStatus(span, int(resp.Status().Code))
			span.End()
		}
		// ::TODO report metrics for http, such as grpc
		if resp.Status().Code != nethttp.StatusOK {
			_, body := resp.RawData()
			return nil, errors.Errorf("fails to send binding event to http app channel, status code: %d body: %s", resp.Status().Code, string(body))
		}

		if resp.Message().Data != nil && len(resp.Message().Data.Value) > 0 {
			appResponseBody = resp.Message().Data.Value
		}
	}

	if len(response.State) > 0 || len(response.To) > 0 {
		if err := a.onAppResponse(&response); err != nil {
			log.Errorf("error executing app response: %s", err)
		}
	}

	return appResponseBody, nil
}

func (a *DaprRuntime) readFromBinding(name string, binding bindings.InputBinding) error {
	err := binding.Read(func(resp *bindings.ReadResponse) ([]byte, error) {
		if resp != nil {
			b, err := a.sendBindingEventToApp(name, resp.Data, resp.Metadata)
			if err != nil {
				log.Debugf("error from app consumer for binding [%s]: %s", name, err)
				return nil, err
			}
			return b, err
		}
		return nil, nil
	})
	return err
}

func (a *DaprRuntime) startHTTPServer(port, profilePort int, allowedOrigins string, pipeline http_middleware.Pipeline) {
	a.daprHTTPAPI = http.NewAPI(a.runtimeConfig.ID, a.appChannel, a.directMessaging, a.getComponents, a.stateStores, a.secretStores,
		a.secretsConfiguration, a.getPublishAdapter(), a.actor, a.sendToOutputBinding, a.globalConfig.Spec.TracingSpec, a.ShutdownWithWait)
	serverConf := http.NewServerConfig(a.runtimeConfig.ID, a.hostAddress, port, profilePort, allowedOrigins, a.runtimeConfig.EnableProfiling, a.runtimeConfig.MaxRequestBodySize, a.runtimeConfig.EnableDomainSocket)

	server := http.NewServer(a.daprHTTPAPI, serverConf, a.globalConfig.Spec.TracingSpec, a.globalConfig.Spec.MetricSpec, pipeline, a.globalConfig.Spec.APISpec)
	server.StartNonBlocking()
}

func (a *DaprRuntime) startGRPCInternalServer(api grpc.API, port int) error {
	serverConf := a.getNewServerConfig(port)
	server := grpc.NewInternalServer(api, serverConf, a.globalConfig.Spec.TracingSpec, a.globalConfig.Spec.MetricSpec, a.authenticator, a.proxy)
	err := server.StartNonBlocking()
	return err
}

func (a *DaprRuntime) startGRPCAPIServer(api grpc.API, port int) error {
	serverConf := a.getNewServerConfig(port)
	server := grpc.NewAPIServer(api, serverConf, a.globalConfig.Spec.TracingSpec, a.globalConfig.Spec.MetricSpec, a.globalConfig.Spec.APISpec, a.proxy)
	err := server.StartNonBlocking()
	return err
}

func (a *DaprRuntime) getNewServerConfig(port int) grpc.ServerConfig {
	// Use the trust domain value from the access control policy spec to generate the cert
	// If no access control policy has been specified, use a default value
	trustDomain := config.DefaultTrustDomain
	if a.accessControlList != nil {
		trustDomain = a.accessControlList.TrustDomain
	}
	return grpc.NewServerConfig(a.runtimeConfig.ID, a.hostAddress, port, a.namespace, trustDomain, a.runtimeConfig.MaxRequestBodySize, a.runtimeConfig.EnableDomainSocket)
}

func (a *DaprRuntime) getGRPCAPI() grpc.API {
	return grpc.NewAPI(a.runtimeConfig.ID, a.appChannel, a.stateStores, a.secretStores, a.secretsConfiguration,
		a.getPublishAdapter(), a.directMessaging, a.actor,
		a.sendToOutputBinding, a.globalConfig.Spec.TracingSpec, a.accessControlList, string(a.runtimeConfig.ApplicationProtocol), a.getComponents, a.ShutdownWithWait)
}

func (a *DaprRuntime) getPublishAdapter() runtime_pubsub.Adapter {
	if a.pubSubs == nil || len(a.pubSubs) == 0 {
		return nil
	}

	return a
}

func (a *DaprRuntime) getSubscribedBindingsGRPC() []string {
	client := runtimev1pb.NewAppCallbackClient(a.grpc.AppClient)
	resp, err := client.ListInputBindings(context.Background(), &emptypb.Empty{})
	bindings := []string{}

	if err == nil && resp != nil {
		bindings = resp.Bindings
	}
	return bindings
}

func (a *DaprRuntime) isAppSubscribedToBinding(binding string) bool {
	// if gRPC, looks for the binding in the list of bindings returned from the app
	if a.runtimeConfig.ApplicationProtocol == GRPCProtocol {
		if a.subscribeBindingList == nil {
			a.subscribeBindingList = a.getSubscribedBindingsGRPC()
		}
		for _, b := range a.subscribeBindingList {
			if b == binding {
				return true
			}
		}
	} else if a.runtimeConfig.ApplicationProtocol == HTTPProtocol {
		// if HTTP, check if there's an endpoint listening for that binding
		req := invokev1.NewInvokeMethodRequest(binding)
		req.WithHTTPExtension(nethttp.MethodOptions, "")
		req.WithRawData(nil, invokev1.JSONContentType)

		// TODO: Propagate Context
		ctx := context.Background()
		resp, err := a.appChannel.InvokeMethod(ctx, req)
		return err == nil && resp.Status().Code != nethttp.StatusNotFound
	}
	return false
}

func (a *DaprRuntime) initInputBinding(c components_v1alpha1.Component) error {
	binding, err := a.bindingsRegistry.CreateInputBinding(c.Spec.Type, c.Spec.Version)
	if err != nil {
		log.Warnf("failed to create input binding %s (%s/%s): %s", c.ObjectMeta.Name, c.Spec.Type, c.Spec.Version, err)
		diag.DefaultMonitoring.ComponentInitFailed(c.Spec.Type, "creation")
		return err
	}
	err = binding.Init(bindings.Metadata{
		Properties: a.convertMetadataItemsToProperties(c.Spec.Metadata),
		Name:       c.ObjectMeta.Name,
	})
	if err != nil {
		log.Errorf("failed to init input binding %s (%s/%s): %s", c.ObjectMeta.Name, c.Spec.Type, c.Spec.Version, err)
		diag.DefaultMonitoring.ComponentInitFailed(c.Spec.Type, "init")
		return err
	}

	log.Infof("successful init for input binding %s (%s/%s)", c.ObjectMeta.Name, c.Spec.Type, c.Spec.Version)
	a.inputBindings[c.Name] = binding
	diag.DefaultMonitoring.ComponentInitialized(c.Spec.Type)
	return nil
}

func (a *DaprRuntime) initOutputBinding(c components_v1alpha1.Component) error {
	binding, err := a.bindingsRegistry.CreateOutputBinding(c.Spec.Type, c.Spec.Version)
	if err != nil {
		log.Warnf("failed to create output binding %s (%s/%s): %s", c.ObjectMeta.Name, c.Spec.Type, c.Spec.Version, err)
		diag.DefaultMonitoring.ComponentInitFailed(c.Spec.Type, "creation")
		return err
	}

	if binding != nil {
		err := binding.Init(bindings.Metadata{
			Properties: a.convertMetadataItemsToProperties(c.Spec.Metadata),
			Name:       c.ObjectMeta.Name,
		})
		if err != nil {
			log.Errorf("failed to init output binding %s (%s/%s): %s", c.ObjectMeta.Name, c.Spec.Type, c.Spec.Version, err)
			diag.DefaultMonitoring.ComponentInitFailed(c.Spec.Type, "init")
			return err
		}
		log.Infof("successful init for output binding %s (%s/%s)", c.ObjectMeta.Name, c.Spec.Type, c.Spec.Version)
		a.outputBindings[c.ObjectMeta.Name] = binding
		diag.DefaultMonitoring.ComponentInitialized(c.Spec.Type)
	}
	return nil
}

// Refer for state store api decision  https://github.com/dapr/dapr/blob/master/docs/decision_records/api/API-008-multi-state-store-api-design.md
func (a *DaprRuntime) initState(s components_v1alpha1.Component) error {
	store, err := a.stateStoreRegistry.Create(s.Spec.Type, s.Spec.Version)
	if err != nil {
		log.Warnf("error creating state store %s (%s/%s): %s", s.ObjectMeta.Name, s.Spec.Type, s.Spec.Version, err)
		diag.DefaultMonitoring.ComponentInitFailed(s.Spec.Type, "creation")
		return err
	}
	if store != nil {
		props := a.convertMetadataItemsToProperties(s.Spec.Metadata)
		err := store.Init(state.Metadata{
			Properties: props,
		})
		if err != nil {
			diag.DefaultMonitoring.ComponentInitFailed(s.Spec.Type, "init")
			log.Warnf("error initializing state store %s (%s/%s): %s", s.ObjectMeta.Name, s.Spec.Type, s.Spec.Version, err)
			return err
		}

		a.stateStores[s.ObjectMeta.Name] = store
		err = state_loader.SaveStateConfiguration(s.ObjectMeta.Name, props)
		if err != nil {
			diag.DefaultMonitoring.ComponentInitFailed(s.Spec.Type, "init")
			log.Warnf("error save state keyprefix: %s", err.Error())
			return err
		}

		// set specified actor store if "actorStateStore" is true in the spec.
		actorStoreSpecified := props[actorStateStore]
		if actorStoreSpecified == "true" {
			if a.actorStateStoreCount++; a.actorStateStoreCount == 1 {
				a.actorStateStoreName = s.ObjectMeta.Name
			}
		}
		diag.DefaultMonitoring.ComponentInitialized(s.Spec.Type)
	}

	if a.hostingActors() && (a.actorStateStoreName == "" || a.actorStateStoreCount != 1) {
		log.Warnf("either no actor state store or multiple actor state stores are specified in the configuration, actor stores specified: %d", a.actorStateStoreCount)
	}

	return nil
}

func (a *DaprRuntime) getDeclarativeSubscriptions() []runtime_pubsub.Subscription {
	var subs []runtime_pubsub.Subscription

	switch a.runtimeConfig.Mode {
	case modes.KubernetesMode:
		subs = runtime_pubsub.DeclarativeKubernetes(a.operatorClient, log)
	case modes.StandaloneMode:
		subs = runtime_pubsub.DeclarativeSelfHosted(a.runtimeConfig.Standalone.ComponentsPath, log)
	}

	// only return valid subscriptions for this app id
	for i := len(subs) - 1; i >= 0; i-- {
		s := subs[i]
		if len(s.Scopes) == 0 {
			continue
		}

		found := false
		for _, scope := range s.Scopes {
			if scope == a.runtimeConfig.ID {
				found = true
				break
			}
		}

		if !found {
			subs = append(subs[:i], subs[i+1:]...)
		}
	}
	return subs
}

func (a *DaprRuntime) getTopicRoutes() (map[string]TopicRoute, error) {
	if a.topicRoutes != nil {
		return a.topicRoutes, nil
	}

	topicRoutes := make(map[string]TopicRoute)

	if a.appChannel == nil {
		log.Warn("app channel not initialized, make sure -app-port is specified if pubsub subscription is required")
		return topicRoutes, nil
	}

	var subscriptions []runtime_pubsub.Subscription
	var err error

	// handle app subscriptions
	if a.runtimeConfig.ApplicationProtocol == HTTPProtocol {
		subscriptions, err = runtime_pubsub.GetSubscriptionsHTTP(a.appChannel, log)
	} else if a.runtimeConfig.ApplicationProtocol == GRPCProtocol {
		client := runtimev1pb.NewAppCallbackClient(a.grpc.AppClient)
		subscriptions, err = runtime_pubsub.GetSubscriptionsGRPC(client, log)
	}
	if err != nil {
		return nil, err
	}

	// handle declarative subscriptions
	ds := a.getDeclarativeSubscriptions()
	for _, s := range ds {
		skip := false

		// don't register duplicate subscriptions
		for _, sub := range subscriptions {
			if sub.PubsubName == s.PubsubName && sub.Topic == s.Topic {
				log.Warnf("two identical subscriptions found (sources: declarative, app endpoint). pubsubname: %s, topic: %s",
					s.PubsubName, s.Topic)
				skip = true
				break
			}
		}

		if !skip {
			subscriptions = append(subscriptions, s)
		}
	}

	for _, s := range subscriptions {
		if _, ok := topicRoutes[s.PubsubName]; !ok {
			topicRoutes[s.PubsubName] = TopicRoute{routes: make(map[string]Route)}
		}

		topicRoutes[s.PubsubName].routes[s.Topic] = Route{metadata: s.Metadata, rules: s.Rules}
	}

	if len(topicRoutes) > 0 {
		for pubsubName, v := range topicRoutes {
			topics := []string{}
			for topic := range v.routes {
				topics = append(topics, topic)
			}
			log.Infof("app is subscribed to the following topics: %v through pubsub=%s", topics, pubsubName)
		}
	}
	a.topicRoutes = topicRoutes
	return topicRoutes, nil
}

func (a *DaprRuntime) initPubSub(c components_v1alpha1.Component) error {
	pubSub, err := a.pubSubRegistry.Create(c.Spec.Type, c.Spec.Version)
	if err != nil {
		log.Warnf("error creating pub sub %s (%s/%s): %s", &c.ObjectMeta.Name, c.Spec.Type, c.Spec.Version, err)
		diag.DefaultMonitoring.ComponentInitFailed(c.Spec.Type, "creation")
		return err
	}

	properties := a.convertMetadataItemsToProperties(c.Spec.Metadata)
	consumerID := strings.TrimSpace(properties["consumerID"])
	if consumerID == "" {
		consumerID = a.runtimeConfig.ID
	}
	properties["consumerID"] = consumerID

	err = pubSub.Init(pubsub.Metadata{
		Properties: properties,
	})
	if err != nil {
		log.Warnf("error initializing pub sub %s/%s: %s", c.Spec.Type, c.Spec.Version, err)
		diag.DefaultMonitoring.ComponentInitFailed(c.Spec.Type, "init")
		return err
	}

	pubsubName := c.ObjectMeta.Name

	a.scopedSubscriptions[pubsubName] = scopes.GetScopedTopics(scopes.SubscriptionScopes, a.runtimeConfig.ID, properties)
	a.scopedPublishings[pubsubName] = scopes.GetScopedTopics(scopes.PublishingScopes, a.runtimeConfig.ID, properties)
	a.allowedTopics[pubsubName] = scopes.GetAllowedTopics(properties)
	a.pubSubs[pubsubName] = pubSub
	diag.DefaultMonitoring.ComponentInitialized(c.Spec.Type)

	return nil
}

// Publish is an adapter method for the runtime to pre-validate publish requests
// And then forward them to the Pub/Sub component.
// This method is used by the HTTP and gRPC APIs.
func (a *DaprRuntime) Publish(req *pubsub.PublishRequest) error {
	thepubsub := a.GetPubSub(req.PubsubName)
	if thepubsub == nil {
		return runtime_pubsub.NotFoundError{PubsubName: req.PubsubName}
	}

	if allowed := a.isPubSubOperationAllowed(req.PubsubName, req.Topic, a.scopedPublishings[req.PubsubName]); !allowed {
		return runtime_pubsub.NotAllowedError{Topic: req.Topic, ID: a.runtimeConfig.ID}
	}

	return a.pubSubs[req.PubsubName].Publish(req)
}

// GetPubSub is an adapter method to find a pubsub by name.
func (a *DaprRuntime) GetPubSub(pubsubName string) pubsub.PubSub {
	return a.pubSubs[pubsubName]
}

func (a *DaprRuntime) isPubSubOperationAllowed(pubsubName string, topic string, scopedTopics []string) bool {
	inAllowedTopics := false

	// first check if allowedTopics contain it
	if len(a.allowedTopics[pubsubName]) > 0 {
		for _, t := range a.allowedTopics[pubsubName] {
			if t == topic {
				inAllowedTopics = true
				break
			}
		}
		if !inAllowedTopics {
			return false
		}
	}
	if len(scopedTopics) == 0 {
		return true
	}

	// check if a granular scope has been applied
	allowedScope := false
	for _, t := range scopedTopics {
		if t == topic {
			allowedScope = true
			break
		}
	}
	return allowedScope
}

func (a *DaprRuntime) initNameResolution() error {
	var resolver nr.Resolver
	var err error
	resolverMetadata := nr.Metadata{}

	resolverName := a.globalConfig.Spec.NameResolutionSpec.Component
	resolverVersion := a.globalConfig.Spec.NameResolutionSpec.Version

	if resolverName == "" {
		switch a.runtimeConfig.Mode {
		case modes.KubernetesMode:
			resolverName = "kubernetes"
		case modes.StandaloneMode:
			resolverName = "mdns"
		default:
			return errors.Errorf("unable to determine name resolver for %s mode", string(a.runtimeConfig.Mode))
		}
	}

	if resolverVersion == "" {
		resolverVersion = components.FirstStableVersion
	}

	resolver, err = a.nameResolutionRegistry.Create(resolverName, resolverVersion)
	resolverMetadata.Configuration = a.globalConfig.Spec.NameResolutionSpec.Configuration
	resolverMetadata.Properties = map[string]string{
		nr.DaprHTTPPort: strconv.Itoa(a.runtimeConfig.HTTPPort),
		nr.DaprPort:     strconv.Itoa(a.runtimeConfig.InternalGRPCPort),
		nr.AppPort:      strconv.Itoa(a.runtimeConfig.ApplicationPort),
		nr.HostAddress:  a.hostAddress,
		nr.AppID:        a.runtimeConfig.ID,
		// TODO - change other nr components to use above properties (specifically MDNS component)
		nr.MDNSInstanceName:    a.runtimeConfig.ID,
		nr.MDNSInstanceAddress: a.hostAddress,
		nr.MDNSInstancePort:    strconv.Itoa(a.runtimeConfig.InternalGRPCPort),
	}

	if err != nil {
		log.Warnf("error creating name resolution resolver %s: %s", resolverName, err)
		return err
	}

	if err = resolver.Init(resolverMetadata); err != nil {
		log.Errorf("failed to initialize name resolution resolver %s: %s", resolverName, err)
		return err
	}

	a.nameResolver = resolver

	log.Infof("Initialized name resolution to %s", resolverName)
	return nil
}

func (a *DaprRuntime) publishMessageHTTP(ctx context.Context, msg *pubsubSubscribedMessage) error {
	cloudEvent := msg.cloudEvent

	var span *trace.Span

	req := invokev1.NewInvokeMethodRequest(msg.path)
	req.WithHTTPExtension(nethttp.MethodPost, "")
	req.WithRawData(msg.data, contenttype.CloudEventContentType)

	if cloudEvent[pubsub.TraceIDField] != nil {
		traceID := cloudEvent[pubsub.TraceIDField].(string)
		sc, _ := diag.SpanContextFromW3CString(traceID)
		spanName := fmt.Sprintf("pubsub/%s", msg.topic)
		ctx, span = diag.StartInternalCallbackSpan(ctx, spanName, sc, a.globalConfig.Spec.TracingSpec)
	}

	resp, err := a.appChannel.InvokeMethod(ctx, req)
	if err != nil {
		go a.suspendInboundTrafficUntilAppAvailable()
		return errors.Wrap(err, "error from app channel while sending pub/sub event to app")
	}

	statusCode := int(resp.Status().Code)

	if span != nil {
		m := diag.ConstructSubscriptionSpanAttributes(msg.topic)
		diag.AddAttributesToSpan(span, m)
		diag.UpdateSpanStatusFromHTTPStatus(span, statusCode)
		span.End()
	}

	_, body := resp.RawData()

	if (statusCode >= 200) && (statusCode <= 299) {
		// Any 2xx is considered a success.
		var appResponse pubsub.AppResponse
		err := a.json.Unmarshal(body, &appResponse)
		if err != nil {
			log.Debugf("skipping status check due to error parsing result from pub/sub event %v", cloudEvent[pubsub.IDField])
			// Return no error so message does not get reprocessed.
			return nil // nolint:nilerr
		}

		switch appResponse.Status {
		case "":
			// Consider empty status field as success
			fallthrough
		case pubsub.Success:
			return nil
		case pubsub.Retry:
			return errors.Errorf("RETRY status returned from app while processing pub/sub event %v", cloudEvent[pubsub.IDField])
		case pubsub.Drop:
			log.Warnf("DROP status returned from app while processing pub/sub event %v", cloudEvent[pubsub.IDField])
			return nil
		}
		// Consider unknown status field as error and retry
		return errors.Errorf("unknown status returned from app while processing pub/sub event %v: %v", cloudEvent[pubsub.IDField], appResponse.Status)
	}

	if statusCode == nethttp.StatusNotFound {
		// These are errors that are not retriable, for now it is just 404 but more status codes can be added.
		// When adding/removing an error here, check if that is also applicable to GRPC since there is a mapping between HTTP and GRPC errors:
		// https://cloud.google.com/apis/design/errors#handling_errors
		log.Errorf("non-retriable error returned from app while processing pub/sub event %v: %s. status code returned: %v", cloudEvent[pubsub.IDField], body, statusCode)
		return nil
	}

	// Every error from now on is a retriable error.
	log.Warnf("retriable error returned from app while processing pub/sub event %v: %s. status code returned: %v", cloudEvent[pubsub.IDField], body, statusCode)
	return errors.Errorf("retriable error returned from app while processing pub/sub event %v: %s. status code returned: %v", cloudEvent[pubsub.IDField], body, statusCode)
}

func (a *DaprRuntime) publishMessageGRPC(ctx context.Context, msg *pubsubSubscribedMessage) error {
	cloudEvent := msg.cloudEvent

	envelope := &runtimev1pb.TopicEventRequest{
		Id:              extractCloudEventProperty(cloudEvent, pubsub.IDField),
		Source:          extractCloudEventProperty(cloudEvent, pubsub.SourceField),
		DataContentType: extractCloudEventProperty(cloudEvent, pubsub.DataContentTypeField),
		Type:            extractCloudEventProperty(cloudEvent, pubsub.TypeField),
		SpecVersion:     extractCloudEventProperty(cloudEvent, pubsub.SpecVersionField),
		Topic:           msg.topic,
		PubsubName:      msg.metadata[pubsubName],
		Path:            msg.path,
	}

	if data, ok := cloudEvent[pubsub.DataBase64Field]; ok && data != nil {
		if dataAsString, ok := data.(string); ok {
			decoded, decodeErr := base64.StdEncoding.DecodeString(dataAsString)
			if decodeErr != nil {
				log.Debugf("unable to base64 decode cloudEvent field data_base64: %s", decodeErr)

				return decodeErr
			}

			envelope.Data = decoded
		} else {
			return ErrUnexpectedEnvelopeData
		}
	} else if data, ok := cloudEvent[pubsub.DataField]; ok && data != nil {
		envelope.Data = nil

		if contenttype.IsStringContentType(envelope.DataContentType) {
			switch v := data.(type) {
			case string:
				envelope.Data = []byte(v)
			case []byte:
				envelope.Data = v
			default:
				return ErrUnexpectedEnvelopeData
			}
		} else if contenttype.IsJSONContentType(envelope.DataContentType) {
			envelope.Data, _ = a.json.Marshal(data)
		}
	}

	var span *trace.Span
	if iTraceID, ok := cloudEvent[pubsub.TraceIDField]; ok {
		if traceID, ok := iTraceID.(string); ok {
			sc, _ := diag.SpanContextFromW3CString(traceID)
			spanName := fmt.Sprintf("pubsub/%s", msg.topic)

			// no ops if trace is off
			ctx, span = diag.StartInternalCallbackSpan(ctx, spanName, sc, a.globalConfig.Spec.TracingSpec)
			ctx = diag.SpanContextToGRPCMetadata(ctx, span.SpanContext())
		} else {
			log.Warnf("ignored non-string traceid value: %v", iTraceID)
		}
	}

	// call appcallback
	clientV1 := runtimev1pb.NewAppCallbackClient(a.grpc.AppClient)
	res, err := clientV1.OnTopicEvent(ctx, envelope)

	if span != nil {
		m := diag.ConstructSubscriptionSpanAttributes(envelope.Topic)
		diag.AddAttributesToSpan(span, m)
		diag.UpdateSpanStatusFromGRPCError(span, err)
		span.End()
	}

	if err != nil {
		errStatus, hasErrStatus := status.FromError(err)
		if hasErrStatus && (errStatus.Code() == codes.Unimplemented) {
			// DROP
			log.Warnf("non-retriable error returned from app while processing pub/sub event %v: %s", cloudEvent[pubsub.IDField], err)

			go a.suspendInboundTrafficUntilAppAvailable()

			return nil
		}

		err = errors.Errorf("error returned from app while processing pub/sub event %v: %s", cloudEvent[pubsub.IDField], err)
		log.Debug(err)

		// on error from application, return error for redelivery of event
		return err
	}

	switch res.GetStatus() {
	case runtimev1pb.TopicEventResponse_SUCCESS:
		// on uninitialized status, this is the case it defaults to as an uninitialized status defaults to 0 which is
		// success from protobuf definition
		return nil
	case runtimev1pb.TopicEventResponse_RETRY:
		return errors.Errorf("RETRY status returned from app while processing pub/sub event %v", cloudEvent[pubsub.IDField])
	case runtimev1pb.TopicEventResponse_DROP:
		log.Warnf("DROP status returned from app while processing pub/sub event %v", cloudEvent[pubsub.IDField])

		return nil
	}

	// Consider unknown status field as error and retry
	return errors.Errorf("unknown status returned from app while processing pub/sub event %v: %v", cloudEvent[pubsub.IDField], res.GetStatus())
}

func extractCloudEventProperty(cloudEvent map[string]interface{}, property string) string {
	if cloudEvent == nil {
		return ""
	}
	iValue, ok := cloudEvent[property]
	if ok {
		if value, ok := iValue.(string); ok {
			return value
		}
	}

	return ""
}

func (a *DaprRuntime) initActors() error {
	err := actors.ValidateHostEnvironment(a.runtimeConfig.mtlsEnabled, a.runtimeConfig.Mode, a.namespace)
	if err != nil {
		return err
	}
	actorConfig := actors.NewConfig(a.hostAddress, a.runtimeConfig.ID, a.runtimeConfig.PlacementAddresses, a.appConfig.Entities,
		a.runtimeConfig.InternalGRPCPort, a.appConfig.ActorScanInterval, a.appConfig.ActorIdleTimeout, a.appConfig.DrainOngoingCallTimeout,
		a.appConfig.DrainRebalancedActors, a.namespace, a.appConfig.Reentrancy, a.appConfig.RemindersStoragePartitions)
	act := actors.NewActors(a.stateStores[a.actorStateStoreName], a.appChannel, a.grpc.GetGRPCConnection, actorConfig, a.runtimeConfig.CertChain, a.globalConfig.Spec.TracingSpec, a.globalConfig.Spec.Features)
	err = act.Init()
	a.actor = act
	return err
}

func (a *DaprRuntime) hostingActors() bool {
	return len(a.appConfig.Entities) > 0
}

func (a *DaprRuntime) getAuthorizedComponents(components []components_v1alpha1.Component) []components_v1alpha1.Component {
	authorized := []components_v1alpha1.Component{}

	for _, c := range components {
		if a.isComponentAuthorized(c) {
			authorized = append(authorized, c)
		}
	}
	return authorized
}

func (a *DaprRuntime) isComponentAuthorized(component components_v1alpha1.Component) bool {
	if a.namespace == "" || (a.namespace != "" && component.ObjectMeta.Namespace == a.namespace) {
		if len(component.Scopes) == 0 {
			return true
		}

		// scopes are defined, make sure this runtime ID is authorized
		for _, s := range component.Scopes {
			if s == a.runtimeConfig.ID {
				return true
			}
		}
	}

	return false
}

func (a *DaprRuntime) loadComponents(opts *runtimeOpts) error {
	var loader components.ComponentLoader

	switch a.runtimeConfig.Mode {
	case modes.KubernetesMode:
		loader = components.NewKubernetesComponents(a.runtimeConfig.Kubernetes, a.namespace, a.operatorClient)
	case modes.StandaloneMode:
		loader = components.NewStandaloneComponents(a.runtimeConfig.Standalone)
	default:
		return errors.Errorf("components loader for mode %s not found", a.runtimeConfig.Mode)
	}

	log.Info("loading components")
	comps, err := loader.LoadComponents()
	if err != nil {
		return err
	}
	for _, comp := range comps {
		log.Debugf("found component. name: %s, type: %s/%s", comp.ObjectMeta.Name, comp.Spec.Type, comp.Spec.Version)
	}

	authorizedComps := a.getAuthorizedComponents(comps)

	a.componentsLock.Lock()
	a.components = make([]components_v1alpha1.Component, len(authorizedComps))
	copy(a.components, authorizedComps)
	a.componentsLock.Unlock()

	for _, comp := range authorizedComps {
		a.pendingComponents <- comp
	}

	return nil
}

func (a *DaprRuntime) appendOrReplaceComponents(component components_v1alpha1.Component) {
	a.componentsLock.Lock()
	defer a.componentsLock.Unlock()

	replaced := false
	for i, c := range a.components {
		if c.Spec.Type == component.Spec.Type && c.ObjectMeta.Name == component.Name {
			a.components[i] = component
			replaced = true
			break
		}
	}

	if !replaced {
		a.components = append(a.components, component)
	}
}

func (a *DaprRuntime) extractComponentCategory(component components_v1alpha1.Component) ComponentCategory {
	for _, category := range componentCategoriesNeedProcess {
		if strings.HasPrefix(component.Spec.Type, fmt.Sprintf("%s.", category)) {
			return category
		}
	}
	return ""
}

func (a *DaprRuntime) processComponents() {
	for comp := range a.pendingComponents {
		if comp.Name == "" {
			continue
		}

		err := a.processComponentAndDependents(comp)
		if err != nil {
			e := fmt.Sprintf("process component %s error: %s", comp.Name, err.Error())
			if !comp.Spec.IgnoreErrors {
				log.Warnf("process component error daprd process will exited, gracefully to stop")
				a.shutdownRuntime(defaultGracefulShutdownDuration)
				log.Fatalf(e)
			}
			log.Errorf(e)
		}
	}
}

func (a *DaprRuntime) flushOutstandingComponents() {
	log.Info("waiting for all outstanding components to be processed")
	// We flush by sending a no-op component. Since the processComponents goroutine only reads one component at a time,
	// We know that once the no-op component is read from the channel, all previous components will have been fully processed.
	a.pendingComponents <- components_v1alpha1.Component{}
	log.Info("all outstanding components processed")
}

func (a *DaprRuntime) processComponentAndDependents(comp components_v1alpha1.Component) error {
	log.Debugf("loading component. name: %s, type: %s/%s", comp.ObjectMeta.Name, comp.Spec.Type, comp.Spec.Version)
	res := a.preprocessOneComponent(&comp)
	if res.unreadyDependency != "" {
		a.pendingComponentDependents[res.unreadyDependency] = append(a.pendingComponentDependents[res.unreadyDependency], comp)
		return nil
	}

	compCategory := a.extractComponentCategory(comp)
	if compCategory == "" {
		// the category entered is incorrect, return error
		return errors.Errorf("incorrect type %s", comp.Spec.Type)
	}

	ch := make(chan error, 1)

	timeout, err := time.ParseDuration(comp.Spec.InitTimeout)
	if err != nil {
		timeout = defaultComponentInitTimeout
	}

	go func() {
		ch <- a.doProcessOneComponent(compCategory, comp)
	}()

	select {
	case err := <-ch:
		if err != nil {
			return err
		}
	case <-time.After(timeout):
		return fmt.Errorf("init timeout for component %s exceeded after %s", comp.Name, timeout.String())
	}

	log.Infof("component loaded. name: %s, type: %s/%s", comp.ObjectMeta.Name, comp.Spec.Type, comp.Spec.Version)
	a.appendOrReplaceComponents(comp)
	diag.DefaultMonitoring.ComponentLoaded()

	dependency := componentDependency(compCategory, comp.Name)
	if deps, ok := a.pendingComponentDependents[dependency]; ok {
		delete(a.pendingComponentDependents, dependency)
		for _, dependent := range deps {
			if err := a.processComponentAndDependents(dependent); err != nil {
				return err
			}
		}
	}

	return nil
}

func (a *DaprRuntime) doProcessOneComponent(category ComponentCategory, comp components_v1alpha1.Component) error {
	switch category {
	case bindingsComponent:
		return a.initBinding(comp)
	case pubsubComponent:
		return a.initPubSub(comp)
	case secretStoreComponent:
		return a.initSecretStore(comp)
	case stateComponent:
		return a.initState(comp)
	}
	return nil
}

func (a *DaprRuntime) preprocessOneComponent(comp *components_v1alpha1.Component) componentPreprocessRes {
	var unreadySecretsStore string
	*comp, unreadySecretsStore = a.processComponentSecrets(*comp)
	if unreadySecretsStore != "" {
		return componentPreprocessRes{
			unreadyDependency: componentDependency(secretStoreComponent, unreadySecretsStore),
		}
	}
	return componentPreprocessRes{}
}

func (a *DaprRuntime) stopActor() {
	if a.actor != nil {
		log.Info("Shutting down actor")
		a.actor.Stop()
	}
}

// shutdownComponents allows for a graceful shutdown of all runtime internal operations or components.
func (a *DaprRuntime) shutdownComponents() error {
	log.Info("Shutting down all components")
	var merr error

	// Close components if they implement `io.Closer`
	for name, binding := range a.inputBindings {
		if closer, ok := binding.(io.Closer); ok {
			if err := closer.Close(); err != nil {
				err = fmt.Errorf("error closing input binding %s: %w", name, err)
				merr = multierror.Append(merr, err)
				log.Warn(err)
			}
		}
	}
	for name, binding := range a.outputBindings {
		if closer, ok := binding.(io.Closer); ok {
			if err := closer.Close(); err != nil {
				err = fmt.Errorf("error closing output binding %s: %w", name, err)
				merr = multierror.Append(merr, err)
				log.Warn(err)
			}
		}
	}
	for name, secretstore := range a.secretStores {
		if closer, ok := secretstore.(io.Closer); ok {
			if err := closer.Close(); err != nil {
				err = fmt.Errorf("error closing secret store %s: %w", name, err)
				merr = multierror.Append(merr, err)
				log.Warn(err)
			}
		}
	}
	for name, pubSub := range a.pubSubs {
		if err := pubSub.Close(); err != nil {
			err = fmt.Errorf("error closing pub sub %s: %w", name, err)
			merr = multierror.Append(merr, err)
			log.Warn(err)
		}
	}
	for name, stateStore := range a.stateStores {
		if closer, ok := stateStore.(io.Closer); ok {
			if err := closer.Close(); err != nil {
				err = fmt.Errorf("error closing state store %s: %w", name, err)
				merr = multierror.Append(merr, err)
				log.Warn(err)
			}
		}
	}
	if closer, ok := a.nameResolver.(io.Closer); ok {
		if err := closer.Close(); err != nil {
			err = fmt.Errorf("error closing name resolver: %w", err)
			merr = multierror.Append(merr, err)
			log.Warn(err)
		}
	}

	return merr
}

// ShutdownWithWait will gracefully stop runtime and wait outstanding operations.
func (a *DaprRuntime) ShutdownWithWait() {
	a.shutdownRuntime(defaultGracefulShutdownDuration)
	os.Exit(0)
}

func (a *DaprRuntime) cleanSocket() {
	if a.runtimeConfig.EnableDomainSocket {
		for _, s := range []string{"http", "grpc"} {
			os.Remove(fmt.Sprintf("/tmp/dapr-%s-%s.socket", a.runtimeConfig.ID, s))
		}
	}
}

func (a *DaprRuntime) shutdownRuntime(duration time.Duration) {
	a.stopActor()
	log.Infof("dapr shutting down. Waiting %s to finish outstanding operations", duration)
	<-time.After(duration)
	a.shutdownComponents()
	a.cleanSocket()
}

func (a *DaprRuntime) processComponentSecrets(component components_v1alpha1.Component) (components_v1alpha1.Component, string) {
	cache := map[string]secretstores.GetSecretResponse{}

	for i, m := range component.Spec.Metadata {
		if m.SecretKeyRef.Name == "" {
			continue
		}

		secretStoreName := a.authSecretStoreOrDefault(component)
		secretStore := a.getSecretStore(secretStoreName)
		if secretStore == nil {
			log.Warnf("component %s references a secret store that isn't loaded: %s", component.Name, secretStoreName)
			return component, secretStoreName
		}

		// If running in Kubernetes, do not fetch secrets from the Kubernetes secret store as they will be populated by the operator
		if a.runtimeConfig.Mode == modes.KubernetesMode && secretStoreName == kubernetesSecretStore {
			return component, ""
		}

		resp, ok := cache[m.SecretKeyRef.Name]
		if !ok {
			r, err := secretStore.GetSecret(secretstores.GetSecretRequest{
				Name: m.SecretKeyRef.Name,
				Metadata: map[string]string{
					"namespace": component.ObjectMeta.Namespace,
				},
			})
			if err != nil {
				log.Errorf("error getting secret: %s", err)
				continue
			}
			resp = r
		}

		// Use the SecretKeyRef.Name key if SecretKeyRef.Key is not given
		secretKeyName := m.SecretKeyRef.Key
		if secretKeyName == "" {
			secretKeyName = m.SecretKeyRef.Name
		}

		val, ok := resp.Data[secretKeyName]
		if ok {
			component.Spec.Metadata[i].Value = components_v1alpha1.DynamicValue{
				JSON: v1.JSON{
					Raw: []byte(val),
				},
			}
		}

		cache[m.SecretKeyRef.Name] = resp
	}
	return component, ""
}

func (a *DaprRuntime) authSecretStoreOrDefault(comp components_v1alpha1.Component) string {
	if comp.SecretStore == "" {
		switch a.runtimeConfig.Mode {
		case modes.KubernetesMode:
			return "kubernetes"
		}
	}
	return comp.SecretStore
}

func (a *DaprRuntime) getSecretStore(storeName string) secretstores.SecretStore {
	if storeName == "" {
		return nil
	}
	return a.secretStores[storeName]
}

func (a *DaprRuntime) blockUntilAppIsReady() {
	if a.runtimeConfig.ApplicationPort <= 0 {
		return
	}

	log.Infof("application protocol: %s. waiting on port %v.  This will block until the app is listening on that port.", string(a.runtimeConfig.ApplicationProtocol), a.runtimeConfig.ApplicationPort)

	for {
		conn, _ := net.DialTimeout("tcp", net.JoinHostPort("localhost", fmt.Sprintf("%v", a.runtimeConfig.ApplicationPort)), time.Millisecond*500)
		if conn != nil {
			conn.Close()
			break
		}
		// prevents overwhelming the OS with open connections
		time.Sleep(time.Millisecond * 50)
	}

	log.Infof("application discovered on port %v", a.runtimeConfig.ApplicationPort)
}

func (a *DaprRuntime) loadAppConfiguration() {
	if a.appChannel == nil {
		return
	}

	appConfig, err := a.appChannel.GetAppConfig()
	if err != nil {
		return
	}

	if appConfig != nil {
		a.appConfig = *appConfig
		log.Info("application configuration loaded")
	}
}

func (a *DaprRuntime) createAppChannel() error {
	if a.runtimeConfig.ApplicationPort > 0 {
		var channelCreatorFn func(port, maxConcurrency int, spec config.TracingSpec, sslEnabled bool, maxRequestBodySize int) (channel.AppChannel, error)

		switch a.runtimeConfig.ApplicationProtocol {
		case GRPCProtocol:
			channelCreatorFn = a.grpc.CreateLocalChannel
		case HTTPProtocol:
			channelCreatorFn = http_channel.CreateLocalChannel
		default:
			return errors.Errorf("cannot create app channel for protocol %s", string(a.runtimeConfig.ApplicationProtocol))
		}

		ch, err := channelCreatorFn(a.runtimeConfig.ApplicationPort, a.runtimeConfig.MaxConcurrency, a.globalConfig.Spec.TracingSpec, a.runtimeConfig.AppSSL, a.runtimeConfig.MaxRequestBodySize)
		if err != nil {
			return err
		}
		if a.runtimeConfig.MaxConcurrency > 0 {
			log.Infof("app max concurrency set to %v", a.runtimeConfig.MaxConcurrency)
		}
		a.appChannel = ch
	}

	return nil
}

func (a *DaprRuntime) appendBuiltinSecretStore() {
	for _, comp := range a.builtinSecretStore() {
		a.pendingComponents <- comp
	}
}

func (a *DaprRuntime) builtinSecretStore() []components_v1alpha1.Component {
	// Preload Kubernetes secretstore
	switch a.runtimeConfig.Mode {
	case modes.KubernetesMode:
		return []components_v1alpha1.Component{{
			ObjectMeta: metav1.ObjectMeta{
				Name: "kubernetes",
			},
			Spec: components_v1alpha1.ComponentSpec{
				Type:    "secretstores.kubernetes",
				Version: components.FirstStableVersion,
			},
		}}
	}
	return nil
}

func (a *DaprRuntime) initSecretStore(c components_v1alpha1.Component) error {
	secretStore, err := a.secretStoresRegistry.Create(c.Spec.Type, c.Spec.Version)
	if err != nil {
		log.Warnf("failed creating secret store %s/%s: %s", c.Spec.Type, c.Spec.Version, err)
		diag.DefaultMonitoring.ComponentInitFailed(c.Spec.Type, "creation")
		return err
	}

	err = secretStore.Init(secretstores.Metadata{
		Properties: a.convertMetadataItemsToProperties(c.Spec.Metadata),
	})
	if err != nil {
		log.Warnf("failed to init state store %s/%s named %s: %s", c.Spec.Type, c.Spec.Version, c.ObjectMeta.Name, err)
		diag.DefaultMonitoring.ComponentInitFailed(c.Spec.Type, "init")
		return err
	}

	a.secretStores[c.ObjectMeta.Name] = secretStore
	diag.DefaultMonitoring.ComponentInitialized(c.Spec.Type)
	return nil
}

func (a *DaprRuntime) convertMetadataItemsToProperties(items []components_v1alpha1.MetadataItem) map[string]string {
	properties := map[string]string{}
	for _, c := range items {
		val := c.Value.String()
		for strings.Contains(val, "{uuid}") {
			val = strings.Replace(val, "{uuid}", uuid.New().String(), 1)
		}
		properties[c.Name] = val
	}
	return properties
}

func (a *DaprRuntime) getComponent(componentType string, name string) (components_v1alpha1.Component, bool) {
	a.componentsLock.RLock()
	defer a.componentsLock.RUnlock()

	for i, c := range a.components {
		if c.Spec.Type == componentType && c.ObjectMeta.Name == name {
			return a.components[i], true
		}
	}
	return components_v1alpha1.Component{}, false
}

func (a *DaprRuntime) getComponents() []components_v1alpha1.Component {
	a.componentsLock.RLock()
	defer a.componentsLock.RUnlock()

	comps := make([]components_v1alpha1.Component, len(a.components))
	copy(comps, a.components)
	return comps
}

func (a *DaprRuntime) establishSecurity(sentryAddress string) error {
	if !a.runtimeConfig.mtlsEnabled {
		log.Info("mTLS is disabled. Skipping certificate request and tls validation")
		return nil
	}
	if sentryAddress == "" {
		return errors.New("sentryAddress cannot be empty")
	}
	log.Info("mTLS enabled. creating sidecar authenticator")

	auth, err := security.GetSidecarAuthenticator(sentryAddress, a.runtimeConfig.CertChain)
	if err != nil {
		return err
	}
	a.authenticator = auth
	a.grpc.SetAuthenticator(auth)

	log.Info("authenticator created")

	diag.DefaultMonitoring.MTLSInitCompleted()
	return nil
}

func componentDependency(compCategory ComponentCategory, name string) string {
	return fmt.Sprintf("%s:%s", compCategory, name)
}

func (a *DaprRuntime) startSubscribing() {
	for name, pubsub := range a.pubSubs {
		if err := a.beginPubSub(name, pubsub); err != nil {
			log.Errorf("error occurred while beginning pubsub %s: %s", name, err)
		}
	}
}

func (a *DaprRuntime) startReadingFromBindings() error {
	if a.appChannel == nil {
		return errors.New("app channel not initialized")
	}
	for name, binding := range a.inputBindings {
		go func(name string, binding bindings.InputBinding) {
			if !a.isAppSubscribedToBinding(name) {
				log.Infof("app has not subscribed to binding %s.", name)
				return
			}

			err := a.readFromBinding(name, binding)
			if err != nil {
				log.Errorf("error reading from input binding %s: %s", name, err)
			}
		}(name, binding)
	}
	return nil
}

func (a *DaprRuntime) suspendInboundTraffics() error {
	var merr error

	for name, binding := range a.inputBindings {
		if closer, ok := binding.(bindings.SuspendableInputBinding); ok {
			if err := closer.SuspendReading(); err != nil {
				err = fmt.Errorf("error closing input binding %s: %w", name, err)
				merr = multierror.Append(merr, err)
				log.Warn(err)
			}
		}
	}

	for name, pubSub := range a.pubSubs {
		if subscription, ok := pubSub.(pubsub.SuspendableSub); ok {
			if err := subscription.SuspendSubscription(); err != nil {
				err = fmt.Errorf("error closing subscription %s: %w", name, err)
				merr = multierror.Append(merr, err)
				log.Warn(err)
			}
		}
	}

	return merr
}

func (a *DaprRuntime) resumeInboundTraffic() error {
	var merr error

	for name, binding := range a.inputBindings {
		if closer, ok := binding.(bindings.SuspendableInputBinding); ok {
			if err := closer.ResumeReading(); err != nil {
				err = fmt.Errorf("error resuming reading input binding %s: %w", name, err)
				merr = multierror.Append(merr, err)
				log.Warn(err)
			}
		}
	}

	for name, pubSub := range a.pubSubs {
		if subscription, ok := pubSub.(pubsub.SuspendableSub); ok {
			if err := subscription.ResumeSubscription(); err != nil {
				err = fmt.Errorf("error resuming subscription %s: %w", name, err)
				merr = multierror.Append(merr, err)
				log.Warn(err)
			}
		}
	}

	return merr
}

func (a *DaprRuntime) waitUntilAppUnavailable(doneCh chan bool) {
	for {
		appAvailable, err := a.ProbeApplicationAvailability()
		if err != nil {
			log.Error(err.Error())
		}
		if !appAvailable {
			doneCh <- true
		}
		time.Sleep(getAppAvailabilityTime)
	}
}

func (a *DaprRuntime) waitUntilAppAvailable(doneCh chan bool) {
	for {
		appAvailable, err := a.ProbeApplicationAvailability()
		if err != nil {
			log.Error(err.Error())
		}
		if appAvailable {
			doneCh <- true
		}
		time.Sleep(getAppAvailabilityTime)
	}
}

func (a *DaprRuntime) GracefulShutdown() {
	err := a.suspendInboundTraffics()
	if err != nil {
		log.Error(err.Error())
	}

	doneChan := make(chan bool)
	go a.waitUntilAppUnavailable(doneChan)
	<-doneChan

	a.stopActor()
	err = a.shutdownComponents()
	if err != nil {
		log.Error(err.Error())
	}

	os.Exit(0)
}

func (a *DaprRuntime) suspendInboundTrafficUntilAppAvailable() {
	time.Sleep(appUnavailableGraceTime)
	suspendInboundTrafficMutex.Lock()
	defer suspendInboundTrafficMutex.Unlock()

	appAvailable, err := a.ProbeApplicationAvailability()
	if err != nil {
		log.Error(err.Error())
	}
	if appAvailable {
		return
	}

	err = a.suspendInboundTraffics()
	if err != nil {
		log.Error(err.Error())
	}

	doneChan := make(chan bool)
	go a.waitUntilAppAvailable(doneChan)
	<-doneChan

	err = a.resumeInboundTraffic()
	if err != nil {
		log.Error(err.Error())
	}
}<|MERGE_RESOLUTION|>--- conflicted
+++ resolved
@@ -171,13 +171,10 @@
 	pendingComponentDependents map[string][]components_v1alpha1.Component
 
 	proxy messaging.Proxy
-
-<<<<<<< HEAD
+	
 	podInfo PodInfo
-=======
 	// TODO: Remove feature flag once feature is ratified
 	featureRoutingEnabled bool
->>>>>>> 8e111cda
 }
 
 type componentPreprocessRes struct {
