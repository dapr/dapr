/*
Copyright 2021 The Dapr Authors
Licensed under the Apache License, Version 2.0 (the "License");
you may not use this file except in compliance with the License.
You may obtain a copy of the License at
    http://www.apache.org/licenses/LICENSE-2.0
Unless required by applicable law or agreed to in writing, software
distributed under the License is distributed on an "AS IS" BASIS,
WITHOUT WARRANTIES OR CONDITIONS OF ANY KIND, either express or implied.
See the License for the specific language governing permissions and
limitations under the License.
*/

package runtime

import (
	"context"
	"crypto/tls"
	"errors"
	"fmt"
	"io"
	"net"
	"os"
	"reflect"
	"runtime"
	"strconv"
	"strings"
	"sync"
	"time"

<<<<<<< HEAD
	"github.com/cenkalti/backoff/v4"
	"github.com/microsoft/durabletask-go/backend"
=======
>>>>>>> 72a439c1
	"go.opentelemetry.io/otel/exporters/otlp/otlptrace"
	otlptracegrpc "go.opentelemetry.io/otel/exporters/otlp/otlptrace/otlptracegrpc"
	otlptracehttp "go.opentelemetry.io/otel/exporters/otlp/otlptrace/otlptracehttp"
	"go.opentelemetry.io/otel/exporters/zipkin"
	"go.opentelemetry.io/otel/sdk/resource"
	sdktrace "go.opentelemetry.io/otel/sdk/trace"
	semconv "go.opentelemetry.io/otel/semconv/v1.10.0"
	metav1 "k8s.io/apimachinery/pkg/apis/meta/v1"
	"k8s.io/utils/clock"

	nr "github.com/dapr/components-contrib/nameresolution"
	"github.com/dapr/components-contrib/state"
	"github.com/dapr/dapr/pkg/actors"
	componentsV1alpha1 "github.com/dapr/dapr/pkg/apis/components/v1alpha1"
	httpEndpointV1alpha1 "github.com/dapr/dapr/pkg/apis/httpEndpoint/v1alpha1"
	"github.com/dapr/dapr/pkg/apphealth"
	"github.com/dapr/dapr/pkg/components"
	"github.com/dapr/dapr/pkg/components/pluggable"
	secretstoresLoader "github.com/dapr/dapr/pkg/components/secretstores"
	"github.com/dapr/dapr/pkg/config"
	"github.com/dapr/dapr/pkg/config/protocol"
	diag "github.com/dapr/dapr/pkg/diagnostics"
	diagUtils "github.com/dapr/dapr/pkg/diagnostics/utils"
	"github.com/dapr/dapr/pkg/grpc"
	"github.com/dapr/dapr/pkg/grpc/manager"
	"github.com/dapr/dapr/pkg/grpc/universalapi"
	"github.com/dapr/dapr/pkg/http"
	"github.com/dapr/dapr/pkg/httpendpoint"
	"github.com/dapr/dapr/pkg/messaging"
	invokev1 "github.com/dapr/dapr/pkg/messaging/v1"
	httpMiddleware "github.com/dapr/dapr/pkg/middleware/http"
	"github.com/dapr/dapr/pkg/modes"
	"github.com/dapr/dapr/pkg/operator/client"
	operatorv1pb "github.com/dapr/dapr/pkg/proto/operator/v1"
	"github.com/dapr/dapr/pkg/resiliency"
	"github.com/dapr/dapr/pkg/runtime/authorizer"
	"github.com/dapr/dapr/pkg/runtime/channels"
	"github.com/dapr/dapr/pkg/runtime/compstore"
	rterrors "github.com/dapr/dapr/pkg/runtime/errors"
	"github.com/dapr/dapr/pkg/runtime/meta"
	"github.com/dapr/dapr/pkg/runtime/processor"
	"github.com/dapr/dapr/pkg/runtime/registry"
	"github.com/dapr/dapr/pkg/runtime/wfengine"
	"github.com/dapr/dapr/pkg/security"
	"github.com/dapr/dapr/utils"
	"github.com/dapr/kit/concurrency"
	"github.com/dapr/kit/logger"
)

var log = logger.NewLogger("dapr.runtime")

// DaprRuntime holds all the core components of the runtime.
type DaprRuntime struct {
	runtimeConfig     *internalConfig
	globalConfig      *config.Configuration
	accessControlList *config.AccessControlList
	grpc              *manager.Manager
	channels          *channels.Channels
	appConfig         config.ApplicationConfig
	directMessaging   invokev1.DirectMessaging
	actor             actors.ActorRuntime

	nameResolver        nr.Resolver
	hostAddress         string
	actorStateStoreLock sync.RWMutex
	namespace           string
	podName             string
	daprUniversalAPI    *universalapi.UniversalAPI
	daprHTTPAPI         http.API
	daprGRPCAPI         grpc.API
	operatorClient      operatorv1pb.OperatorClient
	isAppHealthy        chan struct{}
	appHealth           *apphealth.AppHealth
	appHealthReady      func(context.Context) error // Invoked the first time the app health becomes ready
	appHealthLock       sync.Mutex
	compStore           *compstore.ComponentStore
	meta                *meta.Meta
	processor           *processor.Processor
	authz               *authorizer.Authorizer
	sec                 security.Handler
	runnerCloser        *concurrency.RunnerCloserManager
	clock               clock.Clock
	// Used for testing.
	initComplete chan struct{}

	proxy messaging.Proxy

	resiliency resiliency.Provider

	tracerProvider *sdktrace.TracerProvider

	workflowEngine *wfengine.WorkflowEngine

	wg sync.WaitGroup
}

// newDaprRuntime returns a new runtime with the given runtime config and global config.
func newDaprRuntime(ctx context.Context,
	sec security.Handler,
	runtimeConfig *internalConfig,
	globalConfig *config.Configuration,
	accessControlList *config.AccessControlList,
	resiliencyProvider resiliency.Provider,
) (*DaprRuntime, error) {
	compStore := compstore.New()

	namespace := getNamespace()
	podName := getPodName()

	meta := meta.New(meta.Options{
		ID:            runtimeConfig.id,
		PodName:       podName,
		Namespace:     namespace,
		StrictSandbox: globalConfig.Spec.WasmSpec.GetStrictSandbox(),
		Mode:          runtimeConfig.mode,
	})

	operatorClient, err := getOperatorClient(ctx, sec, runtimeConfig)
	if err != nil {
		return nil, err
	}

	grpc := createGRPCManager(sec, runtimeConfig, globalConfig)

<<<<<<< HEAD
=======
	wfe := wfengine.NewWorkflowEngine(runtimeConfig.id, globalConfig.GetWorkflowSpec())
	wfe.ConfigureGrpcExecutor()

	authz := authorizer.New(authorizer.Options{
		ID:           runtimeConfig.id,
		Namespace:    namespace,
		GlobalConfig: globalConfig,
	})

>>>>>>> 72a439c1
	channels := channels.New(channels.Options{
		Registry:            runtimeConfig.registry,
		ComponentStore:      compStore,
		Meta:                meta,
		AppConnectionConfig: runtimeConfig.appConnectionConfig,
		GlobalConfig:        globalConfig,
		MaxRequestBodySize:  runtimeConfig.maxRequestBodySize,
		ReadBufferSize:      runtimeConfig.readBufferSize,
		GRPC:                grpc,
	})

	processor := processor.New(processor.Options{
		ID:               runtimeConfig.id,
		Namespace:        namespace,
		IsHTTP:           runtimeConfig.appConnectionConfig.Protocol.IsHTTP(),
		PlacementEnabled: len(runtimeConfig.placementAddresses) > 0,
		Registry:         runtimeConfig.registry,
		ComponentStore:   compStore,
		Meta:             meta,
		GlobalConfig:     globalConfig,
		Resiliency:       resiliencyProvider,
		Mode:             runtimeConfig.mode,
		PodName:          podName,
		Standalone:       runtimeConfig.standalone,
		OperatorClient:   operatorClient,
		GRPC:             grpc,
		Channels:         channels,
	})

	rt := &DaprRuntime{
<<<<<<< HEAD
		runtimeConfig:              runtimeConfig,
		globalConfig:               globalConfig,
		accessControlList:          accessControlList,
		grpc:                       grpc,
		pendingHTTPEndpoints:       make(chan httpEndpointV1alpha1.HTTPEndpoint),
		pendingComponents:          make(chan componentsV1alpha1.Component),
		pendingComponentDependents: map[string][]componentsV1alpha1.Component{},
		tracerProvider:             nil,
		resiliency:                 resiliencyProvider,
		appHealthReady:             nil,
		compStore:                  compStore,
		meta:                       meta,
		operatorClient:             operatorClient,
		channels:                   channels,
		sec:                        sec,
		processor: processor.New(processor.Options{
			ID:               runtimeConfig.id,
			Namespace:        getNamespace(),
			IsHTTP:           runtimeConfig.appConnectionConfig.Protocol.IsHTTP(),
			PlacementEnabled: len(runtimeConfig.placementAddresses) > 0,
			Registry:         runtimeConfig.registry,
			ComponentStore:   compStore,
			Meta:             meta,
			GlobalConfig:     globalConfig,
			Resiliency:       resiliencyProvider,
			Mode:             runtimeConfig.mode,
			PodName:          getPodName(),
			Standalone:       runtimeConfig.standalone,
			OperatorClient:   operatorClient,
			GRPC:             grpc,
			Channels:         channels,
		}),
	}

	rt.componentAuthorizers = []ComponentAuthorizer{rt.namespaceComponentAuthorizer}
	if globalConfig != nil && globalConfig.Spec.ComponentsSpec != nil && len(globalConfig.Spec.ComponentsSpec.Deny) > 0 {
		dl := newComponentDenyList(globalConfig.Spec.ComponentsSpec.Deny)
		rt.componentAuthorizers = append(rt.componentAuthorizers, dl.IsAllowed)
	}

	rt.httpEndpointAuthorizers = []HTTPEndpointAuthorizer{rt.namespaceHTTPEndpointAuthorizer}
=======
		runtimeConfig:     runtimeConfig,
		globalConfig:      globalConfig,
		accessControlList: accessControlList,
		grpc:              grpc,
		tracerProvider:    nil,
		resiliency:        resiliencyProvider,
		workflowEngine:    wfe,
		appHealthReady:    nil,
		compStore:         compStore,
		meta:              meta,
		operatorClient:    operatorClient,
		channels:          channels,
		sec:               sec,
		processor:         processor,
		authz:             authz,
		namespace:         namespace,
		podName:           podName,
		initComplete:      make(chan struct{}),
		isAppHealthy:      make(chan struct{}),
		clock:             new(clock.RealClock),
	}
	close(rt.isAppHealthy)
>>>>>>> 72a439c1

	var gracePeriod *time.Duration
	if duration := runtimeConfig.gracefulShutdownDuration; duration > 0 {
		gracePeriod = &duration
	}

	rt.runnerCloser = concurrency.NewRunnerCloserManager(gracePeriod,
		rt.runtimeConfig.metricsExporter.Run,
		rt.processor.Process,
		func(ctx context.Context) error {
			start := time.Now()
			log.Infof("%s mode configured", rt.runtimeConfig.mode)
			log.Infof("app id: %s", rt.runtimeConfig.id)

			if err := rt.initRuntime(ctx); err != nil {
				return err
			}

			d := time.Since(start).Milliseconds()
			log.Infof("dapr initialized. Status: Running. Init Elapsed %vms", d)

			if rt.daprHTTPAPI != nil {
				// Setting the status only when runtime is initialized.
				rt.daprHTTPAPI.MarkStatusAsReady()
			}

			close(rt.initComplete)
			<-ctx.Done()

			return nil
		},
	)

	if err := rt.runnerCloser.AddCloser(
		func() error {
			log.Info("Dapr is shutting down")
			comps := rt.compStore.ListComponents()
			errCh := make(chan error)
			for _, comp := range comps {
				go func(comp componentsV1alpha1.Component) {
					log.Infof("Shutting down component %s", comp.LogName())
					errCh <- rt.processor.Close(comp)
				}(comp)
			}

			errs := make([]error, len(comps)+1)
			for i := range comps {
				errs[i] = <-errCh
			}

			rt.wg.Wait()
			log.Info("Dapr runtime stopped")
			errs[len(comps)] = rt.cleanSockets()
			return errors.Join(errs...)
		},
		rt.stopWorkflow,
		rt.stopActor,
		rt.stopTrace,
		rt.grpc,
	); err != nil {
		return nil, err
	}

	return rt, nil
}

// Run performs initialization of the runtime with the runtime and global configurations.
func (a *DaprRuntime) Run(parentCtx context.Context) error {
	ctx := parentCtx
	if a.runtimeConfig.blockShutdownDuration != nil {
		// Override context with Background. Runner context will be cancelled when
		// blocking graceful shutdown returns.
		ctx = context.Background()
		a.runnerCloser.Add(func(ctx context.Context) error {
			select {
			case <-parentCtx.Done():
			case <-ctx.Done():
				// Return nil as another routine has returned, not due to an interrupt.
				return nil
			}

			log.Infof("Blocking graceful shutdown for %s or until app reports unhealthy...", *a.runtimeConfig.blockShutdownDuration)
			select {
			case <-a.clock.After(*a.runtimeConfig.blockShutdownDuration):
				log.Info("Block shutdown period expired, entering shutdown...")
			case <-a.isAppHealthy:
				log.Info("App reported unhealthy, entering shutdown...")
			}
			return nil
		})
	}

	return a.runnerCloser.Run(ctx)
}

func getNamespace() string {
	return os.Getenv("NAMESPACE")
}

func getPodName() string {
	return os.Getenv("POD_NAME")
}

func getOperatorClient(ctx context.Context, sec security.Handler, cfg *internalConfig) (operatorv1pb.OperatorClient, error) {
	// Get the operator client only if we're running in Kubernetes and if we need it
	if cfg.mode != modes.KubernetesMode {
		return nil, nil
	}

	client, _, err := client.GetOperatorClient(ctx, cfg.kubernetes.ControlPlaneAddress, sec)
	if err != nil {
		return nil, fmt.Errorf("error creating operator client: %w", err)
	}

	return client, nil
}

// setupTracing set up the trace exporters. Technically we don't need to pass `hostAddress` in,
// but we do so here to explicitly call out the dependency on having `hostAddress` computed.
func (a *DaprRuntime) setupTracing(ctx context.Context, hostAddress string, tpStore tracerProviderStore) error {
	tracingSpec := a.globalConfig.GetTracingSpec()

	// Register stdout trace exporter if user wants to debug requests or log as Info level.
	if tracingSpec.Stdout {
		tpStore.RegisterExporter(diagUtils.NewStdOutExporter())
	}

	// Register zipkin trace exporter if ZipkinSpec is specified
	if tracingSpec.Zipkin != nil && tracingSpec.Zipkin.EndpointAddress != "" {
		zipkinExporter, err := zipkin.New(tracingSpec.Zipkin.EndpointAddress)
		if err != nil {
			return err
		}
		tpStore.RegisterExporter(zipkinExporter)
	}

	// Register otel trace exporter if OtelSpec is specified
	if tracingSpec.Otel != nil && tracingSpec.Otel.EndpointAddress != "" && tracingSpec.Otel.Protocol != "" {
		endpoint := tracingSpec.Otel.EndpointAddress
		protocol := tracingSpec.Otel.Protocol
		if protocol != "http" && protocol != "grpc" {
			return fmt.Errorf("invalid protocol %v provided for Otel endpoint", protocol)
		}

		var client otlptrace.Client
		if protocol == "http" {
			clientOptions := []otlptracehttp.Option{otlptracehttp.WithEndpoint(endpoint)}
			if !tracingSpec.Otel.GetIsSecure() {
				clientOptions = append(clientOptions, otlptracehttp.WithInsecure())
			}
			client = otlptracehttp.NewClient(clientOptions...)
		} else {
			clientOptions := []otlptracegrpc.Option{otlptracegrpc.WithEndpoint(endpoint)}
			if !tracingSpec.Otel.GetIsSecure() {
				clientOptions = append(clientOptions, otlptracegrpc.WithInsecure())
			}
			client = otlptracegrpc.NewClient(clientOptions...)
		}
		otelExporter, err := otlptrace.New(ctx, client)
		if err != nil {
			return err
		}
		tpStore.RegisterExporter(otelExporter)
	}

	if !tpStore.HasExporter() && tracingSpec.SamplingRate != "" {
		tpStore.RegisterExporter(diagUtils.NewNullExporter())
	}

	// Register a resource
	r := resource.NewWithAttributes(
		semconv.SchemaURL,
		semconv.ServiceNameKey.String(a.runtimeConfig.id),
	)

	tpStore.RegisterResource(r)

	// Register a trace sampler based on Sampling settings
	daprTraceSampler := diag.NewDaprTraceSampler(tracingSpec.SamplingRate)
	log.Infof("Dapr trace sampler initialized: %s", daprTraceSampler.Description())

	tpStore.RegisterSampler(daprTraceSampler)

	a.tracerProvider = tpStore.RegisterTracerProvider()
	return nil
}

func (a *DaprRuntime) initRuntime(ctx context.Context) error {
	var err error
	if a.hostAddress, err = utils.GetHostAddress(); err != nil {
		return fmt.Errorf("failed to determine host address: %w", err)
	}
	if err = a.setupTracing(ctx, a.hostAddress, newOpentelemetryTracerProviderStore()); err != nil {
		return fmt.Errorf("failed to setup tracing: %w", err)
	}
	// Register and initialize name resolution for service discovery.
	err = a.initNameResolution(ctx)
	if err != nil {
		log.Errorf(err.Error())
	}

	// Start proxy
	a.initProxy()

	a.initDirectMessaging(a.nameResolver)

	a.initPluggableComponents(ctx)

	a.appendBuiltinSecretStore(ctx)
	err = a.loadComponents(ctx)
	if err != nil {
		log.Warnf("failed to load components: %s", err)
	}

	a.flushOutstandingComponents(ctx)

	// Creating workflow engine after components are loaded
	wfe := wfengine.NewWorkflowEngine(a.runtimeConfig.id, a.globalConfig.GetWorkflowSpec(), a.processor)
	wfe.ConfigureGrpcExecutor()
	a.workflowEngine = wfe

	err = a.loadHTTPEndpoints(ctx)
	if err != nil {
		log.Warnf("failed to load HTTP endpoints: %s", err)
	}

	a.flushOutstandingHTTPEndpoints(ctx)

	if err = a.channels.Refresh(); err != nil {
		log.Warnf("failed to open %s channel to app: %s", string(a.runtimeConfig.appConnectionConfig.Protocol), err)
	}

	pipeline, err := a.channels.BuildHTTPPipeline(a.globalConfig.Spec.HTTPPipelineSpec)
	if err != nil {
		log.Warnf("failed to build HTTP pipeline: %s", err)
	}

	// Setup allow/deny list for secrets
	a.populateSecretsConfiguration()

	// Create and start the external gRPC server
	a.daprUniversalAPI = &universalapi.UniversalAPI{
		AppID:                       a.runtimeConfig.id,
		Logger:                      logger.NewLogger("dapr.api"),
		CompStore:                   a.compStore,
		Resiliency:                  a.resiliency,
		Actors:                      a.actor,
		GetComponentsCapabilitiesFn: a.getComponentsCapabilitesMap,
		ShutdownFn:                  a.ShutdownWithWait,
		AppConnectionConfig:         a.runtimeConfig.appConnectionConfig,
		GlobalConfig:                a.globalConfig,
	}

	// Create and start internal and external gRPC servers
	a.daprGRPCAPI = grpc.NewAPI(grpc.APIOpts{
		UniversalAPI:          a.daprUniversalAPI,
		Channels:              a.channels,
		PubsubAdapter:         a.processor.PubSub(),
		DirectMessaging:       a.directMessaging,
		SendToOutputBindingFn: a.processor.Binding().SendToOutputBinding,
		TracingSpec:           a.globalConfig.GetTracingSpec(),
		AccessControlList:     a.accessControlList,
	})

	if err = a.runnerCloser.AddCloser(a.daprGRPCAPI); err != nil {
		return err
	}

	err = a.startGRPCAPIServer(a.daprGRPCAPI, a.runtimeConfig.apiGRPCPort)
	if err != nil {
		return fmt.Errorf("failed to start API gRPC server: %w", err)
	}
	if a.runtimeConfig.unixDomainSocket != "" {
		log.Info("API gRPC server is running on a Unix Domain Socket")
	} else {
		log.Infof("API gRPC server is running on port %v", a.runtimeConfig.apiGRPCPort)
	}

	// Start HTTP Server
	err = a.startHTTPServer(a.runtimeConfig.httpPort, a.runtimeConfig.publicPort, a.runtimeConfig.profilePort, a.runtimeConfig.allowedOrigins, pipeline)
	if err != nil {
		return fmt.Errorf("failed to start HTTP server: %w", err)
	}
	if a.runtimeConfig.unixDomainSocket != "" {
		log.Info("HTTP server is running on a Unix Domain Socket")
	} else {
		log.Infof("HTTP server is running on port %v", a.runtimeConfig.httpPort)
	}
	log.Infof("The request body size parameter is: %v", a.runtimeConfig.maxRequestBodySize)

	// Start internal gRPC server (used for sidecar-to-sidecar communication)
	err = a.startGRPCInternalServer(a.daprGRPCAPI, a.runtimeConfig.internalGRPCPort)
	if err != nil {
		return fmt.Errorf("failed to start internal gRPC server: %w", err)
	}
	log.Infof("Internal gRPC server is running on port %v", a.runtimeConfig.internalGRPCPort)

	a.initDirectMessaging(a.nameResolver)

	if a.daprHTTPAPI != nil {
		a.daprHTTPAPI.MarkStatusAsOutboundReady()
	}
	if err := a.blockUntilAppIsReady(ctx); err != nil {
		return err
	}

	if a.runtimeConfig.appConnectionConfig.MaxConcurrency > 0 {
		log.Infof("app max concurrency set to %v", a.runtimeConfig.appConnectionConfig.MaxConcurrency)
	}

	a.appHealthReady = a.appHealthReadyInit
	if a.runtimeConfig.appConnectionConfig.HealthCheck != nil && a.channels.AppChannel() != nil {
		// We can't just pass "a.channels.HealthProbe" because appChannel may be re-created
		a.appHealth = apphealth.New(*a.runtimeConfig.appConnectionConfig.HealthCheck, func(ctx context.Context) (bool, error) {
			return a.channels.AppChannel().HealthProbe(ctx)
		})
		if err := a.runnerCloser.AddCloser(a.appHealth); err != nil {
			return err
		}
		a.appHealth.OnHealthChange(a.appHealthChanged)
		if err := a.appHealth.StartProbes(ctx); err != nil {
			return err
		}

		// Set the appHealth object in the channel so it's aware of the app's health status
		a.channels.AppChannel().SetAppHealth(a.appHealth)

		// Enqueue a probe right away
		// This will also start the input components once the app is healthy
		a.appHealth.Enqueue()
	} else {
		// If there's no health check, mark the app as healthy right away so subscriptions can start
		a.appHealthChanged(ctx, apphealth.AppStatusHealthy)
	}

	return nil
}

// appHealthReadyInit completes the initialization phase and is invoked after the app is healthy
func (a *DaprRuntime) appHealthReadyInit(ctx context.Context) (err error) {
	// Load app configuration (for actors) and init actors
	a.loadAppConfiguration(ctx)

	if a.runtimeConfig.ActorsEnabled() {
		err = a.initActors(ctx)
		if err != nil {
			log.Warn(err)
		} else {
			a.daprUniversalAPI.SetActorRuntime(a.actor)
		}
	} else {
		// If actors are not enabled, still invoke SetActorRuntime on the workflow engine with `nil` to unblock startup
		err = setActorRuntimeForBackend(ctx, a.workflowEngine.Backend, nil)
		if err != nil {
			log.Errorf("error while setting actor runtime for backend to nil: %v", err)
		}
	}

	// Initialize workflow engine
	a.initWorkflowEngine(ctx)

	// We set actors as initialized whether we have an actors runtime or not
	a.daprUniversalAPI.SetActorsInitDone()

	if cb := a.runtimeConfig.registry.ComponentsCallback(); cb != nil {
		if err = cb(registry.ComponentRegistry{
			DirectMessaging: a.directMessaging,
			CompStore:       a.compStore,
		}); err != nil {
			return fmt.Errorf("failed to register components with callback: %w", err)
		}
	}

	return nil
}

func setActorRuntimeForBackend(ctx context.Context, be backend.Backend, actorRuntime actors.ActorRuntime) error {
	if abe, ok := be.(*wfengine.ActorBackend); ok {
		log.Info("Configuring workflow engine with actors backend")
		return abe.SetActorRuntime(actorRuntime, ctx)
	}

	return nil
}

func (a *DaprRuntime) initWorkflowEngine(ctx context.Context) {
	wfComponentFactory := wfengine.BuiltinWorkflowFactory(a.workflowEngine)

	if a.workflowEngine.BackendType == wfengine.ActorBackendType {
		err := setActorRuntimeForBackend(ctx, a.workflowEngine.Backend, a.actor)

		if err != nil {
			log.Errorf("could not set actor runtime for backend: %v", err)
		}
	}

	if reg := a.runtimeConfig.registry.Workflows(); reg != nil {
		log.Infof("Registering component for dapr workflow engine...")
		reg.RegisterComponent(wfComponentFactory, "dapr")
		if componentInitErr := a.processor.Init(ctx, wfengine.ComponentDefinition); componentInitErr != nil {
			log.Warnf("Failed to initialize Dapr workflow component: %v", componentInitErr)
		}
	} else {
		log.Infof("No workflow registry available, not registering Dapr workflow component...")
	}
}

// initPluggableComponents discover pluggable components and initialize with their respective registries.
func (a *DaprRuntime) initPluggableComponents(ctx context.Context) {
	if runtime.GOOS == "windows" {
		log.Debugf("the current OS does not support pluggable components feature, skipping initialization")
		return
	}
	if err := pluggable.Discover(ctx); err != nil {
		log.Errorf("could not initialize pluggable components %v", err)
	}
}

// Sets the status of the app to healthy or un-healthy
// Callback for apphealth when the detected status changed
func (a *DaprRuntime) appHealthChanged(ctx context.Context, status uint8) {
	a.appHealthLock.Lock()
	defer a.appHealthLock.Unlock()

	switch status {
	case apphealth.AppStatusHealthy:
		select {
		case <-a.isAppHealthy:
			a.isAppHealthy = make(chan struct{})
		default:
		}

		// First time the app becomes healthy, complete the init process
		if a.appHealthReady != nil {
			if err := a.appHealthReady(ctx); err != nil {
				log.Warnf("Failed to complete app init: %s ", err)
			}
			a.appHealthReady = nil
		}

		// Start subscribing to topics and reading from input bindings
		if err := a.processor.PubSub().StartSubscriptions(ctx); err != nil {
			log.Warnf("failed to subscribe to topics: %s ", err)
		}
		err := a.processor.Binding().StartReadingFromBindings(ctx)
		if err != nil {
			log.Warnf("failed to read from bindings: %s ", err)
		}

		// Start subscribing to outbox topics
		if err := a.processor.PubSub().Outbox().SubscribeToInternalTopics(ctx, a.runtimeConfig.id); err != nil {
			log.Warnf("failed to subscribe to outbox topics: %s", err)
		}
	case apphealth.AppStatusUnhealthy:
		select {
		case <-a.isAppHealthy:
		default:
			close(a.isAppHealthy)
		}

		// Stop topic subscriptions and input bindings
		a.processor.PubSub().StopSubscriptions()
		a.processor.Binding().StopReadingFromBindings()
	}
}

func (a *DaprRuntime) populateSecretsConfiguration() {
	// Populate in a map for easy lookup by store name.
	if a.globalConfig.Spec.Secrets == nil {
		return
	}

	for _, scope := range a.globalConfig.Spec.Secrets.Scopes {
		a.compStore.AddSecretsConfiguration(scope.StoreName, scope)
	}
}

func (a *DaprRuntime) initDirectMessaging(resolver nr.Resolver) {
	a.directMessaging = messaging.NewDirectMessaging(messaging.NewDirectMessagingOpts{
		AppID:              a.runtimeConfig.id,
		Namespace:          a.namespace,
		Port:               a.runtimeConfig.internalGRPCPort,
		Mode:               a.runtimeConfig.mode,
		Channels:           a.channels,
		ClientConnFn:       a.grpc.GetGRPCConnection,
		Resolver:           resolver,
		MaxRequestBodySize: a.runtimeConfig.maxRequestBodySize,
		Proxy:              a.proxy,
		ReadBufferSize:     a.runtimeConfig.readBufferSize,
		Resiliency:         a.resiliency,
		CompStore:          a.compStore,
	})
}

func (a *DaprRuntime) initProxy() {
	a.proxy = messaging.NewProxy(messaging.ProxyOpts{
		AppClientFn:        a.grpc.GetAppClient,
		ConnectionFactory:  a.grpc.GetGRPCConnection,
		AppID:              a.runtimeConfig.id,
		ACL:                a.accessControlList,
		Resiliency:         a.resiliency,
		MaxRequestBodySize: a.runtimeConfig.maxRequestBodySize,
	})
}

func (a *DaprRuntime) startHTTPServer(port int, publicPort *int, profilePort int, allowedOrigins string, pipeline httpMiddleware.Pipeline) error {
	a.daprHTTPAPI = http.NewAPI(http.APIOpts{
		UniversalAPI:          a.daprUniversalAPI,
		Channels:              a.channels,
		DirectMessaging:       a.directMessaging,
		PubsubAdapter:         a.processor.PubSub(),
		SendToOutputBindingFn: a.processor.Binding().SendToOutputBinding,
		TracingSpec:           a.globalConfig.GetTracingSpec(),
		MaxRequestBodySize:    int64(a.runtimeConfig.maxRequestBodySize) << 20, // Convert from MB to bytes
	})

	serverConf := http.ServerConfig{
		AppID:                   a.runtimeConfig.id,
		HostAddress:             a.hostAddress,
		Port:                    port,
		APIListenAddresses:      a.runtimeConfig.apiListenAddresses,
		PublicPort:              publicPort,
		ProfilePort:             profilePort,
		AllowedOrigins:          allowedOrigins,
		EnableProfiling:         a.runtimeConfig.enableProfiling,
		MaxRequestBodySizeMB:    a.runtimeConfig.maxRequestBodySize,
		UnixDomainSocket:        a.runtimeConfig.unixDomainSocket,
		ReadBufferSizeKB:        a.runtimeConfig.readBufferSize,
		EnableAPILogging:        *a.runtimeConfig.enableAPILogging,
		APILoggingObfuscateURLs: a.globalConfig.GetAPILoggingSpec().ObfuscateURLs,
		APILogHealthChecks:      !a.globalConfig.GetAPILoggingSpec().OmitHealthChecks,
	}

	server := http.NewServer(http.NewServerOpts{
		API:         a.daprHTTPAPI,
		Config:      serverConf,
		TracingSpec: a.globalConfig.GetTracingSpec(),
		MetricSpec:  a.globalConfig.GetMetricsSpec(),
		Pipeline:    pipeline,
		APISpec:     a.globalConfig.GetAPISpec(),
	})
	if err := server.StartNonBlocking(); err != nil {
		return err
	}
	if err := a.runnerCloser.AddCloser(server); err != nil {
		return err
	}

	return nil
}

func (a *DaprRuntime) startGRPCInternalServer(api grpc.API, port int) error {
	// Since GRPCInteralServer is encrypted & authenticated, it is safe to listen on *
	serverConf := a.getNewServerConfig([]string{""}, port)
	server := grpc.NewInternalServer(api, serverConf, a.globalConfig.GetTracingSpec(), a.globalConfig.GetMetricsSpec(), a.sec, a.proxy)
	if err := server.StartNonBlocking(); err != nil {
		return err
	}
	if err := a.runnerCloser.AddCloser(server); err != nil {
		return err
	}

	return nil
}

func (a *DaprRuntime) startGRPCAPIServer(api grpc.API, port int) error {
	serverConf := a.getNewServerConfig(a.runtimeConfig.apiListenAddresses, port)
	server := grpc.NewAPIServer(api, serverConf, a.globalConfig.GetTracingSpec(), a.globalConfig.GetMetricsSpec(), a.globalConfig.GetAPISpec(), a.proxy, a.workflowEngine)
	if err := server.StartNonBlocking(); err != nil {
		return err
	}
	if err := a.runnerCloser.AddCloser(server); err != nil {
		return err
	}

	return nil
}

func (a *DaprRuntime) getNewServerConfig(apiListenAddresses []string, port int) grpc.ServerConfig {
	// Use the trust domain value from the access control policy spec to generate the cert
	// If no access control policy has been specified, use a default value
	trustDomain := config.DefaultTrustDomain
	if a.accessControlList != nil {
		trustDomain = a.accessControlList.TrustDomain
	}
	return grpc.ServerConfig{
		AppID:                a.runtimeConfig.id,
		HostAddress:          a.hostAddress,
		Port:                 port,
		APIListenAddresses:   apiListenAddresses,
		NameSpace:            a.namespace,
		TrustDomain:          trustDomain,
		MaxRequestBodySizeMB: a.runtimeConfig.maxRequestBodySize,
		UnixDomainSocket:     a.runtimeConfig.unixDomainSocket,
		ReadBufferSizeKB:     a.runtimeConfig.readBufferSize,
		EnableAPILogging:     *a.runtimeConfig.enableAPILogging,
	}
}

func (a *DaprRuntime) initNameResolution(ctx context.Context) (err error) {
	var (
		resolver         nr.Resolver
		resolverMetadata nr.Metadata
		resolverName     string
		resolverVersion  string
	)

	if a.globalConfig.Spec.NameResolutionSpec != nil {
		resolverName = a.globalConfig.Spec.NameResolutionSpec.Component
		resolverVersion = a.globalConfig.Spec.NameResolutionSpec.Version
	}

	if resolverName == "" {
		switch a.runtimeConfig.mode {
		case modes.KubernetesMode:
			resolverName = "kubernetes"
		case modes.StandaloneMode:
			resolverName = "mdns"
		default:
			fName := utils.ComponentLogName("nr", resolverName, resolverVersion)
			return rterrors.NewInit(rterrors.InitComponentFailure, fName, fmt.Errorf("unable to determine name resolver for %s mode", string(a.runtimeConfig.mode)))
		}
	}

	if resolverVersion == "" {
		resolverVersion = components.FirstStableVersion
	}

	fName := utils.ComponentLogName("nr", resolverName, resolverVersion)
	resolver, err = a.runtimeConfig.registry.NameResolutions().Create(resolverName, resolverVersion, fName)
	if err != nil {
		diag.DefaultMonitoring.ComponentInitFailed("nameResolution", "creation", resolverName)
		return rterrors.NewInit(rterrors.CreateComponentFailure, fName, err)
	}

	resolverMetadata.Name = resolverName
	if a.globalConfig.Spec.NameResolutionSpec != nil {
		resolverMetadata.Configuration = a.globalConfig.Spec.NameResolutionSpec.Configuration
	}
	resolverMetadata.Instance = nr.Instance{
		DaprHTTPPort:     a.runtimeConfig.httpPort,
		DaprInternalPort: a.runtimeConfig.internalGRPCPort,
		AppPort:          a.runtimeConfig.appConnectionConfig.Port,
		Address:          a.hostAddress,
		AppID:            a.runtimeConfig.id,
		Namespace:        a.namespace,
	}

	err = resolver.Init(ctx, resolverMetadata)
	if err != nil {
		diag.DefaultMonitoring.ComponentInitFailed("nameResolution", "init", resolverName)
		return rterrors.NewInit(rterrors.InitComponentFailure, fName, err)
	}

	a.nameResolver = resolver
	if nrCloser, ok := resolver.(io.Closer); ok {
		err = a.runnerCloser.AddCloser(nrCloser)
		if err != nil {
			return err
		}
	}

	log.Infof("Initialized name resolution to %s", resolverName)
	return nil
}

func (a *DaprRuntime) initActors(ctx context.Context) error {
	err := actors.ValidateHostEnvironment(a.runtimeConfig.mTLSEnabled, a.runtimeConfig.mode, a.namespace)
	if err != nil {
		return rterrors.NewInit(rterrors.InitFailure, "actors", err)
	}
	a.actorStateStoreLock.Lock()
	defer a.actorStateStoreLock.Unlock()

	actorStateStoreName, ok := a.processor.State().ActorStateStoreName()
	if !ok {
		log.Info("actors: state store is not configured - this is okay for clients but services with hosted actors will fail to initialize!")
	}
	actorConfig := actors.NewConfig(actors.ConfigOpts{
		HostAddress:        a.hostAddress,
		AppID:              a.runtimeConfig.id,
		PlacementAddresses: a.runtimeConfig.placementAddresses,
		Port:               a.runtimeConfig.internalGRPCPort,
		Namespace:          a.namespace,
		AppConfig:          a.appConfig,
		HealthHTTPClient:   a.channels.AppHTTPClient(),
		HealthEndpoint:     a.channels.AppHTTPEndpoint(),
		AppChannelAddress:  a.runtimeConfig.appConnectionConfig.ChannelAddress,
		PodName:            getPodName(),
	})

	act := actors.NewActors(actors.ActorsOpts{
		AppChannel:       a.channels.AppChannel(),
		GRPCConnectionFn: a.grpc.GetGRPCConnection,
		Config:           actorConfig,
		TracingSpec:      a.globalConfig.GetTracingSpec(),
		Resiliency:       a.resiliency,
		StateStoreName:   actorStateStoreName,
		CompStore:        a.compStore,
		// TODO: @joshvanl Remove in Dapr 1.12 when ActorStateTTL is finalized.
		StateTTLEnabled: a.globalConfig.IsFeatureEnabled(config.ActorStateTTL),
		Security:        a.sec,
	})
	err = act.Init(ctx)
	if err == nil {
		a.actor = act
		return nil
	}
	return rterrors.NewInit(rterrors.InitFailure, "actors", err)
}

func (a *DaprRuntime) loadComponents(ctx context.Context) error {
	var loader components.ComponentLoader

	switch a.runtimeConfig.mode {
	case modes.KubernetesMode:
		loader = components.NewKubernetesComponents(a.runtimeConfig.kubernetes, a.namespace, a.operatorClient, a.podName)
	case modes.StandaloneMode:
		loader = components.NewLocalComponents(a.runtimeConfig.standalone.ResourcesPath...)
	default:
		return nil
	}

	log.Info("Loading components…")
	comps, err := loader.LoadComponents()
	if err != nil {
		return err
	}

	authorizedComps := a.authz.GetAuthorizedObjects(comps, a.authz.IsObjectAuthorized).([]componentsV1alpha1.Component)

	// Iterate through the list twice
	// First, we look for secret stores and load those, then all other components
	// Sure, we could sort the list of authorizedComps... but this is simpler and most certainly faster
	for _, comp := range authorizedComps {
		if strings.HasPrefix(comp.Spec.Type, string(components.CategorySecretStore)+".") {
			log.Debug("Found component: " + comp.LogName())
			if !a.processor.AddPendingComponent(ctx, comp) {
				return nil
			}
		}
	}
	for _, comp := range authorizedComps {
		if !strings.HasPrefix(comp.Spec.Type, string(components.CategorySecretStore)+".") {
			log.Debug("Found component: " + comp.LogName())
			if !a.processor.AddPendingComponent(ctx, comp) {
				return nil
			}
		}
	}

	return nil
}

func (a *DaprRuntime) flushOutstandingHTTPEndpoints(ctx context.Context) {
	log.Info("Waiting for all outstanding http endpoints to be processed…")
	// We flush by sending a no-op http endpoint. Since the processHTTPEndpoints goroutine only reads one http endpoint at a time,
	// We know that once the no-op http endpoint is read from the channel, all previous http endpoints will have been fully processed.
	if a.processor.AddPendingEndpoint(ctx, httpEndpointV1alpha1.HTTPEndpoint{}) {
		log.Info("All outstanding http endpoints processed")
	}
}

func (a *DaprRuntime) flushOutstandingComponents(ctx context.Context) {
	log.Info("Waiting for all outstanding components to be processed…")
	// We flush by sending a no-op component. Since the processComponents goroutine only reads one component at a time,
	// We know that once the no-op component is read from the channel, all previous components will have been fully processed.
	if a.processor.AddPendingComponent(ctx, componentsV1alpha1.Component{}) {
		log.Info("All outstanding components processed")
	}
}

func (a *DaprRuntime) loadHTTPEndpoints(ctx context.Context) error {
	var loader httpendpoint.EndpointsLoader

	switch a.runtimeConfig.mode {
	case modes.KubernetesMode:
		loader = httpendpoint.NewKubernetesHTTPEndpoints(a.runtimeConfig.kubernetes, a.namespace, a.operatorClient, a.podName)
	case modes.StandaloneMode:
		loader = httpendpoint.NewLocalHTTPEndpoints(a.runtimeConfig.standalone.ResourcesPath...)
	default:
		return nil
	}

	log.Info("Loading endpoints…")
	endpoints, err := loader.LoadHTTPEndpoints()
	if err != nil {
		return err
	}

	authorizedHTTPEndpoints := a.authz.GetAuthorizedObjects(endpoints, a.authz.IsObjectAuthorized).([]httpEndpointV1alpha1.HTTPEndpoint)

	for _, e := range authorizedHTTPEndpoints {
		log.Infof("Found http endpoint: %s", e.Name)
		if !a.processor.AddPendingEndpoint(ctx, e) {
			return nil
		}
	}

	return nil
}

func (a *DaprRuntime) stopActor() error {
	if a.actor != nil {
		log.Info("Shutting down actor")
		return a.actor.Close()
	}
	return nil
}

func (a *DaprRuntime) stopWorkflow(ctx context.Context) error {
	if a.workflowEngine != nil {
		log.Info("Shutting down workflow engine")
		return a.workflowEngine.Close(ctx)
	}
	return nil
}

// ShutdownWithWait will gracefully stop runtime and wait outstanding operations.
func (a *DaprRuntime) ShutdownWithWait() {
	a.runnerCloser.Close()
}

func (a *DaprRuntime) WaitUntilShutdown() {
	a.runnerCloser.WaitUntilShutdown()
}

func (a *DaprRuntime) cleanSockets() error {
	var errs []error
	if a.runtimeConfig.unixDomainSocket != "" {
		for _, s := range []string{"http", "grpc"} {
			err := os.Remove(fmt.Sprintf("%s/dapr-%s-%s.socket", a.runtimeConfig.unixDomainSocket, a.runtimeConfig.id, s))
			if os.IsNotExist(err) {
				continue
			}
			if err != nil {
				errs = append(errs, fmt.Errorf("error removing socket file: %w", err))
			}
		}
	}
	return errors.Join(errs...)
}

func (a *DaprRuntime) blockUntilAppIsReady(ctx context.Context) error {
	if a.runtimeConfig.appConnectionConfig.Port <= 0 {
		return nil
	}

	log.Infof("application protocol: %s. waiting on port %v.  This will block until the app is listening on that port.", string(a.runtimeConfig.appConnectionConfig.Protocol), a.runtimeConfig.appConnectionConfig.Port)

	dialAddr := a.runtimeConfig.appConnectionConfig.ChannelAddress + ":" + strconv.Itoa(a.runtimeConfig.appConnectionConfig.Port)

	for {
		var (
			conn net.Conn
			err  error
		)
		dialer := &net.Dialer{
			Timeout: 500 * time.Millisecond,
		}
		if a.runtimeConfig.appConnectionConfig.Protocol.HasTLS() {
			conn, err = tls.DialWithDialer(dialer, "tcp", dialAddr, &tls.Config{
				InsecureSkipVerify: true, //nolint:gosec
			})
		} else {
			conn, err = dialer.DialContext(ctx, "tcp", dialAddr)
		}
		if err == nil && conn != nil {
			conn.Close()
			break
		}

		select {
		// Return
		case <-ctx.Done():
			return ctx.Err()
		// prevents overwhelming the OS with open connections
		case <-a.clock.After(time.Millisecond * 100):
		}
	}

	log.Infof("application discovered on port %v", a.runtimeConfig.appConnectionConfig.Port)

	return nil
}

func (a *DaprRuntime) loadAppConfiguration(ctx context.Context) {
	if a.channels.AppChannel() == nil {
		return
	}

	appConfig, err := a.channels.AppChannel().GetAppConfig(ctx, a.runtimeConfig.id)
	if err != nil {
		return
	}

	if appConfig != nil {
		a.appConfig = *appConfig
		log.Info("Application configuration loaded")
	}
}

func (a *DaprRuntime) appendBuiltinSecretStore(ctx context.Context) {
	if a.runtimeConfig.disableBuiltinK8sSecretStore {
		return
	}

	switch a.runtimeConfig.mode {
	case modes.KubernetesMode:
		// Preload Kubernetes secretstore
		a.processor.AddPendingComponent(ctx, componentsV1alpha1.Component{
			ObjectMeta: metav1.ObjectMeta{
				Name: secretstoresLoader.BuiltinKubernetesSecretStore,
			},
			Spec: componentsV1alpha1.ComponentSpec{
				Type:    "secretstores.kubernetes",
				Version: components.FirstStableVersion,
			},
		})
	}
}

func (a *DaprRuntime) getComponentsCapabilitesMap() map[string][]string {
	capabilities := make(map[string][]string)
	for key, store := range a.compStore.ListStateStores() {
		features := store.Features()
		stateStoreCapabilities := featureTypeToString(features)
		if state.FeatureETag.IsPresent(features) && state.FeatureTransactional.IsPresent(features) {
			stateStoreCapabilities = append(stateStoreCapabilities, "ACTOR")
		}
		capabilities[key] = stateStoreCapabilities
	}
	for key, pubSubItem := range a.compStore.ListPubSubs() {
		features := pubSubItem.Component.Features()
		capabilities[key] = featureTypeToString(features)
	}
	for key := range a.compStore.ListInputBindings() {
		capabilities[key] = []string{"INPUT_BINDING"}
	}
	for key := range a.compStore.ListOutputBindings() {
		if val, found := capabilities[key]; found {
			capabilities[key] = append(val, "OUTPUT_BINDING")
		} else {
			capabilities[key] = []string{"OUTPUT_BINDING"}
		}
	}
	for key, store := range a.compStore.ListSecretStores() {
		features := store.Features()
		capabilities[key] = featureTypeToString(features)
	}
	return capabilities
}

// converts components Features from FeatureType to string
func featureTypeToString(features interface{}) []string {
	featureStr := make([]string, 0)
	switch reflect.TypeOf(features).Kind() {
	case reflect.Slice:
		val := reflect.ValueOf(features)
		for i := 0; i < val.Len(); i++ {
			featureStr = append(featureStr, val.Index(i).String())
		}
	}
	return featureStr
}

func createGRPCManager(sec security.Handler, runtimeConfig *internalConfig, globalConfig *config.Configuration) *manager.Manager {
	grpcAppChannelConfig := &manager.AppChannelConfig{}
	if globalConfig != nil {
		grpcAppChannelConfig.TracingSpec = globalConfig.GetTracingSpec()
		grpcAppChannelConfig.AllowInsecureTLS = globalConfig.IsFeatureEnabled(config.AppChannelAllowInsecureTLS)
	}
	if runtimeConfig != nil {
		grpcAppChannelConfig.Port = runtimeConfig.appConnectionConfig.Port
		grpcAppChannelConfig.MaxConcurrency = runtimeConfig.appConnectionConfig.MaxConcurrency
		grpcAppChannelConfig.EnableTLS = (runtimeConfig.appConnectionConfig.Protocol == protocol.GRPCSProtocol)
		grpcAppChannelConfig.MaxRequestBodySizeMB = runtimeConfig.maxRequestBodySize
		grpcAppChannelConfig.ReadBufferSizeKB = runtimeConfig.readBufferSize
		grpcAppChannelConfig.BaseAddress = runtimeConfig.appConnectionConfig.ChannelAddress
	}

	m := manager.NewManager(sec, runtimeConfig.mode, grpcAppChannelConfig)
	m.StartCollector()
	return m
}

func (a *DaprRuntime) stopTrace(ctx context.Context) error {
	if a.tracerProvider == nil {
		return nil
	}
	// Flush and shutdown the tracing provider.
	if err := a.tracerProvider.ForceFlush(ctx); err != nil && !errors.Is(err, context.Canceled) {
		log.Warnf("Error flushing tracing provider: %v", err)
	}

	if err := a.tracerProvider.Shutdown(ctx); err != nil && !errors.Is(err, context.Canceled) {
		return fmt.Errorf("error shutting down tracing provider: %w", err)
	} else {
		a.tracerProvider = nil
	}
	return nil
}<|MERGE_RESOLUTION|>--- conflicted
+++ resolved
@@ -28,11 +28,7 @@
 	"sync"
 	"time"
 
-<<<<<<< HEAD
-	"github.com/cenkalti/backoff/v4"
 	"github.com/microsoft/durabletask-go/backend"
-=======
->>>>>>> 72a439c1
 	"go.opentelemetry.io/otel/exporters/otlp/otlptrace"
 	otlptracegrpc "go.opentelemetry.io/otel/exporters/otlp/otlptrace/otlptracegrpc"
 	otlptracehttp "go.opentelemetry.io/otel/exporters/otlp/otlptrace/otlptracehttp"
@@ -157,18 +153,12 @@
 
 	grpc := createGRPCManager(sec, runtimeConfig, globalConfig)
 
-<<<<<<< HEAD
-=======
-	wfe := wfengine.NewWorkflowEngine(runtimeConfig.id, globalConfig.GetWorkflowSpec())
-	wfe.ConfigureGrpcExecutor()
-
 	authz := authorizer.New(authorizer.Options{
 		ID:           runtimeConfig.id,
 		Namespace:    namespace,
 		GlobalConfig: globalConfig,
 	})
 
->>>>>>> 72a439c1
 	channels := channels.New(channels.Options{
 		Registry:            runtimeConfig.registry,
 		ComponentStore:      compStore,
@@ -199,56 +189,12 @@
 	})
 
 	rt := &DaprRuntime{
-<<<<<<< HEAD
-		runtimeConfig:              runtimeConfig,
-		globalConfig:               globalConfig,
-		accessControlList:          accessControlList,
-		grpc:                       grpc,
-		pendingHTTPEndpoints:       make(chan httpEndpointV1alpha1.HTTPEndpoint),
-		pendingComponents:          make(chan componentsV1alpha1.Component),
-		pendingComponentDependents: map[string][]componentsV1alpha1.Component{},
-		tracerProvider:             nil,
-		resiliency:                 resiliencyProvider,
-		appHealthReady:             nil,
-		compStore:                  compStore,
-		meta:                       meta,
-		operatorClient:             operatorClient,
-		channels:                   channels,
-		sec:                        sec,
-		processor: processor.New(processor.Options{
-			ID:               runtimeConfig.id,
-			Namespace:        getNamespace(),
-			IsHTTP:           runtimeConfig.appConnectionConfig.Protocol.IsHTTP(),
-			PlacementEnabled: len(runtimeConfig.placementAddresses) > 0,
-			Registry:         runtimeConfig.registry,
-			ComponentStore:   compStore,
-			Meta:             meta,
-			GlobalConfig:     globalConfig,
-			Resiliency:       resiliencyProvider,
-			Mode:             runtimeConfig.mode,
-			PodName:          getPodName(),
-			Standalone:       runtimeConfig.standalone,
-			OperatorClient:   operatorClient,
-			GRPC:             grpc,
-			Channels:         channels,
-		}),
-	}
-
-	rt.componentAuthorizers = []ComponentAuthorizer{rt.namespaceComponentAuthorizer}
-	if globalConfig != nil && globalConfig.Spec.ComponentsSpec != nil && len(globalConfig.Spec.ComponentsSpec.Deny) > 0 {
-		dl := newComponentDenyList(globalConfig.Spec.ComponentsSpec.Deny)
-		rt.componentAuthorizers = append(rt.componentAuthorizers, dl.IsAllowed)
-	}
-
-	rt.httpEndpointAuthorizers = []HTTPEndpointAuthorizer{rt.namespaceHTTPEndpointAuthorizer}
-=======
 		runtimeConfig:     runtimeConfig,
 		globalConfig:      globalConfig,
 		accessControlList: accessControlList,
 		grpc:              grpc,
 		tracerProvider:    nil,
 		resiliency:        resiliencyProvider,
-		workflowEngine:    wfe,
 		appHealthReady:    nil,
 		compStore:         compStore,
 		meta:              meta,
@@ -264,7 +210,6 @@
 		clock:             new(clock.RealClock),
 	}
 	close(rt.isAppHealthy)
->>>>>>> 72a439c1
 
 	var gracePeriod *time.Duration
 	if duration := runtimeConfig.gracefulShutdownDuration; duration > 0 {
