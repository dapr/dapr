// ------------------------------------------------------------
// Copyright (c) Microsoft Corporation.
// Licensed under the MIT License.
// ------------------------------------------------------------

package runtime

import (
	"context"
	"encoding/json"
	"fmt"
	"net"
	"os"
	"reflect"
	"strconv"
	"strings"
	"time"

	nethttp "net/http"

	"contrib.go.opencensus.io/exporter/zipkin"
	"github.com/dapr/components-contrib/bindings"
	"github.com/dapr/components-contrib/exporters"
	"github.com/dapr/components-contrib/middleware"
	nr "github.com/dapr/components-contrib/nameresolution"
	"github.com/dapr/components-contrib/pubsub"
	"github.com/dapr/components-contrib/secretstores"
	"github.com/dapr/components-contrib/state"
	"github.com/dapr/dapr/pkg/actors"
	components_v1alpha1 "github.com/dapr/dapr/pkg/apis/components/v1alpha1"
	"github.com/dapr/dapr/pkg/channel"
	http_channel "github.com/dapr/dapr/pkg/channel/http"
	"github.com/dapr/dapr/pkg/components"
	bindings_loader "github.com/dapr/dapr/pkg/components/bindings"
	exporter_loader "github.com/dapr/dapr/pkg/components/exporters"
	http_middleware_loader "github.com/dapr/dapr/pkg/components/middleware/http"
	nr_loader "github.com/dapr/dapr/pkg/components/nameresolution"
	pubsub_loader "github.com/dapr/dapr/pkg/components/pubsub"
	secretstores_loader "github.com/dapr/dapr/pkg/components/secretstores"
	state_loader "github.com/dapr/dapr/pkg/components/state"
	"github.com/dapr/dapr/pkg/config"
	diag "github.com/dapr/dapr/pkg/diagnostics"
	diag_utils "github.com/dapr/dapr/pkg/diagnostics/utils"
	"github.com/dapr/dapr/pkg/grpc"
	"github.com/dapr/dapr/pkg/http"
	"github.com/dapr/dapr/pkg/logger"
	"github.com/dapr/dapr/pkg/messaging"
	invokev1 "github.com/dapr/dapr/pkg/messaging/v1"
	http_middleware "github.com/dapr/dapr/pkg/middleware/http"
	"github.com/dapr/dapr/pkg/modes"
	"github.com/dapr/dapr/pkg/operator/client"
	operatorv1pb "github.com/dapr/dapr/pkg/proto/operator/v1"
	runtimev1pb "github.com/dapr/dapr/pkg/proto/runtime/v1"
	runtime_pubsub "github.com/dapr/dapr/pkg/runtime/pubsub"
	"github.com/dapr/dapr/pkg/runtime/security"
	"github.com/dapr/dapr/pkg/scopes"
	"github.com/dapr/dapr/utils"
	"github.com/golang/protobuf/ptypes/empty"
	jsoniter "github.com/json-iterator/go"
	openzipkin "github.com/openzipkin/zipkin-go"
	zipkinreporter "github.com/openzipkin/zipkin-go/reporter/http"
	"github.com/pkg/errors"
	"go.opencensus.io/trace"
	"google.golang.org/grpc/codes"
	"google.golang.org/grpc/status"
	v1 "k8s.io/apiextensions-apiserver/pkg/apis/apiextensions/v1"
	metav1 "k8s.io/apimachinery/pkg/apis/meta/v1"
)

const (
	appConfigEndpoint = "dapr/config"
	actorStateStore   = "actorStateStore"
	// output bindings concurrency
	bindingsConcurrencyParallel   = "parallel"
	bindingsConcurrencySequential = "sequential"
	pubsubName                    = "pubsubName"
)

type ComponentCategory string

const (
	bindingsComponent    ComponentCategory = "bindings"
	exporterComponent    ComponentCategory = "exporters"
	pubsubComponent      ComponentCategory = "pubsub"
	secretStoreComponent ComponentCategory = "secretstores"
	stateComponent       ComponentCategory = "state"
)

var componentCategoriesNeedProcess = []ComponentCategory{
	bindingsComponent,
	exporterComponent,
	pubsubComponent,
	secretStoreComponent,
	stateComponent,
}

var log = logger.NewLogger("dapr.runtime")

type Route struct {
	path     string
	metadata map[string]string
}

type TopicRoute struct {
	routes map[string]Route
}

// DaprRuntime holds all the core components of the runtime
type DaprRuntime struct {
	runtimeConfig          *Config
	globalConfig           *config.Configuration
	accessControlList      *config.AccessControlList
	components             []components_v1alpha1.Component
	grpc                   *grpc.Manager
	appChannel             channel.AppChannel
	appConfig              config.ApplicationConfig
	directMessaging        messaging.DirectMessaging
	stateStoreRegistry     state_loader.Registry
	secretStoresRegistry   secretstores_loader.Registry
	exporterRegistry       exporter_loader.Registry
	nameResolutionRegistry nr_loader.Registry
	stateStores            map[string]state.Store
	actor                  actors.Actors
	bindingsRegistry       bindings_loader.Registry
	subscribeBindingList   []string
	inputBindings          map[string]bindings.InputBinding
	outputBindings         map[string]bindings.OutputBinding
	secretStores           map[string]secretstores.SecretStore
	pubSubRegistry         pubsub_loader.Registry
	pubSubs                map[string]pubsub.PubSub
	nameResolver           nr.Resolver
	json                   jsoniter.API
	httpMiddlewareRegistry http_middleware_loader.Registry
	daprHostAddress        string
	applicationHostAddress string
	actorStateStoreName    string
	actorStateStoreCount   int
	authenticator          security.Authenticator
	namespace              string
	scopedSubscriptions    map[string][]string
	scopedPublishings      map[string][]string
	allowedTopics          map[string][]string
	daprHTTPAPI            http.API
	operatorClient         operatorv1pb.OperatorClient
	topicRoutes            map[string]TopicRoute

	secretsConfiguration map[string]config.SecretsScope

	pendingComponents          chan components_v1alpha1.Component
	pendingComponentDependents map[string][]components_v1alpha1.Component
}

type componentPreprocessRes struct {
	unreadyDependency string
}

// NewDaprRuntime returns a new runtime with the given runtime config and global config
func NewDaprRuntime(runtimeConfig *Config, globalConfig *config.Configuration, accessControlList *config.AccessControlList) *DaprRuntime {
	return &DaprRuntime{
		runtimeConfig:          runtimeConfig,
		globalConfig:           globalConfig,
		accessControlList:      accessControlList,
		grpc:                   grpc.NewGRPCManager(runtimeConfig.Mode),
		json:                   jsoniter.ConfigFastest,
		inputBindings:          map[string]bindings.InputBinding{},
		outputBindings:         map[string]bindings.OutputBinding{},
		secretStores:           map[string]secretstores.SecretStore{},
		stateStores:            map[string]state.Store{},
		pubSubs:                map[string]pubsub.PubSub{},
		stateStoreRegistry:     state_loader.NewRegistry(),
		bindingsRegistry:       bindings_loader.NewRegistry(),
		pubSubRegistry:         pubsub_loader.NewRegistry(),
		secretStoresRegistry:   secretstores_loader.NewRegistry(),
		exporterRegistry:       exporter_loader.NewRegistry(),
		nameResolutionRegistry: nr_loader.NewRegistry(),
		httpMiddlewareRegistry: http_middleware_loader.NewRegistry(),

		scopedSubscriptions: map[string][]string{},
		scopedPublishings:   map[string][]string{},
		allowedTopics:       map[string][]string{},

		secretsConfiguration: map[string]config.SecretsScope{},

		pendingComponents:          make(chan components_v1alpha1.Component),
		pendingComponentDependents: map[string][]components_v1alpha1.Component{},
	}
}

// Run performs initialization of the runtime with the runtime and global configurations
func (a *DaprRuntime) Run(opts ...Option) error {
	start := time.Now().UTC()
	log.Infof("%s mode configured", a.runtimeConfig.Mode)
	log.Infof("app id: %s", a.runtimeConfig.ID)

	var o runtimeOpts
	for _, opt := range opts {
		opt(&o)
	}

	err := a.initRuntime(&o)
	if err != nil {
		return err
	}

	d := time.Since(start).Seconds() * 1000
	log.Infof("dapr initialized. Status: Running. Init Elapsed %vms", d)

	if a.daprHTTPAPI != nil {
		// gRPC server start failure is logged as Fatal in initRuntime method. Setting the status only when runtime is initialized.
		a.daprHTTPAPI.MarkStatusAsReady()
	}

	return nil
}

func (a *DaprRuntime) getNamespace() string {
	return os.Getenv("NAMESPACE")
}

func (a *DaprRuntime) getApplicationHost() string {
	return os.Getenv("APPLICATION_HOST")
}

func (a *DaprRuntime) getOperatorClient() (operatorv1pb.OperatorClient, error) {
	if a.runtimeConfig.Mode == modes.KubernetesMode {
		client, _, err := client.GetOperatorClient(a.runtimeConfig.Kubernetes.ControlPlaneAddress, security.TLSServerName, a.runtimeConfig.CertChain)
		if err != nil {
			return nil, errors.Wrap(err, "error creating operator client")
		}
		return client, nil
	}
	return nil, nil
}

// setupTracing set up the trace exporters. Technically we don't need to pass `hostAddress` in,
// but we do so here to explicitly call out the dependency on having `hostAddress` computed.
func (a *DaprRuntime) setupTracing(hostAddress string, exporters traceExporterStore) error {
	// Register stdout trace exporter if user wants to debug requests or log as Info level.
	if a.globalConfig.Spec.TracingSpec.Stdout {
		exporters.RegisterExporter(&diag_utils.StdoutExporter{})
	}

	// Register zipkin trace exporter if ZipkinSpec is specified
	if a.globalConfig.Spec.TracingSpec.Zipkin.EndpointAddress != "" {
		localEndpoint, err := openzipkin.NewEndpoint(a.runtimeConfig.ID, hostAddress)
		if err != nil {
			return err
		}
		reporter := zipkinreporter.NewReporter(a.globalConfig.Spec.TracingSpec.Zipkin.EndpointAddress)
		exporter := zipkin.NewExporter(reporter, localEndpoint)
		exporters.RegisterExporter(exporter)
	}
	return nil
}

func (a *DaprRuntime) initRuntime(opts *runtimeOpts) error {
	// Initialize metrics only if MetricSpec is enabled.
	if a.globalConfig.Spec.MetricSpec.Enabled {
		if err := diag.InitMetrics(a.runtimeConfig.ID); err != nil {
			log.Errorf("failed to initialize metrics: %v", err)
		}
	}

	err := a.establishSecurity(a.runtimeConfig.SentryServiceAddress)
	if err != nil {
		return err
	}
	a.namespace = a.getNamespace()
	a.operatorClient, err = a.getOperatorClient()
	if err != nil {
		return err
	}

<<<<<<< HEAD
	a.daprHostAddress, err = utils.GetHostAddress()
	if err != nil {
=======
	if a.hostAddress, err = utils.GetHostAddress(); err != nil {
>>>>>>> dd35e633
		return errors.Wrap(err, "failed to determine host address")
	}
	if err = a.setupTracing(a.hostAddress, openCensusExporterStore{}); err != nil {
		return errors.Wrap(err, "failed to setup tracing")
	}
	// Register and initialize name resolution for service discovery.
	a.nameResolutionRegistry.Register(opts.nameResolutions...)
	err = a.initNameResolution()
	if err != nil {
		log.Warnf("failed to init name resolution: %s", err)
	}

	a.exporterRegistry.Register(opts.exporters...)
	a.pubSubRegistry.Register(opts.pubsubs...)
	a.secretStoresRegistry.Register(opts.secretStores...)
	a.stateStoreRegistry.Register(opts.states...)
	a.bindingsRegistry.RegisterInputBindings(opts.inputBindings...)
	a.bindingsRegistry.RegisterOutputBindings(opts.outputBindings...)

	go a.processComponents()
	err = a.beginComponentsUpdates()
	if err != nil {
		log.Warnf("failed to watch component updates: %s", err)
	}
	a.appendBuiltinSecretStore()
	err = a.loadComponents(opts)
	if err != nil {
		log.Warnf("failed to load components: %s", err)
	}

	a.flushOutstandingComponents()

	// Register and initialize HTTP middleware
	a.httpMiddlewareRegistry.Register(opts.httpMiddleware...)
	pipeline, err := a.buildHTTPPipeline()
	if err != nil {
		log.Warnf("failed to build HTTP pipeline: %s", err)
	}

	// Setup allow/deny list for secrets
	a.populateSecretsConfiguration()
	// Create and start internal and external gRPC servers
	grpcAPI := a.getGRPCAPI()

	err = a.startGRPCAPIServer(grpcAPI, a.runtimeConfig.APIGRPCPort)
	if err != nil {
		log.Fatalf("failed to start API gRPC server: %s", err)
	}
	log.Infof("API gRPC server is running on port %v", a.runtimeConfig.APIGRPCPort)

	// Start HTTP Server
	a.startHTTPServer(a.runtimeConfig.HTTPPort, a.runtimeConfig.ProfilePort, a.runtimeConfig.AllowedOrigins, pipeline)
	log.Infof("http server is running on port %v", a.runtimeConfig.HTTPPort)

	err = a.startGRPCInternalServer(grpcAPI, a.runtimeConfig.InternalGRPCPort)
	if err != nil {
		log.Fatalf("failed to start internal gRPC server: %s", err)
	}
	log.Infof("internal gRPC server is running on port %v", a.runtimeConfig.InternalGRPCPort)

	a.blockUntilAppIsReady()

	err = a.createAppChannel()
	if err != nil {
		log.Warnf("failed to open %s channel to app: %s", string(a.runtimeConfig.ApplicationProtocol), err)
	}
	a.daprHTTPAPI.SetAppChannel(a.appChannel)
	grpcAPI.SetAppChannel(a.appChannel)

	a.loadAppConfiguration()

	a.initDirectMessaging(a.nameResolver)

	a.daprHTTPAPI.SetDirectMessaging(a.directMessaging)
	grpcAPI.SetDirectMessaging(a.directMessaging)

	err = a.initActors()
	if err != nil {
		log.Warnf("failed to init actors: %s", err)
	}

	a.daprHTTPAPI.SetActorRuntime(a.actor)
	grpcAPI.SetActorRuntime(a.actor)

	a.startSubscribing()
	err = a.startReadingFromBindings()
	if err != nil {
		log.Warnf("failed to read from bindings: %s ", err)
	}
	return nil
}

func (a *DaprRuntime) populateSecretsConfiguration() {
	// Populate in a map for easy lookup by store name.
	for _, scope := range a.globalConfig.Spec.Secrets.Scopes {
		a.secretsConfiguration[scope.StoreName] = scope
	}
}

func (a *DaprRuntime) buildHTTPPipeline() (http_middleware.Pipeline, error) {
	var handlers []http_middleware.Middleware

	if a.globalConfig != nil {
		for i := 0; i < len(a.globalConfig.Spec.HTTPPipelineSpec.Handlers); i++ {
			middlewareSpec := a.globalConfig.Spec.HTTPPipelineSpec.Handlers[i]
			component := a.getComponent(middlewareSpec.Type, middlewareSpec.Name)
			if component == nil {
				return http_middleware.Pipeline{}, errors.Errorf("couldn't find middleware component with name %s and type %s",
					middlewareSpec.Name,
					middlewareSpec.Type)
			}
			handler, err := a.httpMiddlewareRegistry.Create(middlewareSpec.Type,
				middleware.Metadata{Properties: a.convertMetadataItemsToProperties(component.Spec.Metadata)})
			if err != nil {
				return http_middleware.Pipeline{}, err
			}
			log.Infof("enabled %s http middleware", middlewareSpec.Type)
			handlers = append(handlers, handler)
		}
	}
	return http_middleware.Pipeline{Handlers: handlers}, nil
}

func (a *DaprRuntime) initBinding(c components_v1alpha1.Component) error {
	if a.bindingsRegistry.HasOutputBinding(c.Spec.Type) {
		if err := a.initOutputBinding(c); err != nil {
			log.Errorf("failed to init output bindings: %s", err)
			return err
		}
	}

	if a.bindingsRegistry.HasInputBinding(c.Spec.Type) {
		if err := a.initInputBinding(c); err != nil {
			log.Errorf("failed to init input bindings: %s", err)
			return err
		}
	}
	return nil
}

func (a *DaprRuntime) beginPubSub(name string, ps pubsub.PubSub) error {
	var publishFunc func(msg *pubsub.NewMessage) error
	switch a.runtimeConfig.ApplicationProtocol {
	case HTTPProtocol:
		publishFunc = a.publishMessageHTTP
	case GRPCProtocol:
		publishFunc = a.publishMessageGRPC
	}
	topicRoutes, err := a.getTopicRoutes()
	if err != nil {
		return err
	}
	v, ok := topicRoutes[name]
	if !ok {
		return nil
	}
	for topic, route := range v.routes {
		allowed := a.isPubSubOperationAllowed(name, topic, a.scopedSubscriptions[name])
		if !allowed {
			log.Warnf("subscription to topic %s on pubsub %s is not allowed", topic, name)
			continue
		}

		log.Debugf("subscribing to topic=%s on pubsub=%s", topic, name)

		if err := ps.Subscribe(pubsub.SubscribeRequest{
			Topic:    topic,
			Metadata: route.metadata,
		}, func(msg *pubsub.NewMessage) error {
			if msg.Metadata == nil {
				msg.Metadata = make(map[string]string, 1)
			}

			msg.Metadata[pubsubName] = name
			return publishFunc(msg)
		}); err != nil {
			log.Warnf("failed to subscribe to topic %s: %s", topic, err)
		}
	}

	return nil
}

func (a *DaprRuntime) initDirectMessaging(resolver nr.Resolver) {
	a.directMessaging = messaging.NewDirectMessaging(
		a.runtimeConfig.ID,
		a.namespace,
		a.runtimeConfig.InternalGRPCPort,
		a.runtimeConfig.Mode,
		a.appChannel,
		a.grpc.GetGRPCConnection,
		resolver,
		a.globalConfig.Spec.TracingSpec)
}

func (a *DaprRuntime) beginComponentsUpdates() error {
	if a.runtimeConfig.Mode != modes.KubernetesMode {
		return nil
	}

	go func() {
		stream, err := a.operatorClient.ComponentUpdate(context.Background(), &empty.Empty{})
		if err != nil {
			log.Errorf("error from operator stream: %s", err)
			return
		}
		for {
			c, err := stream.Recv()
			if err != nil {
				log.Errorf("error from operator stream: %s", err)
				return
			}
			log.Debug("received component update")

			var component components_v1alpha1.Component
			err = json.Unmarshal(c.GetComponent(), &component)
			if err != nil {
				log.Warnf("error deserializing component: %s", err)
				continue
			}
			a.onComponentUpdated(component)
		}
	}()
	return nil
}

func (a *DaprRuntime) onComponentUpdated(component components_v1alpha1.Component) {
	existed := a.getComponent(component.Spec.Type, component.Name)
	if existed != nil && reflect.DeepEqual(existed.Spec.Metadata, component.Spec.Metadata) {
		return
	}
	a.pendingComponents <- component
}

func (a *DaprRuntime) sendBatchOutputBindingsParallel(to []string, data []byte) {
	for _, dst := range to {
		go func(name string) {
			_, err := a.sendToOutputBinding(name, &bindings.InvokeRequest{
				Data:      data,
				Operation: bindings.CreateOperation,
			})
			if err != nil {
				log.Error(err)
			}
		}(dst)
	}
}

func (a *DaprRuntime) sendBatchOutputBindingsSequential(to []string, data []byte) error {
	for _, dst := range to {
		_, err := a.sendToOutputBinding(dst, &bindings.InvokeRequest{
			Data:      data,
			Operation: bindings.CreateOperation,
		})
		if err != nil {
			return err
		}
	}
	return nil
}

func (a *DaprRuntime) sendToOutputBinding(name string, req *bindings.InvokeRequest) (*bindings.InvokeResponse, error) {
	if req.Operation == "" {
		return nil, errors.New("operation field is missing from request")
	}

	if binding, ok := a.outputBindings[name]; ok {
		ops := binding.Operations()
		for _, o := range ops {
			if o == req.Operation {
				return binding.Invoke(req)
			}
		}
		supported := make([]string, len(ops))
		for _, o := range ops {
			supported = append(supported, string(o))
		}
		return nil, errors.Errorf("binding %s does not support operation %s. supported operations:%s", name, req.Operation, strings.Join(supported, " "))
	}
	return nil, errors.Errorf("couldn't find output binding %s", name)
}

func (a *DaprRuntime) onAppResponse(response *bindings.AppResponse) error {
	if len(response.State) > 0 {
		go func(reqs []state.SetRequest) {
			if a.stateStores != nil {
				err := a.stateStores[response.StoreName].BulkSet(reqs)
				if err != nil {
					log.Errorf("error saving state from app response: %s", err)
				}
			}
		}(response.State)
	}

	if len(response.To) > 0 {
		b, err := a.json.Marshal(&response.Data)
		if err != nil {
			return err
		}

		if response.Concurrency == bindingsConcurrencyParallel {
			a.sendBatchOutputBindingsParallel(response.To, b)
		} else {
			return a.sendBatchOutputBindingsSequential(response.To, b)
		}
	}

	return nil
}

func (a *DaprRuntime) sendBindingEventToApp(bindingName string, data []byte, metadata map[string]string) error {
	var response bindings.AppResponse
	spanName := fmt.Sprintf("bindings/%s", bindingName)
	ctx, span := diag.StartInternalCallbackSpan(spanName, trace.SpanContext{}, a.globalConfig.Spec.TracingSpec)

	if a.runtimeConfig.ApplicationProtocol == GRPCProtocol {
		ctx = diag.SpanContextToGRPCMetadata(ctx, span.SpanContext())
		client := runtimev1pb.NewAppCallbackClient(a.grpc.AppClient)
		req := &runtimev1pb.BindingEventRequest{
			Name:     bindingName,
			Data:     data,
			Metadata: metadata,
		}
		resp, err := client.OnBindingEvent(ctx, req)
		if span != nil {
			m := diag.ConstructInputBindingSpanAttributes(
				bindingName,
				"/dapr.proto.runtime.v1.AppCallback/OnBindingEvent")
			diag.AddAttributesToSpan(span, m)
			diag.UpdateSpanStatusFromGRPCError(span, err)
			span.End()
		}

		if err != nil {
			return errors.Wrap(err, "error invoking app")
		}
		if resp != nil {
			if resp.Concurrency == runtimev1pb.BindingEventResponse_PARALLEL {
				response.Concurrency = bindingsConcurrencyParallel
			} else {
				response.Concurrency = bindingsConcurrencySequential
			}

			response.To = resp.To

			if resp.Data != nil {
				var d interface{}
				err := a.json.Unmarshal(resp.Data, &d)
				if err == nil {
					response.Data = d
				}
			}

			for _, s := range resp.States {
				var i interface{}
				a.json.Unmarshal(s.Value, &i)

				response.State = append(response.State, state.SetRequest{
					Key:   s.Key,
					Value: i,
				})
			}
		}
	} else if a.runtimeConfig.ApplicationProtocol == HTTPProtocol {
		req := invokev1.NewInvokeMethodRequest(bindingName)
		req.WithHTTPExtension(nethttp.MethodPost, "")
		req.WithRawData(data, invokev1.JSONContentType)

		reqMetadata := map[string][]string{}
		for k, v := range metadata {
			reqMetadata[k] = []string{v}
		}
		req.WithMetadata(reqMetadata)

		resp, err := a.appChannel.InvokeMethod(ctx, req)
		if err != nil {
			return errors.Wrap(err, "error invoking app")
		}

		if span != nil {
			m := diag.ConstructInputBindingSpanAttributes(
				bindingName,
				fmt.Sprintf("%s /%s", nethttp.MethodPost, bindingName))
			diag.AddAttributesToSpan(span, m)
			diag.UpdateSpanStatusFromHTTPStatus(span, int(resp.Status().Code))
			span.End()
		}

		if resp.Status().Code != nethttp.StatusOK {
			return errors.Errorf("fails to send binding event to http app channel, status code: %d", resp.Status().Code)
		}

		// TODO: Do we need to check content-type?
		if err := a.json.Unmarshal(resp.Message().Data.Value, &response); err != nil {
			log.Debugf("error deserializing app response: %s", err)
		}
	}

	if len(response.State) > 0 || len(response.To) > 0 {
		if err := a.onAppResponse(&response); err != nil {
			log.Errorf("error executing app response: %s", err)
		}
	}
	return nil
}

func (a *DaprRuntime) readFromBinding(name string, binding bindings.InputBinding) error {
	subscribed := a.isAppSubscribedToBinding(name)
	if !subscribed {
		return errors.Errorf("app not subscribed to binding %s", name)
	}
	err := binding.Read(func(resp *bindings.ReadResponse) error {
		if resp != nil {
			err := a.sendBindingEventToApp(name, resp.Data, resp.Metadata)
			if err != nil {
				log.Debugf("error from app consumer for binding [%s]: %s", name, err)
				return err
			}
		}
		return nil
	})
	return err
}

func (a *DaprRuntime) startHTTPServer(port, profilePort int, allowedOrigins string, pipeline http_middleware.Pipeline) {
	a.daprHTTPAPI = http.NewAPI(a.runtimeConfig.ID, a.appChannel, a.directMessaging, a.components, a.stateStores, a.secretStores,
		a.secretsConfiguration, a.getPublishAdapter(), a.actor, a.sendToOutputBinding, a.globalConfig.Spec.TracingSpec)
	serverConf := http.NewServerConfig(a.runtimeConfig.ID, a.daprHostAddress, port, profilePort, allowedOrigins, a.runtimeConfig.EnableProfiling)

	server := http.NewServer(a.daprHTTPAPI, serverConf, a.globalConfig.Spec.TracingSpec, a.globalConfig.Spec.MetricSpec, pipeline)
	server.StartNonBlocking()
}

func (a *DaprRuntime) startGRPCInternalServer(api grpc.API, port int) error {
	serverConf := a.getNewServerConfig(port)
	server := grpc.NewInternalServer(api, serverConf, a.globalConfig.Spec.TracingSpec, a.globalConfig.Spec.MetricSpec, a.authenticator)
	err := server.StartNonBlocking()
	return err
}

func (a *DaprRuntime) startGRPCAPIServer(api grpc.API, port int) error {
	serverConf := a.getNewServerConfig(port)
	server := grpc.NewAPIServer(api, serverConf, a.globalConfig.Spec.TracingSpec, a.globalConfig.Spec.MetricSpec)
	err := server.StartNonBlocking()
	return err
}

func (a *DaprRuntime) getNewServerConfig(port int) grpc.ServerConfig {
	// Use the trust domain value from the access control policy spec to generate the cert
	// If no access control policy has been specified, use a default value
	trustDomain := config.DefaultTrustDomain
	if a.accessControlList != nil {
		trustDomain = a.accessControlList.TrustDomain
	}
	return grpc.NewServerConfig(a.runtimeConfig.ID, a.daprHostAddress, port, a.namespace, trustDomain)
}

func (a *DaprRuntime) getGRPCAPI() grpc.API {
	return grpc.NewAPI(a.runtimeConfig.ID, a.appChannel, a.stateStores, a.secretStores, a.secretsConfiguration,
		a.getPublishAdapter(), a.directMessaging, a.actor,
		a.sendToOutputBinding, a.globalConfig.Spec.TracingSpec, a.accessControlList, string(a.runtimeConfig.ApplicationProtocol))
}

func (a *DaprRuntime) getPublishAdapter() func(*pubsub.PublishRequest) error {
	if a.pubSubs == nil || len(a.pubSubs) == 0 {
		return nil
	}

	return a.Publish
}

func (a *DaprRuntime) getSubscribedBindingsGRPC() []string {
	client := runtimev1pb.NewAppCallbackClient(a.grpc.AppClient)
	resp, err := client.ListInputBindings(context.Background(), &empty.Empty{})
	bindings := []string{}

	if err == nil && resp != nil {
		bindings = resp.Bindings
	}
	return bindings
}

func (a *DaprRuntime) isAppSubscribedToBinding(binding string) bool {
	// if gRPC, looks for the binding in the list of bindings returned from the app
	if a.runtimeConfig.ApplicationProtocol == GRPCProtocol {
		if a.subscribeBindingList == nil {
			a.subscribeBindingList = a.getSubscribedBindingsGRPC()
		}
		for _, b := range a.subscribeBindingList {
			if b == binding {
				return true
			}
		}
	} else if a.runtimeConfig.ApplicationProtocol == HTTPProtocol {
		// if HTTP, check if there's an endpoint listening for that binding
		req := invokev1.NewInvokeMethodRequest(binding)
		req.WithHTTPExtension(nethttp.MethodOptions, "")
		req.WithRawData(nil, invokev1.JSONContentType)

		// TODO: Propagate Context
		ctx := context.Background()
		resp, err := a.appChannel.InvokeMethod(ctx, req)
		return err == nil && resp.Status().Code != nethttp.StatusNotFound
	}
	return false
}

func (a *DaprRuntime) initInputBinding(c components_v1alpha1.Component) error {
	binding, err := a.bindingsRegistry.CreateInputBinding(c.Spec.Type)
	if err != nil {
		log.Warnf("failed to create input binding %s (%s): %s", c.ObjectMeta.Name, c.Spec.Type, err)
		diag.DefaultMonitoring.ComponentInitFailed(c.Spec.Type, "creation")
		return err
	}
	err = binding.Init(bindings.Metadata{
		Properties: a.convertMetadataItemsToProperties(c.Spec.Metadata),
		Name:       c.ObjectMeta.Name,
	})
	if err != nil {
		log.Errorf("failed to init input binding %s (%s): %s", c.ObjectMeta.Name, c.Spec.Type, err)
		diag.DefaultMonitoring.ComponentInitFailed(c.Spec.Type, "init")
		return err
	}

	log.Infof("successful init for input binding %s (%s)", c.ObjectMeta.Name, c.Spec.Type)
	a.inputBindings[c.Name] = binding
	diag.DefaultMonitoring.ComponentInitialized(c.Spec.Type)
	return nil
}

func (a *DaprRuntime) initOutputBinding(c components_v1alpha1.Component) error {
	binding, err := a.bindingsRegistry.CreateOutputBinding(c.Spec.Type)
	if err != nil {
		log.Warnf("failed to create output binding %s (%s): %s", c.ObjectMeta.Name, c.Spec.Type, err)
		diag.DefaultMonitoring.ComponentInitFailed(c.Spec.Type, "creation")
		return err
	}

	if binding != nil {
		err := binding.Init(bindings.Metadata{
			Properties: a.convertMetadataItemsToProperties(c.Spec.Metadata),
			Name:       c.ObjectMeta.Name,
		})
		if err != nil {
			log.Errorf("failed to init output binding %s (%s): %s", c.ObjectMeta.Name, c.Spec.Type, err)
			diag.DefaultMonitoring.ComponentInitFailed(c.Spec.Type, "init")
			return err
		}
		log.Infof("successful init for output binding %s (%s)", c.ObjectMeta.Name, c.Spec.Type)
		a.outputBindings[c.ObjectMeta.Name] = binding
		diag.DefaultMonitoring.ComponentInitialized(c.Spec.Type)
	}
	return nil
}

// Refer for state store api decision  https://github.com/dapr/dapr/blob/master/docs/decision_records/api/API-008-multi-state-store-api-design.md
func (a *DaprRuntime) initState(s components_v1alpha1.Component) error {
	store, err := a.stateStoreRegistry.CreateStateStore(s.Spec.Type)
	if err != nil {
		log.Warnf("error creating state store %s: %s", s.Spec.Type, err)
		diag.DefaultMonitoring.ComponentInitFailed(s.Spec.Type, "creation")
		return err
	}
	if store != nil {
		props := a.convertMetadataItemsToProperties(s.Spec.Metadata)
		err := store.Init(state.Metadata{
			Properties: props,
		})
		if err != nil {
			diag.DefaultMonitoring.ComponentInitFailed(s.Spec.Type, "init")
			log.Warnf("error initializing state store %s: %s", s.Spec.Type, err)
			return err
		}

		a.stateStores[s.ObjectMeta.Name] = store

		// set specified actor store if "actorStateStore" is true in the spec.
		actorStoreSpecified := props[actorStateStore]
		if actorStoreSpecified == "true" {
			if a.actorStateStoreCount++; a.actorStateStoreCount == 1 {
				a.actorStateStoreName = s.ObjectMeta.Name
			}
		}
		diag.DefaultMonitoring.ComponentInitialized(s.Spec.Type)
	}

	if a.actorStateStoreName == "" || a.actorStateStoreCount != 1 {
		log.Warnf("either no actor state store or multiple actor state stores are specified in the configuration, actor stores specified: %d", a.actorStateStoreCount)
	}

	return nil
}

func (a *DaprRuntime) getDeclarativeSubscriptions() []runtime_pubsub.Subscription {
	var subs []runtime_pubsub.Subscription

	switch a.runtimeConfig.Mode {
	case modes.KubernetesMode:
		subs = runtime_pubsub.DeclarativeKubernetes(a.operatorClient, log)
	case modes.StandaloneMode:
		subs = runtime_pubsub.DeclarativeSelfHosted(a.runtimeConfig.Standalone.ComponentsPath, log)
	}

	// only return valid subscriptions for this app id
	for i := len(subs) - 1; i >= 0; i-- {
		s := subs[i]
		if len(s.Scopes) == 0 {
			continue
		}

		found := false
		for _, scope := range s.Scopes {
			if scope == a.runtimeConfig.ID {
				found = true
			}
		}

		if !found {
			subs = append(subs[:i], subs[i+1:]...)
		}
	}
	return subs
}

func (a *DaprRuntime) getTopicRoutes() (map[string]TopicRoute, error) {
	if a.topicRoutes != nil {
		return a.topicRoutes, nil
	}

	var topicRoutes map[string]TopicRoute = make(map[string]TopicRoute)

	if a.appChannel == nil {
		return topicRoutes, nil
	}

	var subscriptions []runtime_pubsub.Subscription

	// handle app subscriptions
	if a.runtimeConfig.ApplicationProtocol == HTTPProtocol {
		subscriptions = runtime_pubsub.GetSubscriptionsHTTP(a.appChannel, log)
	} else if a.runtimeConfig.ApplicationProtocol == GRPCProtocol {
		client := runtimev1pb.NewAppCallbackClient(a.grpc.AppClient)
		subscriptions = runtime_pubsub.GetSubscriptionsGRPC(client, log)
	}

	// handle declarative subscriptions
	ds := a.getDeclarativeSubscriptions()
	for _, s := range ds {
		skip := false

		// don't register duplicate subscriptions
		for _, sub := range subscriptions {
			if sub.Route == s.Route && sub.PubsubName == s.PubsubName && sub.Topic == s.Topic {
				log.Warnf("two identical subscriptions found (sources: declarative, app endpoint). topic: %s, route: %s, pubsubname: %s",
					s.Topic, s.Route, s.PubsubName)
				skip = true
				break
			}
		}

		if !skip {
			subscriptions = append(subscriptions, s)
		}
	}

	for _, s := range subscriptions {
		if _, ok := topicRoutes[s.PubsubName]; !ok {
			topicRoutes[s.PubsubName] = TopicRoute{routes: make(map[string]Route)}
		}

		topicRoutes[s.PubsubName].routes[s.Topic] = Route{path: s.Route, metadata: s.Metadata}
	}

	if len(topicRoutes) > 0 {
		for pubsubName, v := range topicRoutes {
			topics := []string{}
			for topic := range v.routes {
				topics = append(topics, topic)
			}
			log.Infof("app is subscribed to the following topics: %v through pubsub=%s", topics, pubsubName)
		}
	}
	a.topicRoutes = topicRoutes
	return topicRoutes, nil
}

func (a *DaprRuntime) initExporter(c components_v1alpha1.Component) error {
	exporter, err := a.exporterRegistry.Create(c.Spec.Type)
	if err != nil {
		log.Warnf("error creating exporter %s: %s", c.Spec.Type, err)
		diag.DefaultMonitoring.ComponentInitFailed(c.Spec.Type, "creation")
		return err
	}

	properties := a.convertMetadataItemsToProperties(c.Spec.Metadata)

	err = exporter.Init(a.runtimeConfig.ID, a.daprHostAddress, exporters.Metadata{
		Properties: properties,
	})
	if err != nil {
		log.Warnf("error initializing exporter %s: %s", c.Spec.Type, err)
		diag.DefaultMonitoring.ComponentInitFailed(c.Spec.Type, "init")
		return err
	}
	diag.DefaultMonitoring.ComponentInitialized(c.Spec.Type)
	return nil
}

func (a *DaprRuntime) initPubSub(c components_v1alpha1.Component) error {
	pubSub, err := a.pubSubRegistry.Create(c.Spec.Type)
	if err != nil {
		log.Warnf("error creating pub sub %s: %s", c.Spec.Type, err)
		diag.DefaultMonitoring.ComponentInitFailed(c.Spec.Type, "creation")
		return err
	}

	properties := a.convertMetadataItemsToProperties(c.Spec.Metadata)
	properties["consumerID"] = a.runtimeConfig.ID

	err = pubSub.Init(pubsub.Metadata{
		Properties: properties,
	})
	if err != nil {
		log.Warnf("error initializing pub sub %s: %s", c.Spec.Type, err)
		diag.DefaultMonitoring.ComponentInitFailed(c.Spec.Type, "init")
		return err
	}

	pubsubName := c.ObjectMeta.Name

	a.scopedSubscriptions[pubsubName] = scopes.GetScopedTopics(scopes.SubscriptionScopes, a.runtimeConfig.ID, properties)
	a.scopedPublishings[pubsubName] = scopes.GetScopedTopics(scopes.PublishingScopes, a.runtimeConfig.ID, properties)
	a.allowedTopics[pubsubName] = scopes.GetAllowedTopics(properties)
	a.pubSubs[pubsubName] = pubSub
	diag.DefaultMonitoring.ComponentInitialized(c.Spec.Type)

	return nil
}

// Publish is an adapter method for the runtime to pre-validate publish requests
// And then forward them to the Pub/Sub component.
// This method is used by the HTTP and gRPC APIs.
func (a *DaprRuntime) Publish(req *pubsub.PublishRequest) error {
	if _, ok := a.pubSubs[req.PubsubName]; !ok {
		return runtime_pubsub.NotFoundError{PubsubName: req.PubsubName}
	}

	if allowed := a.isPubSubOperationAllowed(req.PubsubName, req.Topic, a.scopedPublishings[req.PubsubName]); !allowed {
		return runtime_pubsub.NotAllowedError{Topic: req.Topic, ID: a.runtimeConfig.ID}
	}

	return a.pubSubs[req.PubsubName].Publish(req)
}

func (a *DaprRuntime) isPubSubOperationAllowed(pubsubName string, topic string, scopedTopics []string) bool {
	inAllowedTopics := false

	// first check if allowedTopics contain it
	if len(a.allowedTopics[pubsubName]) > 0 {
		for _, t := range a.allowedTopics[pubsubName] {
			if t == topic {
				inAllowedTopics = true
				break
			}
		}
		if !inAllowedTopics {
			return false
		}
	}
	if len(scopedTopics) == 0 {
		return true
	}

	// check if a granular scope has been applied
	allowedScope := false
	for _, t := range scopedTopics {
		if t == topic {
			allowedScope = true
			break
		}
	}
	return allowedScope
}

func (a *DaprRuntime) initNameResolution() error {
	var resolver nr.Resolver
	var err error
	var resolverMetadata = nr.Metadata{}

	switch a.runtimeConfig.Mode {
	case modes.KubernetesMode:
		resolver, err = a.nameResolutionRegistry.Create("kubernetes")
	case modes.StandaloneMode:
		resolver, err = a.nameResolutionRegistry.Create("mdns")
		// properties to register mDNS instances.
		resolverMetadata.Properties = map[string]string{
			nr.MDNSInstanceName:    a.runtimeConfig.ID,
			nr.MDNSInstanceAddress: a.daprHostAddress,
			nr.MDNSInstancePort:    strconv.Itoa(a.runtimeConfig.InternalGRPCPort),
		}
	default:
		return errors.Errorf("remote calls not supported for %s mode", string(a.runtimeConfig.Mode))
	}

	if err != nil {
		log.Warnf("error creating name resolution resolver %s: %s", a.runtimeConfig.Mode, err)
		return err
	}

	if err = resolver.Init(resolverMetadata); err != nil {
		log.Errorf("failed to initialize name resolution resolver %s: %s", a.runtimeConfig.Mode, err)
		return err
	}

	a.nameResolver = resolver

	log.Infof("Initialized name resolution to %s", a.runtimeConfig.Mode)
	return nil
}

func (a *DaprRuntime) publishMessageHTTP(msg *pubsub.NewMessage) error {
	subject := ""
	var cloudEvent pubsub.CloudEventsEnvelope
	err := a.json.Unmarshal(msg.Data, &cloudEvent)
	if err == nil {
		subject = cloudEvent.Subject
	}

	route := a.topicRoutes[msg.Metadata[pubsubName]].routes[msg.Topic]
	req := invokev1.NewInvokeMethodRequest(route.path)
	req.WithHTTPExtension(nethttp.MethodPost, "")
	req.WithRawData(msg.Data, pubsub.ContentType)

	// subject contains the correlationID which is passed span context
	sc, _ := diag.SpanContextFromW3CString(subject)
	spanName := fmt.Sprintf("pubsub/%s", msg.Topic)
	ctx, span := diag.StartInternalCallbackSpan(spanName, sc, a.globalConfig.Spec.TracingSpec)

	resp, err := a.appChannel.InvokeMethod(ctx, req)
	if err != nil {
		return errors.Wrap(err, "error from app channel while sending pub/sub event to app")
	}

	statusCode := int(resp.Status().Code)

	if span != nil {
		m := diag.ConstructSubscriptionSpanAttributes(msg.Topic)
		diag.AddAttributesToSpan(span, m)
		diag.UpdateSpanStatusFromHTTPStatus(span, statusCode)
		span.End()
	}

	_, body := resp.RawData()

	if (statusCode >= 200) && (statusCode <= 299) {
		// Any 2xx is considered a success.
		var appResponse pubsub.AppResponse
		err := a.json.Unmarshal(body, &appResponse)
		if err != nil {
			log.Debugf("skipping status check due to error parsing result from pub/sub event %v", cloudEvent.ID)
			// Return no error so message does not get reprocessed.
			return nil
		}

		switch appResponse.Status {
		case "":
			// Consider empty status field as success
			fallthrough
		case pubsub.Success:
			return nil
		case pubsub.Retry:
			return errors.Errorf("RETRY status returned from app while processing pub/sub event %v", cloudEvent.ID)
		case pubsub.Drop:
			log.Warn("DROP status returned from app while processing pub/sub event %v", cloudEvent.ID)
			return nil
		}
		// Consider unknown status field as error and retry
		return errors.Errorf("unknown status returned from app while processing pub/sub event %v: %v", cloudEvent.ID, appResponse.Status)
	}

	if statusCode == nethttp.StatusNotFound {
		// These are errors that are not retriable, for now it is just 404 but more status codes can be added.
		// When adding/removing an error here, check if that is also applicable to GRPC since there is a mapping between HTTP and GRPC errors:
		// https://cloud.google.com/apis/design/errors#handling_errors
		log.Errorf("non-retriable error returned from app while processing pub/sub event %v: %s. status code returned: %v", cloudEvent.ID, body, statusCode)
		return nil
	}

	// Every error from now on is a retriable error.
	log.Warnf("retriable error returned from app while processing pub/sub event %v: %s. status code returned: %v", cloudEvent.ID, body, statusCode)
	return errors.Errorf("retriable error returned from app while processing pub/sub event %v: %s. status code returned: %v", cloudEvent.ID, body, statusCode)
}

func (a *DaprRuntime) publishMessageGRPC(msg *pubsub.NewMessage) error {
	var cloudEvent pubsub.CloudEventsEnvelope
	err := a.json.Unmarshal(msg.Data, &cloudEvent)
	if err != nil {
		log.Debugf("error deserializing cloud events proto: %s", err)
		return err
	}

	envelope := &runtimev1pb.TopicEventRequest{
		Id:              cloudEvent.ID,
		Source:          cloudEvent.Source,
		DataContentType: cloudEvent.DataContentType,
		Type:            cloudEvent.Type,
		SpecVersion:     cloudEvent.SpecVersion,
		Topic:           msg.Topic,
		PubsubName:      msg.Metadata[pubsubName],
	}

	if cloudEvent.Data != nil {
		envelope.Data = nil
		if cloudEvent.DataContentType == "text/plain" {
			envelope.Data = []byte(cloudEvent.Data.(string))
		} else if cloudEvent.DataContentType == "application/json" {
			envelope.Data, _ = a.json.Marshal(cloudEvent.Data)
		}
	}

	// subject contains the correlationID which is passed span context
	subject := cloudEvent.Subject
	sc, _ := diag.SpanContextFromW3CString(subject)
	spanName := fmt.Sprintf("pubsub/%s", msg.Topic)

	// no ops if trace is off
	ctx, span := diag.StartInternalCallbackSpan(spanName, sc, a.globalConfig.Spec.TracingSpec)
	ctx = diag.SpanContextToGRPCMetadata(ctx, span.SpanContext())

	// call appcallback
	clientV1 := runtimev1pb.NewAppCallbackClient(a.grpc.AppClient)
	res, err := clientV1.OnTopicEvent(ctx, envelope)

	if span != nil {
		m := diag.ConstructSubscriptionSpanAttributes(envelope.Topic)
		diag.AddAttributesToSpan(span, m)
		diag.UpdateSpanStatusFromGRPCError(span, err)
		span.End()
	}

	if err != nil {
		errStatus, hasErrStatus := status.FromError(err)
		if hasErrStatus && (errStatus.Code() == codes.Unimplemented) {
			// DROP
			log.Warnf("non-retriable error returned from app while processing pub/sub event %v: %s", cloudEvent.ID, err)
			return nil
		}

		err = errors.Errorf("error returned from app while processing pub/sub event %v: %s", cloudEvent.ID, err)
		log.Debug(err)
		// on error from application, return error for redelivery of event
		return err
	}

	switch res.GetStatus() {
	case runtimev1pb.TopicEventResponse_SUCCESS:
		// on uninitialized status, this is the case it defaults to as an uninitialized status defaults to 0 which is
		// success from protobuf definition
		return nil
	case runtimev1pb.TopicEventResponse_RETRY:
		return errors.Errorf("RETRY status returned from app while processing pub/sub event %v", cloudEvent.ID)
	case runtimev1pb.TopicEventResponse_DROP:
		log.Warnf("DROP status returned from app while processing pub/sub event %v", cloudEvent.ID)
		return nil
	}
	// Consider unknown status field as error and retry
	return errors.Errorf("unknown status returned from app while processing pub/sub event %v: %v", cloudEvent.ID, res.GetStatus())
}

func (a *DaprRuntime) initActors() error {
	err := actors.ValidateHostEnvironment(a.runtimeConfig.mtlsEnabled, a.runtimeConfig.Mode, a.namespace)
	if err != nil {
		return err
	}

	actorConfig := actors.NewConfig(a.daprHostAddress, a.runtimeConfig.ID, a.runtimeConfig.PlacementAddresses, a.appConfig.Entities,
		a.runtimeConfig.InternalGRPCPort, a.appConfig.ActorScanInterval, a.appConfig.ActorIdleTimeout, a.appConfig.DrainOngoingCallTimeout, a.appConfig.DrainRebalancedActors, a.namespace)
	act := actors.NewActors(a.stateStores[a.actorStateStoreName], a.appChannel, a.grpc.GetGRPCConnection, actorConfig, a.runtimeConfig.CertChain, a.globalConfig.Spec.TracingSpec)
	err = act.Init()
	a.actor = act
	return err
}

func (a *DaprRuntime) getAuthorizedComponents(components []components_v1alpha1.Component) []components_v1alpha1.Component {
	authorized := []components_v1alpha1.Component{}

	for _, c := range components {
		if a.namespace == "" || (a.namespace != "" && c.ObjectMeta.Namespace == a.namespace) {
			// scopes are defined, make sure this runtime ID is authorized
			if len(c.Scopes) > 0 {
				found := false
				for _, s := range c.Scopes {
					if s == a.runtimeConfig.ID {
						found = true
						break
					}
				}

				if !found {
					continue
				}
			}
			authorized = append(authorized, c)
		}
	}
	return authorized
}

func (a *DaprRuntime) loadComponents(opts *runtimeOpts) error {
	var loader components.ComponentLoader

	switch a.runtimeConfig.Mode {
	case modes.KubernetesMode:
		loader = components.NewKubernetesComponents(a.runtimeConfig.Kubernetes, a.operatorClient)
	case modes.StandaloneMode:
		loader = components.NewStandaloneComponents(a.runtimeConfig.Standalone)
	default:
		return errors.Errorf("components loader for mode %s not found", a.runtimeConfig.Mode)
	}

	comps, err := loader.LoadComponents()
	if err != nil {
		return err
	}

	a.components = a.getAuthorizedComponents(comps)
	for _, comp := range a.components {
		a.pendingComponents <- comp
	}

	return nil
}

func (a *DaprRuntime) appendOrReplaceComponents(component components_v1alpha1.Component) {
	existed := a.getComponent(component.Spec.Type, component.Name)
	if existed == nil {
		a.components = append(a.components, component)
	} else {
		*existed = component
	}
}

func (a *DaprRuntime) extractComponentCategory(component components_v1alpha1.Component) ComponentCategory {
	for _, category := range componentCategoriesNeedProcess {
		if strings.HasPrefix(component.Spec.Type, fmt.Sprintf("%s.", category)) {
			return category
		}
	}
	return ""
}

func (a *DaprRuntime) processComponents() {
	for comp := range a.pendingComponents {
		if comp.Name == "" {
			continue
		}
		err := a.processComponentAndDependents(comp)
		if err != nil {
			log.Errorf("process component %s error, %s", comp.Name, err)
		}
	}
}

func (a *DaprRuntime) flushOutstandingComponents() {
	log.Info("waiting for all outstanding components to be processed")
	// We flush by sending a no-op component. Since the processComponents goroutine only reads one component at a time,
	// We know that once the no-op component is read from the channel, all previous components will have been fully processed.
	a.pendingComponents <- components_v1alpha1.Component{}
	log.Info("all outstanding components processed")
}

func (a *DaprRuntime) processComponentAndDependents(comp components_v1alpha1.Component) error {
	log.Debugf("loading component. name: %s, type: %s", comp.ObjectMeta.Name, comp.Spec.Type)
	res := a.preprocessOneComponent(&comp)
	if res.unreadyDependency != "" {
		a.pendingComponentDependents[res.unreadyDependency] = append(a.pendingComponentDependents[res.unreadyDependency], comp)
		return nil
	}

	compCategory := a.extractComponentCategory(comp)
	if compCategory == "" {
		// the category entered is incorrect, return error
		return errors.Errorf("incorrect type %s", comp.Spec.Type)
	}

	if err := a.doProcessOneComponent(compCategory, comp); err != nil {
		return err
	}

	log.Infof("component loaded. name: %s, type: %s", comp.ObjectMeta.Name, comp.Spec.Type)
	a.appendOrReplaceComponents(comp)
	diag.DefaultMonitoring.ComponentLoaded()

	dependency := componentDependency(compCategory, comp.Name)
	if deps, ok := a.pendingComponentDependents[dependency]; ok {
		delete(a.pendingComponentDependents, dependency)
		for _, dependent := range deps {
			if err := a.processComponentAndDependents(dependent); err != nil {
				return err
			}
		}
	}

	return nil
}

func (a *DaprRuntime) doProcessOneComponent(category ComponentCategory, comp components_v1alpha1.Component) error {
	switch category {
	case bindingsComponent:
		return a.initBinding(comp)
	case exporterComponent:
		return a.initExporter(comp)
	case pubsubComponent:
		return a.initPubSub(comp)
	case secretStoreComponent:
		return a.initSecretStore(comp)
	case stateComponent:
		return a.initState(comp)
	}
	return nil
}

func (a *DaprRuntime) preprocessOneComponent(comp *components_v1alpha1.Component) componentPreprocessRes {
	var unreadySecretsStore string
	*comp, unreadySecretsStore = a.processComponentSecrets(*comp)
	if unreadySecretsStore != "" {
		return componentPreprocessRes{
			unreadyDependency: componentDependency(secretStoreComponent, unreadySecretsStore),
		}
	}
	return componentPreprocessRes{}
}

// Stop allows for a graceful shutdown of all runtime internal operations or components
func (a *DaprRuntime) Stop() {
	log.Info("stop command issued. Shutting down all operations")

	if a.actor != nil {
		a.actor.Stop()
	}
}

func (a *DaprRuntime) processComponentSecrets(component components_v1alpha1.Component) (components_v1alpha1.Component, string) {
	cache := map[string]secretstores.GetSecretResponse{}

	for i, m := range component.Spec.Metadata {
		if m.SecretKeyRef.Name == "" {
			continue
		}

		secretStoreName := a.authSecretStoreOrDefault(component)
		secretStore := a.getSecretStore(secretStoreName)
		if secretStore == nil {
			return component, secretStoreName
		}

		resp, ok := cache[m.SecretKeyRef.Name]
		if !ok {
			r, err := secretStore.GetSecret(secretstores.GetSecretRequest{
				Name: m.SecretKeyRef.Name,
				Metadata: map[string]string{
					"namespace": component.ObjectMeta.Namespace,
				},
			})
			if err != nil {
				log.Errorf("error getting secret: %s", err)
				continue
			}
			resp = r
		}

		// Use the SecretKeyRef.Name key if SecretKeyRef.Key is not given
		secretKeyName := m.SecretKeyRef.Key
		if secretKeyName == "" {
			secretKeyName = m.SecretKeyRef.Name
		}

		val, ok := resp.Data[secretKeyName]
		if ok {
			component.Spec.Metadata[i].Value = components_v1alpha1.DynamicValue{
				JSON: v1.JSON{
					Raw: []byte(val),
				},
			}
		}

		cache[m.SecretKeyRef.Name] = resp
	}
	return component, ""
}

func (a *DaprRuntime) authSecretStoreOrDefault(comp components_v1alpha1.Component) string {
	if comp.SecretStore == "" {
		switch a.runtimeConfig.Mode {
		case modes.KubernetesMode:
			return "kubernetes"
		}
	}
	return comp.SecretStore
}

func (a *DaprRuntime) getSecretStore(storeName string) secretstores.SecretStore {
	if storeName == "" {
		return nil
	}
	return a.secretStores[storeName]
}

func (a *DaprRuntime) blockUntilAppIsReady() {
	if a.runtimeConfig.ApplicationPort <= 0 {
		return
	}

	appHost := a.getApplicationHost()
	if len(appHost) != 0 {
		a.applicationHostAddress = appHost
	} else {
		a.applicationHostAddress = channel.DefaultChannelAddress
	}
	log.Infof("application host: %s. application protocol: %s. waiting on port %v.  This will block until the app is listening on that port.", a.applicationHostAddress, string(a.runtimeConfig.ApplicationProtocol), a.runtimeConfig.ApplicationPort)

	for {
		conn, _ := net.DialTimeout("tcp", net.JoinHostPort(a.applicationHostAddress, fmt.Sprintf("%v", a.runtimeConfig.ApplicationPort)), time.Millisecond*500)
		if conn != nil {
			conn.Close()
			break
		}
		// prevents overwhelming the OS with open connections
		time.Sleep(time.Millisecond * 50)
	}

	log.Infof("application discovered on port %v", a.runtimeConfig.ApplicationPort)
}

func (a *DaprRuntime) loadAppConfiguration() {
	if a.appChannel == nil {
		return
	}

	var appConfigGetFn func() (*config.ApplicationConfig, error)

	switch a.runtimeConfig.ApplicationProtocol {
	case HTTPProtocol:
		appConfigGetFn = a.getConfigurationHTTP
	case GRPCProtocol:
		appConfigGetFn = a.getConfigurationGRPC
	default:
		appConfigGetFn = a.getConfigurationHTTP
	}

	appConfig, err := appConfigGetFn()
	if err != nil {
		return
	}

	if appConfig != nil {
		a.appConfig = *appConfig
		log.Info("application configuration loaded")
	}
}

// getConfigurationHTTP gets application config from user application
// GET http://localhost:<app_port>/dapr/config
func (a *DaprRuntime) getConfigurationHTTP() (*config.ApplicationConfig, error) {
	req := invokev1.NewInvokeMethodRequest(appConfigEndpoint)
	req.WithHTTPExtension(nethttp.MethodGet, "")
	req.WithRawData(nil, invokev1.JSONContentType)

	// TODO Propagate context
	ctx := context.Background()
	resp, err := a.appChannel.InvokeMethod(ctx, req)
	if err != nil {
		return nil, err
	}

	var config config.ApplicationConfig

	if resp.Status().Code != nethttp.StatusOK {
		return &config, nil
	}

	contentType, body := resp.RawData()
	if contentType != invokev1.JSONContentType {
		log.Debugf("dapr/config returns invalid content_type: %s", contentType)
	}

	if err = a.json.Unmarshal(body, &config); err != nil {
		return nil, err
	}

	return &config, nil
}

func (a *DaprRuntime) getConfigurationGRPC() (*config.ApplicationConfig, error) {
	return nil, nil
}

func (a *DaprRuntime) createAppChannel() error {
	if a.runtimeConfig.ApplicationPort > 0 {
		var channelCreatorFn func(applicationHost string, port, maxConcurrency int, spec config.TracingSpec, sslEnabled bool) (channel.AppChannel, error)

		switch a.runtimeConfig.ApplicationProtocol {
		case GRPCProtocol:
			channelCreatorFn = a.grpc.CreateAppChannel
		case HTTPProtocol:
			channelCreatorFn = http_channel.CreateAppChannel
		default:
			return errors.Errorf("cannot create app channel for protocol %s", string(a.runtimeConfig.ApplicationProtocol))
		}

		ch, err := channelCreatorFn(a.applicationHostAddress, a.runtimeConfig.ApplicationPort, a.runtimeConfig.MaxConcurrency,
			a.globalConfig.Spec.TracingSpec, a.runtimeConfig.AppSSL)
		if err != nil {
			return err
		}
		if a.runtimeConfig.MaxConcurrency > 0 {
			log.Infof("app max concurrency set to %v", a.runtimeConfig.MaxConcurrency)
		}
		a.appChannel = ch
	}

	return nil
}

func (a *DaprRuntime) appendBuiltinSecretStore() {
	for _, comp := range a.builtinSecretStore() {
		a.pendingComponents <- comp
	}
}

func (a *DaprRuntime) builtinSecretStore() []components_v1alpha1.Component {
	// Preload Kubernetes secretstore
	switch a.runtimeConfig.Mode {
	case modes.KubernetesMode:
		return []components_v1alpha1.Component{{
			ObjectMeta: metav1.ObjectMeta{
				Name: "kubernetes",
			},
			Spec: components_v1alpha1.ComponentSpec{
				Type: "secretstores.kubernetes",
			},
		}}
	}
	return nil
}

func (a *DaprRuntime) initSecretStore(c components_v1alpha1.Component) error {
	secretStore, err := a.secretStoresRegistry.Create(c.Spec.Type)
	if err != nil {
		log.Warnf("failed creating secret store %s: %s", c.Spec.Type, err)
		diag.DefaultMonitoring.ComponentInitFailed(c.Spec.Type, "creation")
		return err
	}

	err = secretStore.Init(secretstores.Metadata{
		Properties: a.convertMetadataItemsToProperties(c.Spec.Metadata),
	})
	if err != nil {
		log.Warnf("failed to init state store %s named %s: %s", c.Spec.Type, c.ObjectMeta.Name, err)
		diag.DefaultMonitoring.ComponentInitFailed(c.Spec.Type, "init")
		return err
	}

	a.secretStores[c.ObjectMeta.Name] = secretStore
	diag.DefaultMonitoring.ComponentInitialized(c.Spec.Type)
	return nil
}

func (a *DaprRuntime) convertMetadataItemsToProperties(items []components_v1alpha1.MetadataItem) map[string]string {
	properties := map[string]string{}
	for _, c := range items {
		properties[c.Name] = c.Value.String()
	}
	return properties
}

func (a *DaprRuntime) getComponent(componentType string, name string) *components_v1alpha1.Component {
	for i, c := range a.components {
		if c.Spec.Type == componentType && c.ObjectMeta.Name == name {
			return &a.components[i]
		}
	}
	return nil
}

func (a *DaprRuntime) establishSecurity(sentryAddress string) error {
	if !a.runtimeConfig.mtlsEnabled {
		log.Info("mTLS is disabled. Skipping certificate request and tls validation")
		return nil
	}
	if sentryAddress == "" {
		return errors.New("sentryAddress cannot be empty")
	}
	log.Info("mTLS enabled. creating sidecar authenticator")

	auth, err := security.GetSidecarAuthenticator(sentryAddress, a.runtimeConfig.CertChain)
	if err != nil {
		return err
	}
	a.authenticator = auth
	a.grpc.SetAuthenticator(auth)

	log.Info("authenticator created")

	diag.DefaultMonitoring.MTLSInitCompleted()
	return nil
}

func componentDependency(compCategory ComponentCategory, name string) string {
	return fmt.Sprintf("%s:%s", compCategory, name)
}
func (a *DaprRuntime) startSubscribing() {
	for name, pubsub := range a.pubSubs {
		if err := a.beginPubSub(name, pubsub); err != nil {
			log.Errorf("error occurred while beginning pubsub %s: %s", name, err)
		}
	}
}

func (a *DaprRuntime) startReadingFromBindings() error {
	if a.appChannel == nil {
		return errors.New("app channel not initialized")
	}
	for name, binding := range a.inputBindings {
		go func(name string, binding bindings.InputBinding) {
			err := a.readFromBinding(name, binding)
			if err != nil {
				log.Errorf("error reading from input binding %s: %s", name, err)
			}
		}(name, binding)
	}
	return nil
}<|MERGE_RESOLUTION|>--- conflicted
+++ resolved
@@ -271,15 +271,10 @@
 		return err
 	}
 
-<<<<<<< HEAD
-	a.daprHostAddress, err = utils.GetHostAddress()
-	if err != nil {
-=======
-	if a.hostAddress, err = utils.GetHostAddress(); err != nil {
->>>>>>> dd35e633
+	if a.daprHostAddress, err = utils.GetHostAddress(); err != nil {
 		return errors.Wrap(err, "failed to determine host address")
 	}
-	if err = a.setupTracing(a.hostAddress, openCensusExporterStore{}); err != nil {
+	if err = a.setupTracing(a.daprHostAddress, openCensusExporterStore{}); err != nil {
 		return errors.Wrap(err, "failed to setup tracing")
 	}
 	// Register and initialize name resolution for service discovery.
