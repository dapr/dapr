--- conflicted
+++ resolved
@@ -1218,13 +1218,9 @@
 		respErr := errors.New("error sending binding event to application")
 		policy := a.resiliency.ComponentInboundPolicy(ctx, bindingName, resiliency.Binding)
 		err := policy(func(ctx context.Context) (err error) {
-<<<<<<< HEAD
 			if resp != nil {
 				resp.Close()
 			}
-			respErr = false
-=======
->>>>>>> 1047dfdb
 			resp, err = a.appChannel.InvokeMethod(ctx, req)
 			if err != nil {
 				return err
