// ------------------------------------------------------------
// Copyright (c) Microsoft Corporation and Dapr Contributors.
// Licensed under the MIT License.
// ------------------------------------------------------------

package runtime

import (
	"context"
	"encoding/base64"
	"encoding/json"
	"fmt"
	"io"
	"net"
	nethttp "net/http"
	"os"
	"reflect"
	"strconv"
	"strings"
	"sync"
	"time"

	"contrib.go.opencensus.io/exporter/zipkin"
	"github.com/cenkalti/backoff/v4"
	"github.com/google/uuid"
	"github.com/hashicorp/go-multierror"
	jsoniter "github.com/json-iterator/go"
	openzipkin "github.com/openzipkin/zipkin-go"
	zipkinreporter "github.com/openzipkin/zipkin-go/reporter/http"
	"github.com/pkg/errors"
	"go.opencensus.io/trace"
	"google.golang.org/grpc/codes"
	"google.golang.org/grpc/status"
	"google.golang.org/protobuf/types/known/emptypb"
	v1 "k8s.io/apiextensions-apiserver/pkg/apis/apiextensions/v1"
	metav1 "k8s.io/apimachinery/pkg/apis/meta/v1"

	"github.com/dapr/components-contrib/bindings"
	"github.com/dapr/components-contrib/contenttype"
	contrib_metadata "github.com/dapr/components-contrib/metadata"
	"github.com/dapr/components-contrib/middleware"
	nr "github.com/dapr/components-contrib/nameresolution"
	"github.com/dapr/components-contrib/pubsub"
	"github.com/dapr/components-contrib/secretstores"
	"github.com/dapr/components-contrib/state"
	"github.com/dapr/kit/logger"

	"github.com/dapr/dapr/pkg/actors"
	components_v1alpha1 "github.com/dapr/dapr/pkg/apis/components/v1alpha1"
	"github.com/dapr/dapr/pkg/channel"
	http_channel "github.com/dapr/dapr/pkg/channel/http"
	"github.com/dapr/dapr/pkg/components"
	bindings_loader "github.com/dapr/dapr/pkg/components/bindings"
	http_middleware_loader "github.com/dapr/dapr/pkg/components/middleware/http"
	nr_loader "github.com/dapr/dapr/pkg/components/nameresolution"
	pubsub_loader "github.com/dapr/dapr/pkg/components/pubsub"
	secretstores_loader "github.com/dapr/dapr/pkg/components/secretstores"
	state_loader "github.com/dapr/dapr/pkg/components/state"
	"github.com/dapr/dapr/pkg/config"
	diag "github.com/dapr/dapr/pkg/diagnostics"
	diag_utils "github.com/dapr/dapr/pkg/diagnostics/utils"
	"github.com/dapr/dapr/pkg/grpc"
	"github.com/dapr/dapr/pkg/http"
	"github.com/dapr/dapr/pkg/messaging"
	invokev1 "github.com/dapr/dapr/pkg/messaging/v1"
	http_middleware "github.com/dapr/dapr/pkg/middleware/http"
	"github.com/dapr/dapr/pkg/modes"
	"github.com/dapr/dapr/pkg/operator/client"
	operatorv1pb "github.com/dapr/dapr/pkg/proto/operator/v1"
	runtimev1pb "github.com/dapr/dapr/pkg/proto/runtime/v1"
	runtime_pubsub "github.com/dapr/dapr/pkg/runtime/pubsub"
	"github.com/dapr/dapr/pkg/runtime/security"
	"github.com/dapr/dapr/pkg/scopes"
	"github.com/dapr/dapr/utils"
)

const (
	actorStateStore = "actorStateStore"

	// output bindings concurrency.
	bindingsConcurrencyParallel   = "parallel"
	bindingsConcurrencySequential = "sequential"
	pubsubName                    = "pubsubName"
)

type ComponentCategory string

const (
	bindingsComponent               ComponentCategory = "bindings"
	pubsubComponent                 ComponentCategory = "pubsub"
	secretStoreComponent            ComponentCategory = "secretstores"
	stateComponent                  ComponentCategory = "state"
	middlewareComponent             ComponentCategory = "middleware"
	defaultComponentInitTimeout                       = time.Second * 5
	defaultGracefulShutdownDuration                   = time.Second * 5
	kubernetesSecretStore                             = "kubernetes"
)

var componentCategoriesNeedProcess = []ComponentCategory{
	bindingsComponent,
	pubsubComponent,
	secretStoreComponent,
	stateComponent,
	middlewareComponent,
}

var log = logger.NewLogger("dapr.runtime")

// ErrUnexpectedEnvelopeData denotes that an unexpected data type
// was encountered when processing a cloud event's data property.
var ErrUnexpectedEnvelopeData = errors.New("unexpected data type encountered in envelope")

type Route struct {
	metadata map[string]string
	rules    []*runtime_pubsub.Rule
}

type TopicRoute struct {
	routes map[string]Route
}

// DaprRuntime holds all the core components of the runtime.
type DaprRuntime struct {
	runtimeConfig          *Config
	globalConfig           *config.Configuration
	accessControlList      *config.AccessControlList
	componentsLock         *sync.RWMutex
	components             []components_v1alpha1.Component
	grpc                   *grpc.Manager
	appChannel             channel.AppChannel
	appConfig              config.ApplicationConfig
	directMessaging        messaging.DirectMessaging
	stateStoreRegistry     state_loader.Registry
	secretStoresRegistry   secretstores_loader.Registry
	nameResolutionRegistry nr_loader.Registry
	stateStores            map[string]state.Store
	actor                  actors.Actors
	bindingsRegistry       bindings_loader.Registry
	subscribeBindingList   []string
	inputBindings          map[string]bindings.InputBinding
	outputBindings         map[string]bindings.OutputBinding
	secretStores           map[string]secretstores.SecretStore
	pubSubRegistry         pubsub_loader.Registry
	pubSubs                map[string]pubsub.PubSub
	nameResolver           nr.Resolver
	json                   jsoniter.API
	httpMiddlewareRegistry http_middleware_loader.Registry
	hostAddress            string
	actorStateStoreName    string
	actorStateStoreCount   int
	authenticator          security.Authenticator
	namespace              string
	scopedSubscriptions    map[string][]string
	scopedPublishings      map[string][]string
	allowedTopics          map[string][]string
	daprHTTPAPI            http.API
	operatorClient         operatorv1pb.OperatorClient
	topicRoutes            map[string]TopicRoute
	inputBindingRoutes     map[string]string

	secretsConfiguration map[string]config.SecretsScope

	pendingComponents          chan components_v1alpha1.Component
	pendingComponentDependents map[string][]components_v1alpha1.Component

	proxy messaging.Proxy

	// TODO: Remove feature flag once feature is ratified
	featureRoutingEnabled bool
}

type componentPreprocessRes struct {
	unreadyDependency string
}

type pubsubSubscribedMessage struct {
	cloudEvent map[string]interface{}
	data       []byte
	topic      string
	metadata   map[string]string
	path       string
}

// NewDaprRuntime returns a new runtime with the given runtime config and global config.
func NewDaprRuntime(runtimeConfig *Config, globalConfig *config.Configuration, accessControlList *config.AccessControlList) *DaprRuntime {
	return &DaprRuntime{
		runtimeConfig:          runtimeConfig,
		globalConfig:           globalConfig,
		accessControlList:      accessControlList,
		componentsLock:         &sync.RWMutex{},
		components:             make([]components_v1alpha1.Component, 0),
		grpc:                   grpc.NewGRPCManager(runtimeConfig.Mode),
		json:                   jsoniter.ConfigFastest,
		inputBindings:          map[string]bindings.InputBinding{},
		outputBindings:         map[string]bindings.OutputBinding{},
		secretStores:           map[string]secretstores.SecretStore{},
		stateStores:            map[string]state.Store{},
		pubSubs:                map[string]pubsub.PubSub{},
		stateStoreRegistry:     state_loader.NewRegistry(),
		bindingsRegistry:       bindings_loader.NewRegistry(),
		pubSubRegistry:         pubsub_loader.NewRegistry(),
		secretStoresRegistry:   secretstores_loader.NewRegistry(),
		nameResolutionRegistry: nr_loader.NewRegistry(),
		httpMiddlewareRegistry: http_middleware_loader.NewRegistry(),

		scopedSubscriptions: map[string][]string{},
		scopedPublishings:   map[string][]string{},
		allowedTopics:       map[string][]string{},
		inputBindingRoutes:  map[string]string{},

		secretsConfiguration: map[string]config.SecretsScope{},

		pendingComponents:          make(chan components_v1alpha1.Component),
		pendingComponentDependents: map[string][]components_v1alpha1.Component{},
	}
}

// Run performs initialization of the runtime with the runtime and global configurations.
func (a *DaprRuntime) Run(opts ...Option) error {
	start := time.Now().UTC()
	log.Infof("%s mode configured", a.runtimeConfig.Mode)
	log.Infof("app id: %s", a.runtimeConfig.ID)

	var o runtimeOpts
	for _, opt := range opts {
		opt(&o)
	}

	err := a.initRuntime(&o)
	if err != nil {
		return err
	}

	d := time.Since(start).Seconds() * 1000
	log.Infof("dapr initialized. Status: Running. Init Elapsed %vms", d)

	if a.daprHTTPAPI != nil {
		// gRPC server start failure is logged as Fatal in initRuntime method. Setting the status only when runtime is initialized.
		a.daprHTTPAPI.MarkStatusAsReady()
	}

	return nil
}

func (a *DaprRuntime) getNamespace() string {
	return os.Getenv("NAMESPACE")
}

func (a *DaprRuntime) getOperatorClient() (operatorv1pb.OperatorClient, error) {
	if a.runtimeConfig.Mode == modes.KubernetesMode {
		client, _, err := client.GetOperatorClient(a.runtimeConfig.Kubernetes.ControlPlaneAddress, security.TLSServerName, a.runtimeConfig.CertChain)
		if err != nil {
			return nil, errors.Wrap(err, "error creating operator client")
		}
		return client, nil
	}
	return nil, nil
}

// setupTracing set up the trace exporters. Technically we don't need to pass `hostAddress` in,
// but we do so here to explicitly call out the dependency on having `hostAddress` computed.
func (a *DaprRuntime) setupTracing(hostAddress string, exporters traceExporterStore) error {
	// Register stdout trace exporter if user wants to debug requests or log as Info level.
	if a.globalConfig.Spec.TracingSpec.Stdout {
		exporters.RegisterExporter(&diag_utils.StdoutExporter{})
	}

	// Register zipkin trace exporter if ZipkinSpec is specified
	if a.globalConfig.Spec.TracingSpec.Zipkin.EndpointAddress != "" {
		localEndpoint, err := openzipkin.NewEndpoint(a.runtimeConfig.ID, hostAddress)
		if err != nil {
			return err
		}
		reporter := zipkinreporter.NewReporter(a.globalConfig.Spec.TracingSpec.Zipkin.EndpointAddress)
		exporter := zipkin.NewExporter(reporter, localEndpoint)
		exporters.RegisterExporter(exporter)
	}
	return nil
}

func (a *DaprRuntime) initRuntime(opts *runtimeOpts) error {
	// Initialize metrics only if MetricSpec is enabled.
	if a.globalConfig.Spec.MetricSpec.Enabled {
		if err := diag.InitMetrics(a.runtimeConfig.ID); err != nil {
			log.Errorf("failed to initialize metrics: %v", err)
		}
	}

	err := a.establishSecurity(a.runtimeConfig.SentryServiceAddress)
	if err != nil {
		return err
	}
	a.namespace = a.getNamespace()
	a.operatorClient, err = a.getOperatorClient()
	if err != nil {
		return err
	}

	if a.hostAddress, err = utils.GetHostAddress(); err != nil {
		return errors.Wrap(err, "failed to determine host address")
	}
	if err = a.setupTracing(a.hostAddress, openCensusExporterStore{}); err != nil {
		return errors.Wrap(err, "failed to setup tracing")
	}
	// Register and initialize name resolution for service discovery.
	a.nameResolutionRegistry.Register(opts.nameResolutions...)
	err = a.initNameResolution()
	if err != nil {
		log.Warnf("failed to init name resolution: %s", err)
	}

	a.pubSubRegistry.Register(opts.pubsubs...)
	a.secretStoresRegistry.Register(opts.secretStores...)
	a.stateStoreRegistry.Register(opts.states...)
	a.bindingsRegistry.RegisterInputBindings(opts.inputBindings...)
	a.bindingsRegistry.RegisterOutputBindings(opts.outputBindings...)
	a.httpMiddlewareRegistry.Register(opts.httpMiddleware...)

	go a.processComponents()
	err = a.beginComponentsUpdates()
	if err != nil {
		log.Warnf("failed to watch component updates: %s", err)
	}
	a.appendBuiltinSecretStore()
	err = a.loadComponents(opts)
	if err != nil {
		log.Warnf("failed to load components: %s", err)
	}

	a.flushOutstandingComponents()

	pipeline, err := a.buildHTTPPipeline()
	if err != nil {
		log.Warnf("failed to build HTTP pipeline: %s", err)
	}

	// Setup allow/deny list for secrets
	a.populateSecretsConfiguration()

	// Start proxy
	a.initProxy()

	// Create and start internal and external gRPC servers
	grpcAPI := a.getGRPCAPI()

	err = a.startGRPCAPIServer(grpcAPI, a.runtimeConfig.APIGRPCPort)
	if err != nil {
		log.Fatalf("failed to start API gRPC server: %s", err)
	}
	if a.runtimeConfig.EnableDomainSocket {
		log.Info("API gRPC server is running on socket")
	} else {
		log.Infof("API gRPC server is running on port %v", a.runtimeConfig.APIGRPCPort)
	}

	// Start HTTP Server
	a.startHTTPServer(a.runtimeConfig.HTTPPort, a.runtimeConfig.ProfilePort, a.runtimeConfig.AllowedOrigins, pipeline)
	if a.runtimeConfig.EnableDomainSocket {
		log.Info("http server is running on socket")
	} else {
		log.Infof("http server is running on port %v", a.runtimeConfig.HTTPPort)
	}
	log.Infof("The request body size parameter is: %v", a.runtimeConfig.MaxRequestBodySize)

	err = a.startGRPCInternalServer(grpcAPI, a.runtimeConfig.InternalGRPCPort)
	if err != nil {
		log.Fatalf("failed to start internal gRPC server: %s", err)
	}
	log.Infof("internal gRPC server is running on port %v", a.runtimeConfig.InternalGRPCPort)

	if a.daprHTTPAPI != nil {
		a.daprHTTPAPI.MarkStatusAsOutboundReady()
	}

	a.blockUntilAppIsReady()

	err = a.createAppChannel()
	if err != nil {
		log.Warnf("failed to open %s channel to app: %s", string(a.runtimeConfig.ApplicationProtocol), err)
	}
	a.daprHTTPAPI.SetAppChannel(a.appChannel)
	grpcAPI.SetAppChannel(a.appChannel)

	a.loadAppConfiguration()

	a.initDirectMessaging(a.nameResolver)

	a.daprHTTPAPI.SetDirectMessaging(a.directMessaging)
	grpcAPI.SetDirectMessaging(a.directMessaging)

	err = a.initActors()
	if err != nil {
		log.Warnf("failed to init actors: %s", err)
	}

	a.daprHTTPAPI.SetActorRuntime(a.actor)
	grpcAPI.SetActorRuntime(a.actor)

	// TODO: Remove feature flag once feature is ratified
	a.featureRoutingEnabled = config.IsFeatureEnabled(a.globalConfig.Spec.Features, config.PubSubRouting)

	a.startSubscribing()
	err = a.startReadingFromBindings()
	if err != nil {
		log.Warnf("failed to read from bindings: %s ", err)
	}
	return nil
}

func (a *DaprRuntime) populateSecretsConfiguration() {
	// Populate in a map for easy lookup by store name.
	for _, scope := range a.globalConfig.Spec.Secrets.Scopes {
		a.secretsConfiguration[scope.StoreName] = scope
	}
}

func (a *DaprRuntime) buildHTTPPipeline() (http_middleware.Pipeline, error) {
	var handlers []http_middleware.Middleware

	if a.globalConfig != nil {
		for i := 0; i < len(a.globalConfig.Spec.HTTPPipelineSpec.Handlers); i++ {
			middlewareSpec := a.globalConfig.Spec.HTTPPipelineSpec.Handlers[i]
			component, exists := a.getComponent(middlewareSpec.Type, middlewareSpec.Name)
			if !exists {
				return http_middleware.Pipeline{}, errors.Errorf("couldn't find middleware component with name %s and type %s/%s",
					middlewareSpec.Name,
					middlewareSpec.Type,
					middlewareSpec.Version)
			}
			handler, err := a.httpMiddlewareRegistry.Create(middlewareSpec.Type, middlewareSpec.Version,
				middleware.Metadata{Properties: a.convertMetadataItemsToProperties(component.Spec.Metadata)})
			if err != nil {
				return http_middleware.Pipeline{}, err
			}
			log.Infof("enabled %s/%s http middleware", middlewareSpec.Type, middlewareSpec.Version)
			handlers = append(handlers, handler)
		}
	}
	return http_middleware.Pipeline{Handlers: handlers}, nil
}

func (a *DaprRuntime) initBinding(c components_v1alpha1.Component) error {
	if a.bindingsRegistry.HasOutputBinding(c.Spec.Type, c.Spec.Version) {
		if err := a.initOutputBinding(c); err != nil {
			log.Errorf("failed to init output bindings: %s", err)
			return err
		}
	}

	if a.bindingsRegistry.HasInputBinding(c.Spec.Type, c.Spec.Version) {
		if err := a.initInputBinding(c); err != nil {
			log.Errorf("failed to init input bindings: %s", err)
			return err
		}
	}
	return nil
}

func (a *DaprRuntime) beginPubSub(name string, ps pubsub.PubSub) error {
	var publishFunc func(ctx context.Context, msg *pubsubSubscribedMessage) error
	switch a.runtimeConfig.ApplicationProtocol {
	case HTTPProtocol:
		publishFunc = a.publishMessageHTTP
	case GRPCProtocol:
		publishFunc = a.publishMessageGRPC
	}
	topicRoutes, err := a.getTopicRoutes()
	if err != nil {
		return err
	}
	v, ok := topicRoutes[name]
	if !ok {
		return nil
	}
	for topic, route := range v.routes {
		allowed := a.isPubSubOperationAllowed(name, topic, a.scopedSubscriptions[name])
		if !allowed {
			log.Warnf("subscription to topic %s on pubsub %s is not allowed", topic, name)
			continue
		}

		log.Debugf("subscribing to topic=%s on pubsub=%s", topic, name)

		routeMetadata := route.metadata
		if err := ps.Subscribe(pubsub.SubscribeRequest{
			Topic:    topic,
			Metadata: route.metadata,
		}, func(ctx context.Context, msg *pubsub.NewMessage) error {
			if msg.Metadata == nil {
				msg.Metadata = make(map[string]string, 1)
			}

			msg.Metadata[pubsubName] = name

			rawPayload, err := contrib_metadata.IsRawPayload(routeMetadata)
			if err != nil {
				log.Errorf("error deserializing pubsub metadata: %s", err)
				return err
			}

			var cloudEvent map[string]interface{}
			data := msg.Data
			if rawPayload {
				cloudEvent = pubsub.FromRawPayload(msg.Data, msg.Topic, name)
				data, err = a.json.Marshal(cloudEvent)
				if err != nil {
					log.Errorf("error serializing cloud event in pubsub %s and topic %s: %s", name, msg.Topic, err)
					return err
				}
			} else {
				err = a.json.Unmarshal(msg.Data, &cloudEvent)
				if err != nil {
					log.Errorf("error deserializing cloud event in pubsub %s and topic %s: %s", name, msg.Topic, err)
					return err
				}
			}

			if pubsub.HasExpired(cloudEvent) {
				log.Warnf("dropping expired pub/sub event %v as of %v", cloudEvent[pubsub.IDField], cloudEvent[pubsub.ExpirationField])

				return nil
			}

			route := a.topicRoutes[msg.Metadata[pubsubName]].routes[msg.Topic]
			routePath, shouldProcess, err := findMatchingRoute(&route, cloudEvent, a.featureRoutingEnabled)
			if err != nil {
				return err
			}
			if !shouldProcess {
				// The event does not match any route specified so ignore it.
				log.Debugf("no matching route for event %v in pubsub %s and topic %s; skipping", cloudEvent[pubsub.IDField], name, msg.Topic)
				return nil
			}

			return publishFunc(ctx, &pubsubSubscribedMessage{
				cloudEvent: cloudEvent,
				data:       data,
				topic:      msg.Topic,
				metadata:   msg.Metadata,
				path:       routePath,
			})
		}); err != nil {
			log.Errorf("failed to subscribe to topic %s: %s", topic, err)
		}
	}

	return nil
}

// findMatchingRoute selects the path based on routing rules. If there are
// no matching rules, the route-level path is used.
func findMatchingRoute(route *Route, cloudEvent interface{}, routingEnabled bool) (path string, shouldProcess bool, err error) {
	hasRules := len(route.rules) > 0
	if hasRules {
		data := map[string]interface{}{
			"event": cloudEvent,
		}
		rule, err := matchRoutingRule(route, data, routingEnabled)
		if err != nil {
			return "", false, err
		}
		if rule != nil {
			return rule.Path, true, nil
		}
	}

	return "", false, nil
}

func matchRoutingRule(route *Route, data map[string]interface{}, routingEnabled bool) (*runtime_pubsub.Rule, error) {
	for _, rule := range route.rules {
		if rule.Match == nil {
			return rule, nil
		}
		// If routing is not enabled, skip match evaluation.
		if !routingEnabled {
			continue
		}
		iResult, err := rule.Match.Eval(data)
		if err != nil {
			return nil, err
		}
		result, ok := iResult.(bool)
		if !ok {
			return nil, errors.Errorf("the result of match expression %s was not a boolean", rule.Match)
		}

		if result {
			return rule, nil
		}
	}

	return nil, nil
}

func (a *DaprRuntime) initDirectMessaging(resolver nr.Resolver) {
	a.directMessaging = messaging.NewDirectMessaging(
		a.runtimeConfig.ID,
		a.namespace,
		a.runtimeConfig.InternalGRPCPort,
		a.runtimeConfig.Mode,
		a.appChannel,
		a.grpc.GetGRPCConnection,
		resolver,
		a.globalConfig.Spec.TracingSpec,
		a.runtimeConfig.MaxRequestBodySize,
		a.proxy)
}

func (a *DaprRuntime) initProxy() {
	// TODO: remove feature check once stable
	if config.IsFeatureEnabled(a.globalConfig.Spec.Features, messaging.GRPCFeatureName) {
		a.proxy = messaging.NewProxy(a.grpc.GetGRPCConnection, a.runtimeConfig.ID,
			fmt.Sprintf("%s:%d", channel.DefaultChannelAddress, a.runtimeConfig.ApplicationPort), a.runtimeConfig.InternalGRPCPort, a.accessControlList)

		log.Info("gRPC proxy enabled")
	}
}

func (a *DaprRuntime) beginComponentsUpdates() error {
	if a.runtimeConfig.Mode != modes.KubernetesMode {
		return nil
	}

	go func() {
		parseAndUpdate := func(compRaw []byte) {
			var component components_v1alpha1.Component
			if err := json.Unmarshal(compRaw, &component); err != nil {
				log.Warnf("error deserializing component: %s", err)
				return
			}

			if !a.isComponentAuthorized(component) {
				log.Debugf("received unauthorized component update, ignored. name: %s, type: %s/%s", component.ObjectMeta.Name, component.Spec.Type, component.Spec.Version)
				return
			}

			log.Debugf("received component update. name: %s, type: %s/%s", component.ObjectMeta.Name, component.Spec.Type, component.Spec.Version)
			a.onComponentUpdated(component)
		}

		needList := false
		for {
			var stream operatorv1pb.Operator_ComponentUpdateClient

			// Retry on stream error.
			backoff.Retry(func() error {
				var err error
				stream, err = a.operatorClient.ComponentUpdate(context.Background(), &operatorv1pb.ComponentUpdateRequest{
					Namespace: a.namespace,
				})
				if err != nil {
					log.Errorf("error from operator stream: %s", err)
					return err
				}
				return nil
			}, backoff.NewExponentialBackOff())

			if needList {
				// We should get all components again to avoid missing any updates during the failure time.
				backoff.Retry(func() error {
					resp, err := a.operatorClient.ListComponents(context.Background(), &operatorv1pb.ListComponentsRequest{
						Namespace: a.namespace,
					})
					if err != nil {
						log.Errorf("error listing components: %s", err)
						return err
					}

					comps := resp.GetComponents()
					for _, c := range comps {
						parseAndUpdate(c)
					}

					return nil
				}, backoff.NewExponentialBackOff())
			}

			for {
				c, err := stream.Recv()
				if err != nil {
					// Retry on stream error.
					needList = true
					log.Errorf("error from operator stream: %s", err)
					break
				}

				parseAndUpdate(c.GetComponent())
			}
		}
	}()
	return nil
}

func (a *DaprRuntime) onComponentUpdated(component components_v1alpha1.Component) {
	oldComp, exists := a.getComponent(component.Spec.Type, component.Name)
	if exists && reflect.DeepEqual(oldComp.Spec.Metadata, component.Spec.Metadata) {
		return
	}
	a.pendingComponents <- component
}

func (a *DaprRuntime) sendBatchOutputBindingsParallel(to []string, data []byte) {
	for _, dst := range to {
		go func(name string) {
			_, err := a.sendToOutputBinding(name, &bindings.InvokeRequest{
				Data:      data,
				Operation: bindings.CreateOperation,
			})
			if err != nil {
				log.Error(err)
			}
		}(dst)
	}
}

func (a *DaprRuntime) sendBatchOutputBindingsSequential(to []string, data []byte) error {
	for _, dst := range to {
		_, err := a.sendToOutputBinding(dst, &bindings.InvokeRequest{
			Data:      data,
			Operation: bindings.CreateOperation,
		})
		if err != nil {
			return err
		}
	}
	return nil
}

func (a *DaprRuntime) sendToOutputBinding(name string, req *bindings.InvokeRequest) (*bindings.InvokeResponse, error) {
	if req.Operation == "" {
		return nil, errors.New("operation field is missing from request")
	}

	if binding, ok := a.outputBindings[name]; ok {
		ops := binding.Operations()
		for _, o := range ops {
			if o == req.Operation {
				return binding.Invoke(req)
			}
		}
		supported := make([]string, 0, len(ops))
		for _, o := range ops {
			supported = append(supported, string(o))
		}
		return nil, errors.Errorf("binding %s does not support operation %s. supported operations:%s", name, req.Operation, strings.Join(supported, " "))
	}
	return nil, errors.Errorf("couldn't find output binding %s", name)
}

func (a *DaprRuntime) onAppResponse(response *bindings.AppResponse) error {
	if len(response.State) > 0 {
		go func(reqs []state.SetRequest) {
			if a.stateStores != nil {
				err := a.stateStores[response.StoreName].BulkSet(reqs)
				if err != nil {
					log.Errorf("error saving state from app response: %s", err)
				}
			}
		}(response.State)
	}

	if len(response.To) > 0 {
		b, err := a.json.Marshal(&response.Data)
		if err != nil {
			return err
		}

		if response.Concurrency == bindingsConcurrencyParallel {
			a.sendBatchOutputBindingsParallel(response.To, b)
		} else {
			return a.sendBatchOutputBindingsSequential(response.To, b)
		}
	}

	return nil
}

func (a *DaprRuntime) sendBindingEventToApp(bindingName string, data []byte, metadata map[string]string) ([]byte, error) {
	var response bindings.AppResponse
	spanName := fmt.Sprintf("bindings/%s", bindingName)
	ctx, span := diag.StartInternalCallbackSpan(context.Background(), spanName, trace.SpanContext{}, a.globalConfig.Spec.TracingSpec)

	var appResponseBody []byte

	if a.runtimeConfig.ApplicationProtocol == GRPCProtocol {
		ctx = diag.SpanContextToGRPCMetadata(ctx, span.SpanContext())
		client := runtimev1pb.NewAppCallbackClient(a.grpc.AppClient)
		req := &runtimev1pb.BindingEventRequest{
			Name:     bindingName,
			Data:     data,
			Metadata: metadata,
		}
		start := time.Now()
		resp, err := client.OnBindingEvent(ctx, req)
		if span != nil {
			m := diag.ConstructInputBindingSpanAttributes(
				bindingName,
				"/dapr.proto.runtime.v1.AppCallback/OnBindingEvent")
			diag.AddAttributesToSpan(span, m)
			diag.UpdateSpanStatusFromGRPCError(span, err)
			span.End()
		}
		if diag.DefaultGRPCMonitoring.IsEnabled() {
			diag.DefaultGRPCMonitoring.ServerRequestSent(ctx,
				"OnBindingEvent",
				status.Code(err).String(),
				int64(len(resp.GetData())), start)
		}

		if err != nil {
			body := resp.Data
			return nil, errors.Wrap(err, fmt.Sprintf("error invoking app, body: %s", string(body)))
		}
		if resp != nil {
			if resp.Concurrency == runtimev1pb.BindingEventResponse_PARALLEL {
				response.Concurrency = bindingsConcurrencyParallel
			} else {
				response.Concurrency = bindingsConcurrencySequential
			}

			response.To = resp.To

			if resp.Data != nil {
				appResponseBody = resp.Data

				var d interface{}
				err := a.json.Unmarshal(resp.Data, &d)
				if err == nil {
					response.Data = d
				}
			}
		}
	} else if a.runtimeConfig.ApplicationProtocol == HTTPProtocol {
		path := a.inputBindingRoutes[bindingName]
<<<<<<< HEAD

=======
>>>>>>> 8bd55bd9
		req := invokev1.NewInvokeMethodRequest(path)
		req.WithHTTPExtension(nethttp.MethodPost, "")
		req.WithRawData(data, invokev1.JSONContentType)

		reqMetadata := map[string][]string{}
		for k, v := range metadata {
			reqMetadata[k] = []string{v}
		}
		req.WithMetadata(reqMetadata)

		resp, err := a.appChannel.InvokeMethod(ctx, req)
		if err != nil {
			return nil, errors.Wrap(err, "error invoking app")
		}

		if span != nil {
			m := diag.ConstructInputBindingSpanAttributes(
				bindingName,
				fmt.Sprintf("%s /%s", nethttp.MethodPost, bindingName))
			diag.AddAttributesToSpan(span, m)
			diag.UpdateSpanStatusFromHTTPStatus(span, int(resp.Status().Code))
			span.End()
		}
		// ::TODO report metrics for http, such as grpc
		if resp.Status().Code != nethttp.StatusOK {
			_, body := resp.RawData()
			return nil, errors.Errorf("fails to send binding event to http app channel, status code: %d body: %s", resp.Status().Code, string(body))
		}

		if resp.Message().Data != nil && len(resp.Message().Data.Value) > 0 {
			appResponseBody = resp.Message().Data.Value
		}
	}

	if len(response.State) > 0 || len(response.To) > 0 {
		if err := a.onAppResponse(&response); err != nil {
			log.Errorf("error executing app response: %s", err)
		}
	}

	return appResponseBody, nil
}

func (a *DaprRuntime) readFromBinding(name string, binding bindings.InputBinding) error {
	err := binding.Read(func(resp *bindings.ReadResponse) ([]byte, error) {
		if resp != nil {
			b, err := a.sendBindingEventToApp(name, resp.Data, resp.Metadata)
			if err != nil {
				log.Debugf("error from app consumer for binding [%s]: %s", name, err)
				return nil, err
			}
			return b, err
		}
		return nil, nil
	})
	return err
}

func (a *DaprRuntime) startHTTPServer(port, profilePort int, allowedOrigins string, pipeline http_middleware.Pipeline) {
	a.daprHTTPAPI = http.NewAPI(a.runtimeConfig.ID, a.appChannel, a.directMessaging, a.getComponents, a.stateStores, a.secretStores,
		a.secretsConfiguration, a.getPublishAdapter(), a.actor, a.sendToOutputBinding, a.globalConfig.Spec.TracingSpec, a.ShutdownWithWait)
	serverConf := http.NewServerConfig(a.runtimeConfig.ID, a.hostAddress, port, profilePort, allowedOrigins, a.runtimeConfig.EnableProfiling, a.runtimeConfig.MaxRequestBodySize, a.runtimeConfig.EnableDomainSocket)

	server := http.NewServer(a.daprHTTPAPI, serverConf, a.globalConfig.Spec.TracingSpec, a.globalConfig.Spec.MetricSpec, pipeline, a.globalConfig.Spec.APISpec)
	server.StartNonBlocking()
}

func (a *DaprRuntime) startGRPCInternalServer(api grpc.API, port int) error {
	serverConf := a.getNewServerConfig(port)
	server := grpc.NewInternalServer(api, serverConf, a.globalConfig.Spec.TracingSpec, a.globalConfig.Spec.MetricSpec, a.authenticator, a.proxy)
	err := server.StartNonBlocking()
	return err
}

func (a *DaprRuntime) startGRPCAPIServer(api grpc.API, port int) error {
	serverConf := a.getNewServerConfig(port)
	server := grpc.NewAPIServer(api, serverConf, a.globalConfig.Spec.TracingSpec, a.globalConfig.Spec.MetricSpec, a.globalConfig.Spec.APISpec, a.proxy)
	err := server.StartNonBlocking()
	return err
}

func (a *DaprRuntime) getNewServerConfig(port int) grpc.ServerConfig {
	// Use the trust domain value from the access control policy spec to generate the cert
	// If no access control policy has been specified, use a default value
	trustDomain := config.DefaultTrustDomain
	if a.accessControlList != nil {
		trustDomain = a.accessControlList.TrustDomain
	}
	return grpc.NewServerConfig(a.runtimeConfig.ID, a.hostAddress, port, a.namespace, trustDomain, a.runtimeConfig.MaxRequestBodySize, a.runtimeConfig.EnableDomainSocket)
}

func (a *DaprRuntime) getGRPCAPI() grpc.API {
	return grpc.NewAPI(a.runtimeConfig.ID, a.appChannel, a.stateStores, a.secretStores, a.secretsConfiguration,
		a.getPublishAdapter(), a.directMessaging, a.actor,
		a.sendToOutputBinding, a.globalConfig.Spec.TracingSpec, a.accessControlList, string(a.runtimeConfig.ApplicationProtocol), a.getComponents, a.ShutdownWithWait)
}

func (a *DaprRuntime) getPublishAdapter() runtime_pubsub.Adapter {
	if a.pubSubs == nil || len(a.pubSubs) == 0 {
		return nil
	}

	return a
}

func (a *DaprRuntime) getSubscribedBindingsGRPC() []string {
	client := runtimev1pb.NewAppCallbackClient(a.grpc.AppClient)
	resp, err := client.ListInputBindings(context.Background(), &emptypb.Empty{})
	bindings := []string{}

	if err == nil && resp != nil {
		bindings = resp.Bindings
	}
	return bindings
}

func (a *DaprRuntime) isAppSubscribedToBinding(binding string) bool {

	// if gRPC, looks for the binding in the list of bindings returned from the app
	if a.runtimeConfig.ApplicationProtocol == GRPCProtocol {
		if a.subscribeBindingList == nil {
			a.subscribeBindingList = a.getSubscribedBindingsGRPC()
		}
		for _, b := range a.subscribeBindingList {
			if b == binding {
				return true
			}
		}
	} else if a.runtimeConfig.ApplicationProtocol == HTTPProtocol {
		// if HTTP, check if there's an endpoint listening for that binding
		path := a.inputBindingRoutes[binding]
		req := invokev1.NewInvokeMethodRequest(path)
		req.WithHTTPExtension(nethttp.MethodOptions, "")
		req.WithRawData(nil, invokev1.JSONContentType)

		// TODO: Propagate Context
		ctx := context.Background()
		resp, err := a.appChannel.InvokeMethod(ctx, req)
		return err == nil && resp.Status().Code != nethttp.StatusNotFound
	}
	return false
}

func (a *DaprRuntime) initInputBinding(c components_v1alpha1.Component) error {
	binding, err := a.bindingsRegistry.CreateInputBinding(c.Spec.Type, c.Spec.Version)
	if err != nil {
		log.Warnf("failed to create input binding %s (%s/%s): %s", c.ObjectMeta.Name, c.Spec.Type, c.Spec.Version, err)
		diag.DefaultMonitoring.ComponentInitFailed(c.Spec.Type, "creation")
		return err
	}
	err = binding.Init(bindings.Metadata{
		Properties: a.convertMetadataItemsToProperties(c.Spec.Metadata),
		Name:       c.ObjectMeta.Name,
	})
	if err != nil {
		log.Errorf("failed to init input binding %s (%s/%s): %s", c.ObjectMeta.Name, c.Spec.Type, c.Spec.Version, err)
		diag.DefaultMonitoring.ComponentInitFailed(c.Spec.Type, "init")
		return err
	}

	log.Infof("successful init for input binding %s (%s/%s)", c.ObjectMeta.Name, c.Spec.Type, c.Spec.Version)
	a.inputBindingRoutes[c.Name] = c.Name
	for _, item := range c.Spec.Metadata {
		if item.Name == "route" {
			a.inputBindingRoutes[c.ObjectMeta.Name] = item.Value.String()
		}
	}
	a.inputBindings[c.Name] = binding
	diag.DefaultMonitoring.ComponentInitialized(c.Spec.Type)
	return nil
}

func (a *DaprRuntime) initOutputBinding(c components_v1alpha1.Component) error {
	binding, err := a.bindingsRegistry.CreateOutputBinding(c.Spec.Type, c.Spec.Version)
	if err != nil {
		log.Warnf("failed to create output binding %s (%s/%s): %s", c.ObjectMeta.Name, c.Spec.Type, c.Spec.Version, err)
		diag.DefaultMonitoring.ComponentInitFailed(c.Spec.Type, "creation")
		return err
	}

	if binding != nil {
		err := binding.Init(bindings.Metadata{
			Properties: a.convertMetadataItemsToProperties(c.Spec.Metadata),
			Name:       c.ObjectMeta.Name,
		})
		if err != nil {
			log.Errorf("failed to init output binding %s (%s/%s): %s", c.ObjectMeta.Name, c.Spec.Type, c.Spec.Version, err)
			diag.DefaultMonitoring.ComponentInitFailed(c.Spec.Type, "init")
			return err
		}
		log.Infof("successful init for output binding %s (%s/%s)", c.ObjectMeta.Name, c.Spec.Type, c.Spec.Version)
		a.outputBindings[c.ObjectMeta.Name] = binding
		diag.DefaultMonitoring.ComponentInitialized(c.Spec.Type)
	}
	return nil
}

// Refer for state store api decision  https://github.com/dapr/dapr/blob/master/docs/decision_records/api/API-008-multi-state-store-api-design.md
func (a *DaprRuntime) initState(s components_v1alpha1.Component) error {
	store, err := a.stateStoreRegistry.Create(s.Spec.Type, s.Spec.Version)
	if err != nil {
		log.Warnf("error creating state store %s (%s/%s): %s", s.ObjectMeta.Name, s.Spec.Type, s.Spec.Version, err)
		diag.DefaultMonitoring.ComponentInitFailed(s.Spec.Type, "creation")
		return err
	}
	if store != nil {
		props := a.convertMetadataItemsToProperties(s.Spec.Metadata)
		err := store.Init(state.Metadata{
			Properties: props,
		})
		if err != nil {
			diag.DefaultMonitoring.ComponentInitFailed(s.Spec.Type, "init")
			log.Warnf("error initializing state store %s (%s/%s): %s", s.ObjectMeta.Name, s.Spec.Type, s.Spec.Version, err)
			return err
		}

		a.stateStores[s.ObjectMeta.Name] = store
		err = state_loader.SaveStateConfiguration(s.ObjectMeta.Name, props)
		if err != nil {
			diag.DefaultMonitoring.ComponentInitFailed(s.Spec.Type, "init")
			log.Warnf("error save state keyprefix: %s", err.Error())
			return err
		}

		// set specified actor store if "actorStateStore" is true in the spec.
		actorStoreSpecified := props[actorStateStore]
		if actorStoreSpecified == "true" {
			if a.actorStateStoreCount++; a.actorStateStoreCount == 1 {
				a.actorStateStoreName = s.ObjectMeta.Name
			}
		}
		diag.DefaultMonitoring.ComponentInitialized(s.Spec.Type)
	}

	if a.hostingActors() && (a.actorStateStoreName == "" || a.actorStateStoreCount != 1) {
		log.Warnf("either no actor state store or multiple actor state stores are specified in the configuration, actor stores specified: %d", a.actorStateStoreCount)
	}

	return nil
}

func (a *DaprRuntime) getDeclarativeSubscriptions() []runtime_pubsub.Subscription {
	var subs []runtime_pubsub.Subscription

	switch a.runtimeConfig.Mode {
	case modes.KubernetesMode:
		subs = runtime_pubsub.DeclarativeKubernetes(a.operatorClient, log)
	case modes.StandaloneMode:
		subs = runtime_pubsub.DeclarativeSelfHosted(a.runtimeConfig.Standalone.ComponentsPath, log)
	}

	// only return valid subscriptions for this app id
	for i := len(subs) - 1; i >= 0; i-- {
		s := subs[i]
		if len(s.Scopes) == 0 {
			continue
		}

		found := false
		for _, scope := range s.Scopes {
			if scope == a.runtimeConfig.ID {
				found = true
				break
			}
		}

		if !found {
			subs = append(subs[:i], subs[i+1:]...)
		}
	}
	return subs
}

func (a *DaprRuntime) getTopicRoutes() (map[string]TopicRoute, error) {
	if a.topicRoutes != nil {
		return a.topicRoutes, nil
	}

	topicRoutes := make(map[string]TopicRoute)

	if a.appChannel == nil {
		log.Warn("app channel not initialized, make sure -app-port is specified if pubsub subscription is required")
		return topicRoutes, nil
	}

	var subscriptions []runtime_pubsub.Subscription
	var err error

	// handle app subscriptions
	if a.runtimeConfig.ApplicationProtocol == HTTPProtocol {
		subscriptions, err = runtime_pubsub.GetSubscriptionsHTTP(a.appChannel, log)
	} else if a.runtimeConfig.ApplicationProtocol == GRPCProtocol {
		client := runtimev1pb.NewAppCallbackClient(a.grpc.AppClient)
		subscriptions, err = runtime_pubsub.GetSubscriptionsGRPC(client, log)
	}
	if err != nil {
		return nil, err
	}

	// handle declarative subscriptions
	ds := a.getDeclarativeSubscriptions()
	for _, s := range ds {
		skip := false

		// don't register duplicate subscriptions
		for _, sub := range subscriptions {
			if sub.PubsubName == s.PubsubName && sub.Topic == s.Topic {
				log.Warnf("two identical subscriptions found (sources: declarative, app endpoint). pubsubname: %s, topic: %s",
					s.PubsubName, s.Topic)
				skip = true
				break
			}
		}

		if !skip {
			subscriptions = append(subscriptions, s)
		}
	}

	for _, s := range subscriptions {
		if _, ok := topicRoutes[s.PubsubName]; !ok {
			topicRoutes[s.PubsubName] = TopicRoute{routes: make(map[string]Route)}
		}

		topicRoutes[s.PubsubName].routes[s.Topic] = Route{metadata: s.Metadata, rules: s.Rules}
	}

	if len(topicRoutes) > 0 {
		for pubsubName, v := range topicRoutes {
			topics := []string{}
			for topic := range v.routes {
				topics = append(topics, topic)
			}
			log.Infof("app is subscribed to the following topics: %v through pubsub=%s", topics, pubsubName)
		}
	}
	a.topicRoutes = topicRoutes
	return topicRoutes, nil
}

func (a *DaprRuntime) initPubSub(c components_v1alpha1.Component) error {
	pubSub, err := a.pubSubRegistry.Create(c.Spec.Type, c.Spec.Version)
	if err != nil {
		log.Warnf("error creating pub sub %s (%s/%s): %s", &c.ObjectMeta.Name, c.Spec.Type, c.Spec.Version, err)
		diag.DefaultMonitoring.ComponentInitFailed(c.Spec.Type, "creation")
		return err
	}

	properties := a.convertMetadataItemsToProperties(c.Spec.Metadata)
	consumerID := strings.TrimSpace(properties["consumerID"])
	if consumerID == "" {
		consumerID = a.runtimeConfig.ID
	}
	properties["consumerID"] = consumerID

	err = pubSub.Init(pubsub.Metadata{
		Properties: properties,
	})
	if err != nil {
		log.Warnf("error initializing pub sub %s/%s: %s", c.Spec.Type, c.Spec.Version, err)
		diag.DefaultMonitoring.ComponentInitFailed(c.Spec.Type, "init")
		return err
	}

	pubsubName := c.ObjectMeta.Name

	a.scopedSubscriptions[pubsubName] = scopes.GetScopedTopics(scopes.SubscriptionScopes, a.runtimeConfig.ID, properties)
	a.scopedPublishings[pubsubName] = scopes.GetScopedTopics(scopes.PublishingScopes, a.runtimeConfig.ID, properties)
	a.allowedTopics[pubsubName] = scopes.GetAllowedTopics(properties)
	a.pubSubs[pubsubName] = pubSub
	diag.DefaultMonitoring.ComponentInitialized(c.Spec.Type)

	return nil
}

// Publish is an adapter method for the runtime to pre-validate publish requests
// And then forward them to the Pub/Sub component.
// This method is used by the HTTP and gRPC APIs.
func (a *DaprRuntime) Publish(req *pubsub.PublishRequest) error {
	thepubsub := a.GetPubSub(req.PubsubName)
	if thepubsub == nil {
		return runtime_pubsub.NotFoundError{PubsubName: req.PubsubName}
	}

	if allowed := a.isPubSubOperationAllowed(req.PubsubName, req.Topic, a.scopedPublishings[req.PubsubName]); !allowed {
		return runtime_pubsub.NotAllowedError{Topic: req.Topic, ID: a.runtimeConfig.ID}
	}

	return a.pubSubs[req.PubsubName].Publish(req)
}

// GetPubSub is an adapter method to find a pubsub by name.
func (a *DaprRuntime) GetPubSub(pubsubName string) pubsub.PubSub {
	return a.pubSubs[pubsubName]
}

func (a *DaprRuntime) isPubSubOperationAllowed(pubsubName string, topic string, scopedTopics []string) bool {
	inAllowedTopics := false

	// first check if allowedTopics contain it
	if len(a.allowedTopics[pubsubName]) > 0 {
		for _, t := range a.allowedTopics[pubsubName] {
			if t == topic {
				inAllowedTopics = true
				break
			}
		}
		if !inAllowedTopics {
			return false
		}
	}
	if len(scopedTopics) == 0 {
		return true
	}

	// check if a granular scope has been applied
	allowedScope := false
	for _, t := range scopedTopics {
		if t == topic {
			allowedScope = true
			break
		}
	}
	return allowedScope
}

func (a *DaprRuntime) initNameResolution() error {
	var resolver nr.Resolver
	var err error
	resolverMetadata := nr.Metadata{}

	resolverName := a.globalConfig.Spec.NameResolutionSpec.Component
	resolverVersion := a.globalConfig.Spec.NameResolutionSpec.Version

	if resolverName == "" {
		switch a.runtimeConfig.Mode {
		case modes.KubernetesMode:
			resolverName = "kubernetes"
		case modes.StandaloneMode:
			resolverName = "mdns"
		default:
			return errors.Errorf("unable to determine name resolver for %s mode", string(a.runtimeConfig.Mode))
		}
	}

	if resolverVersion == "" {
		resolverVersion = components.FirstStableVersion
	}

	resolver, err = a.nameResolutionRegistry.Create(resolverName, resolverVersion)
	resolverMetadata.Configuration = a.globalConfig.Spec.NameResolutionSpec.Configuration
	resolverMetadata.Properties = map[string]string{
		nr.DaprHTTPPort: strconv.Itoa(a.runtimeConfig.HTTPPort),
		nr.DaprPort:     strconv.Itoa(a.runtimeConfig.InternalGRPCPort),
		nr.AppPort:      strconv.Itoa(a.runtimeConfig.ApplicationPort),
		nr.HostAddress:  a.hostAddress,
		nr.AppID:        a.runtimeConfig.ID,
		// TODO - change other nr components to use above properties (specifically MDNS component)
		nr.MDNSInstanceName:    a.runtimeConfig.ID,
		nr.MDNSInstanceAddress: a.hostAddress,
		nr.MDNSInstancePort:    strconv.Itoa(a.runtimeConfig.InternalGRPCPort),
	}

	if err != nil {
		log.Warnf("error creating name resolution resolver %s: %s", resolverName, err)
		return err
	}

	if err = resolver.Init(resolverMetadata); err != nil {
		log.Errorf("failed to initialize name resolution resolver %s: %s", resolverName, err)
		return err
	}

	a.nameResolver = resolver

	log.Infof("Initialized name resolution to %s", resolverName)
	return nil
}

func (a *DaprRuntime) publishMessageHTTP(ctx context.Context, msg *pubsubSubscribedMessage) error {
	cloudEvent := msg.cloudEvent

	var span *trace.Span

	req := invokev1.NewInvokeMethodRequest(msg.path)
	req.WithHTTPExtension(nethttp.MethodPost, "")
	req.WithRawData(msg.data, contenttype.CloudEventContentType)

	if cloudEvent[pubsub.TraceIDField] != nil {
		traceID := cloudEvent[pubsub.TraceIDField].(string)
		sc, _ := diag.SpanContextFromW3CString(traceID)
		spanName := fmt.Sprintf("pubsub/%s", msg.topic)
		ctx, span = diag.StartInternalCallbackSpan(ctx, spanName, sc, a.globalConfig.Spec.TracingSpec)
	}

	resp, err := a.appChannel.InvokeMethod(ctx, req)
	if err != nil {
		return errors.Wrap(err, "error from app channel while sending pub/sub event to app")
	}

	statusCode := int(resp.Status().Code)

	if span != nil {
		m := diag.ConstructSubscriptionSpanAttributes(msg.topic)
		diag.AddAttributesToSpan(span, m)
		diag.UpdateSpanStatusFromHTTPStatus(span, statusCode)
		span.End()
	}

	_, body := resp.RawData()

	if (statusCode >= 200) && (statusCode <= 299) {
		// Any 2xx is considered a success.
		var appResponse pubsub.AppResponse
		err := a.json.Unmarshal(body, &appResponse)
		if err != nil {
			log.Debugf("skipping status check due to error parsing result from pub/sub event %v", cloudEvent[pubsub.IDField])
			// Return no error so message does not get reprocessed.
			return nil // nolint:nilerr
		}

		switch appResponse.Status {
		case "":
			// Consider empty status field as success
			fallthrough
		case pubsub.Success:
			return nil
		case pubsub.Retry:
			return errors.Errorf("RETRY status returned from app while processing pub/sub event %v", cloudEvent[pubsub.IDField])
		case pubsub.Drop:
			log.Warnf("DROP status returned from app while processing pub/sub event %v", cloudEvent[pubsub.IDField])
			return nil
		}
		// Consider unknown status field as error and retry
		return errors.Errorf("unknown status returned from app while processing pub/sub event %v: %v", cloudEvent[pubsub.IDField], appResponse.Status)
	}

	if statusCode == nethttp.StatusNotFound {
		// These are errors that are not retriable, for now it is just 404 but more status codes can be added.
		// When adding/removing an error here, check if that is also applicable to GRPC since there is a mapping between HTTP and GRPC errors:
		// https://cloud.google.com/apis/design/errors#handling_errors
		log.Errorf("non-retriable error returned from app while processing pub/sub event %v: %s. status code returned: %v", cloudEvent[pubsub.IDField], body, statusCode)
		return nil
	}

	// Every error from now on is a retriable error.
	log.Warnf("retriable error returned from app while processing pub/sub event %v: %s. status code returned: %v", cloudEvent[pubsub.IDField], body, statusCode)
	return errors.Errorf("retriable error returned from app while processing pub/sub event %v: %s. status code returned: %v", cloudEvent[pubsub.IDField], body, statusCode)
}

func (a *DaprRuntime) publishMessageGRPC(ctx context.Context, msg *pubsubSubscribedMessage) error {
	cloudEvent := msg.cloudEvent

	envelope := &runtimev1pb.TopicEventRequest{
		Id:              extractCloudEventProperty(cloudEvent, pubsub.IDField),
		Source:          extractCloudEventProperty(cloudEvent, pubsub.SourceField),
		DataContentType: extractCloudEventProperty(cloudEvent, pubsub.DataContentTypeField),
		Type:            extractCloudEventProperty(cloudEvent, pubsub.TypeField),
		SpecVersion:     extractCloudEventProperty(cloudEvent, pubsub.SpecVersionField),
		Topic:           msg.topic,
		PubsubName:      msg.metadata[pubsubName],
		Path:            msg.path,
	}

	if data, ok := cloudEvent[pubsub.DataBase64Field]; ok && data != nil {
		if dataAsString, ok := data.(string); ok {
			decoded, decodeErr := base64.StdEncoding.DecodeString(dataAsString)
			if decodeErr != nil {
				log.Debugf("unable to base64 decode cloudEvent field data_base64: %s", decodeErr)

				return decodeErr
			}

			envelope.Data = decoded
		} else {
			return ErrUnexpectedEnvelopeData
		}
	} else if data, ok := cloudEvent[pubsub.DataField]; ok && data != nil {
		envelope.Data = nil

		if contenttype.IsStringContentType(envelope.DataContentType) {
			switch v := data.(type) {
			case string:
				envelope.Data = []byte(v)
			case []byte:
				envelope.Data = v
			default:
				return ErrUnexpectedEnvelopeData
			}
		} else if contenttype.IsJSONContentType(envelope.DataContentType) {
			envelope.Data, _ = a.json.Marshal(data)
		}
	}

	var span *trace.Span
	if iTraceID, ok := cloudEvent[pubsub.TraceIDField]; ok {
		if traceID, ok := iTraceID.(string); ok {
			sc, _ := diag.SpanContextFromW3CString(traceID)
			spanName := fmt.Sprintf("pubsub/%s", msg.topic)

			// no ops if trace is off
			ctx, span = diag.StartInternalCallbackSpan(ctx, spanName, sc, a.globalConfig.Spec.TracingSpec)
			ctx = diag.SpanContextToGRPCMetadata(ctx, span.SpanContext())
		} else {
			log.Warnf("ignored non-string traceid value: %v", iTraceID)
		}
	}

	// call appcallback
	clientV1 := runtimev1pb.NewAppCallbackClient(a.grpc.AppClient)
	res, err := clientV1.OnTopicEvent(ctx, envelope)

	if span != nil {
		m := diag.ConstructSubscriptionSpanAttributes(envelope.Topic)
		diag.AddAttributesToSpan(span, m)
		diag.UpdateSpanStatusFromGRPCError(span, err)
		span.End()
	}

	if err != nil {
		errStatus, hasErrStatus := status.FromError(err)
		if hasErrStatus && (errStatus.Code() == codes.Unimplemented) {
			// DROP
			log.Warnf("non-retriable error returned from app while processing pub/sub event %v: %s", cloudEvent[pubsub.IDField], err)

			return nil
		}

		err = errors.Errorf("error returned from app while processing pub/sub event %v: %s", cloudEvent[pubsub.IDField], err)
		log.Debug(err)

		// on error from application, return error for redelivery of event
		return err
	}

	switch res.GetStatus() {
	case runtimev1pb.TopicEventResponse_SUCCESS:
		// on uninitialized status, this is the case it defaults to as an uninitialized status defaults to 0 which is
		// success from protobuf definition
		return nil
	case runtimev1pb.TopicEventResponse_RETRY:
		return errors.Errorf("RETRY status returned from app while processing pub/sub event %v", cloudEvent[pubsub.IDField])
	case runtimev1pb.TopicEventResponse_DROP:
		log.Warnf("DROP status returned from app while processing pub/sub event %v", cloudEvent[pubsub.IDField])

		return nil
	}

	// Consider unknown status field as error and retry
	return errors.Errorf("unknown status returned from app while processing pub/sub event %v: %v", cloudEvent[pubsub.IDField], res.GetStatus())
}

func extractCloudEventProperty(cloudEvent map[string]interface{}, property string) string {
	if cloudEvent == nil {
		return ""
	}
	iValue, ok := cloudEvent[property]
	if ok {
		if value, ok := iValue.(string); ok {
			return value
		}
	}

	return ""
}

func (a *DaprRuntime) initActors() error {
	err := actors.ValidateHostEnvironment(a.runtimeConfig.mtlsEnabled, a.runtimeConfig.Mode, a.namespace)
	if err != nil {
		return err
	}
	actorConfig := actors.NewConfig(a.hostAddress, a.runtimeConfig.ID, a.runtimeConfig.PlacementAddresses, a.appConfig.Entities,
		a.runtimeConfig.InternalGRPCPort, a.appConfig.ActorScanInterval, a.appConfig.ActorIdleTimeout, a.appConfig.DrainOngoingCallTimeout,
		a.appConfig.DrainRebalancedActors, a.namespace, a.appConfig.Reentrancy, a.appConfig.RemindersStoragePartitions)
	act := actors.NewActors(a.stateStores[a.actorStateStoreName], a.appChannel, a.grpc.GetGRPCConnection, actorConfig, a.runtimeConfig.CertChain, a.globalConfig.Spec.TracingSpec, a.globalConfig.Spec.Features)
	err = act.Init()
	a.actor = act
	return err
}

func (a *DaprRuntime) hostingActors() bool {
	return len(a.appConfig.Entities) > 0
}

func (a *DaprRuntime) getAuthorizedComponents(components []components_v1alpha1.Component) []components_v1alpha1.Component {
	authorized := []components_v1alpha1.Component{}

	for _, c := range components {
		if a.isComponentAuthorized(c) {
			authorized = append(authorized, c)
		}
	}
	return authorized
}

func (a *DaprRuntime) isComponentAuthorized(component components_v1alpha1.Component) bool {
	if a.namespace == "" || (a.namespace != "" && component.ObjectMeta.Namespace == a.namespace) {
		if len(component.Scopes) == 0 {
			return true
		}

		// scopes are defined, make sure this runtime ID is authorized
		for _, s := range component.Scopes {
			if s == a.runtimeConfig.ID {
				return true
			}
		}
	}

	return false
}

func (a *DaprRuntime) loadComponents(opts *runtimeOpts) error {
	var loader components.ComponentLoader

	switch a.runtimeConfig.Mode {
	case modes.KubernetesMode:
		loader = components.NewKubernetesComponents(a.runtimeConfig.Kubernetes, a.namespace, a.operatorClient)
	case modes.StandaloneMode:
		loader = components.NewStandaloneComponents(a.runtimeConfig.Standalone)
	default:
		return errors.Errorf("components loader for mode %s not found", a.runtimeConfig.Mode)
	}

	log.Info("loading components")
	comps, err := loader.LoadComponents()
	if err != nil {
		return err
	}
	for _, comp := range comps {
		log.Debugf("found component. name: %s, type: %s/%s", comp.ObjectMeta.Name, comp.Spec.Type, comp.Spec.Version)
	}

	authorizedComps := a.getAuthorizedComponents(comps)

	a.componentsLock.Lock()
	a.components = make([]components_v1alpha1.Component, len(authorizedComps))
	copy(a.components, authorizedComps)
	a.componentsLock.Unlock()

	for _, comp := range authorizedComps {
		a.pendingComponents <- comp
	}

	return nil
}

func (a *DaprRuntime) appendOrReplaceComponents(component components_v1alpha1.Component) {
	a.componentsLock.Lock()
	defer a.componentsLock.Unlock()

	replaced := false
	for i, c := range a.components {
		if c.Spec.Type == component.Spec.Type && c.ObjectMeta.Name == component.Name {
			a.components[i] = component
			replaced = true
			break
		}
	}

	if !replaced {
		a.components = append(a.components, component)
	}
}

func (a *DaprRuntime) extractComponentCategory(component components_v1alpha1.Component) ComponentCategory {
	for _, category := range componentCategoriesNeedProcess {
		if strings.HasPrefix(component.Spec.Type, fmt.Sprintf("%s.", category)) {
			return category
		}
	}
	return ""
}

func (a *DaprRuntime) processComponents() {
	for comp := range a.pendingComponents {
		if comp.Name == "" {
			continue
		}

		err := a.processComponentAndDependents(comp)
		if err != nil {
			e := fmt.Sprintf("process component %s error: %s", comp.Name, err.Error())
			if !comp.Spec.IgnoreErrors {
				log.Warnf("process component error daprd process will exited, gracefully to stop")
				a.shutdownRuntime(defaultGracefulShutdownDuration)
				log.Fatalf(e)
			}
			log.Errorf(e)
		}
	}
}

func (a *DaprRuntime) flushOutstandingComponents() {
	log.Info("waiting for all outstanding components to be processed")
	// We flush by sending a no-op component. Since the processComponents goroutine only reads one component at a time,
	// We know that once the no-op component is read from the channel, all previous components will have been fully processed.
	a.pendingComponents <- components_v1alpha1.Component{}
	log.Info("all outstanding components processed")
}

func (a *DaprRuntime) processComponentAndDependents(comp components_v1alpha1.Component) error {
	log.Debugf("loading component. name: %s, type: %s/%s", comp.ObjectMeta.Name, comp.Spec.Type, comp.Spec.Version)
	res := a.preprocessOneComponent(&comp)
	if res.unreadyDependency != "" {
		a.pendingComponentDependents[res.unreadyDependency] = append(a.pendingComponentDependents[res.unreadyDependency], comp)
		return nil
	}

	compCategory := a.extractComponentCategory(comp)
	if compCategory == "" {
		// the category entered is incorrect, return error
		return errors.Errorf("incorrect type %s", comp.Spec.Type)
	}

	ch := make(chan error, 1)

	timeout, err := time.ParseDuration(comp.Spec.InitTimeout)
	if err != nil {
		timeout = defaultComponentInitTimeout
	}

	go func() {
		ch <- a.doProcessOneComponent(compCategory, comp)
	}()

	select {
	case err := <-ch:
		if err != nil {
			return err
		}
	case <-time.After(timeout):
		return fmt.Errorf("init timeout for component %s exceeded after %s", comp.Name, timeout.String())
	}

	log.Infof("component loaded. name: %s, type: %s/%s", comp.ObjectMeta.Name, comp.Spec.Type, comp.Spec.Version)
	a.appendOrReplaceComponents(comp)
	diag.DefaultMonitoring.ComponentLoaded()

	dependency := componentDependency(compCategory, comp.Name)
	if deps, ok := a.pendingComponentDependents[dependency]; ok {
		delete(a.pendingComponentDependents, dependency)
		for _, dependent := range deps {
			if err := a.processComponentAndDependents(dependent); err != nil {
				return err
			}
		}
	}

	return nil
}

func (a *DaprRuntime) doProcessOneComponent(category ComponentCategory, comp components_v1alpha1.Component) error {
	switch category {
	case bindingsComponent:
		return a.initBinding(comp)
	case pubsubComponent:
		return a.initPubSub(comp)
	case secretStoreComponent:
		return a.initSecretStore(comp)
	case stateComponent:
		return a.initState(comp)
	}
	return nil
}

func (a *DaprRuntime) preprocessOneComponent(comp *components_v1alpha1.Component) componentPreprocessRes {
	var unreadySecretsStore string
	*comp, unreadySecretsStore = a.processComponentSecrets(*comp)
	if unreadySecretsStore != "" {
		return componentPreprocessRes{
			unreadyDependency: componentDependency(secretStoreComponent, unreadySecretsStore),
		}
	}
	return componentPreprocessRes{}
}

func (a *DaprRuntime) stopActor() {
	if a.actor != nil {
		log.Info("Shutting down actor")
		a.actor.Stop()
	}
}

// shutdownComponents allows for a graceful shutdown of all runtime internal operations or components.
func (a *DaprRuntime) shutdownComponents() error {
	log.Info("Shutting down all components")
	var merr error

	// Close components if they implement `io.Closer`
	for name, binding := range a.inputBindings {
		if closer, ok := binding.(io.Closer); ok {
			if err := closer.Close(); err != nil {
				err = fmt.Errorf("error closing input binding %s: %w", name, err)
				merr = multierror.Append(merr, err)
				log.Warn(err)
			}
		}
	}
	for name, binding := range a.outputBindings {
		if closer, ok := binding.(io.Closer); ok {
			if err := closer.Close(); err != nil {
				err = fmt.Errorf("error closing output binding %s: %w", name, err)
				merr = multierror.Append(merr, err)
				log.Warn(err)
			}
		}
	}
	for name, secretstore := range a.secretStores {
		if closer, ok := secretstore.(io.Closer); ok {
			if err := closer.Close(); err != nil {
				err = fmt.Errorf("error closing secret store %s: %w", name, err)
				merr = multierror.Append(merr, err)
				log.Warn(err)
			}
		}
	}
	for name, pubSub := range a.pubSubs {
		if err := pubSub.Close(); err != nil {
			err = fmt.Errorf("error closing pub sub %s: %w", name, err)
			merr = multierror.Append(merr, err)
			log.Warn(err)
		}
	}
	for name, stateStore := range a.stateStores {
		if closer, ok := stateStore.(io.Closer); ok {
			if err := closer.Close(); err != nil {
				err = fmt.Errorf("error closing state store %s: %w", name, err)
				merr = multierror.Append(merr, err)
				log.Warn(err)
			}
		}
	}
	if closer, ok := a.nameResolver.(io.Closer); ok {
		if err := closer.Close(); err != nil {
			err = fmt.Errorf("error closing name resolver: %w", err)
			merr = multierror.Append(merr, err)
			log.Warn(err)
		}
	}

	return merr
}

// ShutdownWithWait will gracefully stop runtime and wait outstanding operations.
func (a *DaprRuntime) ShutdownWithWait() {
	a.shutdownRuntime(defaultGracefulShutdownDuration)
	os.Exit(0)
}

func (a *DaprRuntime) cleanSocket() {
	if a.runtimeConfig.EnableDomainSocket {
		for _, s := range []string{"http", "grpc"} {
			os.Remove(fmt.Sprintf("/tmp/dapr-%s-%s.socket", a.runtimeConfig.ID, s))
		}
	}
}

func (a *DaprRuntime) shutdownRuntime(duration time.Duration) {
	a.stopActor()
	log.Infof("dapr shutting down. Waiting %s to finish outstanding operations", duration)
	<-time.After(duration)
	a.shutdownComponents()
	a.cleanSocket()
}

func (a *DaprRuntime) processComponentSecrets(component components_v1alpha1.Component) (components_v1alpha1.Component, string) {
	cache := map[string]secretstores.GetSecretResponse{}

	for i, m := range component.Spec.Metadata {
		if m.SecretKeyRef.Name == "" {
			continue
		}

		secretStoreName := a.authSecretStoreOrDefault(component)
		secretStore := a.getSecretStore(secretStoreName)
		if secretStore == nil {
			log.Warnf("component %s references a secret store that isn't loaded: %s", component.Name, secretStoreName)
			return component, secretStoreName
		}

		// If running in Kubernetes, do not fetch secrets from the Kubernetes secret store as they will be populated by the operator
		if a.runtimeConfig.Mode == modes.KubernetesMode && secretStoreName == kubernetesSecretStore {
			return component, ""
		}

		resp, ok := cache[m.SecretKeyRef.Name]
		if !ok {
			r, err := secretStore.GetSecret(secretstores.GetSecretRequest{
				Name: m.SecretKeyRef.Name,
				Metadata: map[string]string{
					"namespace": component.ObjectMeta.Namespace,
				},
			})
			if err != nil {
				log.Errorf("error getting secret: %s", err)
				continue
			}
			resp = r
		}

		// Use the SecretKeyRef.Name key if SecretKeyRef.Key is not given
		secretKeyName := m.SecretKeyRef.Key
		if secretKeyName == "" {
			secretKeyName = m.SecretKeyRef.Name
		}

		val, ok := resp.Data[secretKeyName]
		if ok {
			component.Spec.Metadata[i].Value = components_v1alpha1.DynamicValue{
				JSON: v1.JSON{
					Raw: []byte(val),
				},
			}
		}

		cache[m.SecretKeyRef.Name] = resp
	}
	return component, ""
}

func (a *DaprRuntime) authSecretStoreOrDefault(comp components_v1alpha1.Component) string {
	if comp.SecretStore == "" {
		switch a.runtimeConfig.Mode {
		case modes.KubernetesMode:
			return "kubernetes"
		}
	}
	return comp.SecretStore
}

func (a *DaprRuntime) getSecretStore(storeName string) secretstores.SecretStore {
	if storeName == "" {
		return nil
	}
	return a.secretStores[storeName]
}

func (a *DaprRuntime) blockUntilAppIsReady() {
	if a.runtimeConfig.ApplicationPort <= 0 {
		return
	}

	log.Infof("application protocol: %s. waiting on port %v.  This will block until the app is listening on that port.", string(a.runtimeConfig.ApplicationProtocol), a.runtimeConfig.ApplicationPort)

	for {
		conn, _ := net.DialTimeout("tcp", net.JoinHostPort("localhost", fmt.Sprintf("%v", a.runtimeConfig.ApplicationPort)), time.Millisecond*500)
		if conn != nil {
			conn.Close()
			break
		}
		// prevents overwhelming the OS with open connections
		time.Sleep(time.Millisecond * 50)
	}

	log.Infof("application discovered on port %v", a.runtimeConfig.ApplicationPort)
}

func (a *DaprRuntime) loadAppConfiguration() {
	if a.appChannel == nil {
		return
	}

	appConfig, err := a.appChannel.GetAppConfig()
	if err != nil {
		return
	}

	if appConfig != nil {
		a.appConfig = *appConfig
		log.Info("application configuration loaded")
	}
}

func (a *DaprRuntime) createAppChannel() error {
	if a.runtimeConfig.ApplicationPort > 0 {
		var channelCreatorFn func(port, maxConcurrency int, spec config.TracingSpec, sslEnabled bool, maxRequestBodySize int) (channel.AppChannel, error)

		switch a.runtimeConfig.ApplicationProtocol {
		case GRPCProtocol:
			channelCreatorFn = a.grpc.CreateLocalChannel
		case HTTPProtocol:
			channelCreatorFn = http_channel.CreateLocalChannel
		default:
			return errors.Errorf("cannot create app channel for protocol %s", string(a.runtimeConfig.ApplicationProtocol))
		}

		ch, err := channelCreatorFn(a.runtimeConfig.ApplicationPort, a.runtimeConfig.MaxConcurrency, a.globalConfig.Spec.TracingSpec, a.runtimeConfig.AppSSL, a.runtimeConfig.MaxRequestBodySize)
		if err != nil {
			return err
		}
		if a.runtimeConfig.MaxConcurrency > 0 {
			log.Infof("app max concurrency set to %v", a.runtimeConfig.MaxConcurrency)
		}
		a.appChannel = ch
	}

	return nil
}

func (a *DaprRuntime) appendBuiltinSecretStore() {
	for _, comp := range a.builtinSecretStore() {
		a.pendingComponents <- comp
	}
}

func (a *DaprRuntime) builtinSecretStore() []components_v1alpha1.Component {
	// Preload Kubernetes secretstore
	switch a.runtimeConfig.Mode {
	case modes.KubernetesMode:
		return []components_v1alpha1.Component{{
			ObjectMeta: metav1.ObjectMeta{
				Name: "kubernetes",
			},
			Spec: components_v1alpha1.ComponentSpec{
				Type:    "secretstores.kubernetes",
				Version: components.FirstStableVersion,
			},
		}}
	}
	return nil
}

func (a *DaprRuntime) initSecretStore(c components_v1alpha1.Component) error {
	secretStore, err := a.secretStoresRegistry.Create(c.Spec.Type, c.Spec.Version)
	if err != nil {
		log.Warnf("failed creating secret store %s/%s: %s", c.Spec.Type, c.Spec.Version, err)
		diag.DefaultMonitoring.ComponentInitFailed(c.Spec.Type, "creation")
		return err
	}

	err = secretStore.Init(secretstores.Metadata{
		Properties: a.convertMetadataItemsToProperties(c.Spec.Metadata),
	})
	if err != nil {
		log.Warnf("failed to init state store %s/%s named %s: %s", c.Spec.Type, c.Spec.Version, c.ObjectMeta.Name, err)
		diag.DefaultMonitoring.ComponentInitFailed(c.Spec.Type, "init")
		return err
	}

	a.secretStores[c.ObjectMeta.Name] = secretStore
	diag.DefaultMonitoring.ComponentInitialized(c.Spec.Type)
	return nil
}

func (a *DaprRuntime) convertMetadataItemsToProperties(items []components_v1alpha1.MetadataItem) map[string]string {
	properties := map[string]string{}
	for _, c := range items {
		val := c.Value.String()
		for strings.Contains(val, "{uuid}") {
			val = strings.Replace(val, "{uuid}", uuid.New().String(), 1)
		}
		properties[c.Name] = val
	}
	return properties
}

func (a *DaprRuntime) getComponent(componentType string, name string) (components_v1alpha1.Component, bool) {
	a.componentsLock.RLock()
	defer a.componentsLock.RUnlock()

	for i, c := range a.components {
		if c.Spec.Type == componentType && c.ObjectMeta.Name == name {
			return a.components[i], true
		}
	}
	return components_v1alpha1.Component{}, false
}

func (a *DaprRuntime) getComponents() []components_v1alpha1.Component {
	a.componentsLock.RLock()
	defer a.componentsLock.RUnlock()

	comps := make([]components_v1alpha1.Component, len(a.components))
	copy(comps, a.components)
	return comps
}

func (a *DaprRuntime) establishSecurity(sentryAddress string) error {
	if !a.runtimeConfig.mtlsEnabled {
		log.Info("mTLS is disabled. Skipping certificate request and tls validation")
		return nil
	}
	if sentryAddress == "" {
		return errors.New("sentryAddress cannot be empty")
	}
	log.Info("mTLS enabled. creating sidecar authenticator")

	auth, err := security.GetSidecarAuthenticator(sentryAddress, a.runtimeConfig.CertChain)
	if err != nil {
		return err
	}
	a.authenticator = auth
	a.grpc.SetAuthenticator(auth)

	log.Info("authenticator created")

	diag.DefaultMonitoring.MTLSInitCompleted()
	return nil
}

func componentDependency(compCategory ComponentCategory, name string) string {
	return fmt.Sprintf("%s:%s", compCategory, name)
}

func (a *DaprRuntime) startSubscribing() {
	for name, pubsub := range a.pubSubs {
		if err := a.beginPubSub(name, pubsub); err != nil {
			log.Errorf("error occurred while beginning pubsub %s: %s", name, err)
		}
	}
}

func (a *DaprRuntime) startReadingFromBindings() error {
	if a.appChannel == nil {
		return errors.New("app channel not initialized")
	}
	for name, binding := range a.inputBindings {
		go func(name string, binding bindings.InputBinding) {
			if !a.isAppSubscribedToBinding(name) {
				log.Infof("app has not subscribed to binding %s.", name)
				return
			}

			err := a.readFromBinding(name, binding)
			if err != nil {
				log.Errorf("error reading from input binding %s: %s", name, err)
			}
		}(name, binding)
	}
	return nil
}<|MERGE_RESOLUTION|>--- conflicted
+++ resolved
@@ -833,10 +833,6 @@
 		}
 	} else if a.runtimeConfig.ApplicationProtocol == HTTPProtocol {
 		path := a.inputBindingRoutes[bindingName]
-<<<<<<< HEAD
-
-=======
->>>>>>> 8bd55bd9
 		req := invokev1.NewInvokeMethodRequest(path)
 		req.WithHTTPExtension(nethttp.MethodPost, "")
 		req.WithRawData(data, invokev1.JSONContentType)
@@ -954,7 +950,6 @@
 }
 
 func (a *DaprRuntime) isAppSubscribedToBinding(binding string) bool {
-
 	// if gRPC, looks for the binding in the list of bindings returned from the app
 	if a.runtimeConfig.ApplicationProtocol == GRPCProtocol {
 		if a.subscribeBindingList == nil {
