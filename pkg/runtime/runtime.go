/*
Copyright 2021 The Dapr Authors
Licensed under the Apache License, Version 2.0 (the "License");
you may not use this file except in compliance with the License.
You may obtain a copy of the License at
    http://www.apache.org/licenses/LICENSE-2.0
Unless required by applicable law or agreed to in writing, software
distributed under the License is distributed on an "AS IS" BASIS,
WITHOUT WARRANTIES OR CONDITIONS OF ANY KIND, either express or implied.
See the License for the specific language governing permissions and
limitations under the License.
*/

package runtime

import (
	"context"
	"encoding/base64"
	"encoding/json"
	"fmt"
	"io"
	"net"
	nethttp "net/http"
	"os"
	"reflect"
	"strconv"
	"strings"
	"sync"
	"time"

	"github.com/cenkalti/backoff/v4"
	"github.com/google/uuid"
	"github.com/hashicorp/go-multierror"
	"github.com/pkg/errors"
	"go.opentelemetry.io/otel/exporters/otlp/otlptrace"
	otlptracegrpc "go.opentelemetry.io/otel/exporters/otlp/otlptrace/otlptracegrpc"
	otlptracehttp "go.opentelemetry.io/otel/exporters/otlp/otlptrace/otlptracehttp"
	"go.opentelemetry.io/otel/exporters/zipkin"
	"go.opentelemetry.io/otel/sdk/resource"
	sdktrace "go.opentelemetry.io/otel/sdk/trace"
	semconv "go.opentelemetry.io/otel/semconv/v1.10.0"
	"go.opentelemetry.io/otel/trace"
	"google.golang.org/grpc/codes"
	md "google.golang.org/grpc/metadata"
	"google.golang.org/grpc/status"
	"google.golang.org/protobuf/types/known/emptypb"
	v1 "k8s.io/apiextensions-apiserver/pkg/apis/apiextensions/v1"
	metav1 "k8s.io/apimachinery/pkg/apis/meta/v1"

	"github.com/dapr/dapr/pkg/actors"
	componentsV1alpha1 "github.com/dapr/dapr/pkg/apis/components/v1alpha1"
	"github.com/dapr/dapr/pkg/apphealth"
	"github.com/dapr/dapr/pkg/channel"
	httpChannel "github.com/dapr/dapr/pkg/channel/http"
	"github.com/dapr/dapr/pkg/components"
	"github.com/dapr/dapr/pkg/config"
	diag "github.com/dapr/dapr/pkg/diagnostics"
	diagUtils "github.com/dapr/dapr/pkg/diagnostics/utils"
	"github.com/dapr/dapr/pkg/encryption"
	"github.com/dapr/dapr/pkg/grpc"
	"github.com/dapr/dapr/pkg/http"
	"github.com/dapr/dapr/pkg/messaging"
	invokev1 "github.com/dapr/dapr/pkg/messaging/v1"
	httpMiddleware "github.com/dapr/dapr/pkg/middleware/http"
	"github.com/dapr/dapr/pkg/modes"
	"github.com/dapr/dapr/pkg/operator/client"
	"github.com/dapr/dapr/pkg/resiliency"
	runtimePubsub "github.com/dapr/dapr/pkg/runtime/pubsub"
	"github.com/dapr/dapr/pkg/runtime/security"
	"github.com/dapr/dapr/pkg/scopes"
	"github.com/dapr/dapr/utils"
	"github.com/dapr/kit/logger"

	operatorv1pb "github.com/dapr/dapr/pkg/proto/operator/v1"
	runtimev1pb "github.com/dapr/dapr/pkg/proto/runtime/v1"

	bindingsLoader "github.com/dapr/dapr/pkg/components/bindings"
	configurationLoader "github.com/dapr/dapr/pkg/components/configuration"
	lockLoader "github.com/dapr/dapr/pkg/components/lock"
	httpMiddlewareLoader "github.com/dapr/dapr/pkg/components/middleware/http"
	nrLoader "github.com/dapr/dapr/pkg/components/nameresolution"
	pubsubLoader "github.com/dapr/dapr/pkg/components/pubsub"
	secretstoresLoader "github.com/dapr/dapr/pkg/components/secretstores"
	stateLoader "github.com/dapr/dapr/pkg/components/state"

	"github.com/dapr/components-contrib/bindings"
	"github.com/dapr/components-contrib/configuration"
	"github.com/dapr/components-contrib/contenttype"
	"github.com/dapr/components-contrib/lock"
	contribMetadata "github.com/dapr/components-contrib/metadata"
	"github.com/dapr/components-contrib/middleware"
	nr "github.com/dapr/components-contrib/nameresolution"
	"github.com/dapr/components-contrib/pubsub"
	"github.com/dapr/components-contrib/secretstores"
	"github.com/dapr/components-contrib/state"
)

const (
	actorStateStore = "actorStateStore"

	// output bindings concurrency.
	bindingsConcurrencyParallel   = "parallel"
	bindingsConcurrencySequential = "sequential"
	pubsubName                    = "pubsubName"

	// hot reloading is currently unsupported, but
	// setting this environment variable restores the
	// partial hot reloading support for k8s.
	hotReloadingEnvVar = "DAPR_ENABLE_HOT_RELOADING"

	componentFormat = "%s (%s/%s)"

	defaultComponentInitTimeout = time.Second * 5
)

var componentCategoriesNeedProcess = []components.Category{
	components.CategoryBindings,
	components.CategoryPubSub,
	components.CategorySecretStore,
	components.CategoryStateStore,
	components.CategoryMiddleware,
	components.CategoryConfiguration,
	components.CategoryLock,
}

var log = logger.NewLogger("dapr.runtime")

// ErrUnexpectedEnvelopeData denotes that an unexpected data type
// was encountered when processing a cloud event's data property.
var ErrUnexpectedEnvelopeData = errors.New("unexpected data type encountered in envelope")

type TopicRoutes map[string]TopicRouteElem

type TopicRouteElem struct {
	metadata        map[string]string
	rules           []*runtimePubsub.Rule
	deadLetterTopic string
}

// Type of function that determines if a component is authorized.
// The function receives the component and must return true if the component is authorized.
type ComponentAuthorizer func(component componentsV1alpha1.Component) bool

// DaprRuntime holds all the core components of the runtime.
type DaprRuntime struct {
	ctx                    context.Context
	cancel                 context.CancelFunc
	runtimeConfig          *Config
	globalConfig           *config.Configuration
	accessControlList      *config.AccessControlList
	componentsLock         *sync.RWMutex
	components             []componentsV1alpha1.Component
	grpc                   *grpc.Manager
	appChannel             channel.AppChannel
	appConfig              config.ApplicationConfig
	directMessaging        messaging.DirectMessaging
	stateStoreRegistry     *stateLoader.Registry
	secretStoresRegistry   *secretstoresLoader.Registry
	nameResolutionRegistry *nrLoader.Registry
	stateStores            map[string]state.Store
	actor                  actors.Actors
	bindingsRegistry       *bindingsLoader.Registry
	subscribeBindingList   []string
	inputBindings          map[string]bindings.InputBinding
	outputBindings         map[string]bindings.OutputBinding
	inputBindingsCtx       context.Context
	inputBindingsCancel    context.CancelFunc
	secretStores           map[string]secretstores.SecretStore
	pubSubRegistry         *pubsubLoader.Registry
	pubSubs                map[string]pubsubItem // Key is "componentName"
	nameResolver           nr.Resolver
	httpMiddlewareRegistry *httpMiddlewareLoader.Registry
	hostAddress            string
	actorStateStoreName    string
	actorStateStoreLock    *sync.RWMutex
	authenticator          security.Authenticator
	namespace              string
	podName                string
	daprHTTPAPI            http.API
	operatorClient         operatorv1pb.OperatorClient
	pubsubCtx              context.Context
	pubsubCancel           context.CancelFunc
	topicsLock             *sync.Mutex
	topicRoutes            map[string]TopicRoutes        // Key is "componentName"
	topicCtxCancels        map[string]context.CancelFunc // Key is "componentName||topicName"
	inputBindingRoutes     map[string]string
	shutdownC              chan error
	apiClosers             []io.Closer
	componentAuthorizers   []ComponentAuthorizer
	appHealth              *apphealth.AppHealth

	secretsConfiguration map[string]config.SecretsScope

	configurationStoreRegistry *configurationLoader.Registry
	configurationStores        map[string]configuration.Store

	lockStoreRegistry *lockLoader.Registry
	lockStores        map[string]lock.Store

	pendingComponents          chan componentsV1alpha1.Component
	pendingComponentDependents map[string][]componentsV1alpha1.Component

	proxy messaging.Proxy

	resiliency resiliency.Provider

	tracerProvider *sdktrace.TracerProvider
}

type ComponentsCallback func(components ComponentRegistry) error

type ComponentRegistry struct {
	Actors          actors.Actors
	DirectMessaging messaging.DirectMessaging
	StateStores     map[string]state.Store
	InputBindings   map[string]bindings.InputBinding
	OutputBindings  map[string]bindings.OutputBinding
	SecretStores    map[string]secretstores.SecretStore
	PubSubs         map[string]pubsub.PubSub
}

type componentPreprocessRes struct {
	unreadyDependency string
}

type pubsubSubscribedMessage struct {
	cloudEvent map[string]interface{}
	data       []byte
	topic      string
	metadata   map[string]string
	path       string
	pubsub     string
}

type pubsubItem struct {
	component           pubsub.PubSub
	scopedSubscriptions []string
	scopedPublishings   []string
	allowedTopics       []string
}

// NewDaprRuntime returns a new runtime with the given runtime config and global config.
func NewDaprRuntime(runtimeConfig *Config, globalConfig *config.Configuration, accessControlList *config.AccessControlList, resiliencyProvider resiliency.Provider) *DaprRuntime {
	ctx, cancel := context.WithCancel(context.Background())
	rt := &DaprRuntime{
		ctx:                        ctx,
		cancel:                     cancel,
		runtimeConfig:              runtimeConfig,
		globalConfig:               globalConfig,
		accessControlList:          accessControlList,
		componentsLock:             &sync.RWMutex{},
		components:                 make([]componentsV1alpha1.Component, 0),
		actorStateStoreLock:        &sync.RWMutex{},
		grpc:                       grpc.NewGRPCManager(runtimeConfig.Mode),
		inputBindings:              map[string]bindings.InputBinding{},
		outputBindings:             map[string]bindings.OutputBinding{},
		secretStores:               map[string]secretstores.SecretStore{},
		stateStores:                map[string]state.Store{},
		pubSubs:                    map[string]pubsubItem{},
		topicsLock:                 &sync.Mutex{},
		inputBindingRoutes:         map[string]string{},
		secretsConfiguration:       map[string]config.SecretsScope{},
		configurationStores:        map[string]configuration.Store{},
		lockStores:                 map[string]lock.Store{},
		pendingComponents:          make(chan componentsV1alpha1.Component),
		pendingComponentDependents: map[string][]componentsV1alpha1.Component{},
		shutdownC:                  make(chan error, 1),
		tracerProvider:             nil,
		resiliency:                 resiliencyProvider,
	}

	rt.componentAuthorizers = []ComponentAuthorizer{rt.namespaceComponentAuthorizer}
	if globalConfig != nil && len(globalConfig.Spec.ComponentsSpec.Deny) > 0 {
		dl := newComponentDenyList(globalConfig.Spec.ComponentsSpec.Deny)
		rt.componentAuthorizers = append(rt.componentAuthorizers, dl.IsAllowed)
	}

	return rt
}

// Run performs initialization of the runtime with the runtime and global configurations.
func (a *DaprRuntime) Run(opts ...Option) error {
	start := time.Now()
	log.Infof("%s mode configured", a.runtimeConfig.Mode)
	log.Infof("app id: %s", a.runtimeConfig.ID)

	var o runtimeOpts
	for _, opt := range opts {
		opt(&o)
	}

	if err := a.initRuntime(&o); err != nil {
		return err
	}

	d := time.Since(start).Milliseconds()
	log.Infof("dapr initialized. Status: Running. Init Elapsed %vms", d)

	if a.daprHTTPAPI != nil {
		// gRPC server start failure is logged as Fatal in initRuntime method. Setting the status only when runtime is initialized.
		a.daprHTTPAPI.MarkStatusAsReady()
	}

	return nil
}

func (a *DaprRuntime) getNamespace() string {
	return os.Getenv("NAMESPACE")
}

func (a *DaprRuntime) getPodName() string {
	return os.Getenv("POD_NAME")
}

func (a *DaprRuntime) getOperatorClient() (operatorv1pb.OperatorClient, error) {
	if a.runtimeConfig.Mode == modes.KubernetesMode {
		client, _, err := client.GetOperatorClient(a.runtimeConfig.Kubernetes.ControlPlaneAddress, security.TLSServerName, a.runtimeConfig.CertChain)
		if err != nil {
			return nil, errors.Wrap(err, "error creating operator client")
		}
		return client, nil
	}
	return nil, nil
}

// setupTracing set up the trace exporters. Technically we don't need to pass `hostAddress` in,
// but we do so here to explicitly call out the dependency on having `hostAddress` computed.
func (a *DaprRuntime) setupTracing(hostAddress string, tpStore tracerProviderStore) error {
	// Register stdout trace exporter if user wants to debug requests or log as Info level.
	if a.globalConfig.Spec.TracingSpec.Stdout {
		tpStore.RegisterExporter(diagUtils.NewStdOutExporter())
	}

	// Register zipkin trace exporter if ZipkinSpec is specified
	if a.globalConfig.Spec.TracingSpec.Zipkin.EndpointAddress != "" {
		zipkinExporter, err := zipkin.New(a.globalConfig.Spec.TracingSpec.Zipkin.EndpointAddress)
		if err != nil {
			return err
		}
		tpStore.RegisterExporter(zipkinExporter)
	}

	// Register otel trace exporter if OtelSpec is specified
	if a.globalConfig.Spec.TracingSpec.Otel.EndpointAddress != "" && a.globalConfig.Spec.TracingSpec.Otel.Protocol != "" {
		endpoint := a.globalConfig.Spec.TracingSpec.Otel.EndpointAddress
		protocol := a.globalConfig.Spec.TracingSpec.Otel.Protocol
		if protocol != "http" && protocol != "grpc" {
			return fmt.Errorf("invalid protocol %v provided for Otel endpoint", protocol)
		}
		isSecure := a.globalConfig.Spec.TracingSpec.Otel.IsSecure

		var client otlptrace.Client
		if protocol == "http" {
			clientOptions := []otlptracehttp.Option{otlptracehttp.WithEndpoint(endpoint)}
			if !isSecure {
				clientOptions = append(clientOptions, otlptracehttp.WithInsecure())
			}
			client = otlptracehttp.NewClient(clientOptions...)
		} else {
			clientOptions := []otlptracegrpc.Option{otlptracegrpc.WithEndpoint(endpoint)}
			if !isSecure {
				clientOptions = append(clientOptions, otlptracegrpc.WithInsecure())
			}
			client = otlptracegrpc.NewClient(clientOptions...)
		}
		otelExporter, err := otlptrace.New(context.Background(), client)
		if err != nil {
			return err
		}
		tpStore.RegisterExporter(otelExporter)
	}

	// Register a resource
	r := resource.NewWithAttributes(
		semconv.SchemaURL,
		semconv.ServiceNameKey.String(a.runtimeConfig.ID),
	)

	tpStore.RegisterResource(r)

	// Register a trace sampler based on Sampling settings
	tpStore.RegisterSampler(diagUtils.TraceSampler(a.globalConfig.Spec.TracingSpec.SamplingRate))

	tpStore.RegisterTracerProvider()

	return nil
}

func (a *DaprRuntime) initRuntime(opts *runtimeOpts) error {
	a.namespace = a.getNamespace()

	// Initialize metrics only if MetricSpec is enabled.
	if a.globalConfig.Spec.MetricSpec.Enabled {
		if err := diag.InitMetrics(a.runtimeConfig.ID, a.namespace); err != nil {
			log.Errorf(NewInitError(InitFailure, "metrics", err).Error())
		}
	}

	err := a.establishSecurity(a.runtimeConfig.SentryServiceAddress)
	if err != nil {
		return err
	}
	a.podName = a.getPodName()
	a.operatorClient, err = a.getOperatorClient()
	if err != nil {
		return err
	}

	if a.hostAddress, err = utils.GetHostAddress(); err != nil {
		return errors.Wrap(err, "failed to determine host address")
	}
	if err = a.setupTracing(a.hostAddress, newOpentelemetryTracerProviderStore()); err != nil {
		return errors.Wrap(err, "failed to setup tracing")
	}
	// Register and initialize name resolution for service discovery.
	a.nameResolutionRegistry = opts.nameResolutionRegistry
	err = a.initNameResolution()
	if err != nil {
		log.Errorf(err.Error())
	}

	a.pubSubRegistry = opts.pubsubRegistry
	a.secretStoresRegistry = opts.secretStoreRegistry
	a.stateStoreRegistry = opts.stateRegistry
	a.configurationStoreRegistry = opts.configurationRegistry
	a.bindingsRegistry = opts.bindingRegistry
	a.httpMiddlewareRegistry = opts.httpMiddlewareRegistry
	a.lockStoreRegistry = opts.lockRegistry

	go a.processComponents()

	if _, ok := os.LookupEnv(hotReloadingEnvVar); ok {
		log.Debug("starting to watch component updates")
		err = a.beginComponentsUpdates()
		if err != nil {
			log.Warnf("failed to watch component updates: %s", err)
		}
	}

	a.appendBuiltinSecretStore()
	err = a.loadComponents(opts)
	if err != nil {
		log.Warnf("failed to load components: %s", err)
	}

	a.flushOutstandingComponents()

	pipeline, err := a.buildHTTPPipeline()
	if err != nil {
		log.Warnf("failed to build HTTP pipeline: %s", err)
	}

	// Setup allow/deny list for secrets
	a.populateSecretsConfiguration()

	// Start proxy
	a.initProxy()

	// Create and start internal and external gRPC servers
	grpcAPI := a.getGRPCAPI()

	err = a.startGRPCAPIServer(grpcAPI, a.runtimeConfig.APIGRPCPort)
	if err != nil {
		log.Fatalf("failed to start API gRPC server: %s", err)
	}
	if a.runtimeConfig.UnixDomainSocket != "" {
		log.Info("API gRPC server is running on a unix domain socket")
	} else {
		log.Infof("API gRPC server is running on port %v", a.runtimeConfig.APIGRPCPort)
	}

	// Start HTTP Server
	err = a.startHTTPServer(a.runtimeConfig.HTTPPort, a.runtimeConfig.PublicPort, a.runtimeConfig.ProfilePort, a.runtimeConfig.AllowedOrigins, pipeline)
	if err != nil {
		log.Fatalf("failed to start HTTP server: %s", err)
	}
	if a.runtimeConfig.UnixDomainSocket != "" {
		log.Info("http server is running on a unix domain socket")
	} else {
		log.Infof("http server is running on port %v", a.runtimeConfig.HTTPPort)
	}
	log.Infof("The request body size parameter is: %v", a.runtimeConfig.MaxRequestBodySize)

	err = a.startGRPCInternalServer(grpcAPI, a.runtimeConfig.InternalGRPCPort)
	if err != nil {
		log.Fatalf("failed to start internal gRPC server: %s", err)
	}
	log.Infof("internal gRPC server is running on port %v", a.runtimeConfig.InternalGRPCPort)

	if a.daprHTTPAPI != nil {
		a.daprHTTPAPI.MarkStatusAsOutboundReady()
	}

	a.blockUntilAppIsReady()

	err = a.createAppChannel()
	if err != nil {
		log.Warnf("failed to open %s channel to app: %s", string(a.runtimeConfig.ApplicationProtocol), err)
	}
	a.daprHTTPAPI.SetAppChannel(a.appChannel)
	grpcAPI.SetAppChannel(a.appChannel)

	a.loadAppConfiguration()

	a.initDirectMessaging(a.nameResolver)

	a.daprHTTPAPI.SetDirectMessaging(a.directMessaging)
	grpcAPI.SetDirectMessaging(a.directMessaging)

	if len(a.runtimeConfig.PlacementAddresses) != 0 {
		err = a.initActors()
		if err != nil {
			log.Warnf(err.Error())
		} else {
			a.daprHTTPAPI.SetActorRuntime(a.actor)
			grpcAPI.SetActorRuntime(a.actor)
		}
	}

	if opts.componentsCallback != nil {
		pubsubs := make(map[string]pubsub.PubSub, len(a.pubSubs))
		for k, v := range a.pubSubs {
			pubsubs[k] = v.component
		}
		if err = opts.componentsCallback(ComponentRegistry{
			Actors:          a.actor,
			DirectMessaging: a.directMessaging,
			StateStores:     a.stateStores,
			InputBindings:   a.inputBindings,
			OutputBindings:  a.outputBindings,
			SecretStores:    a.secretStores,
			PubSubs:         pubsubs,
		}); err != nil {
			log.Fatalf("failed to register components with callback: %s", err)
		}
	}

	if a.runtimeConfig.AppHealthCheck != nil && a.appChannel != nil {
		a.appHealth = apphealth.NewAppHealth(a.runtimeConfig.AppHealthCheck, a.appChannel.HealthProbe)
		a.appHealth.OnHealthChange(a.appHealthChanged)
		a.appHealth.StartProbes(a.ctx)

		// Set the appHealth object in the channel so it's aware of the app's health status
		a.appChannel.SetAppHealth(a.appHealth)

		// Enqueue a probe right away
		// This will also start the input components once the app is healthy
		a.appHealth.Enqueue()
	} else {
		// If there's no health check, mark the app as healthy right away so subscriptions can start
		a.appHealthChanged(apphealth.AppStatusHealthy)
	}

	return nil
}

// Sets the status of the app to healthy or un-healthy
// Callback for apphealth when the detected status changed
func (a *DaprRuntime) appHealthChanged(status uint8) {
	switch status {
	case apphealth.AppStatusHealthy:
		// Start subscribing to topics and reading from input bindings
		a.startSubscriptions()
		err := a.startReadingFromBindings()
		if err != nil {
			log.Warnf("failed to read from bindings: %s ", err)
		}
	case apphealth.AppStatusUnhealthy:
		// Stop topic subscriptions and input bindings
		a.stopSubscriptions()
		a.stopReadingFromBindings()
	}
}

func (a *DaprRuntime) populateSecretsConfiguration() {
	// Populate in a map for easy lookup by store name.
	for _, scope := range a.globalConfig.Spec.Secrets.Scopes {
		a.secretsConfiguration[scope.StoreName] = scope
	}
}

func (a *DaprRuntime) buildHTTPPipelineForSpec(spec config.PipelineSpec, targetPipeline string) (httpMiddleware.Pipeline, error) {
	var handlers []httpMiddleware.Middleware

	if a.globalConfig != nil {
		for i := 0; i < len(spec.Handlers); i++ {
			middlewareSpec := spec.Handlers[i]
			component, exists := a.getComponent(middlewareSpec.Type, middlewareSpec.Name)
			if !exists {
				return httpMiddleware.Pipeline{}, errors.Errorf("couldn't find middleware component with name %s and type %s/%s",
					middlewareSpec.Name,
					middlewareSpec.Type,
					middlewareSpec.Version)
			}
			handler, err := a.httpMiddlewareRegistry.Create(middlewareSpec.Type, middlewareSpec.Version,
				middleware.Metadata{Base: a.toBaseMetadata(component)})
			if err != nil {
				return httpMiddleware.Pipeline{}, err
			}
			log.Infof("enabled %s/%s %s middleware", middlewareSpec.Type, targetPipeline, middlewareSpec.Version)
			handlers = append(handlers, handler)
		}
	}
	return httpMiddleware.Pipeline{Handlers: handlers}, nil
}

func (a *DaprRuntime) buildHTTPPipeline() (httpMiddleware.Pipeline, error) {
	return a.buildHTTPPipelineForSpec(a.globalConfig.Spec.HTTPPipelineSpec, "http")
}

func (a *DaprRuntime) buildAppHTTPPipeline() (httpMiddleware.Pipeline, error) {
	return a.buildHTTPPipelineForSpec(a.globalConfig.Spec.AppHTTPPipelineSpec, "app channel")
}

func (a *DaprRuntime) initBinding(c componentsV1alpha1.Component) error {
	if a.bindingsRegistry.HasOutputBinding(c.Spec.Type, c.Spec.Version) {
		if err := a.initOutputBinding(c); err != nil {
			return err
		}
	}

	if a.bindingsRegistry.HasInputBinding(c.Spec.Type, c.Spec.Version) {
		if err := a.initInputBinding(c); err != nil {
			return err
		}
	}
	return nil
}

func (a *DaprRuntime) sendToDeadLetter(name string, msg *pubsub.NewMessage, deadLetterTopic string) (err error) {
	req := &pubsub.PublishRequest{
		Data:        msg.Data,
		PubsubName:  name,
		Topic:       deadLetterTopic,
		Metadata:    msg.Metadata,
		ContentType: msg.ContentType,
	}

	err = a.Publish(req)
	if err != nil {
		log.Errorf("error sending message to dead letter, origin topic: %s dead letter topic %s err: %w", msg.Topic, deadLetterTopic, err)
		return err
	}
	return nil
}

func (a *DaprRuntime) subscribeTopic(parentCtx context.Context, name string, topic string, route TopicRouteElem) error {
	subKey := pubsubTopicKey(name, topic)

	allowed := a.isPubSubOperationAllowed(name, topic, a.pubSubs[name].scopedSubscriptions)
	if !allowed {
		return fmt.Errorf("subscription to topic '%s' on pubsub '%s' is not allowed", topic, name)
	}

	a.topicsLock.Lock()
	defer a.topicsLock.Unlock()

	log.Debugf("subscribing to topic='%s' on pubsub='%s'", topic, name)

	if _, ok := a.topicCtxCancels[subKey]; ok {
		return fmt.Errorf("cannot subscribe to topic '%s' on pubsub '%s': the subscription already exists", topic, name)
	}

	ctx, cancel := context.WithCancel(parentCtx)
	policy := a.resiliency.ComponentInboundPolicy(ctx, name, resiliency.Pubsub)
	err := a.pubSubs[name].component.Subscribe(ctx, pubsub.SubscribeRequest{
		Topic:    topic,
		Metadata: route.metadata,
	}, func(ctx context.Context, msg *pubsub.NewMessage) error {
		if msg.Metadata == nil {
			msg.Metadata = make(map[string]string, 1)
		}

		msg.Metadata[pubsubName] = name

		rawPayload, err := contribMetadata.IsRawPayload(route.metadata)
		if err != nil {
			log.Errorf("error deserializing pubsub metadata: %s", err)
			if route.deadLetterTopic != "" {
				if dlqErr := a.sendToDeadLetter(name, msg, route.deadLetterTopic); dlqErr == nil {
					// dlq has been configured and message is successfully sent to dlq.
					diag.DefaultComponentMonitoring.PubsubIngressEvent(ctx, pubsubName, strings.ToLower(string(pubsub.Drop)), msg.Topic, 0)
					return nil
				}
			}
			diag.DefaultComponentMonitoring.PubsubIngressEvent(ctx, pubsubName, strings.ToLower(string(pubsub.Retry)), msg.Topic, 0)
			return err
		}

		var cloudEvent map[string]interface{}
		data := msg.Data
		if rawPayload {
			cloudEvent = pubsub.FromRawPayload(msg.Data, msg.Topic, name)
			data, err = json.Marshal(cloudEvent)
			if err != nil {
				log.Errorf("error serializing cloud event in pubsub %s and topic %s: %s", name, msg.Topic, err)
				if route.deadLetterTopic != "" {
					if dlqErr := a.sendToDeadLetter(name, msg, route.deadLetterTopic); dlqErr == nil {
						// dlq has been configured and message is successfully sent to dlq.
						diag.DefaultComponentMonitoring.PubsubIngressEvent(ctx, pubsubName, strings.ToLower(string(pubsub.Drop)), msg.Topic, 0)
						return nil
					}
				}
				diag.DefaultComponentMonitoring.PubsubIngressEvent(ctx, pubsubName, strings.ToLower(string(pubsub.Retry)), msg.Topic, 0)
				return err
			}
		} else {
			err = json.Unmarshal(msg.Data, &cloudEvent)
			if err != nil {
				log.Errorf("error deserializing cloud event in pubsub %s and topic %s: %s", name, msg.Topic, err)
				if route.deadLetterTopic != "" {
					if dlqErr := a.sendToDeadLetter(name, msg, route.deadLetterTopic); dlqErr == nil {
						// dlq has been configured and message is successfully sent to dlq.
						diag.DefaultComponentMonitoring.PubsubIngressEvent(ctx, pubsubName, strings.ToLower(string(pubsub.Drop)), msg.Topic, 0)
						return nil
					}
				}
				diag.DefaultComponentMonitoring.PubsubIngressEvent(ctx, pubsubName, strings.ToLower(string(pubsub.Retry)), msg.Topic, 0)
				return err
			}
		}

		if pubsub.HasExpired(cloudEvent) {
			log.Warnf("dropping expired pub/sub event %v as of %v", cloudEvent[pubsub.IDField], cloudEvent[pubsub.ExpirationField])
			diag.DefaultComponentMonitoring.PubsubIngressEvent(ctx, pubsubName, strings.ToLower(string(pubsub.Drop)), msg.Topic, 0)

			if route.deadLetterTopic != "" {
				_ = a.sendToDeadLetter(name, msg, route.deadLetterTopic)
			}
			return nil
		}

		routePath, shouldProcess, err := findMatchingRoute(route.rules, cloudEvent)
		if err != nil {
			log.Errorf("error finding matching route for event %v in pubsub %s and topic %s: %s", cloudEvent[pubsub.IDField], name, msg.Topic, err)
			if route.deadLetterTopic != "" {
				if dlqErr := a.sendToDeadLetter(name, msg, route.deadLetterTopic); dlqErr == nil {
					// dlq has been configured and message is successfully sent to dlq.
					diag.DefaultComponentMonitoring.PubsubIngressEvent(ctx, pubsubName, strings.ToLower(string(pubsub.Drop)), msg.Topic, 0)
					return nil
				}
			}
			diag.DefaultComponentMonitoring.PubsubIngressEvent(ctx, pubsubName, strings.ToLower(string(pubsub.Retry)), msg.Topic, 0)
			return err
		}
		if !shouldProcess {
			// The event does not match any route specified so ignore it.
			log.Debugf("no matching route for event %v in pubsub %s and topic %s; skipping", cloudEvent[pubsub.IDField], name, msg.Topic)
			diag.DefaultComponentMonitoring.PubsubIngressEvent(ctx, pubsubName, strings.ToLower(string(pubsub.Drop)), msg.Topic, 0)
			if route.deadLetterTopic != "" {
				_ = a.sendToDeadLetter(name, msg, route.deadLetterTopic)
			}
			return nil
		}

		err = policy(func(ctx context.Context) error {
			psm := &pubsubSubscribedMessage{
				cloudEvent: cloudEvent,
				data:       data,
				topic:      msg.Topic,
				metadata:   msg.Metadata,
				path:       routePath,
				pubsub:     name,
			}
			switch a.runtimeConfig.ApplicationProtocol {
			case HTTPProtocol:
				return a.publishMessageHTTP(ctx, psm)
			case GRPCProtocol:
				return a.publishMessageGRPC(ctx, psm)
			default:
				return backoff.Permanent(errors.New("invalid application protocol"))
			}
		})
		if err != nil && err != context.Canceled {
			// Sending msg to dead letter queue.
			// If no DLQ is configured, return error for backwards compatibility (component-level retry).
			if route.deadLetterTopic == "" {
				return err
			}
			_ = a.sendToDeadLetter(name, msg, route.deadLetterTopic)
			return nil
		}
		return err
	})
	if err != nil {
		cancel()
		return fmt.Errorf("failed to subscribe to topic %s: %w", topic, err)
	}
	a.topicCtxCancels[subKey] = cancel
	return nil
}

func (a *DaprRuntime) unsubscribeTopic(name string, topic string) error {
	a.topicsLock.Lock()
	defer a.topicsLock.Unlock()

	subKey := pubsubTopicKey(name, topic)
	cancel, ok := a.topicCtxCancels[subKey]
	if !ok {
		return fmt.Errorf("cannot unsubscribe from topic '%s' on pubsub '%s': the subscription does not exist", topic, name)
	}

	if cancel != nil {
		cancel()
	}

	delete(a.topicCtxCancels, subKey)

	return nil
}

func (a *DaprRuntime) beginPubSub(name string) error {
	topicRoutes, err := a.getTopicRoutes()
	if err != nil {
		return err
	}

	v, ok := topicRoutes[name]
	if !ok {
		return nil
	}

	for topic, route := range v {
		err = a.subscribeTopic(a.pubsubCtx, name, topic, route)
		if err != nil {
			// Log the error only
			log.Errorf("error occurred while beginning pubsub for component %s: %s", err)
		}
	}

	return nil
}

// findMatchingRoute selects the path based on routing rules. If there are
// no matching rules, the route-level path is used.
func findMatchingRoute(rules []*runtimePubsub.Rule, cloudEvent interface{}) (path string, shouldProcess bool, err error) {
	hasRules := len(rules) > 0
	if hasRules {
		data := map[string]interface{}{
			"event": cloudEvent,
		}
		rule, err := matchRoutingRule(rules, data)
		if err != nil {
			return "", false, err
		}
		if rule != nil {
			return rule.Path, true, nil
		}
	}

	return "", false, nil
}

func matchRoutingRule(rules []*runtimePubsub.Rule, data map[string]interface{}) (*runtimePubsub.Rule, error) {
	for _, rule := range rules {
		if rule.Match == nil {
			return rule, nil
		}
		iResult, err := rule.Match.Eval(data)
		if err != nil {
			return nil, err
		}
		result, ok := iResult.(bool)
		if !ok {
			return nil, errors.Errorf("the result of match expression %s was not a boolean", rule.Match)
		}

		if result {
			return rule, nil
		}
	}

	return nil, nil
}

func (a *DaprRuntime) initDirectMessaging(resolver nr.Resolver) {
	a.directMessaging = messaging.NewDirectMessaging(messaging.NewDirectMessagingOpts{
		AppID:               a.runtimeConfig.ID,
		Namespace:           a.namespace,
		Port:                a.runtimeConfig.InternalGRPCPort,
		Mode:                a.runtimeConfig.Mode,
		AppChannel:          a.appChannel,
		ClientConnFn:        a.grpc.GetGRPCConnection,
		Resolver:            resolver,
		MaxRequestBodySize:  a.runtimeConfig.MaxRequestBodySize,
		Proxy:               a.proxy,
		ReadBufferSize:      a.runtimeConfig.ReadBufferSize,
		Resiliency:          a.resiliency,
		IsResiliencyEnabled: config.IsFeatureEnabled(a.globalConfig.Spec.Features, config.Resiliency),
	})
}

func (a *DaprRuntime) initProxy() {
	a.proxy = messaging.NewProxy(a.grpc.GetGRPCConnection, a.runtimeConfig.ID,
		fmt.Sprintf("%s:%d", channel.DefaultChannelAddress, a.runtimeConfig.ApplicationPort), a.runtimeConfig.InternalGRPCPort, a.accessControlList, a.runtimeConfig.AppSSL, a.resiliency)

	log.Info("gRPC proxy enabled")
}

// begin components updates for kubernetes mode.
func (a *DaprRuntime) beginComponentsUpdates() error {
	if a.runtimeConfig.Mode != modes.KubernetesMode {
		return nil
	}

	go func() {
		parseAndUpdate := func(compRaw []byte) {
			var component componentsV1alpha1.Component
			if err := json.Unmarshal(compRaw, &component); err != nil {
				log.Warnf("error deserializing component: %s", err)
				return
			}

			if !a.isComponentAuthorized(component) {
				log.Debugf("received unauthorized component update, ignored. name: %s, type: %s/%s", component.ObjectMeta.Name, component.Spec.Type, component.Spec.Version)
				return
			}

			log.Debugf("received component update. name: %s, type: %s/%s", component.ObjectMeta.Name, component.Spec.Type, component.Spec.Version)
			updated := a.onComponentUpdated(component)
			if !updated {
				log.Info("component update skipped: .spec field unchanged")
			}
		}

		needList := false
		for {
			var stream operatorv1pb.Operator_ComponentUpdateClient //nolint:nosnakecase

			// Retry on stream error.
			backoff.Retry(func() error {
				var err error
				stream, err = a.operatorClient.ComponentUpdate(context.Background(), &operatorv1pb.ComponentUpdateRequest{
					Namespace: a.namespace,
					PodName:   a.podName,
				})
				if err != nil {
					log.Errorf("error from operator stream: %s", err)
					return err
				}
				return nil
			}, backoff.NewExponentialBackOff())

			if needList {
				// We should get all components again to avoid missing any updates during the failure time.
				backoff.Retry(func() error {
					resp, err := a.operatorClient.ListComponents(context.Background(), &operatorv1pb.ListComponentsRequest{
						Namespace: a.namespace,
					})
					if err != nil {
						log.Errorf("error listing components: %s", err)
						return err
					}

					comps := resp.GetComponents()
					for i := 0; i < len(comps); i++ {
						// avoid missing any updates during the init component time.
						go func(comp []byte) {
							parseAndUpdate(comp)
						}(comps[i])
					}

					return nil
				}, backoff.NewExponentialBackOff())
			}

			for {
				c, err := stream.Recv()
				if err != nil {
					// Retry on stream error.
					needList = true
					log.Errorf("error from operator stream: %s", err)
					break
				}

				parseAndUpdate(c.GetComponent())
			}
		}
	}()
	return nil
}

func (a *DaprRuntime) onComponentUpdated(component componentsV1alpha1.Component) bool {
	oldComp, exists := a.getComponent(component.Spec.Type, component.Name)
	newComp, _ := a.processComponentSecrets(component)

	if exists && reflect.DeepEqual(oldComp.Spec, newComp.Spec) {
		return false
	}

	a.pendingComponents <- component
	return true
}

func (a *DaprRuntime) sendBatchOutputBindingsParallel(to []string, data []byte) {
	for _, dst := range to {
		go func(name string) {
			_, err := a.sendToOutputBinding(name, &bindings.InvokeRequest{
				Data:      data,
				Operation: bindings.CreateOperation,
			})
			if err != nil {
				log.Error(err)
			}
		}(dst)
	}
}

func (a *DaprRuntime) sendBatchOutputBindingsSequential(to []string, data []byte) error {
	for _, dst := range to {
		_, err := a.sendToOutputBinding(dst, &bindings.InvokeRequest{
			Data:      data,
			Operation: bindings.CreateOperation,
		})
		if err != nil {
			return err
		}
	}
	return nil
}

func (a *DaprRuntime) sendToOutputBinding(name string, req *bindings.InvokeRequest) (*bindings.InvokeResponse, error) {
	if req.Operation == "" {
		return nil, errors.New("operation field is missing from request")
	}

	if binding, ok := a.outputBindings[name]; ok {
		ops := binding.Operations()
		for _, o := range ops {
			if o == req.Operation {
				var resp *bindings.InvokeResponse
				policy := a.resiliency.ComponentOutboundPolicy(a.ctx, name, resiliency.Binding)
				err := policy(func(ctx context.Context) (err error) {
					resp, err = binding.Invoke(ctx, req)
					return err
				})
				return resp, err
			}
		}
		supported := make([]string, 0, len(ops))
		for _, o := range ops {
			supported = append(supported, string(o))
		}
		return nil, errors.Errorf("binding %s does not support operation %s. supported operations:%s", name, req.Operation, strings.Join(supported, " "))
	}
	return nil, errors.Errorf("couldn't find output binding %s", name)
}

func (a *DaprRuntime) onAppResponse(response *bindings.AppResponse) error {
	if len(response.State) > 0 {
		go func(reqs []state.SetRequest) {
			if a.stateStores != nil {
				policy := a.resiliency.ComponentOutboundPolicy(a.ctx, response.StoreName, resiliency.Statestore)
				err := policy(func(ctx context.Context) (err error) {
					return a.stateStores[response.StoreName].BulkSet(reqs)
				})
				if err != nil {
					log.Errorf("error saving state from app response: %s", err)
				}
			}
		}(response.State)
	}

	if len(response.To) > 0 {
		b, err := json.Marshal(&response.Data)
		if err != nil {
			return err
		}

		if response.Concurrency == bindingsConcurrencyParallel {
			a.sendBatchOutputBindingsParallel(response.To, b)
		} else {
			return a.sendBatchOutputBindingsSequential(response.To, b)
		}
	}

	return nil
}

func (a *DaprRuntime) sendBindingEventToApp(bindingName string, data []byte, metadata map[string]string) ([]byte, error) {
	var response bindings.AppResponse
	spanName := fmt.Sprintf("bindings/%s", bindingName)
	spanContext := trace.SpanContext{}

	// Check the grpc-trace-bin with fallback to traceparent.
	validTraceparent := false
	if val, ok := metadata[diag.GRPCTraceContextKey]; ok {
		if sc, ok := diagUtils.SpanContextFromBinary([]byte(val)); ok {
			spanContext = sc
		}
	} else if val, ok := metadata[diag.TraceparentHeader]; ok {
		if sc, ok := diag.SpanContextFromW3CString(val); ok {
			spanContext = sc
			validTraceparent = true
			// Only parse the tracestate if we've successfully parsed the traceparent.
			if val, ok := metadata[diag.TracestateHeader]; ok {
				ts := diag.TraceStateFromW3CString(val)
				spanContext.WithTraceState(*ts)
			}
		}
	}
	ctx, span := diag.StartInternalCallbackSpan(a.ctx, spanName, spanContext, a.globalConfig.Spec.TracingSpec)

	var appResponseBody []byte
	path := a.inputBindingRoutes[bindingName]
	if path == "" {
		path = bindingName
	}

	if a.runtimeConfig.ApplicationProtocol == GRPCProtocol {
		ctx = diag.SpanContextToGRPCMetadata(ctx, span.SpanContext())

		// Add workaround to fallback on checking traceparent header.
		// As grpc-trace-bin is not yet there in OpenTelemetry unlike OpenCensus, tracking issue https://github.com/open-telemetry/opentelemetry-specification/issues/639
		// and grpc-dotnet client adheres to OpenTelemetry Spec which only supports http based traceparent header in gRPC path.
		// TODO: Remove this workaround fix once grpc-dotnet supports grpc-trace-bin header. Tracking issue https://github.com/dapr/dapr/issues/1827.
		if validTraceparent {
			spanContextHeaders := make(map[string]string, 2)
			diag.SpanContextToHTTPHeaders(span.SpanContext(), func(key string, val string) {
				spanContextHeaders[key] = val
			})
			for key, val := range spanContextHeaders {
				ctx = md.AppendToOutgoingContext(ctx, key, val)
			}
		}

		client := runtimev1pb.NewAppCallbackClient(a.grpc.AppClient)
		req := &runtimev1pb.BindingEventRequest{
			Name:     bindingName,
			Data:     data,
			Metadata: metadata,
		}
		start := time.Now()

		var resp *runtimev1pb.BindingEventResponse
		policy := a.resiliency.ComponentInboundPolicy(ctx, bindingName, resiliency.Binding)
		err := policy(func(ctx context.Context) (err error) {
			resp, err = client.OnBindingEvent(ctx, req)
			return err
		})

		if span != nil {
			m := diag.ConstructInputBindingSpanAttributes(
				bindingName,
				"/dapr.proto.runtime.v1.AppCallback/OnBindingEvent")
			diag.AddAttributesToSpan(span, m)
			diag.UpdateSpanStatusFromGRPCError(span, err)
			span.End()
		}
		if diag.DefaultGRPCMonitoring.IsEnabled() {
			diag.DefaultGRPCMonitoring.ServerRequestSent(ctx,
				"/dapr.proto.runtime.v1.AppCallback/OnBindingEvent",
				status.Code(err).String(),
				int64(len(resp.GetData())), start)
		}

		if err != nil {
			var body []byte
			if resp != nil {
				body = resp.Data
			}
			return nil, errors.Wrap(err, fmt.Sprintf("error invoking app, body: %s", string(body)))
		}
		if resp != nil {
			if resp.Concurrency == runtimev1pb.BindingEventResponse_PARALLEL { //nolint:nosnakecase
				response.Concurrency = bindingsConcurrencyParallel
			} else {
				response.Concurrency = bindingsConcurrencySequential
			}

			response.To = resp.To

			if resp.Data != nil {
				appResponseBody = resp.Data

				var d interface{}
				err := json.Unmarshal(resp.Data, &d)
				if err == nil {
					response.Data = d
				}
			}
		}
	} else if a.runtimeConfig.ApplicationProtocol == HTTPProtocol {
		req := invokev1.
			NewInvokeMethodRequest(path).
			WithHTTPExtension(nethttp.MethodPost, "").
			WithRawDataBytes(data, invokev1.JSONContentType)
		defer req.Close()

		reqMetadata := map[string][]string{}
		for k, v := range metadata {
			reqMetadata[k] = []string{v}
		}
		req.WithMetadata(reqMetadata)

		// If the request can be retried, we need to enable replaying
		pd := a.resiliency.GetPolicy(bindingName, &resiliency.ComponentInboundPolicy)
		if pd != nil && pd.HasRetries() {
			req.WithReplay(true)
		}

		var resp *invokev1.InvokeMethodResponse
		respErr := false
		policy := a.resiliency.ComponentInboundPolicy(ctx, bindingName, resiliency.Binding)
		err := policy(func(ctx context.Context) (err error) {
			if resp != nil {
				resp.Close()
			}
			respErr = false
			resp, err = a.appChannel.InvokeMethod(ctx, req)
			if err != nil {
				return err
			}

			if resp != nil && resp.Status().Code != nethttp.StatusOK {
				respErr = true
				return errors.Errorf("Error sending binding event to application, status %d", resp.Status().Code)
			}
			return nil
		})
		if err != nil && !respErr {
			return nil, errors.Wrap(err, "error invoking app")
		}
		defer resp.Close()

		if span != nil {
			m := diag.ConstructInputBindingSpanAttributes(
				bindingName,
				fmt.Sprintf("%s /%s", nethttp.MethodPost, bindingName))
			diag.AddAttributesToSpan(span, m)
			diag.UpdateSpanStatusFromHTTPStatus(span, int(resp.Status().Code))
			span.End()
		}
		// ::TODO report metrics for http, such as grpc
<<<<<<< HEAD
		if resp.Status().Code != nethttp.StatusOK {
			body, _ := io.ReadAll(resp.RawData())
			return nil, fmt.Errorf("fails to send binding event to http app channel, status code: %d body: %s", resp.Status().Code, string(body))
=======
		if resp.Status().Code < 200 || resp.Status().Code > 299 {
			_, body := resp.RawData()
			return nil, errors.Errorf("fails to send binding event to http app channel, status code: %d body: %s", resp.Status().Code, string(body))
>>>>>>> f5092c5d
		}

		proto, err := resp.ProtoWithData()
		if err != nil {
			return nil, fmt.Errorf("error reading response from app: %v", err)
		}
		if proto.Message.Data != nil && len(proto.Message.Data.Value) > 0 {
			appResponseBody = proto.Message.Data.Value
		}
	}

	if len(response.State) > 0 || len(response.To) > 0 {
		if err := a.onAppResponse(&response); err != nil {
			log.Errorf("error executing app response: %s", err)
		}
	}

	return appResponseBody, nil
}

func (a *DaprRuntime) readFromBinding(readCtx context.Context, name string, binding bindings.InputBinding) error {
	return binding.Read(readCtx, func(_ context.Context, resp *bindings.ReadResponse) ([]byte, error) {
		if resp == nil {
			return nil, nil
		}

		start := time.Now()
		b, err := a.sendBindingEventToApp(name, resp.Data, resp.Metadata)
		elapsed := diag.ElapsedSince(start)

		diag.DefaultComponentMonitoring.InputBindingEvent(context.Background(), name, err == nil, elapsed)

		if err != nil {
			log.Debugf("error from app consumer for binding [%s]: %s", name, err)
			return nil, err
		}
		return b, nil
	})
}

func (a *DaprRuntime) startHTTPServer(port int, publicPort *int, profilePort int, allowedOrigins string, pipeline httpMiddleware.Pipeline) error {
	a.daprHTTPAPI = http.NewAPI(http.NewAPIOpts{
		AppID:                       a.runtimeConfig.ID,
		AppChannel:                  a.appChannel,
		DirectMessaging:             a.directMessaging,
		GetComponentsFn:             a.getComponents,
		Resiliency:                  a.resiliency,
		StateStores:                 a.stateStores,
		LockStores:                  a.lockStores,
		SecretStores:                a.secretStores,
		SecretsConfiguration:        a.secretsConfiguration,
		ConfigurationStores:         a.configurationStores,
		PubsubAdapter:               a.getPublishAdapter(),
		Actor:                       a.actor,
		SendToOutputBindingFn:       a.sendToOutputBinding,
		TracingSpec:                 a.globalConfig.Spec.TracingSpec,
		Shutdown:                    a.ShutdownWithWait,
		GetComponentsCapabilitiesFn: a.getComponentsCapabilitesMap,
		MaxRequestBodySize:          int64(a.runtimeConfig.MaxRequestBodySize) << 20, // Convert from MB to bytes
	})

	serverConf := http.ServerConfig{
		AppID:              a.runtimeConfig.ID,
		HostAddress:        a.hostAddress,
		Port:               port,
		APIListenAddresses: a.runtimeConfig.APIListenAddresses,
		PublicPort:         publicPort,
		ProfilePort:        profilePort,
		AllowedOrigins:     allowedOrigins,
		EnableProfiling:    a.runtimeConfig.EnableProfiling,
		MaxRequestBodySize: a.runtimeConfig.MaxRequestBodySize,
		UnixDomainSocket:   a.runtimeConfig.UnixDomainSocket,
		ReadBufferSize:     a.runtimeConfig.ReadBufferSize,
		EnableAPILogging:   a.runtimeConfig.EnableAPILogging,
	}

	server := http.NewServer(http.NewServerOpts{
		API:         a.daprHTTPAPI,
		Config:      serverConf,
		TracingSpec: a.globalConfig.Spec.TracingSpec,
		MetricSpec:  a.globalConfig.Spec.MetricSpec,
		Pipeline:    pipeline,
		APISpec:     a.globalConfig.Spec.APISpec,
	})
	if err := server.StartNonBlocking(); err != nil {
		return err
	}
	a.apiClosers = append(a.apiClosers, server)

	return nil
}

func (a *DaprRuntime) startGRPCInternalServer(api grpc.API, port int) error {
	// Since GRPCInteralServer is encrypted & authenticated, it is safe to listen on *
	serverConf := a.getNewServerConfig([]string{""}, port)
	server := grpc.NewInternalServer(api, serverConf, a.globalConfig.Spec.TracingSpec, a.globalConfig.Spec.MetricSpec, a.authenticator, a.proxy)
	if err := server.StartNonBlocking(); err != nil {
		return err
	}
	a.apiClosers = append(a.apiClosers, server)

	return nil
}

func (a *DaprRuntime) startGRPCAPIServer(api grpc.API, port int) error {
	serverConf := a.getNewServerConfig(a.runtimeConfig.APIListenAddresses, port)
	server := grpc.NewAPIServer(api, serverConf, a.globalConfig.Spec.TracingSpec, a.globalConfig.Spec.MetricSpec, a.globalConfig.Spec.APISpec, a.proxy)
	if err := server.StartNonBlocking(); err != nil {
		return err
	}
	a.apiClosers = append(a.apiClosers, server)

	return nil
}

func (a *DaprRuntime) getNewServerConfig(apiListenAddresses []string, port int) grpc.ServerConfig {
	// Use the trust domain value from the access control policy spec to generate the cert
	// If no access control policy has been specified, use a default value
	trustDomain := config.DefaultTrustDomain
	if a.accessControlList != nil {
		trustDomain = a.accessControlList.TrustDomain
	}
	return grpc.ServerConfig{
		AppID:              a.runtimeConfig.ID,
		HostAddress:        a.hostAddress,
		Port:               port,
		APIListenAddresses: apiListenAddresses,
		NameSpace:          a.namespace,
		TrustDomain:        trustDomain,
		MaxRequestBodySize: a.runtimeConfig.MaxRequestBodySize,
		UnixDomainSocket:   a.runtimeConfig.UnixDomainSocket,
		ReadBufferSize:     a.runtimeConfig.ReadBufferSize,
		EnableAPILogging:   a.runtimeConfig.EnableAPILogging,
	}
}

func (a *DaprRuntime) getGRPCAPI() grpc.API {
	return grpc.NewAPI(grpc.NewAPIOpts{
		AppID:                       a.runtimeConfig.ID,
		AppChannel:                  a.appChannel,
		Resiliency:                  a.resiliency,
		StateStores:                 a.stateStores,
		SecretStores:                a.secretStores,
		SecretsConfiguration:        a.secretsConfiguration,
		ConfigurationStores:         a.configurationStores,
		LockStores:                  a.lockStores,
		PubsubAdapter:               a.getPublishAdapter(),
		DirectMessaging:             a.directMessaging,
		Actor:                       a.actor,
		SendToOutputBindingFn:       a.sendToOutputBinding,
		TracingSpec:                 a.globalConfig.Spec.TracingSpec,
		AccessControlList:           a.accessControlList,
		AppProtocol:                 string(a.runtimeConfig.ApplicationProtocol),
		Shutdown:                    a.ShutdownWithWait,
		GetComponentsFn:             a.getComponents,
		GetComponentsCapabilitiesFn: a.getComponentsCapabilitesMap,
	})
}

func (a *DaprRuntime) getPublishAdapter() runtimePubsub.Adapter {
	if len(a.pubSubs) == 0 {
		return nil
	}

	return a
}

func (a *DaprRuntime) getSubscribedBindingsGRPC() []string {
	client := runtimev1pb.NewAppCallbackClient(a.grpc.AppClient)
	resp, err := client.ListInputBindings(context.Background(), &emptypb.Empty{})
	bindings := []string{}

	if err == nil && resp != nil {
		bindings = resp.Bindings
	}
	return bindings
}

func (a *DaprRuntime) isAppSubscribedToBinding(binding string) bool {
	// if gRPC, looks for the binding in the list of bindings returned from the app
	if a.runtimeConfig.ApplicationProtocol == GRPCProtocol {
		if a.subscribeBindingList == nil {
			a.subscribeBindingList = a.getSubscribedBindingsGRPC()
		}
		for _, b := range a.subscribeBindingList {
			if b == binding {
				return true
			}
		}
	} else if a.runtimeConfig.ApplicationProtocol == HTTPProtocol {
		// if HTTP, check if there's an endpoint listening for that binding
		path := a.inputBindingRoutes[binding]
		req := invokev1.
			NewInvokeMethodRequest(path).
			WithHTTPExtension(nethttp.MethodOptions, "").
			WithRawData(nil, invokev1.JSONContentType)
		defer req.Close()

		// TODO: Propagate Context
		ctx := context.Background()
		resp, err := a.appChannel.InvokeMethod(ctx, req)
		if err != nil {
			log.Fatalf("could not invoke OPTIONS method on input binding subscription endpoint %q: %w", path, err)
		}
		defer resp.Close()
		code := resp.Status().Code

		return code/100 == 2 || code == nethttp.StatusMethodNotAllowed
	}
	return false
}

func (a *DaprRuntime) initInputBinding(c componentsV1alpha1.Component) error {
	binding, err := a.bindingsRegistry.CreateInputBinding(c.Spec.Type, c.Spec.Version)
	if err != nil {
		diag.DefaultMonitoring.ComponentInitFailed(c.Spec.Type, "creation", c.ObjectMeta.Name)
		fName := fmt.Sprintf(componentFormat, c.ObjectMeta.Name, c.Spec.Type, c.Spec.Version)
		return NewInitError(CreateComponentFailure, fName, err)
	}
	err = binding.Init(bindings.Metadata{Base: a.toBaseMetadata(c)})
	if err != nil {
		diag.DefaultMonitoring.ComponentInitFailed(c.Spec.Type, "init", c.ObjectMeta.Name)
		fName := fmt.Sprintf(componentFormat, c.ObjectMeta.Name, c.Spec.Type, c.Spec.Version)
		return NewInitError(InitComponentFailure, fName, err)
	}

	log.Infof("successful init for input binding %s (%s/%s)", c.ObjectMeta.Name, c.Spec.Type, c.Spec.Version)
	a.inputBindingRoutes[c.Name] = c.Name
	for _, item := range c.Spec.Metadata {
		if item.Name == "route" {
			a.inputBindingRoutes[c.ObjectMeta.Name] = item.Value.String()
		}
	}
	a.inputBindings[c.Name] = binding
	diag.DefaultMonitoring.ComponentInitialized(c.Spec.Type)
	return nil
}

func (a *DaprRuntime) initOutputBinding(c componentsV1alpha1.Component) error {
	binding, err := a.bindingsRegistry.CreateOutputBinding(c.Spec.Type, c.Spec.Version)
	if err != nil {
		diag.DefaultMonitoring.ComponentInitFailed(c.Spec.Type, "creation", c.ObjectMeta.Name)
		fName := fmt.Sprintf(componentFormat, c.ObjectMeta.Name, c.Spec.Type, c.Spec.Version)
		return NewInitError(CreateComponentFailure, fName, err)
	}

	if binding != nil {
		err := binding.Init(bindings.Metadata{Base: a.toBaseMetadata(c)})
		if err != nil {
			diag.DefaultMonitoring.ComponentInitFailed(c.Spec.Type, "init", c.ObjectMeta.Name)
			fName := fmt.Sprintf(componentFormat, c.ObjectMeta.Name, c.Spec.Type, c.Spec.Version)
			return NewInitError(InitComponentFailure, fName, err)
		}
		log.Infof("successful init for output binding %s (%s/%s)", c.ObjectMeta.Name, c.Spec.Type, c.Spec.Version)
		a.outputBindings[c.ObjectMeta.Name] = binding
		diag.DefaultMonitoring.ComponentInitialized(c.Spec.Type)
	}
	return nil
}

func (a *DaprRuntime) initConfiguration(s componentsV1alpha1.Component) error {
	store, err := a.configurationStoreRegistry.Create(s.Spec.Type, s.Spec.Version)
	if err != nil {
		diag.DefaultMonitoring.ComponentInitFailed(s.Spec.Type, "creation", s.ObjectMeta.Name)
		fName := fmt.Sprintf(componentFormat, s.ObjectMeta.Name, s.Spec.Type, s.Spec.Version)
		return NewInitError(CreateComponentFailure, fName, err)
	}
	if store != nil {
		err := store.Init(configuration.Metadata{Base: a.toBaseMetadata(s)})
		if err != nil {
			diag.DefaultMonitoring.ComponentInitFailed(s.Spec.Type, "init", s.ObjectMeta.Name)
			fName := fmt.Sprintf(componentFormat, s.ObjectMeta.Name, s.Spec.Type, s.Spec.Version)
			return NewInitError(InitComponentFailure, fName, err)
		}

		a.configurationStores[s.ObjectMeta.Name] = store
		diag.DefaultMonitoring.ComponentInitialized(s.Spec.Type)
	}

	return nil
}

func (a *DaprRuntime) initLock(s componentsV1alpha1.Component) error {
	// create the component
	store, err := a.lockStoreRegistry.Create(s.Spec.Type, s.Spec.Version)
	if err != nil {
		diag.DefaultMonitoring.ComponentInitFailed(s.Spec.Type, "creation", s.ObjectMeta.Name)
		fName := fmt.Sprintf(componentFormat, s.ObjectMeta.Name, s.Spec.Type, s.Spec.Version)
		return NewInitError(CreateComponentFailure, fName, err)
	}
	if store == nil {
		return nil
	}
	// initialization
	baseMetadata := a.toBaseMetadata(s)
	props := baseMetadata.Properties
	err = store.InitLockStore(lock.Metadata{Base: baseMetadata})
	if err != nil {
		diag.DefaultMonitoring.ComponentInitFailed(s.Spec.Type, "init", s.ObjectMeta.Name)
		fName := fmt.Sprintf(componentFormat, s.ObjectMeta.Name, s.Spec.Type, s.Spec.Version)
		return NewInitError(InitComponentFailure, fName, err)
	}
	// save lock related configuration
	a.lockStores[s.ObjectMeta.Name] = store
	err = lockLoader.SaveLockConfiguration(s.ObjectMeta.Name, props)
	if err != nil {
		diag.DefaultMonitoring.ComponentInitFailed(s.Spec.Type, "init", s.ObjectMeta.Name)
		wrapError := fmt.Errorf("failed to save lock keyprefix: %s", err.Error())
		fName := fmt.Sprintf(componentFormat, s.ObjectMeta.Name, s.Spec.Type, s.Spec.Version)
		return NewInitError(InitComponentFailure, fName, wrapError)
	}
	diag.DefaultMonitoring.ComponentInitialized(s.Spec.Type)

	return nil
}

// Refer for state store api decision  https://github.com/dapr/dapr/blob/master/docs/decision_records/api/API-008-multi-state-store-api-design.md
func (a *DaprRuntime) initState(s componentsV1alpha1.Component) error {
	store, err := a.stateStoreRegistry.Create(s.Spec.Type, s.Spec.Version)
	if err != nil {
		diag.DefaultMonitoring.ComponentInitFailed(s.Spec.Type, "creation", s.ObjectMeta.Name)
		fName := fmt.Sprintf(componentFormat, s.ObjectMeta.Name, s.Spec.Type, s.Spec.Version)
		return NewInitError(CreateComponentFailure, fName, err)
	}
	if store != nil {
		secretStoreName := a.authSecretStoreOrDefault(s)

		secretStore := a.getSecretStore(secretStoreName)
		encKeys, encErr := encryption.ComponentEncryptionKey(s, secretStore)
		if encErr != nil {
			diag.DefaultMonitoring.ComponentInitFailed(s.Spec.Type, "creation", s.ObjectMeta.Name)
			fName := fmt.Sprintf(componentFormat+" encyption", s.ObjectMeta.Name, s.Spec.Type, s.Spec.Version)
			return NewInitError(CreateComponentFailure, fName, err)
		}

		if encKeys.Primary.Key != "" {
			ok := encryption.AddEncryptedStateStore(s.ObjectMeta.Name, encKeys)
			if ok {
				log.Infof("automatic encryption enabled for state store %s", s.ObjectMeta.Name)
			}
		}

		baseMetadata := a.toBaseMetadata(s)
		props := baseMetadata.Properties
		err = store.Init(state.Metadata{Base: baseMetadata})
		if err != nil {
			diag.DefaultMonitoring.ComponentInitFailed(s.Spec.Type, "init", s.ObjectMeta.Name)
			fName := fmt.Sprintf(componentFormat, s.ObjectMeta.Name, s.Spec.Type, s.Spec.Version)
			return NewInitError(InitComponentFailure, fName, err)
		}

		a.stateStores[s.ObjectMeta.Name] = store
		err = stateLoader.SaveStateConfiguration(s.ObjectMeta.Name, props)
		if err != nil {
			diag.DefaultMonitoring.ComponentInitFailed(s.Spec.Type, "init", s.ObjectMeta.Name)
			wrapError := fmt.Errorf("failed to save lock keyprefix: %s", err.Error())
			fName := fmt.Sprintf(componentFormat, s.ObjectMeta.Name, s.Spec.Type, s.Spec.Version)
			return NewInitError(InitComponentFailure, fName, wrapError)
		}

		// when placement address list is not empty, set specified actor store.
		if len(a.runtimeConfig.PlacementAddresses) != 0 {
			// set specified actor store if "actorStateStore" is true in the spec.
			actorStoreSpecified := props[actorStateStore]
			if actorStoreSpecified == "true" {
				a.actorStateStoreLock.Lock()
				if a.actorStateStoreName == "" {
					log.Infof("detected actor state store: %s", s.ObjectMeta.Name)
					a.actorStateStoreName = s.ObjectMeta.Name
				} else if a.actorStateStoreName != s.ObjectMeta.Name {
					log.Fatalf("detected duplicate actor state store: %s", s.ObjectMeta.Name)
				}
				a.actorStateStoreLock.Unlock()
			}
		}
		diag.DefaultMonitoring.ComponentInitialized(s.Spec.Type)
	}

	return nil
}

func (a *DaprRuntime) getDeclarativeSubscriptions() []runtimePubsub.Subscription {
	var subs []runtimePubsub.Subscription

	switch a.runtimeConfig.Mode {
	case modes.KubernetesMode:
		subs = runtimePubsub.DeclarativeKubernetes(a.operatorClient, a.podName, a.namespace, log)
	case modes.StandaloneMode:
		subs = runtimePubsub.DeclarativeSelfHosted(a.runtimeConfig.Standalone.ComponentsPath, log)
	}

	// only return valid subscriptions for this app id
	i := 0
	for _, s := range subs {
		keep := false
		if len(s.Scopes) == 0 {
			keep = true
		} else {
			for _, scope := range s.Scopes {
				if scope == a.runtimeConfig.ID {
					keep = true
					break
				}
			}
		}

		if keep {
			subs[i] = s
			i++
		}
	}
	return subs[:i]
}

func (a *DaprRuntime) getTopicRoutes() (map[string]TopicRoutes, error) {
	if a.topicRoutes != nil {
		return a.topicRoutes, nil
	}

	topicRoutes := make(map[string]TopicRoutes)

	if a.appChannel == nil {
		log.Warn("app channel not initialized, make sure -app-port is specified if pubsub subscription is required")
		return topicRoutes, nil
	}

	var (
		subscriptions []runtimePubsub.Subscription
		err           error
	)

	// handle app subscriptions
	resiliencyEnabled := config.IsFeatureEnabled(a.globalConfig.Spec.Features, config.Resiliency)
	if a.runtimeConfig.ApplicationProtocol == HTTPProtocol {
		subscriptions, err = runtimePubsub.GetSubscriptionsHTTP(a.appChannel, log, a.resiliency, resiliencyEnabled)
	} else if a.runtimeConfig.ApplicationProtocol == GRPCProtocol {
		client := runtimev1pb.NewAppCallbackClient(a.grpc.AppClient)
		subscriptions, err = runtimePubsub.GetSubscriptionsGRPC(client, log, a.resiliency, resiliencyEnabled)
	}
	if err != nil {
		return nil, err
	}

	// handle declarative subscriptions
	ds := a.getDeclarativeSubscriptions()
	for _, s := range ds {
		skip := false

		// don't register duplicate subscriptions
		for _, sub := range subscriptions {
			if sub.PubsubName == s.PubsubName && sub.Topic == s.Topic {
				log.Warnf("two identical subscriptions found (sources: declarative, app endpoint). pubsubname: %s, topic: %s",
					s.PubsubName, s.Topic)
				skip = true
				break
			}
		}

		if !skip {
			subscriptions = append(subscriptions, s)
		}
	}

	for _, s := range subscriptions {
		if topicRoutes[s.PubsubName] == nil {
			topicRoutes[s.PubsubName] = TopicRoutes{}
		}

		topicRoutes[s.PubsubName][s.Topic] = TopicRouteElem{
			metadata:        s.Metadata,
			rules:           s.Rules,
			deadLetterTopic: s.DeadLetterTopic,
		}
	}

	if len(topicRoutes) > 0 {
		for pubsubName, v := range topicRoutes {
			var topics string
			for topic := range v {
				if topics == "" {
					topics += topic
				} else {
					topics += " " + topic
				}
			}
			log.Infof("app is subscribed to the following topics: [%s] through pubsub=%s", topics, pubsubName)
		}
	}
	a.topicRoutes = topicRoutes
	return topicRoutes, nil
}

func (a *DaprRuntime) initPubSub(c componentsV1alpha1.Component) error {
	pubSub, err := a.pubSubRegistry.Create(c.Spec.Type, c.Spec.Version)
	if err != nil {
		diag.DefaultMonitoring.ComponentInitFailed(c.Spec.Type, "creation", c.ObjectMeta.Name)
		fName := fmt.Sprintf(componentFormat, c.ObjectMeta.Name, c.Spec.Type, c.Spec.Version)
		return NewInitError(CreateComponentFailure, fName, err)
	}

	baseMetadata := a.toBaseMetadata(c)
	properties := baseMetadata.Properties
	consumerID := strings.TrimSpace(properties["consumerID"])
	if consumerID == "" {
		consumerID = a.runtimeConfig.ID
	}
	properties["consumerID"] = consumerID

	err = pubSub.Init(pubsub.Metadata{Base: baseMetadata})
	if err != nil {
		diag.DefaultMonitoring.ComponentInitFailed(c.Spec.Type, "init", c.ObjectMeta.Name)
		fName := fmt.Sprintf(componentFormat, c.ObjectMeta.Name, c.Spec.Type, c.Spec.Version)
		return NewInitError(InitComponentFailure, fName, err)
	}

	pubsubName := c.ObjectMeta.Name

	a.pubSubs[pubsubName] = pubsubItem{
		component:           pubSub,
		scopedSubscriptions: scopes.GetScopedTopics(scopes.SubscriptionScopes, a.runtimeConfig.ID, properties),
		scopedPublishings:   scopes.GetScopedTopics(scopes.PublishingScopes, a.runtimeConfig.ID, properties),
		allowedTopics:       scopes.GetAllowedTopics(properties),
	}
	diag.DefaultMonitoring.ComponentInitialized(c.Spec.Type)

	return nil
}

// Publish is an adapter method for the runtime to pre-validate publish requests
// And then forward them to the Pub/Sub component.
// This method is used by the HTTP and gRPC APIs.
func (a *DaprRuntime) Publish(req *pubsub.PublishRequest) error {
	ps, ok := a.pubSubs[req.PubsubName]
	if !ok {
		return runtimePubsub.NotFoundError{PubsubName: req.PubsubName}
	}

	if allowed := a.isPubSubOperationAllowed(req.PubsubName, req.Topic, ps.scopedPublishings); !allowed {
		return runtimePubsub.NotAllowedError{Topic: req.Topic, ID: a.runtimeConfig.ID}
	}

	policy := a.resiliency.ComponentOutboundPolicy(a.ctx, req.PubsubName, resiliency.Pubsub)
	return policy(func(ctx context.Context) (err error) {
		return ps.component.Publish(req)
	})
}

// Subscribe is used by APIs to start a subscription to a topic.
func (a *DaprRuntime) Subscribe(ctx context.Context, name string, routes map[string]TopicRouteElem) (err error) {
	_, ok := a.pubSubs[name]
	if !ok {
		return fmt.Errorf("pubsub component %s does not exist", name)
	}

	for topic, route := range routes {
		err = a.subscribeTopic(ctx, name, topic, route)
		if err != nil {
			return err
		}
	}

	return nil
}

// GetPubSub is an adapter method to find a pubsub by name.
func (a *DaprRuntime) GetPubSub(pubsubName string) pubsub.PubSub {
	ps, ok := a.pubSubs[pubsubName]
	if !ok {
		return nil
	}
	return ps.component
}

func (a *DaprRuntime) isPubSubOperationAllowed(pubsubName string, topic string, scopedTopics []string) bool {
	inAllowedTopics := false

	// first check if allowedTopics contain it
	if len(a.pubSubs[pubsubName].allowedTopics) > 0 {
		for _, t := range a.pubSubs[pubsubName].allowedTopics {
			if t == topic {
				inAllowedTopics = true
				break
			}
		}
		if !inAllowedTopics {
			return false
		}
	}
	if len(scopedTopics) == 0 {
		return true
	}

	// check if a granular scope has been applied
	allowedScope := false
	for _, t := range scopedTopics {
		if t == topic {
			allowedScope = true
			break
		}
	}
	return allowedScope
}

func (a *DaprRuntime) initNameResolution() error {
	var resolver nr.Resolver
	var err error
	resolverMetadata := nr.Metadata{}

	resolverName := a.globalConfig.Spec.NameResolutionSpec.Component
	resolverVersion := a.globalConfig.Spec.NameResolutionSpec.Version

	if resolverName == "" {
		switch a.runtimeConfig.Mode {
		case modes.KubernetesMode:
			resolverName = "kubernetes"
		case modes.StandaloneMode:
			resolverName = "mdns"
		default:
			fullName := fmt.Sprintf(componentFormat, resolverName, "nameResolution", resolverVersion)
			return NewInitError(InitComponentFailure, fullName, errors.Errorf("unable to determine name resolver for %s mode", string(a.runtimeConfig.Mode)))
		}
	}

	if resolverVersion == "" {
		resolverVersion = components.FirstStableVersion
	}

	resolver, err = a.nameResolutionRegistry.Create(resolverName, resolverVersion)
	resolverMetadata.Name = resolverName
	resolverMetadata.Configuration = a.globalConfig.Spec.NameResolutionSpec.Configuration
	resolverMetadata.Properties = map[string]string{
		nr.DaprHTTPPort: strconv.Itoa(a.runtimeConfig.HTTPPort),
		nr.DaprPort:     strconv.Itoa(a.runtimeConfig.InternalGRPCPort),
		nr.AppPort:      strconv.Itoa(a.runtimeConfig.ApplicationPort),
		nr.HostAddress:  a.hostAddress,
		nr.AppID:        a.runtimeConfig.ID,
		// TODO - change other nr components to use above properties (specifically MDNS component)
		nr.MDNSInstanceName:    a.runtimeConfig.ID,
		nr.MDNSInstanceAddress: a.hostAddress,
		nr.MDNSInstancePort:    strconv.Itoa(a.runtimeConfig.InternalGRPCPort),
	}

	if err != nil {
		diag.DefaultMonitoring.ComponentInitFailed("nameResolution", "creation", resolverName)
		fName := fmt.Sprintf(componentFormat, resolverName, "nameResolution", resolverVersion)
		return NewInitError(CreateComponentFailure, fName, err)
	}

	if err = resolver.Init(resolverMetadata); err != nil {
		diag.DefaultMonitoring.ComponentInitFailed("nameResolution", "init", resolverName)
		fName := fmt.Sprintf(componentFormat, resolverName, "nameResolution", resolverVersion)
		return NewInitError(InitComponentFailure, fName, err)
	}

	a.nameResolver = resolver

	log.Infof("Initialized name resolution to %s", resolverName)
	return nil
}

func (a *DaprRuntime) publishMessageHTTP(ctx context.Context, msg *pubsubSubscribedMessage) error {
	cloudEvent := msg.cloudEvent

	var span trace.Span

	req := invokev1.NewInvokeMethodRequest(msg.path).
		WithHTTPExtension(nethttp.MethodPost, "").
		WithRawDataBytes(msg.data, contenttype.CloudEventContentType).
		WithCustomHTTPMetadata(msg.metadata)
	defer req.Close()

	if cloudEvent[pubsub.TraceIDField] != nil {
		traceID := cloudEvent[pubsub.TraceIDField].(string)
		sc, _ := diag.SpanContextFromW3CString(traceID)
		spanName := fmt.Sprintf("pubsub/%s", msg.topic)
		ctx, span = diag.StartInternalCallbackSpan(ctx, spanName, sc, a.globalConfig.Spec.TracingSpec)
	}

	start := time.Now()
	resp, err := a.appChannel.InvokeMethod(ctx, req)
	elapsed := diag.ElapsedSince(start)
	if err != nil {
		diag.DefaultComponentMonitoring.PubsubIngressEvent(ctx, msg.pubsub, strings.ToLower(string(pubsub.Retry)), msg.topic, elapsed)
		return errors.Wrap(err, "error from app channel while sending pub/sub event to app")
	}
	defer resp.Close()

	statusCode := int(resp.Status().Code)

	if span != nil {
		m := diag.ConstructSubscriptionSpanAttributes(msg.topic)
		diag.AddAttributesToSpan(span, m)
		diag.UpdateSpanStatusFromHTTPStatus(span, statusCode)
		span.End()
	}

	if (statusCode >= 200) && (statusCode <= 299) {
		// Any 2xx is considered a success.
		var appResponse pubsub.AppResponse
		err := json.NewDecoder(resp.RawData()).Decode(&appResponse)
		if err != nil {
			log.Debugf("skipping status check due to error parsing result from pub/sub event %v", cloudEvent[pubsub.IDField])
			diag.DefaultComponentMonitoring.PubsubIngressEvent(ctx, msg.pubsub, strings.ToLower(string(pubsub.Success)), msg.topic, elapsed)
			return nil //nolint:nilerr
		}

		switch appResponse.Status {
		case "":
			// Consider empty status field as success
			fallthrough
		case pubsub.Success:
			diag.DefaultComponentMonitoring.PubsubIngressEvent(ctx, msg.pubsub, strings.ToLower(string(pubsub.Success)), msg.topic, elapsed)
			return nil
		case pubsub.Retry:
			diag.DefaultComponentMonitoring.PubsubIngressEvent(ctx, msg.pubsub, strings.ToLower(string(pubsub.Retry)), msg.topic, elapsed)
			return errors.Errorf("RETRY status returned from app while processing pub/sub event %v", cloudEvent[pubsub.IDField])
		case pubsub.Drop:
			diag.DefaultComponentMonitoring.PubsubIngressEvent(ctx, msg.pubsub, strings.ToLower(string(pubsub.Drop)), msg.topic, elapsed)
			log.Warnf("DROP status returned from app while processing pub/sub event %v", cloudEvent[pubsub.IDField])
			return nil
		}
		// Consider unknown status field as error and retry
		diag.DefaultComponentMonitoring.PubsubIngressEvent(ctx, msg.pubsub, strings.ToLower(string(pubsub.Retry)), msg.topic, elapsed)
		return errors.Errorf("unknown status returned from app while processing pub/sub event %v: %v", cloudEvent[pubsub.IDField], appResponse.Status)
	}

	body, _ := io.ReadAll(resp.RawData())
	if statusCode == nethttp.StatusNotFound {
		// These are errors that are not retriable, for now it is just 404 but more status codes can be added.
		// When adding/removing an error here, check if that is also applicable to GRPC since there is a mapping between HTTP and GRPC errors:
		// https://cloud.google.com/apis/design/errors#handling_errors
		log.Errorf("non-retriable error returned from app while processing pub/sub event %v: %s. status code returned: %v", cloudEvent[pubsub.IDField], body, statusCode)
		diag.DefaultComponentMonitoring.PubsubIngressEvent(ctx, msg.pubsub, strings.ToLower(string(pubsub.Drop)), msg.topic, elapsed)
		return nil
	}

	// Every error from now on is a retriable error.
	errMsg := fmt.Sprintf("retriable error returned from app while processing pub/sub event %v, topic: %v, body: %s. status code returned: %v", cloudEvent[pubsub.IDField], cloudEvent[pubsub.TopicField], body, statusCode)
	log.Warnf(errMsg)
	diag.DefaultComponentMonitoring.PubsubIngressEvent(ctx, msg.pubsub, strings.ToLower(string(pubsub.Retry)), msg.topic, elapsed)
	return errors.Errorf(errMsg)
}

func (a *DaprRuntime) publishMessageGRPC(ctx context.Context, msg *pubsubSubscribedMessage) error {
	cloudEvent := msg.cloudEvent

	envelope := &runtimev1pb.TopicEventRequest{
		Id:              extractCloudEventProperty(cloudEvent, pubsub.IDField),
		Source:          extractCloudEventProperty(cloudEvent, pubsub.SourceField),
		DataContentType: extractCloudEventProperty(cloudEvent, pubsub.DataContentTypeField),
		Type:            extractCloudEventProperty(cloudEvent, pubsub.TypeField),
		SpecVersion:     extractCloudEventProperty(cloudEvent, pubsub.SpecVersionField),
		Topic:           msg.topic,
		PubsubName:      msg.metadata[pubsubName],
		Path:            msg.path,
	}

	if data, ok := cloudEvent[pubsub.DataBase64Field]; ok && data != nil {
		if dataAsString, ok := data.(string); ok {
			decoded, decodeErr := base64.StdEncoding.DecodeString(dataAsString)
			if decodeErr != nil {
				log.Debugf("unable to base64 decode cloudEvent field data_base64: %s", decodeErr)
				diag.DefaultComponentMonitoring.PubsubIngressEvent(ctx, msg.pubsub, strings.ToLower(string(pubsub.Retry)), msg.topic, 0)

				return decodeErr
			}

			envelope.Data = decoded
		} else {
			diag.DefaultComponentMonitoring.PubsubIngressEvent(ctx, msg.pubsub, strings.ToLower(string(pubsub.Retry)), msg.topic, 0)
			return ErrUnexpectedEnvelopeData
		}
	} else if data, ok := cloudEvent[pubsub.DataField]; ok && data != nil {
		envelope.Data = nil

		if contenttype.IsStringContentType(envelope.DataContentType) {
			switch v := data.(type) {
			case string:
				envelope.Data = []byte(v)
			case []byte:
				envelope.Data = v
			default:
				diag.DefaultComponentMonitoring.PubsubIngressEvent(ctx, msg.pubsub, strings.ToLower(string(pubsub.Retry)), msg.topic, 0)
				return ErrUnexpectedEnvelopeData
			}
		} else if contenttype.IsJSONContentType(envelope.DataContentType) || contenttype.IsCloudEventContentType(envelope.DataContentType) {
			envelope.Data, _ = json.Marshal(data)
		}
	}

	var span trace.Span
	if iTraceID, ok := cloudEvent[pubsub.TraceIDField]; ok {
		if traceID, ok := iTraceID.(string); ok {
			sc, _ := diag.SpanContextFromW3CString(traceID)
			spanName := fmt.Sprintf("pubsub/%s", msg.topic)

			// no ops if trace is off
			ctx, span = diag.StartInternalCallbackSpan(ctx, spanName, sc, a.globalConfig.Spec.TracingSpec)
			ctx = diag.SpanContextToGRPCMetadata(ctx, span.SpanContext())
		} else {
			log.Warnf("ignored non-string traceid value: %v", iTraceID)
		}
	}

	ctx = invokev1.WithCustomGRPCMetadata(ctx, msg.metadata)

	clientV1 := runtimev1pb.NewAppCallbackClient(a.grpc.AppClient)

	start := time.Now()
	res, err := clientV1.OnTopicEvent(ctx, envelope)
	elapsed := diag.ElapsedSince(start)

	if span != nil {
		m := diag.ConstructSubscriptionSpanAttributes(envelope.Topic)
		diag.AddAttributesToSpan(span, m)
		diag.UpdateSpanStatusFromGRPCError(span, err)
		span.End()
	}

	if err != nil {
		errStatus, hasErrStatus := status.FromError(err)
		if hasErrStatus && (errStatus.Code() == codes.Unimplemented) {
			// DROP
			log.Warnf("non-retriable error returned from app while processing pub/sub event %v: %s", cloudEvent[pubsub.IDField], err)
			diag.DefaultComponentMonitoring.PubsubIngressEvent(ctx, msg.pubsub, strings.ToLower(string(pubsub.Drop)), msg.topic, elapsed)

			return nil
		}

		err = errors.Errorf("error returned from app while processing pub/sub event %v: %s", cloudEvent[pubsub.IDField], err)
		log.Debug(err)
		diag.DefaultComponentMonitoring.PubsubIngressEvent(ctx, msg.pubsub, strings.ToLower(string(pubsub.Retry)), msg.topic, elapsed)

		// on error from application, return error for redelivery of event
		return err
	}

	switch res.GetStatus() {
	case runtimev1pb.TopicEventResponse_SUCCESS: //nolint:nosnakecase
		// on uninitialized status, this is the case it defaults to as an uninitialized status defaults to 0 which is
		// success from protobuf definition
		diag.DefaultComponentMonitoring.PubsubIngressEvent(ctx, msg.pubsub, strings.ToLower(string(pubsub.Success)), msg.topic, elapsed)
		return nil
	case runtimev1pb.TopicEventResponse_RETRY: //nolint:nosnakecase
		diag.DefaultComponentMonitoring.PubsubIngressEvent(ctx, msg.pubsub, strings.ToLower(string(pubsub.Retry)), msg.topic, elapsed)
		return errors.Errorf("RETRY status returned from app while processing pub/sub event %v", cloudEvent[pubsub.IDField])
	case runtimev1pb.TopicEventResponse_DROP: //nolint:nosnakecase
		log.Warnf("DROP status returned from app while processing pub/sub event %v", cloudEvent[pubsub.IDField])
		diag.DefaultComponentMonitoring.PubsubIngressEvent(ctx, msg.pubsub, strings.ToLower(string(pubsub.Drop)), msg.topic, elapsed)

		return nil
	}

	// Consider unknown status field as error and retry
	diag.DefaultComponentMonitoring.PubsubIngressEvent(ctx, msg.pubsub, strings.ToLower(string(pubsub.Retry)), msg.topic, elapsed)
	return errors.Errorf("unknown status returned from app while processing pub/sub event %v: %v", cloudEvent[pubsub.IDField], res.GetStatus())
}

func extractCloudEventProperty(cloudEvent map[string]interface{}, property string) string {
	if cloudEvent == nil {
		return ""
	}
	iValue, ok := cloudEvent[property]
	if ok {
		if value, ok := iValue.(string); ok {
			return value
		}
	}

	return ""
}

func (a *DaprRuntime) initActors() error {
	err := actors.ValidateHostEnvironment(a.runtimeConfig.mtlsEnabled, a.runtimeConfig.Mode, a.namespace)
	if err != nil {
		return NewInitError(InitFailure, "actors", err)
	}
	a.actorStateStoreLock.Lock()
	defer a.actorStateStoreLock.Unlock()
	if a.actorStateStoreName == "" {
		log.Info("actors: state store is not configured - this is okay for clients but services with hosted actors will fail to initialize!")
	}
	actorConfig := actors.NewConfig(actors.NewConfigOpts{
		HostAddress:        a.hostAddress,
		AppID:              a.runtimeConfig.ID,
		PlacementAddresses: a.runtimeConfig.PlacementAddresses,
		Port:               a.runtimeConfig.InternalGRPCPort,
		Namespace:          a.namespace,
		AppConfig:          a.appConfig,
	})

	act := actors.NewActors(actors.NewActorOpts{
		StateStore:       a.stateStores[a.actorStateStoreName],
		AppChannel:       a.appChannel,
		GRPCConnectionFn: a.grpc.GetGRPCConnection,
		Config:           actorConfig,
		CertChain:        a.runtimeConfig.CertChain,
		TracingSpec:      a.globalConfig.Spec.TracingSpec,
		Features:         a.globalConfig.Spec.Features,
		Resiliency:       a.resiliency,
		StateStoreName:   a.actorStateStoreName,
	})
	err = act.Init()
	if err == nil {
		a.actor = act
		return nil
	}
	return NewInitError(InitFailure, "actors", err)
}

func (a *DaprRuntime) getAuthorizedComponents(components []componentsV1alpha1.Component) []componentsV1alpha1.Component {
	authorized := make([]componentsV1alpha1.Component, len(components))

	i := 0
	for _, c := range components {
		if a.isComponentAuthorized(c) {
			authorized[i] = c
			i++
		}
	}
	return authorized[0:i]
}

func (a *DaprRuntime) isComponentAuthorized(component componentsV1alpha1.Component) bool {
	for _, auth := range a.componentAuthorizers {
		if !auth(component) {
			return false
		}
	}
	return true
}

func (a *DaprRuntime) namespaceComponentAuthorizer(component componentsV1alpha1.Component) bool {
	if a.namespace == "" || (a.namespace != "" && component.ObjectMeta.Namespace == a.namespace) {
		if len(component.Scopes) == 0 {
			return true
		}

		// scopes are defined, make sure this runtime ID is authorized
		for _, s := range component.Scopes {
			if s == a.runtimeConfig.ID {
				return true
			}
		}
	}

	return false
}

func (a *DaprRuntime) loadComponents(opts *runtimeOpts) error {
	var loader components.ComponentLoader

	switch a.runtimeConfig.Mode {
	case modes.KubernetesMode:
		loader = components.NewKubernetesComponents(a.runtimeConfig.Kubernetes, a.namespace, a.operatorClient, a.podName)
	case modes.StandaloneMode:
		loader = components.NewStandaloneComponents(a.runtimeConfig.Standalone)
	default:
		return errors.Errorf("components loader for mode %s not found", a.runtimeConfig.Mode)
	}

	log.Info("loading components")
	comps, err := loader.LoadComponents()
	if err != nil {
		return err
	}
	for _, comp := range comps {
		log.Debugf("found component. name: %s, type: %s/%s", comp.ObjectMeta.Name, comp.Spec.Type, comp.Spec.Version)
	}

	authorizedComps := a.getAuthorizedComponents(comps)

	a.componentsLock.Lock()
	a.components = authorizedComps
	a.componentsLock.Unlock()

	for _, comp := range authorizedComps {
		a.pendingComponents <- comp
	}

	return nil
}

func (a *DaprRuntime) appendOrReplaceComponents(component componentsV1alpha1.Component) {
	a.componentsLock.Lock()
	defer a.componentsLock.Unlock()

	replaced := false
	for i, c := range a.components {
		if c.Spec.Type == component.Spec.Type && c.ObjectMeta.Name == component.Name {
			a.components[i] = component
			replaced = true
			break
		}
	}

	if !replaced {
		a.components = append(a.components, component)
	}
}

func (a *DaprRuntime) extractComponentCategory(component componentsV1alpha1.Component) components.Category {
	for _, category := range componentCategoriesNeedProcess {
		if strings.HasPrefix(component.Spec.Type, fmt.Sprintf("%s.", category)) {
			return category
		}
	}
	return ""
}

func (a *DaprRuntime) processComponents() {
	for comp := range a.pendingComponents {
		if comp.Name == "" {
			continue
		}

		err := a.processComponentAndDependents(comp)
		if err != nil {
			e := fmt.Sprintf("process component %s error: %s", comp.Name, err.Error())
			if !comp.Spec.IgnoreErrors {
				log.Warnf("error processing component, daprd process will exit gracefully")
				a.Shutdown(a.runtimeConfig.GracefulShutdownDuration)
				log.Fatalf(e)
			}
			log.Errorf(e)
		}
	}
}

func (a *DaprRuntime) flushOutstandingComponents() {
	log.Info("waiting for all outstanding components to be processed")
	// We flush by sending a no-op component. Since the processComponents goroutine only reads one component at a time,
	// We know that once the no-op component is read from the channel, all previous components will have been fully processed.
	a.pendingComponents <- componentsV1alpha1.Component{}
	log.Info("all outstanding components processed")
}

func (a *DaprRuntime) processComponentAndDependents(comp componentsV1alpha1.Component) error {
	log.Debugf("loading component. name: %s, type: %s/%s", comp.ObjectMeta.Name, comp.Spec.Type, comp.Spec.Version)
	res := a.preprocessOneComponent(&comp)
	if res.unreadyDependency != "" {
		a.pendingComponentDependents[res.unreadyDependency] = append(a.pendingComponentDependents[res.unreadyDependency], comp)
		return nil
	}

	compCategory := a.extractComponentCategory(comp)
	if compCategory == "" {
		// the category entered is incorrect, return error
		return errors.Errorf("incorrect type %s", comp.Spec.Type)
	}

	ch := make(chan error, 1)

	timeout, err := time.ParseDuration(comp.Spec.InitTimeout)
	if err != nil {
		timeout = defaultComponentInitTimeout
	}

	go func() {
		ch <- a.doProcessOneComponent(compCategory, comp)
	}()

	select {
	case err := <-ch:
		if err != nil {
			return err
		}
	case <-time.After(timeout):
		diag.DefaultMonitoring.ComponentInitFailed(comp.Spec.Type, "init", comp.ObjectMeta.Name)
		err := fmt.Errorf("init timeout for component %s exceeded after %s", comp.Name, timeout.String())
		fName := fmt.Sprintf(componentFormat, comp.ObjectMeta.Name, comp.Spec.Type, comp.Spec.Version)
		return NewInitError(InitComponentFailure, fName, err)
	}

	log.Infof("component loaded. name: %s, type: %s/%s", comp.ObjectMeta.Name, comp.Spec.Type, comp.Spec.Version)
	a.appendOrReplaceComponents(comp)
	diag.DefaultMonitoring.ComponentLoaded()

	dependency := componentDependency(compCategory, comp.Name)
	if deps, ok := a.pendingComponentDependents[dependency]; ok {
		delete(a.pendingComponentDependents, dependency)
		for _, dependent := range deps {
			if err := a.processComponentAndDependents(dependent); err != nil {
				return err
			}
		}
	}

	return nil
}

func (a *DaprRuntime) doProcessOneComponent(category components.Category, comp componentsV1alpha1.Component) error {
	switch category {
	case components.CategoryBindings:
		return a.initBinding(comp)
	case components.CategoryPubSub:
		return a.initPubSub(comp)
	case components.CategorySecretStore:
		return a.initSecretStore(comp)
	case components.CategoryStateStore:
		return a.initState(comp)
	case components.CategoryConfiguration:
		return a.initConfiguration(comp)
	case components.CategoryLock:
		return a.initLock(comp)
	}
	return nil
}

func (a *DaprRuntime) preprocessOneComponent(comp *componentsV1alpha1.Component) componentPreprocessRes {
	var unreadySecretsStore string
	*comp, unreadySecretsStore = a.processComponentSecrets(*comp)
	if unreadySecretsStore != "" {
		return componentPreprocessRes{
			unreadyDependency: componentDependency(components.CategorySecretStore, unreadySecretsStore),
		}
	}
	return componentPreprocessRes{}
}

func (a *DaprRuntime) stopActor() {
	if a.actor != nil {
		log.Info("Shutting down actor")
		a.actor.Stop()
	}
}

// shutdownOutputComponents allows for a graceful shutdown of all runtime internal operations of components that are not source of more work.
// These are all components except input bindings and pubsub.
func (a *DaprRuntime) shutdownOutputComponents() error {
	log.Info("Shutting down all remaining components")
	var merr error

	// Close components if they implement `io.Closer`
	// Input bindings are closed when a.ctx is canceled
	for name, binding := range a.outputBindings {
		if closer, ok := binding.(io.Closer); ok {
			if err := closer.Close(); err != nil {
				err = fmt.Errorf("error closing output binding %s: %w", name, err)
				merr = multierror.Append(merr, err)
				log.Warn(err)
			}
		}
	}
	for name, secretstore := range a.secretStores {
		if closer, ok := secretstore.(io.Closer); ok {
			if err := closer.Close(); err != nil {
				err = fmt.Errorf("error closing secret store %s: %w", name, err)
				merr = multierror.Append(merr, err)
				log.Warn(err)
			}
		}
	}
	for name, stateStore := range a.stateStores {
		if closer, ok := stateStore.(io.Closer); ok {
			if err := closer.Close(); err != nil {
				err = fmt.Errorf("error closing state store %s: %w", name, err)
				merr = multierror.Append(merr, err)
				log.Warn(err)
			}
		}
	}
	// Close pubsub publisher
	// The subscriber part is closed when a.ctx is canceled
	for name, pubSub := range a.pubSubs {
		if pubSub.component == nil {
			continue
		}
		if err := pubSub.component.Close(); err != nil {
			err = fmt.Errorf("error closing pub sub %s: %w", name, err)
			merr = multierror.Append(merr, err)
			log.Warn(err)
		}
	}
	if closer, ok := a.nameResolver.(io.Closer); ok {
		if err := closer.Close(); err != nil {
			err = fmt.Errorf("error closing name resolver: %w", err)
			merr = multierror.Append(merr, err)
			log.Warn(err)
		}
	}

	return merr
}

// ShutdownWithWait will gracefully stop runtime and wait outstanding operations.
func (a *DaprRuntime) ShutdownWithWait() {
	a.Shutdown(a.runtimeConfig.GracefulShutdownDuration)
	os.Exit(0)
}

func (a *DaprRuntime) cleanSocket() {
	if a.runtimeConfig.UnixDomainSocket != "" {
		for _, s := range []string{"http", "grpc"} {
			os.Remove(fmt.Sprintf("%s/dapr-%s-%s.socket", a.runtimeConfig.UnixDomainSocket, a.runtimeConfig.ID, s))
		}
	}
}

func (a *DaprRuntime) Shutdown(duration time.Duration) {
	// Ensure the Unix socket file is removed if a panic occurs.
	defer a.cleanSocket()

	log.Info("dapr shutting down.")

	log.Info("Stopping PubSub subscribers and input bindings")
	a.stopSubscriptions()
	a.stopReadingFromBindings()
	a.cancel()
	a.stopActor()
	log.Info("Stopping Dapr APIs")
	for _, closer := range a.apiClosers {
		if err := closer.Close(); err != nil {
			log.Warnf("error closing API: %v", err)
		}
	}
	if a.tracerProvider != nil {
		a.tracerProvider.Shutdown(context.Background())
	}
	log.Infof("Waiting %s to finish outstanding operations", duration)
	<-time.After(duration)
	a.shutdownOutputComponents()
	a.shutdownC <- nil
}

func (a *DaprRuntime) WaitUntilShutdown() error {
	return <-a.shutdownC
}

func (a *DaprRuntime) processComponentSecrets(component componentsV1alpha1.Component) (componentsV1alpha1.Component, string) {
	cache := map[string]secretstores.GetSecretResponse{}

	for i, m := range component.Spec.Metadata {
		if m.SecretKeyRef.Name == "" {
			continue
		}

		secretStoreName := a.authSecretStoreOrDefault(component)
		secretStore := a.getSecretStore(secretStoreName)
		if secretStore == nil {
			log.Warnf("component %s references a secret store that isn't loaded: %s", component.Name, secretStoreName)
			return component, secretStoreName
		}

		// If running in Kubernetes, do not fetch secrets from the Kubernetes secret store as they will be populated by the operator.
		// Instead, base64 decode the secret values into their real self.
		if a.runtimeConfig.Mode == modes.KubernetesMode && secretStoreName == secretstoresLoader.BuiltinKubernetesSecretStore {
			var jsonVal string
			err := json.Unmarshal(m.Value.Raw, &jsonVal)
			if err != nil {
				log.Errorf("error decoding secret: %s", err)
				continue
			}

			dec, err := base64.StdEncoding.DecodeString(jsonVal)
			if err != nil {
				log.Errorf("error decoding secret: %s", err)
				continue
			}

			m.Value = componentsV1alpha1.DynamicValue{
				JSON: v1.JSON{
					Raw: dec,
				},
			}

			component.Spec.Metadata[i] = m
			continue
		}

		resp, ok := cache[m.SecretKeyRef.Name]
		if !ok {
			// TODO: cascade context.
			r, err := secretStore.GetSecret(context.TODO(), secretstores.GetSecretRequest{
				Name: m.SecretKeyRef.Name,
				Metadata: map[string]string{
					"namespace": component.ObjectMeta.Namespace,
				},
			})
			if err != nil {
				log.Errorf("error getting secret: %s", err)
				continue
			}
			resp = r
		}

		// Use the SecretKeyRef.Name key if SecretKeyRef.Key is not given
		secretKeyName := m.SecretKeyRef.Key
		if secretKeyName == "" {
			secretKeyName = m.SecretKeyRef.Name
		}

		val, ok := resp.Data[secretKeyName]
		if ok {
			component.Spec.Metadata[i].Value = componentsV1alpha1.DynamicValue{
				JSON: v1.JSON{
					Raw: []byte(val),
				},
			}
		}

		cache[m.SecretKeyRef.Name] = resp
	}
	return component, ""
}

func (a *DaprRuntime) authSecretStoreOrDefault(comp componentsV1alpha1.Component) string {
	if comp.SecretStore == "" {
		switch a.runtimeConfig.Mode {
		case modes.KubernetesMode:
			return "kubernetes"
		}
	}
	return comp.SecretStore
}

func (a *DaprRuntime) getSecretStore(storeName string) secretstores.SecretStore {
	if storeName == "" {
		return nil
	}
	return a.secretStores[storeName]
}

func (a *DaprRuntime) blockUntilAppIsReady() {
	if a.runtimeConfig.ApplicationPort <= 0 {
		return
	}

	log.Infof("application protocol: %s. waiting on port %v.  This will block until the app is listening on that port.", string(a.runtimeConfig.ApplicationProtocol), a.runtimeConfig.ApplicationPort)

	for {
		conn, _ := net.DialTimeout("tcp", net.JoinHostPort("localhost", strconv.Itoa(a.runtimeConfig.ApplicationPort)), time.Millisecond*500)
		if conn != nil {
			conn.Close()
			break
		}
		// prevents overwhelming the OS with open connections
		time.Sleep(time.Millisecond * 50)
	}

	log.Infof("application discovered on port %v", a.runtimeConfig.ApplicationPort)
}

func (a *DaprRuntime) loadAppConfiguration() {
	if a.appChannel == nil {
		return
	}

	// TODO Propagate context
	appConfig, err := a.appChannel.GetAppConfig(context.Background())
	if err != nil {
		return
	}

	if appConfig != nil {
		a.appConfig = *appConfig
		log.Info("application configuration loaded")
	}
}

func (a *DaprRuntime) createAppChannel() (err error) {
	if a.runtimeConfig.ApplicationPort == 0 {
		log.Warn("App channel is not initialized. Did you configure an app-port?")
		return nil
	}

	var ch channel.AppChannel
	switch a.runtimeConfig.ApplicationProtocol {
	case GRPCProtocol:
		ch, err = a.grpc.CreateLocalChannel(a.runtimeConfig.ApplicationPort, a.runtimeConfig.MaxConcurrency, a.globalConfig.Spec.TracingSpec, a.runtimeConfig.AppSSL, a.runtimeConfig.MaxRequestBodySize, a.runtimeConfig.ReadBufferSize)
		if err != nil {
			return err
		}
	case HTTPProtocol:
		pipeline, err := a.buildAppHTTPPipeline()
		if err != nil {
			return err
		}
		ch, err = httpChannel.CreateLocalChannel(a.runtimeConfig.ApplicationPort, a.runtimeConfig.MaxConcurrency, pipeline, a.globalConfig.Spec.TracingSpec, a.runtimeConfig.AppSSL, a.runtimeConfig.MaxRequestBodySize, a.runtimeConfig.ReadBufferSize)
		if err != nil {
			return err
		}
		ch.(*httpChannel.Channel).SetAppHealthCheckPath(a.runtimeConfig.AppHealthCheckHTTPPath)
	default:
		return errors.Errorf("cannot create app channel for protocol %s", string(a.runtimeConfig.ApplicationProtocol))
	}

	if a.runtimeConfig.MaxConcurrency > 0 {
		log.Infof("app max concurrency set to %v", a.runtimeConfig.MaxConcurrency)
	}

	a.appChannel = ch

	return nil
}

func (a *DaprRuntime) appendBuiltinSecretStore() {
	if a.runtimeConfig.DisableBuiltinK8sSecretStore {
		return
	}

	switch a.runtimeConfig.Mode {
	case modes.KubernetesMode:
		// Preload Kubernetes secretstore
		a.pendingComponents <- componentsV1alpha1.Component{
			ObjectMeta: metav1.ObjectMeta{
				Name: secretstoresLoader.BuiltinKubernetesSecretStore,
			},
			Spec: componentsV1alpha1.ComponentSpec{
				Type:    "secretstores.kubernetes",
				Version: components.FirstStableVersion,
			},
		}
	}
}

func (a *DaprRuntime) initSecretStore(c componentsV1alpha1.Component) error {
	secretStore, err := a.secretStoresRegistry.Create(c.Spec.Type, c.Spec.Version)
	if err != nil {
		diag.DefaultMonitoring.ComponentInitFailed(c.Spec.Type, "creation", c.ObjectMeta.Name)
		fName := fmt.Sprintf(componentFormat, c.ObjectMeta.Name, c.Spec.Type, c.Spec.Version)
		return NewInitError(CreateComponentFailure, fName, err)
	}

	err = secretStore.Init(secretstores.Metadata{Base: a.toBaseMetadata(c)})
	if err != nil {
		diag.DefaultMonitoring.ComponentInitFailed(c.Spec.Type, "init", c.ObjectMeta.Name)
		fName := fmt.Sprintf(componentFormat, c.ObjectMeta.Name, c.Spec.Type, c.Spec.Version)
		return NewInitError(InitComponentFailure, fName, err)
	}

	a.secretStores[c.ObjectMeta.Name] = secretStore
	diag.DefaultMonitoring.ComponentInitialized(c.Spec.Type)
	return nil
}

func (a *DaprRuntime) convertMetadataItemsToProperties(items []componentsV1alpha1.MetadataItem) map[string]string {
	properties := map[string]string{}
	for _, c := range items {
		val := c.Value.String()
		for strings.Contains(val, "{uuid}") {
			val = strings.Replace(val, "{uuid}", uuid.New().String(), 1)
		}
		for strings.Contains(val, "{podName}") {
			if a.podName == "" {
				log.Fatalf("failed to parse metadata: property %s refers to {podName} but podName is not set", c.Name)
			}
			val = strings.Replace(val, "{podName}", a.podName, 1)
		}
		for strings.Contains(val, "{namespace}") {
			val = strings.Replace(val, "{namespace}", fmt.Sprintf("%s.%s", a.namespace, a.runtimeConfig.ID), 1)
		}
		properties[c.Name] = val
	}
	return properties
}

func (a *DaprRuntime) toBaseMetadata(c componentsV1alpha1.Component) contribMetadata.Base {
	return contribMetadata.Base{
		Properties: a.convertMetadataItemsToProperties(c.Spec.Metadata),
		Name:       c.Name,
	}
}

func (a *DaprRuntime) getComponent(componentType string, name string) (componentsV1alpha1.Component, bool) {
	a.componentsLock.RLock()
	defer a.componentsLock.RUnlock()

	for i, c := range a.components {
		if c.Spec.Type == componentType && c.ObjectMeta.Name == name {
			return a.components[i], true
		}
	}
	return componentsV1alpha1.Component{}, false
}

func (a *DaprRuntime) getComponents() []componentsV1alpha1.Component {
	a.componentsLock.RLock()
	defer a.componentsLock.RUnlock()

	comps := make([]componentsV1alpha1.Component, len(a.components))
	copy(comps, a.components)
	return comps
}

func (a *DaprRuntime) getComponentsCapabilitesMap() map[string][]string {
	capabilities := make(map[string][]string)
	for key, store := range a.stateStores {
		features := store.Features()
		stateStoreCapabilities := featureTypeToString(features)
		if state.FeatureETag.IsPresent(features) && state.FeatureTransactional.IsPresent(features) {
			stateStoreCapabilities = append(stateStoreCapabilities, "ACTOR")
		}
		capabilities[key] = stateStoreCapabilities
	}
	for key, pubSubItem := range a.pubSubs {
		features := pubSubItem.component.Features()
		capabilities[key] = featureTypeToString(features)
	}
	for key := range a.inputBindings {
		capabilities[key] = []string{"INPUT_BINDING"}
	}
	for key := range a.outputBindings {
		if val, found := capabilities[key]; found {
			capabilities[key] = append(val, "OUTPUT_BINDING")
		} else {
			capabilities[key] = []string{"OUTPUT_BINDING"}
		}
	}
	for key, store := range a.secretStores {
		features := store.Features()
		capabilities[key] = featureTypeToString(features)
	}
	return capabilities
}

// converts components Features from FeatureType to string
func featureTypeToString(features interface{}) []string {
	featureStr := make([]string, 0)
	switch reflect.TypeOf(features).Kind() {
	case reflect.Slice:
		val := reflect.ValueOf(features)
		for i := 0; i < val.Len(); i++ {
			featureStr = append(featureStr, val.Index(i).String())
		}
	}
	return featureStr
}

func (a *DaprRuntime) establishSecurity(sentryAddress string) error {
	if !a.runtimeConfig.mtlsEnabled {
		log.Info("mTLS is disabled. Skipping certificate request and tls validation")
		return nil
	}
	if sentryAddress == "" {
		return errors.New("sentryAddress cannot be empty")
	}
	log.Info("mTLS enabled. creating sidecar authenticator")

	auth, err := security.GetSidecarAuthenticator(sentryAddress, a.runtimeConfig.CertChain)
	if err != nil {
		return err
	}
	a.authenticator = auth
	a.grpc.SetAuthenticator(auth)

	log.Info("authenticator created")

	diag.DefaultMonitoring.MTLSInitCompleted()
	return nil
}

func componentDependency(compCategory components.Category, name string) string {
	return fmt.Sprintf("%s:%s", compCategory, name)
}

func (a *DaprRuntime) startSubscriptions() {
	// Clean any previous state
	if a.pubsubCancel != nil {
		a.pubsubCancel()
	}

	// PubSub subscribers are stopped via cancellation of the main runtime's context
	a.pubsubCtx, a.pubsubCancel = context.WithCancel(a.ctx)
	a.topicCtxCancels = map[string]context.CancelFunc{}
	for pubsubName := range a.pubSubs {
		if err := a.beginPubSub(pubsubName); err != nil {
			log.Errorf("error occurred while beginning pubsub %s: %s", pubsubName, err)
		}
	}
}

// Stop subscriptions to all topics and cleans the cached topics
func (a *DaprRuntime) stopSubscriptions() {
	// Stop all subscriptions by canceling the subscription context
	if a.pubsubCancel != nil {
		a.pubsubCancel()
	}
	a.pubsubCtx = nil
	a.pubsubCancel = nil

	// Remove all contexts that are specific to each component (which have been canceled already by canceling pubsubCtx)
	a.topicCtxCancels = nil

	// Delete the cached topics and routes
	a.topicRoutes = nil
}

func (a *DaprRuntime) startReadingFromBindings() (err error) {
	if a.appChannel == nil {
		return errors.New("app channel not initialized")
	}

	// Clean any previous state
	if a.inputBindingsCancel != nil {
		a.inputBindingsCancel()
	}

	// Input bindings are stopped via cancellation of the main runtime's context
	a.inputBindingsCtx, a.inputBindingsCancel = context.WithCancel(a.ctx)

	for name, binding := range a.inputBindings {
		if !a.isAppSubscribedToBinding(name) {
			log.Infof("app has not subscribed to binding %s.", name)
			continue
		}

		err = a.readFromBinding(a.inputBindingsCtx, name, binding)
		if err != nil {
			log.Errorf("error reading from input binding %s: %s", name, err)
			continue
		}
	}
	return nil
}

func (a *DaprRuntime) stopReadingFromBindings() {
	if a.inputBindingsCancel != nil {
		a.inputBindingsCancel()
	}

	a.inputBindingsCtx = nil
	a.inputBindingsCancel = nil
}

// Returns "componentName||topicName", which is used as key for some maps
func pubsubTopicKey(componentName, topicName string) string {
	return componentName + "||" + topicName
}<|MERGE_RESOLUTION|>--- conflicted
+++ resolved
@@ -1232,15 +1232,9 @@
 			span.End()
 		}
 		// ::TODO report metrics for http, such as grpc
-<<<<<<< HEAD
-		if resp.Status().Code != nethttp.StatusOK {
+		if resp.Status().Code < 200 || resp.Status().Code > 299 {
 			body, _ := io.ReadAll(resp.RawData())
 			return nil, fmt.Errorf("fails to send binding event to http app channel, status code: %d body: %s", resp.Status().Code, string(body))
-=======
-		if resp.Status().Code < 200 || resp.Status().Code > 299 {
-			_, body := resp.RawData()
-			return nil, errors.Errorf("fails to send binding event to http app channel, status code: %d body: %s", resp.Status().Code, string(body))
->>>>>>> f5092c5d
 		}
 
 		proto, err := resp.ProtoWithData()
