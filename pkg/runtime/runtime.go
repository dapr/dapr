--- conflicted
+++ resolved
@@ -732,13 +732,8 @@
 
 	namespaced := a.pubSubs[name].namespaceScoped
 
-<<<<<<< HEAD
 	if route.bulkSubscribe != nil && route.bulkSubscribe.Enabled {
-		err := a.bulkSubscribeTopic(ctx, policyRunner, name, topic, route, namespaced)
-=======
-	if utils.IsTruthy(routeMetadata[BulkSubscribe]) {
 		err := a.bulkSubscribeTopic(ctx, policyDef, name, topic, route, namespaced)
->>>>>>> ce6dbf12
 		if err != nil {
 			cancel()
 			return fmt.Errorf("failed to bulk subscribe to topic %s: %w", topic, err)
