--- conflicted
+++ resolved
@@ -723,13 +723,10 @@
 
 func (a *DaprRuntime) getGRPCAPI() grpc.API {
 	return grpc.NewAPI(a.runtimeConfig.ID, a.appChannel, a.stateStores, a.secretStores, a.secretsConfiguration,
-<<<<<<< HEAD
-		a.getPublishAdapter(), a.pubSubs, a.unmarshalSubscribeEventGRPC, a.directMessaging, a.actor,
-		a.sendToOutputBinding, a.globalConfig.Spec.TracingSpec, a.accessControlList, string(a.runtimeConfig.ApplicationProtocol))
-=======
-		a.getPublishAdapter(), a.directMessaging, a.actor,
+		//a.getPublishAdapter(), a.pubSubs, a.unmarshalSubscribeEventGRPC, a.directMessaging, a.actor,
+		//a.sendToOutputBinding, a.globalConfig.Spec.TracingSpec, a.accessControlList, string(a.runtimeConfig.ApplicationProtocol))
+		a.unmarshalSubscribeEventGRPC, a.getPublishAdapter(), a.directMessaging, a.actor,
 		a.sendToOutputBinding, a.globalConfig.Spec.TracingSpec, a.accessControlList, string(a.runtimeConfig.ApplicationProtocol), a.components)
->>>>>>> 2dda0f61
 }
 
 func (a *DaprRuntime) getPublishAdapter() runtime_pubsub.Adapter {
@@ -1153,19 +1150,6 @@
 }
 
 func (a *DaprRuntime) publishMessageGRPC(msg *pubsub.NewMessage) error {
-<<<<<<< HEAD
-	var (
-		envelope   *runtimev1pb.TopicEventRequest
-		cloudEvent *pubsub.CloudEventsEnvelope
-		err        error
-	)
-	if envelope, cloudEvent, err = a.unmarshalTopicEventGRPC(msg); err != nil {
-		return err
-	}
-	// subject contains the correlationID which is passed span context
-	subject := cloudEvent.Subject
-	sc, _ := diag.SpanContextFromW3CString(subject)
-=======
 	var cloudEvent map[string]interface{}
 	err := a.json.Unmarshal(msg.Data, &cloudEvent)
 	if err != nil {
@@ -1194,7 +1178,6 @@
 
 	traceID := cloudEvent[pubsub.TraceIDField].(string)
 	sc, _ := diag.SpanContextFromW3CString(traceID)
->>>>>>> 2dda0f61
 	spanName := fmt.Sprintf("pubsub/%s", msg.Topic)
 
 	// no ops if trace is off
@@ -1241,62 +1224,34 @@
 	return errors.Errorf("unknown status returned from app while processing pub/sub event %v: %v", cloudEvent[pubsub.IDField].(string), res.GetStatus())
 }
 
-func (a *DaprRuntime) unmarshalTopicEventGRPC(msg *pubsub.NewMessage) (*runtimev1pb.TopicEventRequest, *pubsub.CloudEventsEnvelope, error) {
-	var cloudEvent pubsub.CloudEventsEnvelope
+func (a *DaprRuntime) unmarshalSubscribeEventGRPC(msg *pubsub.NewMessage) (*runtimev1pb.SubscribeEventResponse, error) {
+	var cloudEvent map[string]interface{}
 	err := a.json.Unmarshal(msg.Data, &cloudEvent)
 	if err != nil {
 		log.Debugf("error deserializing cloud events proto: %s", err)
-		return nil, nil, err
-	}
-
-	envelope := &runtimev1pb.TopicEventRequest{
-		Id:              cloudEvent.ID,
-		Source:          cloudEvent.Source,
-		DataContentType: cloudEvent.DataContentType,
-		Type:            cloudEvent.Type,
-		SpecVersion:     cloudEvent.SpecVersion,
+		return nil, err
+	}
+
+	if pubsub.HasExpired(cloudEvent) {
+		log.Warnf("dropping expired pub/sub event %v as of %v", cloudEvent[pubsub.IDField].(string), cloudEvent[pubsub.ExpirationField].(string))
+		return nil, nil
+	}
+
+	envelope := &runtimev1pb.SubscribeEventResponse{
+		Id:              cloudEvent[pubsub.IDField].(string),
+		Source:          cloudEvent[pubsub.SourceField].(string),
+		DataContentType: cloudEvent[pubsub.DataContentTypeField].(string),
+		Type:            cloudEvent[pubsub.TypeField].(string),
+		SpecVersion:     cloudEvent[pubsub.SpecVersionField].(string),
 		Topic:           msg.Topic,
 		PubsubName:      msg.Metadata[pubsubName],
 	}
 
-	if cloudEvent.Data != nil {
-		envelope.Data = nil
-		if cloudEvent.DataContentType == "text/plain" {
-			envelope.Data = []byte(cloudEvent.Data.(string))
-		} else if cloudEvent.DataContentType == "application/json" {
-			envelope.Data, _ = a.json.Marshal(cloudEvent.Data)
-		}
-	}
-	return envelope, &cloudEvent, nil
-}
-
-func (a *DaprRuntime) unmarshalSubscribeEventGRPC(msg *pubsub.NewMessage) (*runtimev1pb.SubscribeEventResponse, *pubsub.CloudEventsEnvelope, error) {
-	var cloudEvent pubsub.CloudEventsEnvelope
-	err := a.json.Unmarshal(msg.Data, &cloudEvent)
-	if err != nil {
-		log.Debugf("error deserializing cloud events proto: %s", err)
-		return nil, nil, err
-	}
-
-	envelope := &runtimev1pb.SubscribeEventResponse{
-		Id:              cloudEvent.ID,
-		Source:          cloudEvent.Source,
-		DataContentType: cloudEvent.DataContentType,
-		Type:            cloudEvent.Type,
-		SpecVersion:     cloudEvent.SpecVersion,
-		Topic:           msg.Topic,
-		PubsubName:      msg.Metadata[pubsubName],
-	}
-
-	if cloudEvent.Data != nil {
-		envelope.Data = nil
-		if cloudEvent.DataContentType == "text/plain" {
-			envelope.Data = []byte(cloudEvent.Data.(string))
-		} else if cloudEvent.DataContentType == "application/json" {
-			envelope.Data, _ = a.json.Marshal(cloudEvent.Data)
-		}
-	}
-	return envelope, &cloudEvent, nil
+	if data, ok := cloudEvent[pubsub.DataField]; ok && data != nil {
+		envelope.Data = []byte(cloudEvent[pubsub.DataField].(string))
+	}
+
+	return envelope, nil
 }
 
 func (a *DaprRuntime) initActors() error {
