/*
Copyright 2021 The Dapr Authors
Licensed under the Apache License, Version 2.0 (the "License");
you may not use this file except in compliance with the License.
You may obtain a copy of the License at
    http://www.apache.org/licenses/LICENSE-2.0
Unless required by applicable law or agreed to in writing, software
distributed under the License is distributed on an "AS IS" BASIS,
WITHOUT WARRANTIES OR CONDITIONS OF ANY KIND, either express or implied.
See the License for the specific language governing permissions and
limitations under the License.
*/

package runtime

import (
	"context"
	"crypto/tls"
	"errors"
	"fmt"
	"io"
	"net"
	"os"
	"reflect"
	"runtime"
	"strconv"
	"strings"
	"sync"
	"time"

	"go.opentelemetry.io/otel/exporters/otlp/otlptrace"
	otlptracegrpc "go.opentelemetry.io/otel/exporters/otlp/otlptrace/otlptracegrpc"
	otlptracehttp "go.opentelemetry.io/otel/exporters/otlp/otlptrace/otlptracehttp"
	"go.opentelemetry.io/otel/exporters/zipkin"
	"go.opentelemetry.io/otel/sdk/resource"
	sdktrace "go.opentelemetry.io/otel/sdk/trace"
	semconv "go.opentelemetry.io/otel/semconv/v1.10.0"
	metav1 "k8s.io/apimachinery/pkg/apis/meta/v1"
	"k8s.io/utils/clock"

	nr "github.com/dapr/components-contrib/nameresolution"
	"github.com/dapr/components-contrib/state"
	"github.com/dapr/dapr/pkg/actors"
	"github.com/dapr/dapr/pkg/api/grpc"
	"github.com/dapr/dapr/pkg/api/grpc/manager"
	"github.com/dapr/dapr/pkg/api/http"
	"github.com/dapr/dapr/pkg/api/universal"
	componentsV1alpha1 "github.com/dapr/dapr/pkg/apis/components/v1alpha1"
	httpEndpointV1alpha1 "github.com/dapr/dapr/pkg/apis/httpEndpoint/v1alpha1"
	"github.com/dapr/dapr/pkg/apphealth"
	"github.com/dapr/dapr/pkg/components"
	"github.com/dapr/dapr/pkg/components/pluggable"
	secretstoresLoader "github.com/dapr/dapr/pkg/components/secretstores"
	"github.com/dapr/dapr/pkg/config"
	"github.com/dapr/dapr/pkg/config/protocol"
	diag "github.com/dapr/dapr/pkg/diagnostics"
	diagUtils "github.com/dapr/dapr/pkg/diagnostics/utils"
	"github.com/dapr/dapr/pkg/httpendpoint"
	"github.com/dapr/dapr/pkg/messaging"
	invokev1 "github.com/dapr/dapr/pkg/messaging/v1"
	httpMiddleware "github.com/dapr/dapr/pkg/middleware/http"
	"github.com/dapr/dapr/pkg/modes"
	"github.com/dapr/dapr/pkg/operator/client"
	operatorv1pb "github.com/dapr/dapr/pkg/proto/operator/v1"
	"github.com/dapr/dapr/pkg/resiliency"
	"github.com/dapr/dapr/pkg/runtime/authorizer"
	"github.com/dapr/dapr/pkg/runtime/channels"
	"github.com/dapr/dapr/pkg/runtime/compstore"
	rterrors "github.com/dapr/dapr/pkg/runtime/errors"
	"github.com/dapr/dapr/pkg/runtime/hotreload"
	"github.com/dapr/dapr/pkg/runtime/meta"
	"github.com/dapr/dapr/pkg/runtime/processor"
	"github.com/dapr/dapr/pkg/runtime/registry"
	"github.com/dapr/dapr/pkg/runtime/wfengine"
	"github.com/dapr/dapr/pkg/security"
	"github.com/dapr/dapr/utils"
	"github.com/dapr/kit/concurrency"
	"github.com/dapr/kit/logger"
)

var log = logger.NewLogger("dapr.runtime")

// DaprRuntime holds all the core components of the runtime.
type DaprRuntime struct {
	runtimeConfig     *internalConfig
	globalConfig      *config.Configuration
	accessControlList *config.AccessControlList
	grpc              *manager.Manager
	channels          *channels.Channels
	appConfig         config.ApplicationConfig
	directMessaging   invokev1.DirectMessaging
	actor             actors.ActorRuntime

	nameResolver        nr.Resolver
	hostAddress         string
	actorStateStoreLock sync.RWMutex
	namespace           string
	podName             string
	daprUniversal       *universal.Universal
	daprHTTPAPI         http.API
	daprGRPCAPI         grpc.API
	operatorClient      operatorv1pb.OperatorClient
	isAppHealthy        chan struct{}
	appHealth           *apphealth.AppHealth
	appHealthReady      func(context.Context) error // Invoked the first time the app health becomes ready
	appHealthLock       sync.Mutex
	compStore           *compstore.ComponentStore
	meta                *meta.Meta
	processor           *processor.Processor
	authz               *authorizer.Authorizer
	sec                 security.Handler
	runnerCloser        *concurrency.RunnerCloserManager
	clock               clock.Clock
	reloader            *hotreload.Reloader

	// Used for testing.
	initComplete chan struct{}

	proxy messaging.Proxy

	resiliency resiliency.Provider

	tracerProvider *sdktrace.TracerProvider

	workflowEngine *wfengine.WorkflowEngine

	wg sync.WaitGroup
}

// newDaprRuntime returns a new runtime with the given runtime config and global config.
func newDaprRuntime(ctx context.Context,
	sec security.Handler,
	runtimeConfig *internalConfig,
	globalConfig *config.Configuration,
	accessControlList *config.AccessControlList,
	resiliencyProvider resiliency.Provider,
) (*DaprRuntime, error) {
	compStore := compstore.New()

	namespace := getNamespace()
	podName := getPodName()

	meta := meta.New(meta.Options{
		ID:            runtimeConfig.id,
		PodName:       podName,
		Namespace:     namespace,
		StrictSandbox: globalConfig.Spec.WasmSpec.GetStrictSandbox(),
		Mode:          runtimeConfig.mode,
	})

	operatorClient, err := getOperatorClient(ctx, sec, runtimeConfig)
	if err != nil {
		return nil, err
	}

	grpc := createGRPCManager(sec, runtimeConfig, globalConfig)

	authz := authorizer.New(authorizer.Options{
		ID:           runtimeConfig.id,
		Namespace:    namespace,
		GlobalConfig: globalConfig,
	})

	channels := channels.New(channels.Options{
		Registry:            runtimeConfig.registry,
		ComponentStore:      compStore,
		Meta:                meta,
		AppConnectionConfig: runtimeConfig.appConnectionConfig,
		GlobalConfig:        globalConfig,
		MaxRequestBodySize:  runtimeConfig.maxRequestBodySize,
		ReadBufferSize:      runtimeConfig.readBufferSize,
		GRPC:                grpc,
	})

	processor := processor.New(processor.Options{
		ID:               runtimeConfig.id,
		Namespace:        namespace,
		IsHTTP:           runtimeConfig.appConnectionConfig.Protocol.IsHTTP(),
		PlacementEnabled: len(runtimeConfig.placementAddresses) > 0,
		Registry:         runtimeConfig.registry,
		ComponentStore:   compStore,
		Meta:             meta,
		GlobalConfig:     globalConfig,
		Resiliency:       resiliencyProvider,
		Mode:             runtimeConfig.mode,
		PodName:          podName,
		Standalone:       runtimeConfig.standalone,
		OperatorClient:   operatorClient,
		GRPC:             grpc,
		Channels:         channels,
	})

	var reloader *hotreload.Reloader
	switch runtimeConfig.mode {
	case modes.KubernetesMode:
		reloader = hotreload.NewOperator(hotreload.OptionsReloaderOperator{
			PodName:        podName,
			Namespace:      namespace,
			Client:         operatorClient,
			Config:         globalConfig,
			ComponentStore: compStore,
			Authorizer:     authz,
			Processor:      processor,
		})
	case modes.StandaloneMode:
		reloader, err = hotreload.NewDisk(ctx, hotreload.OptionsReloaderDisk{
			Config:         globalConfig,
			Dirs:           runtimeConfig.standalone.ResourcesPath,
			ComponentStore: compStore,
			Authorizer:     authz,
			Processor:      processor,
		})
		if err != nil {
			return nil, err
		}
	default:
		return nil, fmt.Errorf("invalid mode: %s", runtimeConfig.mode)
	}

	rt := &DaprRuntime{
		runtimeConfig:     runtimeConfig,
		globalConfig:      globalConfig,
		accessControlList: accessControlList,
		grpc:              grpc,
		tracerProvider:    nil,
		resiliency:        resiliencyProvider,
		appHealthReady:    nil,
		compStore:         compStore,
		meta:              meta,
		operatorClient:    operatorClient,
		channels:          channels,
		sec:               sec,
		processor:         processor,
		authz:             authz,
		reloader:          reloader,
		namespace:         namespace,
		podName:           podName,
		initComplete:      make(chan struct{}),
		isAppHealthy:      make(chan struct{}),
		clock:             new(clock.RealClock),
	}
	close(rt.isAppHealthy)

	var gracePeriod *time.Duration
	if duration := runtimeConfig.gracefulShutdownDuration; duration > 0 {
		gracePeriod = &duration
	}

	rt.runnerCloser = concurrency.NewRunnerCloserManager(gracePeriod,
		rt.runtimeConfig.metricsExporter.Run,
		rt.processor.Process,
		func(ctx context.Context) error {
			start := time.Now()
			log.Infof("%s mode configured", rt.runtimeConfig.mode)
			log.Infof("app id: %s", rt.runtimeConfig.id)

			if err := rt.initRuntime(ctx); err != nil {
				return err
			}

			d := time.Since(start).Milliseconds()
			log.Infof("dapr initialized. Status: Running. Init Elapsed %vms", d)

			if rt.daprHTTPAPI != nil {
				// Setting the status only when runtime is initialized.
				rt.daprHTTPAPI.MarkStatusAsReady()
			}

			close(rt.initComplete)
			<-ctx.Done()

			return nil
		},
	)

	if rt.reloader != nil {
		if err := rt.runnerCloser.Add(rt.reloader.Run); err != nil {
			return nil, err
		}
		if err := rt.runnerCloser.AddCloser(rt.reloader); err != nil {
			return nil, err
		}
	}

	if err := rt.runnerCloser.AddCloser(
		func() error {
			log.Info("Dapr is shutting down")
			comps := rt.compStore.ListComponents()
			errCh := make(chan error)
			for _, comp := range comps {
				go func(comp componentsV1alpha1.Component) {
					log.Infof("Shutting down component %s", comp.LogName())
					errCh <- rt.processor.Close(comp)
				}(comp)
			}

			errs := make([]error, len(comps)+1)
			for i := range comps {
				errs[i] = <-errCh
			}

			rt.wg.Wait()
			log.Info("Dapr runtime stopped")
			errs[len(comps)] = rt.cleanSockets()
			return errors.Join(errs...)
		},
		rt.stopWorkflow,
		rt.stopActor,
		rt.stopTrace,
		rt.grpc,
	); err != nil {
		return nil, err
	}

	return rt, nil
}

// Run performs initialization of the runtime with the runtime and global configurations.
func (a *DaprRuntime) Run(parentCtx context.Context) error {
	ctx := parentCtx
	if a.runtimeConfig.blockShutdownDuration != nil {
		// Override context with Background. Runner context will be cancelled when
		// blocking graceful shutdown returns.
		ctx = context.Background()
		a.runnerCloser.Add(func(ctx context.Context) error {
			select {
			case <-parentCtx.Done():
			case <-ctx.Done():
				// Return nil as another routine has returned, not due to an interrupt.
				return nil
			}

			log.Infof("Blocking graceful shutdown for %s or until app reports unhealthy...", *a.runtimeConfig.blockShutdownDuration)
			select {
			case <-a.clock.After(*a.runtimeConfig.blockShutdownDuration):
				log.Info("Block shutdown period expired, entering shutdown...")
			case <-a.isAppHealthy:
				log.Info("App reported unhealthy, entering shutdown...")
			}
			return nil
		})
	}

	return a.runnerCloser.Run(ctx)
}

func getNamespace() string {
	return os.Getenv("NAMESPACE")
}

func getPodName() string {
	return os.Getenv("POD_NAME")
}

func getOperatorClient(ctx context.Context, sec security.Handler, cfg *internalConfig) (operatorv1pb.OperatorClient, error) {
	// Get the operator client only if we're running in Kubernetes and if we need it
	if cfg.mode != modes.KubernetesMode {
		return nil, nil
	}

	client, _, err := client.GetOperatorClient(ctx, cfg.kubernetes.ControlPlaneAddress, sec)
	if err != nil {
		return nil, fmt.Errorf("error creating operator client: %w", err)
	}

	return client, nil
}

// setupTracing set up the trace exporters. Technically we don't need to pass `hostAddress` in,
// but we do so here to explicitly call out the dependency on having `hostAddress` computed.
func (a *DaprRuntime) setupTracing(ctx context.Context, hostAddress string, tpStore tracerProviderStore) error {
	tracingSpec := a.globalConfig.GetTracingSpec()

	// Register stdout trace exporter if user wants to debug requests or log as Info level.
	if tracingSpec.Stdout {
		tpStore.RegisterExporter(diagUtils.NewStdOutExporter())
	}

	// Register zipkin trace exporter if ZipkinSpec is specified
	if tracingSpec.Zipkin != nil && tracingSpec.Zipkin.EndpointAddress != "" {
		zipkinExporter, err := zipkin.New(tracingSpec.Zipkin.EndpointAddress)
		if err != nil {
			return err
		}
		tpStore.RegisterExporter(zipkinExporter)
	}

	// Register otel trace exporter if OtelSpec is specified
	if tracingSpec.Otel != nil && tracingSpec.Otel.EndpointAddress != "" && tracingSpec.Otel.Protocol != "" {
		endpoint := tracingSpec.Otel.EndpointAddress
		protocol := tracingSpec.Otel.Protocol
		if protocol != "http" && protocol != "grpc" {
			return fmt.Errorf("invalid protocol %v provided for Otel endpoint", protocol)
		}

		var client otlptrace.Client
		if protocol == "http" {
			clientOptions := []otlptracehttp.Option{otlptracehttp.WithEndpoint(endpoint)}
			if !tracingSpec.Otel.GetIsSecure() {
				clientOptions = append(clientOptions, otlptracehttp.WithInsecure())
			}
			client = otlptracehttp.NewClient(clientOptions...)
		} else {
			clientOptions := []otlptracegrpc.Option{otlptracegrpc.WithEndpoint(endpoint)}
			if !tracingSpec.Otel.GetIsSecure() {
				clientOptions = append(clientOptions, otlptracegrpc.WithInsecure())
			}
			client = otlptracegrpc.NewClient(clientOptions...)
		}
		otelExporter, err := otlptrace.New(ctx, client)
		if err != nil {
			return err
		}
		tpStore.RegisterExporter(otelExporter)
	}

	if !tpStore.HasExporter() && tracingSpec.SamplingRate != "" {
		tpStore.RegisterExporter(diagUtils.NewNullExporter())
	}

	// Register a resource
	r := resource.NewWithAttributes(
		semconv.SchemaURL,
		semconv.ServiceNameKey.String(a.runtimeConfig.id),
	)

	tpStore.RegisterResource(r)

	// Register a trace sampler based on Sampling settings
	daprTraceSampler := diag.NewDaprTraceSampler(tracingSpec.SamplingRate)
	log.Infof("Dapr trace sampler initialized: %s", daprTraceSampler.Description())

	tpStore.RegisterSampler(daprTraceSampler)

	a.tracerProvider = tpStore.RegisterTracerProvider()
	return nil
}

func (a *DaprRuntime) initRuntime(ctx context.Context) error {
	var err error
	if a.hostAddress, err = utils.GetHostAddress(); err != nil {
		return fmt.Errorf("failed to determine host address: %w", err)
	}
	if err = a.setupTracing(ctx, a.hostAddress, newOpentelemetryTracerProviderStore()); err != nil {
		return fmt.Errorf("failed to setup tracing: %w", err)
	}
	// Register and initialize name resolution for service discovery.
	err = a.initNameResolution(ctx)
	if err != nil {
		log.Errorf(err.Error())
	}

	// Start proxy
	a.initProxy()

	a.initDirectMessaging(a.nameResolver)

	a.initPluggableComponents(ctx)

	a.appendBuiltinSecretStore(ctx)
	err = a.loadComponents(ctx)
	if err != nil {
		return fmt.Errorf("failed to load components: %s", err)
	}

	a.flushOutstandingComponents(ctx)

	// Creating workflow engine after components are loaded
	wfe := wfengine.NewWorkflowEngine(a.runtimeConfig.id, a.globalConfig.GetWorkflowSpec(), a.processor.WorkflowBackend())
	wfe.ConfigureGrpcExecutor()
	a.workflowEngine = wfe

	err = a.loadHTTPEndpoints(ctx)
	if err != nil {
		log.Warnf("failed to load HTTP endpoints: %s", err)
	}

	a.flushOutstandingHTTPEndpoints(ctx)

	if err = a.channels.Refresh(); err != nil {
		log.Warnf("failed to open %s channel to app: %s", string(a.runtimeConfig.appConnectionConfig.Protocol), err)
	}

	pipeline, err := a.channels.BuildHTTPPipeline(a.globalConfig.Spec.HTTPPipelineSpec)
	if err != nil {
		log.Warnf("failed to build HTTP pipeline: %s", err)
	}

	// Setup allow/deny list for secrets
	a.populateSecretsConfiguration()

	// Create and start the external gRPC server
	a.daprUniversal = universal.New(universal.Options{
		AppID:                       a.runtimeConfig.id,
		Logger:                      logger.NewLogger("dapr.api"),
		CompStore:                   a.compStore,
		Resiliency:                  a.resiliency,
		Actors:                      a.actor,
		GetComponentsCapabilitiesFn: a.getComponentsCapabilitesMap,
		ShutdownFn:                  a.ShutdownWithWait,
		AppConnectionConfig:         a.runtimeConfig.appConnectionConfig,
		GlobalConfig:                a.globalConfig,
<<<<<<< HEAD
		WorkflowEngine:              wfe,
	}
=======
	})
>>>>>>> 472c287f

	// Create and start internal and external gRPC servers
	a.daprGRPCAPI = grpc.NewAPI(grpc.APIOpts{
		Universal:             a.daprUniversal,
		Logger:                logger.NewLogger("dapr.grpc.api"),
		Channels:              a.channels,
		PubsubAdapter:         a.processor.PubSub(),
		DirectMessaging:       a.directMessaging,
		SendToOutputBindingFn: a.processor.Binding().SendToOutputBinding,
		TracingSpec:           a.globalConfig.GetTracingSpec(),
		AccessControlList:     a.accessControlList,
	})

	if err = a.runnerCloser.AddCloser(a.daprGRPCAPI); err != nil {
		return err
	}

	err = a.startGRPCAPIServer(a.daprGRPCAPI, a.runtimeConfig.apiGRPCPort)
	if err != nil {
		return fmt.Errorf("failed to start API gRPC server: %w", err)
	}
	if a.runtimeConfig.unixDomainSocket != "" {
		log.Info("API gRPC server is running on a Unix Domain Socket")
	} else {
		log.Infof("API gRPC server is running on port %v", a.runtimeConfig.apiGRPCPort)
	}

	// Start HTTP Server
	err = a.startHTTPServer(a.runtimeConfig.httpPort, a.runtimeConfig.publicPort, a.runtimeConfig.profilePort, a.runtimeConfig.allowedOrigins, pipeline)
	if err != nil {
		return fmt.Errorf("failed to start HTTP server: %w", err)
	}
	if a.runtimeConfig.unixDomainSocket != "" {
		log.Info("HTTP server is running on a Unix Domain Socket")
	} else {
		log.Infof("HTTP server is running on port %v", a.runtimeConfig.httpPort)
	}
	log.Infof("The request body size parameter is: %v", a.runtimeConfig.maxRequestBodySize)

	// Start internal gRPC server (used for sidecar-to-sidecar communication)
	err = a.startGRPCInternalServer(a.daprGRPCAPI, a.runtimeConfig.internalGRPCPort)
	if err != nil {
		return fmt.Errorf("failed to start internal gRPC server: %w", err)
	}
	log.Infof("Internal gRPC server is running on port %v", a.runtimeConfig.internalGRPCPort)

	a.initDirectMessaging(a.nameResolver)

	if a.daprHTTPAPI != nil {
		a.daprHTTPAPI.MarkStatusAsOutboundReady()
	}
	if err := a.blockUntilAppIsReady(ctx); err != nil {
		return err
	}

	if a.runtimeConfig.appConnectionConfig.MaxConcurrency > 0 {
		log.Infof("app max concurrency set to %v", a.runtimeConfig.appConnectionConfig.MaxConcurrency)
	}

	a.appHealthReady = a.appHealthReadyInit
	if a.runtimeConfig.appConnectionConfig.HealthCheck != nil && a.channels.AppChannel() != nil {
		// We can't just pass "a.channels.HealthProbe" because appChannel may be re-created
		a.appHealth = apphealth.New(*a.runtimeConfig.appConnectionConfig.HealthCheck, func(ctx context.Context) (bool, error) {
			return a.channels.AppChannel().HealthProbe(ctx)
		})
		if err := a.runnerCloser.AddCloser(a.appHealth); err != nil {
			return err
		}
		a.appHealth.OnHealthChange(a.appHealthChanged)
		if err := a.appHealth.StartProbes(ctx); err != nil {
			return err
		}

		// Set the appHealth object in the channel so it's aware of the app's health status
		a.channels.AppChannel().SetAppHealth(a.appHealth)

		// Enqueue a probe right away
		// This will also start the input components once the app is healthy
		a.appHealth.Enqueue()
	} else {
		// If there's no health check, mark the app as healthy right away so subscriptions can start
		a.appHealthChanged(ctx, apphealth.AppStatusHealthy)
	}

	return nil
}

// appHealthReadyInit completes the initialization phase and is invoked after the app is healthy
func (a *DaprRuntime) appHealthReadyInit(ctx context.Context) (err error) {
	// Load app configuration (for actors) and init actors
	a.loadAppConfiguration(ctx)

	if a.runtimeConfig.ActorsEnabled() {
		err = a.initActors(ctx)
		if err != nil {
			log.Warn(err)
		} else {
<<<<<<< HEAD
			a.daprUniversalAPI.SetActorRuntime(a.actor)
=======
			// Workflow engine depends on actor runtime being initialized
			// This needs to be called before "SetActorsInitDone" on the universal API object to prevent a race condition in workflow methods
			if err = a.initWorkflowEngine(ctx); err != nil {
				return err
			}

			a.daprUniversal.SetActorRuntime(a.actor)
>>>>>>> 472c287f
		}
	}

	// Initialize workflow engine
	if err = a.initWorkflowEngine(ctx); err != nil {
		return err
	}

	// We set actors as initialized whether we have an actors runtime or not
	a.daprUniversal.SetActorsInitDone()

	if cb := a.runtimeConfig.registry.ComponentsCallback(); cb != nil {
		if err = cb(registry.ComponentRegistry{
			DirectMessaging: a.directMessaging,
			CompStore:       a.compStore,
		}); err != nil {
			return fmt.Errorf("failed to register components with callback: %w", err)
		}
	}

	return nil
}

func (a *DaprRuntime) initWorkflowEngine(ctx context.Context) error {
	wfComponentFactory := wfengine.BuiltinWorkflowFactory(a.workflowEngine)

	// If actors are not enabled, still invoke SetActorRuntime on the workflow engine with `nil` to unblock startup
	if abe, ok := a.workflowEngine.Backend.(interface {
		SetActorRuntime(ctx context.Context, actorRuntime actors.ActorRuntime)
	}); ok {
		log.Info("Configuring workflow engine with actors backend")
		var actorRuntime actors.ActorRuntime
		if a.runtimeConfig.ActorsEnabled() {
			actorRuntime = a.actor
		}
		abe.SetActorRuntime(ctx, actorRuntime)
	}

	reg := a.runtimeConfig.registry.Workflows()
	if reg == nil {
		log.Info("No workflow registry available, not registering Dapr workflow component.")
		return nil
	}

	log.Infof("Registering component for dapr workflow engine...")
	reg.RegisterComponent(wfComponentFactory, "dapr")
	if !a.processor.AddPendingComponent(ctx, wfengine.ComponentDefinition) {
		log.Warn("failed to initialize Dapr workflow component")
	}
	return nil
}

// initPluggableComponents discover pluggable components and initialize with their respective registries.
func (a *DaprRuntime) initPluggableComponents(ctx context.Context) {
	if runtime.GOOS == "windows" {
		log.Debugf("the current OS does not support pluggable components feature, skipping initialization")
		return
	}
	if err := pluggable.Discover(ctx); err != nil {
		log.Errorf("could not initialize pluggable components %v", err)
	}
}

// Sets the status of the app to healthy or un-healthy
// Callback for apphealth when the detected status changed
func (a *DaprRuntime) appHealthChanged(ctx context.Context, status uint8) {
	a.appHealthLock.Lock()
	defer a.appHealthLock.Unlock()

	switch status {
	case apphealth.AppStatusHealthy:
		select {
		case <-a.isAppHealthy:
			a.isAppHealthy = make(chan struct{})
		default:
		}

		// First time the app becomes healthy, complete the init process
		if a.appHealthReady != nil {
			if err := a.appHealthReady(ctx); err != nil {
				log.Warnf("Failed to complete app init: %s ", err)
			}
			a.appHealthReady = nil
		}

		// Start subscribing to topics and reading from input bindings
		if err := a.processor.PubSub().StartSubscriptions(ctx); err != nil {
			log.Warnf("failed to subscribe to topics: %s ", err)
		}
		err := a.processor.Binding().StartReadingFromBindings(ctx)
		if err != nil {
			log.Warnf("failed to read from bindings: %s ", err)
		}

		// Start subscribing to outbox topics
		if err := a.processor.PubSub().Outbox().SubscribeToInternalTopics(ctx, a.runtimeConfig.id); err != nil {
			log.Warnf("failed to subscribe to outbox topics: %s", err)
		}
	case apphealth.AppStatusUnhealthy:
		select {
		case <-a.isAppHealthy:
		default:
			close(a.isAppHealthy)
		}

		// Stop topic subscriptions and input bindings
		a.processor.PubSub().StopSubscriptions()
		a.processor.Binding().StopReadingFromBindings()
	}
}

func (a *DaprRuntime) populateSecretsConfiguration() {
	// Populate in a map for easy lookup by store name.
	if a.globalConfig.Spec.Secrets == nil {
		return
	}

	for _, scope := range a.globalConfig.Spec.Secrets.Scopes {
		a.compStore.AddSecretsConfiguration(scope.StoreName, scope)
	}
}

func (a *DaprRuntime) initDirectMessaging(resolver nr.Resolver) {
	a.directMessaging = messaging.NewDirectMessaging(messaging.NewDirectMessagingOpts{
		AppID:              a.runtimeConfig.id,
		Namespace:          a.namespace,
		Port:               a.runtimeConfig.internalGRPCPort,
		Mode:               a.runtimeConfig.mode,
		Channels:           a.channels,
		ClientConnFn:       a.grpc.GetGRPCConnection,
		Resolver:           resolver,
		MaxRequestBodySize: a.runtimeConfig.maxRequestBodySize,
		Proxy:              a.proxy,
		ReadBufferSize:     a.runtimeConfig.readBufferSize,
		Resiliency:         a.resiliency,
		CompStore:          a.compStore,
	})
}

func (a *DaprRuntime) initProxy() {
	a.proxy = messaging.NewProxy(messaging.ProxyOpts{
		AppClientFn:        a.grpc.GetAppClient,
		ConnectionFactory:  a.grpc.GetGRPCConnection,
		AppID:              a.runtimeConfig.id,
		ACL:                a.accessControlList,
		Resiliency:         a.resiliency,
		MaxRequestBodySize: a.runtimeConfig.maxRequestBodySize,
	})
}

func (a *DaprRuntime) startHTTPServer(port int, publicPort *int, profilePort int, allowedOrigins string, pipeline httpMiddleware.Pipeline) error {
	a.daprHTTPAPI = http.NewAPI(http.APIOpts{
		Universal:             a.daprUniversal,
		Channels:              a.channels,
		DirectMessaging:       a.directMessaging,
		PubsubAdapter:         a.processor.PubSub(),
		SendToOutputBindingFn: a.processor.Binding().SendToOutputBinding,
		TracingSpec:           a.globalConfig.GetTracingSpec(),
		MaxRequestBodySize:    int64(a.runtimeConfig.maxRequestBodySize) << 20, // Convert from MB to bytes
	})

	serverConf := http.ServerConfig{
		AppID:                   a.runtimeConfig.id,
		HostAddress:             a.hostAddress,
		Port:                    port,
		APIListenAddresses:      a.runtimeConfig.apiListenAddresses,
		PublicPort:              publicPort,
		ProfilePort:             profilePort,
		AllowedOrigins:          allowedOrigins,
		EnableProfiling:         a.runtimeConfig.enableProfiling,
		MaxRequestBodySizeMB:    a.runtimeConfig.maxRequestBodySize,
		UnixDomainSocket:        a.runtimeConfig.unixDomainSocket,
		ReadBufferSizeKB:        a.runtimeConfig.readBufferSize,
		EnableAPILogging:        *a.runtimeConfig.enableAPILogging,
		APILoggingObfuscateURLs: a.globalConfig.GetAPILoggingSpec().ObfuscateURLs,
		APILogHealthChecks:      !a.globalConfig.GetAPILoggingSpec().OmitHealthChecks,
	}

	server := http.NewServer(http.NewServerOpts{
		API:         a.daprHTTPAPI,
		Config:      serverConf,
		TracingSpec: a.globalConfig.GetTracingSpec(),
		MetricSpec:  a.globalConfig.GetMetricsSpec(),
		Pipeline:    pipeline,
		APISpec:     a.globalConfig.GetAPISpec(),
	})
	if err := server.StartNonBlocking(); err != nil {
		return err
	}
	if err := a.runnerCloser.AddCloser(server); err != nil {
		return err
	}

	if err := a.runnerCloser.AddCloser(a.processor.PubSub().StopSubscriptions); err != nil {
		return err
	}
	if err := a.runnerCloser.AddCloser(a.processor.Binding().StopReadingFromBindings); err != nil {
		return err
	}

	return nil
}

func (a *DaprRuntime) startGRPCInternalServer(api grpc.API, port int) error {
	// Since GRPCInteralServer is encrypted & authenticated, it is safe to listen on *
	serverConf := a.getNewServerConfig([]string{""}, port)
	server := grpc.NewInternalServer(api, serverConf, a.globalConfig.GetTracingSpec(), a.globalConfig.GetMetricsSpec(), a.sec, a.proxy)
	if err := server.StartNonBlocking(); err != nil {
		return err
	}
	if err := a.runnerCloser.AddCloser(server); err != nil {
		return err
	}

	return nil
}

func (a *DaprRuntime) startGRPCAPIServer(api grpc.API, port int) error {
	serverConf := a.getNewServerConfig(a.runtimeConfig.apiListenAddresses, port)
	server := grpc.NewAPIServer(api, serverConf, a.globalConfig.GetTracingSpec(), a.globalConfig.GetMetricsSpec(), a.globalConfig.GetAPISpec(), a.proxy, a.workflowEngine)
	if err := server.StartNonBlocking(); err != nil {
		return err
	}
	if err := a.runnerCloser.AddCloser(server); err != nil {
		return err
	}

	return nil
}

func (a *DaprRuntime) getNewServerConfig(apiListenAddresses []string, port int) grpc.ServerConfig {
	// Use the trust domain value from the access control policy spec to generate the cert
	// If no access control policy has been specified, use a default value
	trustDomain := config.DefaultTrustDomain
	if a.accessControlList != nil {
		trustDomain = a.accessControlList.TrustDomain
	}
	return grpc.ServerConfig{
		AppID:                a.runtimeConfig.id,
		HostAddress:          a.hostAddress,
		Port:                 port,
		APIListenAddresses:   apiListenAddresses,
		NameSpace:            a.namespace,
		TrustDomain:          trustDomain,
		MaxRequestBodySizeMB: a.runtimeConfig.maxRequestBodySize,
		UnixDomainSocket:     a.runtimeConfig.unixDomainSocket,
		ReadBufferSizeKB:     a.runtimeConfig.readBufferSize,
		EnableAPILogging:     *a.runtimeConfig.enableAPILogging,
	}
}

func (a *DaprRuntime) initNameResolution(ctx context.Context) (err error) {
	var (
		resolver         nr.Resolver
		resolverMetadata nr.Metadata
		resolverName     string
		resolverVersion  string
	)

	if a.globalConfig.Spec.NameResolutionSpec != nil {
		resolverName = a.globalConfig.Spec.NameResolutionSpec.Component
		resolverVersion = a.globalConfig.Spec.NameResolutionSpec.Version
	}

	if resolverName == "" {
		switch a.runtimeConfig.mode {
		case modes.KubernetesMode:
			resolverName = "kubernetes"
		case modes.StandaloneMode:
			resolverName = "mdns"
		default:
			fName := utils.ComponentLogName("nr", resolverName, resolverVersion)
			return rterrors.NewInit(rterrors.InitComponentFailure, fName, fmt.Errorf("unable to determine name resolver for %s mode", string(a.runtimeConfig.mode)))
		}
	}

	if resolverVersion == "" {
		resolverVersion = components.FirstStableVersion
	}

	fName := utils.ComponentLogName("nr", resolverName, resolverVersion)
	resolver, err = a.runtimeConfig.registry.NameResolutions().Create(resolverName, resolverVersion, fName)
	if err != nil {
		diag.DefaultMonitoring.ComponentInitFailed("nameResolution", "creation", resolverName)
		return rterrors.NewInit(rterrors.CreateComponentFailure, fName, err)
	}

	resolverMetadata.Name = resolverName
	if a.globalConfig.Spec.NameResolutionSpec != nil {
		resolverMetadata.Configuration = a.globalConfig.Spec.NameResolutionSpec.Configuration
	}
	resolverMetadata.Instance = nr.Instance{
		DaprHTTPPort:     a.runtimeConfig.httpPort,
		DaprInternalPort: a.runtimeConfig.internalGRPCPort,
		AppPort:          a.runtimeConfig.appConnectionConfig.Port,
		Address:          a.hostAddress,
		AppID:            a.runtimeConfig.id,
		Namespace:        a.namespace,
	}

	err = resolver.Init(ctx, resolverMetadata)
	if err != nil {
		diag.DefaultMonitoring.ComponentInitFailed("nameResolution", "init", resolverName)
		return rterrors.NewInit(rterrors.InitComponentFailure, fName, err)
	}

	a.nameResolver = resolver
	if nrCloser, ok := resolver.(io.Closer); ok {
		err = a.runnerCloser.AddCloser(nrCloser)
		if err != nil {
			return err
		}
	}

	log.Infof("Initialized name resolution to %s", resolverName)
	return nil
}

func (a *DaprRuntime) initActors(ctx context.Context) error {
	err := actors.ValidateHostEnvironment(a.runtimeConfig.mTLSEnabled, a.runtimeConfig.mode, a.namespace)
	if err != nil {
		return rterrors.NewInit(rterrors.InitFailure, "actors", err)
	}
	a.actorStateStoreLock.Lock()
	defer a.actorStateStoreLock.Unlock()

	actorStateStoreName, ok := a.processor.State().ActorStateStoreName()
	if !ok {
		log.Info("actors: state store is not configured - this is okay for clients but services with hosted actors will fail to initialize!")
	}
	actorConfig := actors.NewConfig(actors.ConfigOpts{
		HostAddress:        a.hostAddress,
		AppID:              a.runtimeConfig.id,
		PlacementAddresses: a.runtimeConfig.placementAddresses,
		Port:               a.runtimeConfig.internalGRPCPort,
		Namespace:          a.namespace,
		AppConfig:          a.appConfig,
		HealthHTTPClient:   a.channels.AppHTTPClient(),
		HealthEndpoint:     a.channels.AppHTTPEndpoint(),
		AppChannelAddress:  a.runtimeConfig.appConnectionConfig.ChannelAddress,
		PodName:            getPodName(),
	})

	act := actors.NewActors(actors.ActorsOpts{
		AppChannel:       a.channels.AppChannel(),
		GRPCConnectionFn: a.grpc.GetGRPCConnection,
		Config:           actorConfig,
		TracingSpec:      a.globalConfig.GetTracingSpec(),
		Resiliency:       a.resiliency,
		StateStoreName:   actorStateStoreName,
		CompStore:        a.compStore,
		// TODO: @joshvanl Remove in Dapr 1.12 when ActorStateTTL is finalized.
		StateTTLEnabled: a.globalConfig.IsFeatureEnabled(config.ActorStateTTL),
		Security:        a.sec,
	})
	err = act.Init(ctx)
	if err == nil {
		a.actor = act
		return nil
	}
	return rterrors.NewInit(rterrors.InitFailure, "actors", err)
}

func (a *DaprRuntime) loadComponents(ctx context.Context) error {
	var loader components.ComponentLoader

	switch a.runtimeConfig.mode {
	case modes.KubernetesMode:
		loader = components.NewKubernetesComponents(a.runtimeConfig.kubernetes, a.namespace, a.operatorClient, a.podName)
	case modes.StandaloneMode:
		loader = components.NewLocalComponents(a.runtimeConfig.standalone.ResourcesPath...)
	default:
		return nil
	}

	log.Info("Loading components…")
	comps, err := loader.LoadComponents()
	if err != nil {
		return err
	}

	authorizedComps := a.authz.GetAuthorizedObjects(comps, a.authz.IsObjectAuthorized).([]componentsV1alpha1.Component)

	// Iterate through the list twice
	// First, we look for secret stores and load those, then all other components
	// Sure, we could sort the list of authorizedComps... but this is simpler and most certainly faster
	for _, comp := range authorizedComps {
		if strings.HasPrefix(comp.Spec.Type, string(components.CategorySecretStore)+".") {
			log.Debug("Found component: " + comp.LogName())
			if !a.processor.AddPendingComponent(ctx, comp) {
				return nil
			}
		}
	}
	for _, comp := range authorizedComps {
		if !strings.HasPrefix(comp.Spec.Type, string(components.CategorySecretStore)+".") {
			log.Debug("Found component: " + comp.LogName())
			if !a.processor.AddPendingComponent(ctx, comp) {
				return nil
			}
		}
	}

	return nil
}

func (a *DaprRuntime) flushOutstandingHTTPEndpoints(ctx context.Context) {
	log.Info("Waiting for all outstanding http endpoints to be processed…")
	// We flush by sending a no-op http endpoint. Since the processHTTPEndpoints goroutine only reads one http endpoint at a time,
	// We know that once the no-op http endpoint is read from the channel, all previous http endpoints will have been fully processed.
	a.processor.AddPendingEndpoint(ctx, httpEndpointV1alpha1.HTTPEndpoint{})
	log.Info("All outstanding http endpoints processed")
}

func (a *DaprRuntime) flushOutstandingComponents(ctx context.Context) {
	log.Info("Waiting for all outstanding components to be processed…")
	// We flush by sending a no-op component. Since the processComponents goroutine only reads one component at a time,
	// We know that once the no-op component is read from the channel, all previous components will have been fully processed.
	a.processor.AddPendingComponent(ctx, componentsV1alpha1.Component{})
	log.Info("All outstanding components processed")
}

func (a *DaprRuntime) loadHTTPEndpoints(ctx context.Context) error {
	var loader httpendpoint.EndpointsLoader

	switch a.runtimeConfig.mode {
	case modes.KubernetesMode:
		loader = httpendpoint.NewKubernetesHTTPEndpoints(a.runtimeConfig.kubernetes, a.namespace, a.operatorClient, a.podName)
	case modes.StandaloneMode:
		loader = httpendpoint.NewLocalHTTPEndpoints(a.runtimeConfig.standalone.ResourcesPath...)
	default:
		return nil
	}

	log.Info("Loading endpoints…")
	endpoints, err := loader.LoadHTTPEndpoints()
	if err != nil {
		return err
	}

	authorizedHTTPEndpoints := a.authz.GetAuthorizedObjects(endpoints, a.authz.IsObjectAuthorized).([]httpEndpointV1alpha1.HTTPEndpoint)

	for _, e := range authorizedHTTPEndpoints {
		log.Infof("Found http endpoint: %s", e.Name)
		if !a.processor.AddPendingEndpoint(ctx, e) {
			return nil
		}
	}

	return nil
}

func (a *DaprRuntime) stopActor() error {
	if a.actor != nil {
		log.Info("Shutting down actor")
		return a.actor.Close()
	}
	return nil
}

func (a *DaprRuntime) stopWorkflow(ctx context.Context) error {
	if a.workflowEngine != nil {
		log.Info("Shutting down workflow engine")
		return a.workflowEngine.Close(ctx)
	}
	return nil
}

// ShutdownWithWait will gracefully stop runtime and wait outstanding operations.
func (a *DaprRuntime) ShutdownWithWait() {
	a.runnerCloser.Close()
}

func (a *DaprRuntime) WaitUntilShutdown() {
	a.runnerCloser.WaitUntilShutdown()
}

func (a *DaprRuntime) cleanSockets() error {
	var errs []error
	if a.runtimeConfig.unixDomainSocket != "" {
		for _, s := range []string{"http", "grpc"} {
			err := os.Remove(fmt.Sprintf("%s/dapr-%s-%s.socket", a.runtimeConfig.unixDomainSocket, a.runtimeConfig.id, s))
			if os.IsNotExist(err) {
				continue
			}
			if err != nil {
				errs = append(errs, fmt.Errorf("error removing socket file: %w", err))
			}
		}
	}
	return errors.Join(errs...)
}

func (a *DaprRuntime) blockUntilAppIsReady(ctx context.Context) error {
	if a.runtimeConfig.appConnectionConfig.Port <= 0 {
		return nil
	}

	log.Infof("application protocol: %s. waiting on port %v.  This will block until the app is listening on that port.", string(a.runtimeConfig.appConnectionConfig.Protocol), a.runtimeConfig.appConnectionConfig.Port)

	dialAddr := a.runtimeConfig.appConnectionConfig.ChannelAddress + ":" + strconv.Itoa(a.runtimeConfig.appConnectionConfig.Port)

	for {
		var (
			conn net.Conn
			err  error
		)
		dialer := &net.Dialer{
			Timeout: 500 * time.Millisecond,
		}
		if a.runtimeConfig.appConnectionConfig.Protocol.HasTLS() {
			conn, err = tls.DialWithDialer(dialer, "tcp", dialAddr, &tls.Config{
				InsecureSkipVerify: true, //nolint:gosec
			})
		} else {
			conn, err = dialer.DialContext(ctx, "tcp", dialAddr)
		}
		if err == nil && conn != nil {
			conn.Close()
			break
		}

		select {
		// Return
		case <-ctx.Done():
			return ctx.Err()
		// prevents overwhelming the OS with open connections
		case <-a.clock.After(time.Millisecond * 100):
		}
	}

	log.Infof("application discovered on port %v", a.runtimeConfig.appConnectionConfig.Port)

	return nil
}

func (a *DaprRuntime) loadAppConfiguration(ctx context.Context) {
	if a.channels.AppChannel() == nil {
		return
	}

	appConfig, err := a.channels.AppChannel().GetAppConfig(ctx, a.runtimeConfig.id)
	if err != nil {
		return
	}

	if appConfig != nil {
		a.appConfig = *appConfig
		log.Info("Application configuration loaded")
	}
}

func (a *DaprRuntime) appendBuiltinSecretStore(ctx context.Context) {
	if a.runtimeConfig.disableBuiltinK8sSecretStore {
		return
	}

	switch a.runtimeConfig.mode {
	case modes.KubernetesMode:
		// Preload Kubernetes secretstore
		a.processor.AddPendingComponent(ctx, componentsV1alpha1.Component{
			ObjectMeta: metav1.ObjectMeta{
				Name: secretstoresLoader.BuiltinKubernetesSecretStore,
			},
			Spec: componentsV1alpha1.ComponentSpec{
				Type:    "secretstores.kubernetes",
				Version: components.FirstStableVersion,
			},
		})
	}
}

func (a *DaprRuntime) getComponentsCapabilitesMap() map[string][]string {
	capabilities := make(map[string][]string)
	for key, store := range a.compStore.ListStateStores() {
		features := store.Features()
		stateStoreCapabilities := featureTypeToString(features)
		if state.FeatureETag.IsPresent(features) && state.FeatureTransactional.IsPresent(features) {
			stateStoreCapabilities = append(stateStoreCapabilities, "ACTOR")
		}
		capabilities[key] = stateStoreCapabilities
	}
	for key, pubSubItem := range a.compStore.ListPubSubs() {
		features := pubSubItem.Component.Features()
		capabilities[key] = featureTypeToString(features)
	}
	for key := range a.compStore.ListInputBindings() {
		capabilities[key] = []string{"INPUT_BINDING"}
	}
	for key := range a.compStore.ListOutputBindings() {
		if val, found := capabilities[key]; found {
			capabilities[key] = append(val, "OUTPUT_BINDING")
		} else {
			capabilities[key] = []string{"OUTPUT_BINDING"}
		}
	}
	for key, store := range a.compStore.ListSecretStores() {
		features := store.Features()
		capabilities[key] = featureTypeToString(features)
	}
	return capabilities
}

// converts components Features from FeatureType to string
func featureTypeToString(features interface{}) []string {
	featureStr := make([]string, 0)
	switch reflect.TypeOf(features).Kind() {
	case reflect.Slice:
		val := reflect.ValueOf(features)
		for i := 0; i < val.Len(); i++ {
			featureStr = append(featureStr, val.Index(i).String())
		}
	}
	return featureStr
}

func createGRPCManager(sec security.Handler, runtimeConfig *internalConfig, globalConfig *config.Configuration) *manager.Manager {
	grpcAppChannelConfig := &manager.AppChannelConfig{}
	if globalConfig != nil {
		grpcAppChannelConfig.TracingSpec = globalConfig.GetTracingSpec()
	}
	if runtimeConfig != nil {
		grpcAppChannelConfig.Port = runtimeConfig.appConnectionConfig.Port
		grpcAppChannelConfig.MaxConcurrency = runtimeConfig.appConnectionConfig.MaxConcurrency
		grpcAppChannelConfig.EnableTLS = (runtimeConfig.appConnectionConfig.Protocol == protocol.GRPCSProtocol)
		grpcAppChannelConfig.MaxRequestBodySizeMB = runtimeConfig.maxRequestBodySize
		grpcAppChannelConfig.ReadBufferSizeKB = runtimeConfig.readBufferSize
		grpcAppChannelConfig.BaseAddress = runtimeConfig.appConnectionConfig.ChannelAddress
	}

	m := manager.NewManager(sec, runtimeConfig.mode, grpcAppChannelConfig)
	m.StartCollector()
	return m
}

func (a *DaprRuntime) stopTrace(ctx context.Context) error {
	if a.tracerProvider == nil {
		return nil
	}
	// Flush and shutdown the tracing provider.
	if err := a.tracerProvider.ForceFlush(ctx); err != nil && !errors.Is(err, context.Canceled) {
		log.Warnf("Error flushing tracing provider: %v", err)
	}

	if err := a.tracerProvider.Shutdown(ctx); err != nil && !errors.Is(err, context.Canceled) {
		return fmt.Errorf("error shutting down tracing provider: %w", err)
	} else {
		a.tracerProvider = nil
	}
	return nil
}<|MERGE_RESOLUTION|>--- conflicted
+++ resolved
@@ -500,12 +500,8 @@
 		ShutdownFn:                  a.ShutdownWithWait,
 		AppConnectionConfig:         a.runtimeConfig.appConnectionConfig,
 		GlobalConfig:                a.globalConfig,
-<<<<<<< HEAD
 		WorkflowEngine:              wfe,
-	}
-=======
 	})
->>>>>>> 472c287f
 
 	// Create and start internal and external gRPC servers
 	a.daprGRPCAPI = grpc.NewAPI(grpc.APIOpts{
@@ -603,17 +599,7 @@
 		if err != nil {
 			log.Warn(err)
 		} else {
-<<<<<<< HEAD
-			a.daprUniversalAPI.SetActorRuntime(a.actor)
-=======
-			// Workflow engine depends on actor runtime being initialized
-			// This needs to be called before "SetActorsInitDone" on the universal API object to prevent a race condition in workflow methods
-			if err = a.initWorkflowEngine(ctx); err != nil {
-				return err
-			}
-
 			a.daprUniversal.SetActorRuntime(a.actor)
->>>>>>> 472c287f
 		}
 	}
 
