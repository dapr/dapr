/*
Copyright 2021 The Dapr Authors
Licensed under the Apache License, Version 2.0 (the "License");
you may not use this file except in compliance with the License.
You may obtain a copy of the License at
    http://www.apache.org/licenses/LICENSE-2.0
Unless required by applicable law or agreed to in writing, software
distributed under the License is distributed on an "AS IS" BASIS,
WITHOUT WARRANTIES OR CONDITIONS OF ANY KIND, either express or implied.
See the License for the specific language governing permissions and
limitations under the License.
*/

package runtime

import (
	"context"
	"crypto/tls"
	"encoding/base64"
	"encoding/json"
	"errors"
	"fmt"
	"io"
	"net"
	nethttp "net/http"
	"os"
	"os/signal"
	"reflect"
	"runtime"
	"strconv"
	"strings"
	"sync"
	"sync/atomic"
	"syscall"
	"time"

	"github.com/cenkalti/backoff/v4"
	"github.com/google/uuid"
	"go.opentelemetry.io/otel/exporters/otlp/otlptrace"
	otlptracegrpc "go.opentelemetry.io/otel/exporters/otlp/otlptrace/otlptracegrpc"
	otlptracehttp "go.opentelemetry.io/otel/exporters/otlp/otlptrace/otlptracehttp"
	"go.opentelemetry.io/otel/exporters/zipkin"
	"go.opentelemetry.io/otel/sdk/resource"
	sdktrace "go.opentelemetry.io/otel/sdk/trace"
	semconv "go.opentelemetry.io/otel/semconv/v1.10.0"
	"go.opentelemetry.io/otel/trace"
	"golang.org/x/net/http2"
	gogrpc "google.golang.org/grpc"
	"google.golang.org/grpc/codes"
	md "google.golang.org/grpc/metadata"
	"google.golang.org/grpc/status"
	"google.golang.org/protobuf/encoding/protojson"
	"google.golang.org/protobuf/types/known/emptypb"
	"google.golang.org/protobuf/types/known/structpb"
	metav1 "k8s.io/apimachinery/pkg/apis/meta/v1"
	"k8s.io/apimachinery/pkg/util/sets"

	"github.com/dapr/dapr/pkg/actors"
	commonapi "github.com/dapr/dapr/pkg/apis/common"
	componentsV1alpha1 "github.com/dapr/dapr/pkg/apis/components/v1alpha1"
	httpEndpointV1alpha1 "github.com/dapr/dapr/pkg/apis/httpEndpoint/v1alpha1"
	"github.com/dapr/dapr/pkg/apphealth"
	"github.com/dapr/dapr/pkg/channel"
	httpChannel "github.com/dapr/dapr/pkg/channel/http"
	"github.com/dapr/dapr/pkg/components"
	"github.com/dapr/dapr/pkg/config"
	"github.com/dapr/dapr/pkg/config/protocol"
	diag "github.com/dapr/dapr/pkg/diagnostics"
	diagUtils "github.com/dapr/dapr/pkg/diagnostics/utils"
	"github.com/dapr/dapr/pkg/encryption"
	"github.com/dapr/dapr/pkg/grpc"
	"github.com/dapr/dapr/pkg/http"
	"github.com/dapr/dapr/pkg/httpendpoint"
	"github.com/dapr/dapr/pkg/messaging"
	invokev1 "github.com/dapr/dapr/pkg/messaging/v1"
	httpMiddleware "github.com/dapr/dapr/pkg/middleware/http"
	"github.com/dapr/dapr/pkg/modes"
	"github.com/dapr/dapr/pkg/operator/client"
	"github.com/dapr/dapr/pkg/resiliency"
	runtimePubsub "github.com/dapr/dapr/pkg/runtime/pubsub"
	"github.com/dapr/dapr/pkg/runtime/security"
	authConsts "github.com/dapr/dapr/pkg/runtime/security/consts"
	"github.com/dapr/dapr/pkg/runtime/wfengine"
	"github.com/dapr/dapr/pkg/scopes"
	"github.com/dapr/dapr/utils"
	"github.com/dapr/kit/logger"

	operatorv1pb "github.com/dapr/dapr/pkg/proto/operator/v1"
	runtimev1pb "github.com/dapr/dapr/pkg/proto/runtime/v1"

	wfs "github.com/dapr/components-contrib/workflows"
	bindingsLoader "github.com/dapr/dapr/pkg/components/bindings"
	configurationLoader "github.com/dapr/dapr/pkg/components/configuration"
	cryptoLoader "github.com/dapr/dapr/pkg/components/crypto"
	lockLoader "github.com/dapr/dapr/pkg/components/lock"
	httpMiddlewareLoader "github.com/dapr/dapr/pkg/components/middleware/http"
	nrLoader "github.com/dapr/dapr/pkg/components/nameresolution"
	"github.com/dapr/dapr/pkg/components/pluggable"
	pubsubLoader "github.com/dapr/dapr/pkg/components/pubsub"
	secretstoresLoader "github.com/dapr/dapr/pkg/components/secretstores"
	stateLoader "github.com/dapr/dapr/pkg/components/state"
	workflowsLoader "github.com/dapr/dapr/pkg/components/workflows"
	"github.com/dapr/dapr/pkg/runtime/compstore"
	rterrors "github.com/dapr/dapr/pkg/runtime/errors"

	"github.com/dapr/components-contrib/bindings"
	"github.com/dapr/components-contrib/configuration"
	"github.com/dapr/components-contrib/contenttype"
	contribCrypto "github.com/dapr/components-contrib/crypto"
	"github.com/dapr/components-contrib/lock"
	contribMetadata "github.com/dapr/components-contrib/metadata"
	"github.com/dapr/components-contrib/middleware"
	nr "github.com/dapr/components-contrib/nameresolution"
	"github.com/dapr/components-contrib/pubsub"
	"github.com/dapr/components-contrib/secretstores"
	"github.com/dapr/components-contrib/state"
)

const (
	actorStateStore = "actorstatestore"

	// output bindings concurrency.
	bindingsConcurrencyParallel   = "parallel"
	bindingsConcurrencySequential = "sequential"
	pubsubName                    = "pubsubName"
	bindingDirection              = "direction"
	inputBinding                  = "input"
	outputBinding                 = "output"

	// hot reloading is currently unsupported, but
	// setting this environment variable restores the
	// partial hot reloading support for k8s.
	hotReloadingEnvVar = "DAPR_ENABLE_HOT_RELOADING"

	defaultComponentInitTimeout = time.Second * 5
)

type ComponentCategory string

var componentCategoriesNeedProcess = []components.Category{
	components.CategoryBindings,
	components.CategoryPubSub,
	components.CategorySecretStore,
	components.CategoryStateStore,
	components.CategoryMiddleware,
	components.CategoryConfiguration,
	components.CategoryCryptoProvider,
	components.CategoryLock,
	components.CategoryWorkflow,
}

var log = logger.NewLogger("dapr.runtime")

// ErrUnexpectedEnvelopeData denotes that an unexpected data type
// was encountered when processing a cloud event's data property.
var ErrUnexpectedEnvelopeData = errors.New("unexpected data type encountered in envelope")

var cloudEventDuplicateKeys = sets.NewString(pubsub.IDField, pubsub.SourceField, pubsub.DataContentTypeField, pubsub.TypeField, pubsub.SpecVersionField, pubsub.DataField, pubsub.DataBase64Field)

// Type of function that determines if a component is authorized.
// The function receives the component and must return true if the component is authorized.
type ComponentAuthorizer func(component componentsV1alpha1.Component) bool

// Type of function that determines if an http endpoint is authorized.
// The function receives the http endpoint and must return true if the http endpoint is authorized.
type HTTPEndpointAuthorizer func(endpoint httpEndpointV1alpha1.HTTPEndpoint) bool

// DaprRuntime holds all the core components of the runtime.
type DaprRuntime struct {
	ctx                     context.Context
	cancel                  context.CancelFunc
	runtimeConfig           *internalConfig
	globalConfig            *config.Configuration
	accessControlList       *config.AccessControlList
	grpc                    *grpc.Manager
	appChannel              channel.AppChannel             // 1:1 relationship between sidecar and app for communication.
	httpEndpointsAppChannel channel.HTTPEndpointAppChannel // extra app channel to allow for different URLs per call.
	appConfig               config.ApplicationConfig
	directMessaging         messaging.DirectMessaging
	actor                   actors.Actors
	subscribeBindingList    []string

	nameResolver            nr.Resolver
	hostAddress             string
	actorStateStoreName     string
	actorStateStoreLock     *sync.RWMutex
	authenticator           security.Authenticator
	namespace               string
	podName                 string
	daprHTTPAPI             http.API
	daprGRPCAPI             grpc.API
	operatorClient          operatorv1pb.OperatorClient
	pubsubCtx               context.Context
	pubsubCancel            context.CancelFunc
	topicsLock              *sync.RWMutex
	topicCtxCancels         map[string]context.CancelFunc // Key is "componentName||topicName"
	shutdownC               chan error
	running                 atomic.Bool
	apiClosers              []io.Closer
	componentAuthorizers    []ComponentAuthorizer
	httpEndpointAuthorizers []HTTPEndpointAuthorizer
	appHealth               *apphealth.AppHealth
	appHealthReady          func() // Invoked the first time the app health becomes ready
	appHealthLock           *sync.Mutex
	bulkSubLock             *sync.Mutex
	appHTTPClient           *nethttp.Client
	compStore               *compstore.ComponentStore

	stateStoreRegistry         *stateLoader.Registry
	secretStoresRegistry       *secretstoresLoader.Registry
	nameResolutionRegistry     *nrLoader.Registry
	workflowComponentRegistry  *workflowsLoader.Registry
	bindingsRegistry           *bindingsLoader.Registry
	pubSubRegistry             *pubsubLoader.Registry
	httpMiddlewareRegistry     *httpMiddlewareLoader.Registry
	configurationStoreRegistry *configurationLoader.Registry
	lockStoreRegistry          *lockLoader.Registry
	inputBindingsCtx           context.Context
	inputBindingsCancel        context.CancelFunc

	cryptoProviderRegistry *cryptoLoader.Registry

	pendingHTTPEndpoints       chan httpEndpointV1alpha1.HTTPEndpoint
	pendingComponents          chan componentsV1alpha1.Component
	pendingComponentDependents map[string][]componentsV1alpha1.Component

	proxy messaging.Proxy

	resiliency resiliency.Provider

	tracerProvider *sdktrace.TracerProvider

	workflowEngine *wfengine.WorkflowEngine
}

type ComponentsCallback func(components ComponentRegistry) error

type ComponentRegistry struct {
	Actors          actors.Actors
	DirectMessaging messaging.DirectMessaging
	CompStore       *compstore.ComponentStore
}

type componentPreprocessRes struct {
	unreadyDependency string
}

type pubsubSubscribedMessage struct {
	cloudEvent map[string]interface{}
	data       []byte
	topic      string
	metadata   map[string]string
	path       string
	pubsub     string
}

// newDaprRuntime returns a new runtime with the given runtime config and global config.
func newDaprRuntime(runtimeConfig *internalConfig, globalConfig *config.Configuration, accessControlList *config.AccessControlList, resiliencyProvider resiliency.Provider) *DaprRuntime {
	ctx, cancel := context.WithCancel(context.Background())

	rt := &DaprRuntime{
		ctx:                        ctx,
		cancel:                     cancel,
		runtimeConfig:              runtimeConfig,
		globalConfig:               globalConfig,
		accessControlList:          accessControlList,
		actorStateStoreLock:        &sync.RWMutex{},
		grpc:                       createGRPCManager(runtimeConfig, globalConfig),
		topicsLock:                 &sync.RWMutex{},
		pendingHTTPEndpoints:       make(chan httpEndpointV1alpha1.HTTPEndpoint),
		pendingComponents:          make(chan componentsV1alpha1.Component),
		pendingComponentDependents: map[string][]componentsV1alpha1.Component{},
		shutdownC:                  make(chan error, 1),
		tracerProvider:             nil,
		resiliency:                 resiliencyProvider,
		workflowEngine:             wfengine.NewWorkflowEngine(wfengine.NewWorkflowConfig(runtimeConfig.id)),
		appHealthReady:             nil,
		appHealthLock:              &sync.Mutex{},
		bulkSubLock:                &sync.Mutex{},
		compStore:                  compstore.New(),
	}

	rt.componentAuthorizers = []ComponentAuthorizer{rt.namespaceComponentAuthorizer}
	if globalConfig != nil && globalConfig.Spec.ComponentsSpec != nil && len(globalConfig.Spec.ComponentsSpec.Deny) > 0 {
		dl := newComponentDenyList(globalConfig.Spec.ComponentsSpec.Deny)
		rt.componentAuthorizers = append(rt.componentAuthorizers, dl.IsAllowed)
	}

	rt.httpEndpointAuthorizers = []HTTPEndpointAuthorizer{rt.namespaceHTTPEndpointAuthorizer}

	rt.initAppHTTPClient()

	return rt
}

// Run performs initialization of the runtime with the runtime and global configurations.
func (a *DaprRuntime) Run(opts ...Option) error {
	start := time.Now()
	log.Infof("%s mode configured", a.runtimeConfig.mode)
	log.Infof("app id: %s", a.runtimeConfig.id)

	var o runtimeOpts
	for _, opt := range opts {
		opt(&o)
	}

	if err := a.initRuntime(&o); err != nil {
		return err
	}

	a.running.Store(true)

	d := time.Since(start).Milliseconds()
	log.Infof("dapr initialized. Status: Running. Init Elapsed %vms", d)

	if a.daprHTTPAPI != nil {
		// gRPC server start failure is logged as Fatal in initRuntime method. Setting the status only when runtime is initialized.
		a.daprHTTPAPI.MarkStatusAsReady()
	}

	return nil
}

func (a *DaprRuntime) getNamespace() string {
	return os.Getenv("NAMESPACE")
}

func (a *DaprRuntime) getPodName() string {
	return os.Getenv("POD_NAME")
}

func (a *DaprRuntime) getOperatorClient() (operatorv1pb.OperatorClient, error) {
	// Get the operator client only if we're running in Kubernetes and if we need it
	if a.runtimeConfig.mode != modes.KubernetesMode {
		return nil, nil
	}

	client, _, err := client.GetOperatorClient(context.TODO(), a.runtimeConfig.kubernetes.ControlPlaneAddress, security.TLSServerName, a.runtimeConfig.certChain)
	if err != nil {
		return nil, fmt.Errorf("error creating operator client: %w", err)
	}
	return client, nil
}

// setupTracing set up the trace exporters. Technically we don't need to pass `hostAddress` in,
// but we do so here to explicitly call out the dependency on having `hostAddress` computed.
func (a *DaprRuntime) setupTracing(hostAddress string, tpStore tracerProviderStore) error {
	tracingSpec := a.globalConfig.GetTracingSpec()

	// Register stdout trace exporter if user wants to debug requests or log as Info level.
	if tracingSpec.Stdout {
		tpStore.RegisterExporter(diagUtils.NewStdOutExporter())
	}

	// Register zipkin trace exporter if ZipkinSpec is specified
	if tracingSpec.Zipkin != nil && tracingSpec.Zipkin.EndpointAddress != "" {
		zipkinExporter, err := zipkin.New(tracingSpec.Zipkin.EndpointAddress)
		if err != nil {
			return err
		}
		tpStore.RegisterExporter(zipkinExporter)
	}

	// Register otel trace exporter if OtelSpec is specified
	if tracingSpec.Otel != nil && tracingSpec.Otel.EndpointAddress != "" && tracingSpec.Otel.Protocol != "" {
		endpoint := tracingSpec.Otel.EndpointAddress
		protocol := tracingSpec.Otel.Protocol
		if protocol != "http" && protocol != "grpc" {
			return fmt.Errorf("invalid protocol %v provided for Otel endpoint", protocol)
		}

		var client otlptrace.Client
		if protocol == "http" {
			clientOptions := []otlptracehttp.Option{otlptracehttp.WithEndpoint(endpoint)}
			if !tracingSpec.Otel.GetIsSecure() {
				clientOptions = append(clientOptions, otlptracehttp.WithInsecure())
			}
			client = otlptracehttp.NewClient(clientOptions...)
		} else {
			clientOptions := []otlptracegrpc.Option{otlptracegrpc.WithEndpoint(endpoint)}
			if !tracingSpec.Otel.GetIsSecure() {
				clientOptions = append(clientOptions, otlptracegrpc.WithInsecure())
			}
			client = otlptracegrpc.NewClient(clientOptions...)
		}
		otelExporter, err := otlptrace.New(a.ctx, client)
		if err != nil {
			return err
		}
		tpStore.RegisterExporter(otelExporter)
	}

	if !tpStore.HasExporter() && tracingSpec.SamplingRate != "" {
		tpStore.RegisterExporter(diagUtils.NewNullExporter())
	}

	// Register a resource
	r := resource.NewWithAttributes(
		semconv.SchemaURL,
		semconv.ServiceNameKey.String(a.runtimeConfig.id),
	)

	tpStore.RegisterResource(r)

	// Register a trace sampler based on Sampling settings
	daprTraceSampler := diag.NewDaprTraceSampler(tracingSpec.SamplingRate)
	log.Infof("Dapr trace sampler initialized: %s", daprTraceSampler.Description())

	tpStore.RegisterSampler(daprTraceSampler)

	a.tracerProvider = tpStore.RegisterTracerProvider()
	return nil
}

func (a *DaprRuntime) initRuntime(opts *runtimeOpts) error {
	a.namespace = a.getNamespace()

	err := a.establishSecurity(a.runtimeConfig.sentryServiceAddress)
	if err != nil {
		return err
	}
	a.podName = a.getPodName()
	a.operatorClient, err = a.getOperatorClient()
	if err != nil {
		return err
	}

	if a.hostAddress, err = utils.GetHostAddress(); err != nil {
		return fmt.Errorf("failed to determine host address: %w", err)
	}
	if err = a.setupTracing(a.hostAddress, newOpentelemetryTracerProviderStore()); err != nil {
		return fmt.Errorf("failed to setup tracing: %w", err)
	}
	// Register and initialize name resolution for service discovery.
	a.nameResolutionRegistry = opts.nameResolutionRegistry
	err = a.initNameResolution()
	if err != nil {
		log.Errorf(err.Error())
	}

	a.pubSubRegistry = opts.pubsubRegistry
	a.secretStoresRegistry = opts.secretStoreRegistry
	a.stateStoreRegistry = opts.stateRegistry
	a.configurationStoreRegistry = opts.configurationRegistry
	a.bindingsRegistry = opts.bindingRegistry
	a.cryptoProviderRegistry = opts.cryptoProviderRegistry
	a.httpMiddlewareRegistry = opts.httpMiddlewareRegistry
	a.lockStoreRegistry = opts.lockRegistry
	a.workflowComponentRegistry = opts.workflowComponentRegistry

	a.initPluggableComponents()

	go a.processComponents()
	go a.processHTTPEndpoints()

	if _, ok := os.LookupEnv(hotReloadingEnvVar); ok {
		log.Debug("starting to watch component updates")
		err = a.beginComponentsUpdates()
		if err != nil {
			log.Warnf("failed to watch component updates: %s", err)
		}

		log.Debug("starting to watch http endpoint updates")
		err = a.beginHTTPEndpointsUpdates()
		if err != nil {
			log.Warnf("failed to watch http endpoint updates: %s", err)
		}
	}

	a.appendBuiltinSecretStore()
	err = a.loadComponents(opts)
	if err != nil {
		log.Warnf("failed to load components: %s", err)
	}

	a.flushOutstandingComponents()

	pipeline, err := a.buildHTTPPipeline()
	if err != nil {
		log.Warnf("failed to build HTTP pipeline: %s", err)
	}

	err = a.loadHTTPEndpoints(opts)
	if err != nil {
		log.Warnf("failed to load HTTP endpoints: %s", err)
	}

	a.flushOutstandingHTTPEndpoints()

	// Setup allow/deny list for secrets
	a.populateSecretsConfiguration()

	// Start proxy
	a.initProxy()

	// Create and start internal and external gRPC servers
	a.daprGRPCAPI = a.getGRPCAPI()

	err = a.startGRPCAPIServer(a.daprGRPCAPI, a.runtimeConfig.apiGRPCPort)
	if err != nil {
		log.Fatalf("failed to start API gRPC server: %s", err)
	}
	if a.runtimeConfig.unixDomainSocket != "" {
		log.Info("API gRPC server is running on a unix domain socket")
	} else {
		log.Infof("API gRPC server is running on port %v", a.runtimeConfig.apiGRPCPort)
	}

	a.initDirectMessaging(a.nameResolver)

	// Start HTTP Server
	err = a.startHTTPServer(a.runtimeConfig.httpPort, a.runtimeConfig.publicPort, a.runtimeConfig.profilePort, a.runtimeConfig.allowedOrigins, pipeline)
	if err != nil {
		log.Fatalf("failed to start HTTP server: %s", err)
	}
	if a.runtimeConfig.unixDomainSocket != "" {
		log.Info("http server is running on a unix domain socket")
	} else {
		log.Infof("http server is running on port %v", a.runtimeConfig.httpPort)
	}
	log.Infof("The request body size parameter is: %v", a.runtimeConfig.maxRequestBodySize)

	err = a.startGRPCInternalServer(a.daprGRPCAPI, a.runtimeConfig.internalGRPCPort)
	if err != nil {
		log.Fatalf("failed to start internal gRPC server: %s", err)
	}
	log.Infof("internal gRPC server is running on port %v", a.runtimeConfig.internalGRPCPort)

	if a.daprHTTPAPI != nil {
		a.daprHTTPAPI.MarkStatusAsOutboundReady()
	}
	a.blockUntilAppIsReady()

	err = a.createChannels()
	if err != nil {
		log.Warnf("failed to open %s channel to app: %s", string(a.runtimeConfig.appConnectionConfig.Protocol), err)
	}

	a.daprHTTPAPI.SetAppChannel(a.appChannel)
	a.daprGRPCAPI.SetAppChannel(a.appChannel)
	a.directMessaging.SetAppChannel(a.appChannel)

	// add another app channel dedicated to external service invocation
	a.daprHTTPAPI.SetHTTPEndpointsAppChannel(a.httpEndpointsAppChannel)
	a.directMessaging.SetHTTPEndpointsAppChannel(a.httpEndpointsAppChannel)

	a.daprHTTPAPI.SetDirectMessaging(a.directMessaging)
	a.daprGRPCAPI.SetDirectMessaging(a.directMessaging)

	if a.runtimeConfig.appConnectionConfig.MaxConcurrency > 0 {
		log.Infof("app max concurrency set to %v", a.runtimeConfig.appConnectionConfig.MaxConcurrency)
	}

	a.appHealthReady = func() {
		a.appHealthReadyInit(opts)
	}
	if a.runtimeConfig.appConnectionConfig.HealthCheck != nil && a.appChannel != nil {
		// We can't just pass "a.appChannel.HealthProbe" because appChannel may be re-created
		a.appHealth = apphealth.New(*a.runtimeConfig.appConnectionConfig.HealthCheck, func(ctx context.Context) (bool, error) {
			return a.appChannel.HealthProbe(ctx)
		})
		a.appHealth.OnHealthChange(a.appHealthChanged)
		a.appHealth.StartProbes(a.ctx)

		// Set the appHealth object in the channel so it's aware of the app's health status
		a.appChannel.SetAppHealth(a.appHealth)

		// Enqueue a probe right away
		// This will also start the input components once the app is healthy
		a.appHealth.Enqueue()
	} else {
		// If there's no health check, mark the app as healthy right away so subscriptions can start
		a.appHealthChanged(apphealth.AppStatusHealthy)
	}

	return nil
}

// appHealthReadyInit completes the initialization phase and is invoked after the app is healthy
func (a *DaprRuntime) appHealthReadyInit(opts *runtimeOpts) {
	var err error

	// Load app configuration (for actors) and init actors
	a.loadAppConfiguration()

	if len(a.runtimeConfig.placementAddresses) != 0 {
		err = a.initActors()
		if err != nil {
			log.Warn(err)
		} else {
			a.daprHTTPAPI.SetActorRuntime(a.actor)
			a.daprGRPCAPI.SetActorRuntime(a.actor)

			// Workflow engine depends on actor runtime being initialized
			a.initWorkflowEngine()
		}
	}

	if opts.componentsCallback != nil {
		if err = opts.componentsCallback(ComponentRegistry{
			Actors:          a.actor,
			DirectMessaging: a.directMessaging,
			CompStore:       a.compStore,
		}); err != nil {
			log.Fatalf("failed to register components with callback: %s", err)
		}
	}
}

func (a *DaprRuntime) initWorkflowEngine() {
	wfComponentFactory := wfengine.BuiltinWorkflowFactory(a.workflowEngine)

	if wfInitErr := a.workflowEngine.SetActorRuntime(a.actor); wfInitErr != nil {
		log.Warnf("Failed to set actor runtime for Dapr workflow engine - workflow engine will not start: %w", wfInitErr)
	} else {
		if a.workflowComponentRegistry != nil {
			log.Infof("Registering component for dapr workflow engine...")
			a.workflowComponentRegistry.RegisterComponent(wfComponentFactory, "dapr")
			if componentInitErr := a.initWorkflowComponent(wfengine.ComponentDefinition); componentInitErr != nil {
				log.Warnf("Failed to initialize Dapr workflow component: %v", componentInitErr)
			}
		} else {
			log.Infof("No workflow registry available, not registering Dapr workflow component...")
		}
	}
}

// initPluggableComponents discover pluggable components and initialize with their respective registries.
func (a *DaprRuntime) initPluggableComponents() {
	if runtime.GOOS == "windows" {
		log.Debugf("the current OS does not support pluggable components feature, skipping initialization")
		return
	}
	if err := pluggable.Discover(a.ctx); err != nil {
		log.Errorf("could not initialize pluggable components %v", err)
	}
}

// Sets the status of the app to healthy or un-healthy
// Callback for apphealth when the detected status changed
func (a *DaprRuntime) appHealthChanged(status uint8) {
	a.appHealthLock.Lock()
	defer a.appHealthLock.Unlock()

	switch status {
	case apphealth.AppStatusHealthy:
		// First time the app becomes healthy, complete the init process
		if a.appHealthReady != nil {
			a.appHealthReady()
			a.appHealthReady = nil
		}

		// Start subscribing to topics and reading from input bindings
		a.startSubscriptions()
		err := a.startReadingFromBindings()
		if err != nil {
			log.Warnf("failed to read from bindings: %s ", err)
		}
	case apphealth.AppStatusUnhealthy:
		// Stop topic subscriptions and input bindings
		a.stopSubscriptions()
		a.stopReadingFromBindings()
	}
}

func (a *DaprRuntime) populateSecretsConfiguration() {
	// Populate in a map for easy lookup by store name.
	if a.globalConfig.Spec.Secrets != nil {
		for _, scope := range a.globalConfig.Spec.Secrets.Scopes {
			a.compStore.AddSecretsConfiguration(scope.StoreName, scope)
		}
	}
}

func (a *DaprRuntime) buildHTTPPipelineForSpec(spec config.PipelineSpec, targetPipeline string) (pipeline httpMiddleware.Pipeline, err error) {
<<<<<<< HEAD
	pipeline.Handlers = make([]func(next nethttp.Handler) nethttp.Handler, 0, len(spec.Handlers))
	for i := 0; i < len(spec.Handlers); i++ {
		middlewareSpec := spec.Handlers[i]
		component, exists := a.compStore.GetComponent(middlewareSpec.Type, middlewareSpec.Name)
		if !exists {
			// Log the error but continue with initializing the pipeline
			log.Error("couldn't find middleware component defined in configuration with name %s and type %s/%s",
				middlewareSpec.Name, middlewareSpec.Type, middlewareSpec.Version)
			continue
		}
		md := middleware.Metadata{Base: a.toBaseMetadata(component)}
		handler, err := a.httpMiddlewareRegistry.Create(middlewareSpec.Type, middlewareSpec.Version, md, middlewareSpec.LogName())
		if err != nil {
			e := fmt.Sprintf("process component %s error: %s", component.Name, err.Error())
			if !component.Spec.IgnoreErrors {
				log.Warn("error processing middleware component, daprd process will exit gracefully")
				a.Shutdown(a.runtimeConfig.GracefulShutdownDuration)
				log.Fatal(e)
				// This error is only caught by tests, since during normal execution we panic
				return pipeline, errors.New("dapr panicked")
=======
	if a.globalConfig != nil {
		pipeline.Handlers = make([]func(next nethttp.Handler) nethttp.Handler, 0, len(spec.Handlers))
		for i := 0; i < len(spec.Handlers); i++ {
			middlewareSpec := spec.Handlers[i]
			component, exists := a.compStore.GetComponent(middlewareSpec.Type, middlewareSpec.Name)
			if !exists {
				// Log the error but continue with initializing the pipeline
				log.Error("couldn't find middleware component defined in configuration with name %s and type %s/%s",
					middlewareSpec.Name, middlewareSpec.Type, middlewareSpec.Version)
				continue
			}
			md := middleware.Metadata{Base: a.toBaseMetadata(component)}
			handler, err := a.httpMiddlewareRegistry.Create(middlewareSpec.Type, middlewareSpec.Version, md, middlewareSpec.LogName())
			if err != nil {
				e := fmt.Sprintf("process component %s error: %s", component.Name, err.Error())
				if !component.Spec.IgnoreErrors {
					log.Warn("error processing middleware component, daprd process will exit gracefully")
					a.Shutdown(a.runtimeConfig.gracefulShutdownDuration)
					log.Fatal(e)
					// This error is only caught by tests, since during normal execution we panic
					return pipeline, errors.New("dapr panicked")
				}
				log.Error(e)
				continue
>>>>>>> 65902338
			}
			log.Error(e)
			continue
		}
		log.Infof("enabled %s/%s %s middleware", middlewareSpec.Type, targetPipeline, middlewareSpec.Version)
		pipeline.Handlers = append(pipeline.Handlers, handler)
	}

	return pipeline, nil
}

func (a *DaprRuntime) buildHTTPPipeline() (httpMiddleware.Pipeline, error) {
	if a.globalConfig == nil || a.globalConfig.Spec.HTTPPipelineSpec == nil {
		return httpMiddleware.Pipeline{}, nil
	}
	return a.buildHTTPPipelineForSpec(*a.globalConfig.Spec.HTTPPipelineSpec, "http")
}

func (a *DaprRuntime) buildAppHTTPPipeline() (httpMiddleware.Pipeline, error) {
	if a.globalConfig == nil || a.globalConfig.Spec.AppHTTPPipelineSpec == nil {
		return httpMiddleware.Pipeline{}, nil
	}
	return a.buildHTTPPipelineForSpec(*a.globalConfig.Spec.AppHTTPPipelineSpec, "app channel")
}

func (a *DaprRuntime) initBinding(c componentsV1alpha1.Component) error {
	found := false
	if a.bindingsRegistry.HasOutputBinding(c.Spec.Type, c.Spec.Version) {
		if err := a.initOutputBinding(c); err != nil {
			return err
		}
		found = true
	}

	if a.bindingsRegistry.HasInputBinding(c.Spec.Type, c.Spec.Version) {
		if err := a.initInputBinding(c); err != nil {
			return err
		}
		found = true
	}

	if !found {
		diag.DefaultMonitoring.ComponentInitFailed(c.Spec.Type, "creation", c.ObjectMeta.Name)
		return fmt.Errorf("couldn't find binding %s/%s", c.Spec.Type, c.Spec.Version)
	}
	return nil
}

func (a *DaprRuntime) sendToDeadLetter(name string, msg *pubsub.NewMessage, deadLetterTopic string) (err error) {
	req := &pubsub.PublishRequest{
		Data:        msg.Data,
		PubsubName:  name,
		Topic:       deadLetterTopic,
		Metadata:    msg.Metadata,
		ContentType: msg.ContentType,
	}

	err = a.Publish(req)
	if err != nil {
		log.Errorf("error sending message to dead letter, origin topic: %s dead letter topic %s err: %w", msg.Topic, deadLetterTopic, err)
		return err
	}
	return nil
}

func (a *DaprRuntime) subscribeTopic(parentCtx context.Context, name string, topic string, route compstore.TopicRouteElem) error {
	subKey := pubsubTopicKey(name, topic)

	a.topicsLock.Lock()
	defer a.topicsLock.Unlock()

	pubSub, ok := a.compStore.GetPubSub(name)
	if !ok {
		return fmt.Errorf("pubsub '%s' not found", name)
	}

	allowed := a.isPubSubOperationAllowed(name, topic, pubSub.ScopedSubscriptions)
	if !allowed {
		return fmt.Errorf("subscription to topic '%s' on pubsub '%s' is not allowed", topic, name)
	}

	log.Debugf("subscribing to topic='%s' on pubsub='%s'", topic, name)

	if _, ok := a.topicCtxCancels[subKey]; ok {
		return fmt.Errorf("cannot subscribe to topic '%s' on pubsub '%s': the subscription already exists", topic, name)
	}

	ctx, cancel := context.WithCancel(parentCtx)
	policyDef := a.resiliency.ComponentInboundPolicy(name, resiliency.Pubsub)
	routeMetadata := route.Metadata

	namespaced := pubSub.NamespaceScoped

	if route.BulkSubscribe != nil && route.BulkSubscribe.Enabled {
		err := a.bulkSubscribeTopic(ctx, policyDef, name, topic, route, namespaced)
		if err != nil {
			cancel()
			return fmt.Errorf("failed to bulk subscribe to topic %s: %w", topic, err)
		}
		a.topicCtxCancels[subKey] = cancel
		return nil
	}

	subscribeTopic := topic
	if namespaced {
		subscribeTopic = a.namespace + topic
	}

	err := pubSub.Component.Subscribe(ctx, pubsub.SubscribeRequest{
		Topic:    subscribeTopic,
		Metadata: routeMetadata,
	}, func(ctx context.Context, msg *pubsub.NewMessage) error {
		if msg.Metadata == nil {
			msg.Metadata = make(map[string]string, 1)
		}

		msg.Metadata[pubsubName] = name

		msgTopic := msg.Topic
		if pubSub.NamespaceScoped {
			msgTopic = strings.Replace(msgTopic, a.namespace, "", 1)
		}

		rawPayload, err := contribMetadata.IsRawPayload(route.Metadata)
		if err != nil {
			log.Errorf("error deserializing pubsub metadata: %s", err)
			if route.DeadLetterTopic != "" {
				if dlqErr := a.sendToDeadLetter(name, msg, route.DeadLetterTopic); dlqErr == nil {
					// dlq has been configured and message is successfully sent to dlq.
					diag.DefaultComponentMonitoring.PubsubIngressEvent(ctx, pubsubName, strings.ToLower(string(pubsub.Drop)), msgTopic, 0)
					return nil
				}
			}
			diag.DefaultComponentMonitoring.PubsubIngressEvent(ctx, pubsubName, strings.ToLower(string(pubsub.Retry)), msgTopic, 0)
			return err
		}

		var cloudEvent map[string]interface{}
		data := msg.Data
		if rawPayload {
			cloudEvent = pubsub.FromRawPayload(msg.Data, msgTopic, name)
			data, err = json.Marshal(cloudEvent)
			if err != nil {
				log.Errorf("error serializing cloud event in pubsub %s and topic %s: %s", name, msgTopic, err)
				if route.DeadLetterTopic != "" {
					if dlqErr := a.sendToDeadLetter(name, msg, route.DeadLetterTopic); dlqErr == nil {
						// dlq has been configured and message is successfully sent to dlq.
						diag.DefaultComponentMonitoring.PubsubIngressEvent(ctx, pubsubName, strings.ToLower(string(pubsub.Drop)), msgTopic, 0)
						return nil
					}
				}
				diag.DefaultComponentMonitoring.PubsubIngressEvent(ctx, pubsubName, strings.ToLower(string(pubsub.Retry)), msgTopic, 0)
				return err
			}
		} else {
			err = json.Unmarshal(msg.Data, &cloudEvent)
			if err != nil {
				log.Errorf("error deserializing cloud event in pubsub %s and topic %s: %s", name, msgTopic, err)
				if route.DeadLetterTopic != "" {
					if dlqErr := a.sendToDeadLetter(name, msg, route.DeadLetterTopic); dlqErr == nil {
						// dlq has been configured and message is successfully sent to dlq.
						diag.DefaultComponentMonitoring.PubsubIngressEvent(ctx, pubsubName, strings.ToLower(string(pubsub.Drop)), msgTopic, 0)
						return nil
					}
				}
				diag.DefaultComponentMonitoring.PubsubIngressEvent(ctx, pubsubName, strings.ToLower(string(pubsub.Retry)), msgTopic, 0)
				return err
			}
		}

		if pubsub.HasExpired(cloudEvent) {
			log.Warnf("dropping expired pub/sub event %v as of %v", cloudEvent[pubsub.IDField], cloudEvent[pubsub.ExpirationField])
			diag.DefaultComponentMonitoring.PubsubIngressEvent(ctx, pubsubName, strings.ToLower(string(pubsub.Drop)), msgTopic, 0)

			if route.DeadLetterTopic != "" {
				_ = a.sendToDeadLetter(name, msg, route.DeadLetterTopic)
			}
			return nil
		}

		routePath, shouldProcess, err := findMatchingRoute(route.Rules, cloudEvent)
		if err != nil {
			log.Errorf("error finding matching route for event %v in pubsub %s and topic %s: %s", cloudEvent[pubsub.IDField], name, msgTopic, err)
			if route.DeadLetterTopic != "" {
				if dlqErr := a.sendToDeadLetter(name, msg, route.DeadLetterTopic); dlqErr == nil {
					// dlq has been configured and message is successfully sent to dlq.
					diag.DefaultComponentMonitoring.PubsubIngressEvent(ctx, pubsubName, strings.ToLower(string(pubsub.Drop)), msgTopic, 0)
					return nil
				}
			}
			diag.DefaultComponentMonitoring.PubsubIngressEvent(ctx, pubsubName, strings.ToLower(string(pubsub.Retry)), msgTopic, 0)
			return err
		}
		if !shouldProcess {
			// The event does not match any route specified so ignore it.
			log.Debugf("no matching route for event %v in pubsub %s and topic %s; skipping", cloudEvent[pubsub.IDField], name, msgTopic)
			diag.DefaultComponentMonitoring.PubsubIngressEvent(ctx, pubsubName, strings.ToLower(string(pubsub.Drop)), msgTopic, 0)
			if route.DeadLetterTopic != "" {
				_ = a.sendToDeadLetter(name, msg, route.DeadLetterTopic)
			}
			return nil
		}

		psm := &pubsubSubscribedMessage{
			cloudEvent: cloudEvent,
			data:       data,
			topic:      msgTopic,
			metadata:   msg.Metadata,
			path:       routePath,
			pubsub:     name,
		}
		policyRunner := resiliency.NewRunner[any](ctx, policyDef)
		_, err = policyRunner(func(ctx context.Context) (any, error) {
			var pErr error
			if a.runtimeConfig.appConnectionConfig.Protocol.IsHTTP() {
				pErr = a.publishMessageHTTP(ctx, psm)
			} else {
				pErr = a.publishMessageGRPC(ctx, psm)
			}
			var rErr *rterrors.RetriableError
			if errors.As(pErr, &rErr) {
				log.Warnf("encountered a retriable error while publishing a subscribed message to topic %s, err: %v", msgTopic, rErr.Unwrap())
			} else if pErr != nil {
				log.Errorf("encountered a non-retriable error while publishing a subscribed message to topic %s, err: %v", msgTopic, pErr)
			}
			return nil, pErr
		})
		if err != nil && err != context.Canceled {
			// Sending msg to dead letter queue.
			// If no DLQ is configured, return error for backwards compatibility (component-level retry).
			if route.DeadLetterTopic == "" {
				return err
			}
			_ = a.sendToDeadLetter(name, msg, route.DeadLetterTopic)
			return nil
		}
		return err
	})
	if err != nil {
		cancel()
		return fmt.Errorf("failed to subscribe to topic %s: %w", topic, err)
	}
	a.topicCtxCancels[subKey] = cancel
	return nil
}

func (a *DaprRuntime) unsubscribeTopic(name string, topic string) error {
	a.topicsLock.Lock()
	defer a.topicsLock.Unlock()

	subKey := pubsubTopicKey(name, topic)
	cancel, ok := a.topicCtxCancels[subKey]
	if !ok {
		return fmt.Errorf("cannot unsubscribe from topic '%s' on pubsub '%s': the subscription does not exist", topic, name)
	}

	if cancel != nil {
		cancel()
	}

	delete(a.topicCtxCancels, subKey)

	return nil
}

func (a *DaprRuntime) beginPubSub(name string) error {
	topicRoutes, err := a.getTopicRoutes()
	if err != nil {
		return err
	}

	v, ok := topicRoutes[name]
	if !ok {
		return nil
	}

	for topic, route := range v {
		err = a.subscribeTopic(a.pubsubCtx, name, topic, route)
		if err != nil {
			// Log the error only
			log.Errorf("error occurred while beginning pubsub for topic %s on component %s: %v", topic, name, err)
		}
	}

	return nil
}

// findMatchingRoute selects the path based on routing rules. If there are
// no matching rules, the route-level path is used.
func findMatchingRoute(rules []*runtimePubsub.Rule, cloudEvent interface{}) (path string, shouldProcess bool, err error) {
	hasRules := len(rules) > 0
	if hasRules {
		data := map[string]interface{}{
			"event": cloudEvent,
		}
		rule, err := matchRoutingRule(rules, data)
		if err != nil {
			return "", false, err
		}
		if rule != nil {
			return rule.Path, true, nil
		}
	}

	return "", false, nil
}

func matchRoutingRule(rules []*runtimePubsub.Rule, data map[string]interface{}) (*runtimePubsub.Rule, error) {
	for _, rule := range rules {
		if rule.Match == nil {
			return rule, nil
		}
		iResult, err := rule.Match.Eval(data)
		if err != nil {
			return nil, err
		}
		result, ok := iResult.(bool)
		if !ok {
			return nil, fmt.Errorf("the result of match expression %s was not a boolean", rule.Match)
		}

		if result {
			return rule, nil
		}
	}

	return nil, nil
}

func (a *DaprRuntime) initDirectMessaging(resolver nr.Resolver) {
	a.directMessaging = messaging.NewDirectMessaging(messaging.NewDirectMessagingOpts{
		AppID:                   a.runtimeConfig.id,
		Namespace:               a.namespace,
		Port:                    a.runtimeConfig.internalGRPCPort,
		Mode:                    a.runtimeConfig.mode,
		AppChannel:              a.appChannel,
		HTTPEndpointsAppChannel: a.httpEndpointsAppChannel,
		ClientConnFn:            a.grpc.GetGRPCConnection,
		Resolver:                resolver,
		MaxRequestBodySize:      a.runtimeConfig.maxRequestBodySize,
		Proxy:                   a.proxy,
		ReadBufferSize:          a.runtimeConfig.readBufferSize,
		Resiliency:              a.resiliency,
		IsStreamingEnabled:      a.globalConfig.IsFeatureEnabled(config.ServiceInvocationStreaming),
		CompStore:               a.compStore,
	})
}

func (a *DaprRuntime) initProxy() {
	a.proxy = messaging.NewProxy(messaging.ProxyOpts{
		AppClientFn:        a.grpc.GetAppClient,
		ConnectionFactory:  a.grpc.GetGRPCConnection,
		AppID:              a.runtimeConfig.id,
		ACL:                a.accessControlList,
		Resiliency:         a.resiliency,
		MaxRequestBodySize: a.runtimeConfig.maxRequestBodySize,
	})
}

// begin components updates for kubernetes mode.
func (a *DaprRuntime) beginComponentsUpdates() error {
	if a.operatorClient == nil {
		return nil
	}

	go func() {
		parseAndUpdate := func(compRaw []byte) {
			var component componentsV1alpha1.Component
			if err := json.Unmarshal(compRaw, &component); err != nil {
				log.Warnf("error deserializing component: %s", err)
				return
			}

			if !a.isObjectAuthorized(component) {
				log.Debugf("received unauthorized component update, ignored. name: %s, type: %s/%s", component.ObjectMeta.Name, component.Spec.Type, component.Spec.Version)
				return
			}

			log.Debugf("received component update. name: %s, type: %s/%s", component.ObjectMeta.Name, component.Spec.Type, component.Spec.Version)
			updated := a.onComponentUpdated(component)
			if !updated {
				log.Info("component update skipped: .spec field unchanged")
			}
		}

		needList := false
		for {
			var stream operatorv1pb.Operator_ComponentUpdateClient //nolint:nosnakecase

			// Retry on stream error.
			backoff.Retry(func() error {
				var err error
				stream, err = a.operatorClient.ComponentUpdate(context.Background(), &operatorv1pb.ComponentUpdateRequest{
					Namespace: a.namespace,
					PodName:   a.podName,
				})
				if err != nil {
					log.Errorf("error from operator stream: %s", err)
					return err
				}
				return nil
			}, backoff.NewExponentialBackOff())

			if needList {
				// We should get all components again to avoid missing any updates during the failure time.
				backoff.Retry(func() error {
					resp, err := a.operatorClient.ListComponents(context.Background(), &operatorv1pb.ListComponentsRequest{
						Namespace: a.namespace,
					})
					if err != nil {
						log.Errorf("error listing components: %s", err)
						return err
					}

					comps := resp.GetComponents()
					for i := 0; i < len(comps); i++ {
						// avoid missing any updates during the init component time.
						go func(comp []byte) {
							parseAndUpdate(comp)
						}(comps[i])
					}

					return nil
				}, backoff.NewExponentialBackOff())
			}

			for {
				c, err := stream.Recv()
				if err != nil {
					// Retry on stream error.
					needList = true
					log.Errorf("error from operator stream: %s", err)
					break
				}

				parseAndUpdate(c.GetComponent())
			}
		}
	}()
	return nil
}

func (a *DaprRuntime) onComponentUpdated(component componentsV1alpha1.Component) bool {
	oldComp, exists := a.compStore.GetComponent(component.Spec.Type, component.Name)
	_, _ = a.processResourceSecrets(&component)

	if exists && reflect.DeepEqual(oldComp.Spec, component.Spec) {
		return false
	}

	a.pendingComponents <- component
	return true
}

// begin http endpoint updates for kubernetes mode.
func (a *DaprRuntime) beginHTTPEndpointsUpdates() error {
	if a.operatorClient == nil {
		return nil
	}

	go func() {
		parseAndUpdate := func(endpointRaw []byte) {
			var endpoint httpEndpointV1alpha1.HTTPEndpoint
			if err := json.Unmarshal(endpointRaw, &endpoint); err != nil {
				log.Warnf("error deserializing http endpoint: %s", err)
				return
			}

			log.Debugf("received http endpoint update for name: %s", endpoint.ObjectMeta.Name)
			updated := a.onHTTPEndpointUpdated(endpoint)
			if !updated {
				log.Info("http endpoint update skipped: .spec field unchanged")
			}
		}

		needList := false
		for a.ctx.Err() == nil {
			var stream operatorv1pb.Operator_HTTPEndpointUpdateClient //nolint:nosnakecase
			streamData, err := backoff.RetryWithData(func() (interface{}, error) {
				var err error
				stream, err = a.operatorClient.HTTPEndpointUpdate(context.Background(), &operatorv1pb.HTTPEndpointUpdateRequest{
					Namespace: a.namespace,
					PodName:   a.podName,
				})
				if err != nil {
					log.Errorf("error from operator stream: %s", err)
					return nil, err
				}
				return stream, nil
			}, backoff.NewExponentialBackOff())
			if err != nil {
				// Retry on stream error.
				needList = true
				log.Errorf("error from operator stream: %s", err)
				continue
			}
			stream = streamData.(operatorv1pb.Operator_HTTPEndpointUpdateClient)

			if needList {
				// We should get all http endpoints again to avoid missing any updates during the failure time.
				streamData, err := backoff.RetryWithData(func() (interface{}, error) {
					resp, err := a.operatorClient.ListHTTPEndpoints(context.Background(), &operatorv1pb.ListHTTPEndpointsRequest{
						Namespace: a.namespace,
					})
					if err != nil {
						log.Errorf("error listing http endpoints: %s", err)
						return nil, err
					}

					return resp.GetHttpEndpoints(), nil
				}, backoff.NewExponentialBackOff())
				if err != nil {
					// Retry on stream error.
					log.Errorf("persistent error from operator stream: %s", err)
					continue
				}

				endpointsToUpdate := streamData.([][]byte)
				for i := 0; i < len(endpointsToUpdate); i++ {
					parseAndUpdate(endpointsToUpdate[i])
				}
			}

			for {
				e, err := stream.Recv()
				if err != nil {
					// Retry on stream error.
					needList = true
					log.Errorf("error from operator stream: %s", err)
					break
				}

				parseAndUpdate(e.GetHttpEndpoints())
			}
		}
	}()
	return nil
}

func (a *DaprRuntime) onHTTPEndpointUpdated(endpoint httpEndpointV1alpha1.HTTPEndpoint) bool {
	oldEndpoint, exists := a.compStore.GetHTTPEndpoint(endpoint.Name)
	_, _ = a.processResourceSecrets(&endpoint)

	if exists && reflect.DeepEqual(oldEndpoint.Spec, endpoint.Spec) {
		return false
	}

	a.pendingHTTPEndpoints <- endpoint
	return true
}

func (a *DaprRuntime) sendBatchOutputBindingsParallel(to []string, data []byte) {
	for _, dst := range to {
		go func(name string) {
			_, err := a.sendToOutputBinding(name, &bindings.InvokeRequest{
				Data:      data,
				Operation: bindings.CreateOperation,
			})
			if err != nil {
				log.Error(err)
			}
		}(dst)
	}
}

func (a *DaprRuntime) sendBatchOutputBindingsSequential(to []string, data []byte) error {
	for _, dst := range to {
		_, err := a.sendToOutputBinding(dst, &bindings.InvokeRequest{
			Data:      data,
			Operation: bindings.CreateOperation,
		})
		if err != nil {
			return err
		}
	}
	return nil
}

func (a *DaprRuntime) sendToOutputBinding(name string, req *bindings.InvokeRequest) (*bindings.InvokeResponse, error) {
	if req.Operation == "" {
		return nil, errors.New("operation field is missing from request")
	}

	if binding, ok := a.compStore.GetOutputBinding(name); ok {
		ops := binding.Operations()
		for _, o := range ops {
			if o == req.Operation {
				policyRunner := resiliency.NewRunner[*bindings.InvokeResponse](a.ctx,
					a.resiliency.ComponentOutboundPolicy(name, resiliency.Binding),
				)
				return policyRunner(func(ctx context.Context) (*bindings.InvokeResponse, error) {
					return binding.Invoke(ctx, req)
				})
			}
		}
		supported := make([]string, 0, len(ops))
		for _, o := range ops {
			supported = append(supported, string(o))
		}
		return nil, fmt.Errorf("binding %s does not support operation %s. supported operations:%s", name, req.Operation, strings.Join(supported, " "))
	}
	return nil, fmt.Errorf("couldn't find output binding %s", name)
}

func (a *DaprRuntime) onAppResponse(response *bindings.AppResponse) error {
	if len(response.State) > 0 {
		go func(reqs []state.SetRequest) {
			store, ok := a.compStore.GetStateStore(response.StoreName)
			if !ok {
				return
			}

			err := stateLoader.PerformBulkStoreOperation(a.ctx, reqs,
				a.resiliency.ComponentOutboundPolicy(response.StoreName, resiliency.Statestore),
				state.BulkStoreOpts{},
				store.Set,
				store.BulkSet,
			)
			if err != nil {
				log.Errorf("error saving state from app response: %v", err)
			}
		}(response.State)
	}

	if len(response.To) > 0 {
		b, err := json.Marshal(&response.Data)
		if err != nil {
			return err
		}

		if response.Concurrency == bindingsConcurrencyParallel {
			a.sendBatchOutputBindingsParallel(response.To, b)
		} else {
			return a.sendBatchOutputBindingsSequential(response.To, b)
		}
	}

	return nil
}

func (a *DaprRuntime) sendBindingEventToApp(bindingName string, data []byte, metadata map[string]string) ([]byte, error) {
	var response bindings.AppResponse
	spanName := "bindings/" + bindingName
	spanContext := trace.SpanContext{}

	// Check the grpc-trace-bin with fallback to traceparent.
	validTraceparent := false
	if val, ok := metadata[diag.GRPCTraceContextKey]; ok {
		if sc, ok := diagUtils.SpanContextFromBinary([]byte(val)); ok {
			spanContext = sc
		}
	} else if val, ok := metadata[diag.TraceparentHeader]; ok {
		if sc, ok := diag.SpanContextFromW3CString(val); ok {
			spanContext = sc
			validTraceparent = true
			// Only parse the tracestate if we've successfully parsed the traceparent.
			if val, ok := metadata[diag.TracestateHeader]; ok {
				ts := diag.TraceStateFromW3CString(val)
				spanContext.WithTraceState(*ts)
			}
		}
	}
	// span is nil if tracing is disabled (sampling rate is 0)
	ctx, span := diag.StartInternalCallbackSpan(a.ctx, spanName, spanContext, a.globalConfig.Spec.TracingSpec)

	var appResponseBody []byte
	path, _ := a.compStore.GetInputBindingRoute(bindingName)
	if path == "" {
		path = bindingName
	}

	if !a.runtimeConfig.appConnectionConfig.Protocol.IsHTTP() {
		if span != nil {
			ctx = diag.SpanContextToGRPCMetadata(ctx, span.SpanContext())
		}

		// Add workaround to fallback on checking traceparent header.
		// As grpc-trace-bin is not yet there in OpenTelemetry unlike OpenCensus, tracking issue https://github.com/open-telemetry/opentelemetry-specification/issues/639
		// and grpc-dotnet client adheres to OpenTelemetry Spec which only supports http based traceparent header in gRPC path.
		// TODO: Remove this workaround fix once grpc-dotnet supports grpc-trace-bin header. Tracking issue https://github.com/dapr/dapr/issues/1827.
		if validTraceparent && span != nil {
			spanContextHeaders := make(map[string]string, 2)
			diag.SpanContextToHTTPHeaders(span.SpanContext(), func(key string, val string) {
				spanContextHeaders[key] = val
			})
			for key, val := range spanContextHeaders {
				ctx = md.AppendToOutgoingContext(ctx, key, val)
			}
		}

		conn, err := a.grpc.GetAppClient()
		defer a.grpc.ReleaseAppClient(conn)
		if err != nil {
			return nil, fmt.Errorf("error while getting app client: %w", err)
		}
		client := runtimev1pb.NewAppCallbackClient(conn)
		req := &runtimev1pb.BindingEventRequest{
			Name:     bindingName,
			Data:     data,
			Metadata: metadata,
		}
		start := time.Now()

		policyRunner := resiliency.NewRunner[*runtimev1pb.BindingEventResponse](ctx,
			a.resiliency.ComponentInboundPolicy(bindingName, resiliency.Binding),
		)
		resp, err := policyRunner(func(ctx context.Context) (*runtimev1pb.BindingEventResponse, error) {
			return client.OnBindingEvent(ctx, req)
		})

		if span != nil {
			m := diag.ConstructInputBindingSpanAttributes(
				bindingName,
				"/dapr.proto.runtime.v1.AppCallback/OnBindingEvent")
			diag.AddAttributesToSpan(span, m)
			diag.UpdateSpanStatusFromGRPCError(span, err)
			span.End()
		}
		if diag.DefaultGRPCMonitoring.IsEnabled() {
			diag.DefaultGRPCMonitoring.ServerRequestSent(ctx,
				"/dapr.proto.runtime.v1.AppCallback/OnBindingEvent",
				status.Code(err).String(),
				int64(len(resp.GetData())), start)
		}

		if err != nil {
			return nil, fmt.Errorf("error invoking app: %w", err)
		}
		if resp != nil {
			if resp.Concurrency == runtimev1pb.BindingEventResponse_PARALLEL { //nolint:nosnakecase
				response.Concurrency = bindingsConcurrencyParallel
			} else {
				response.Concurrency = bindingsConcurrencySequential
			}

			response.To = resp.To

			if resp.Data != nil {
				appResponseBody = resp.Data

				var d interface{}
				err := json.Unmarshal(resp.Data, &d)
				if err == nil {
					response.Data = d
				}
			}
		}
	} else {
		policyDef := a.resiliency.ComponentInboundPolicy(bindingName, resiliency.Binding)

		reqMetadata := make(map[string][]string, len(metadata))
		for k, v := range metadata {
			reqMetadata[k] = []string{v}
		}
		req := invokev1.NewInvokeMethodRequest(path).
			WithHTTPExtension(nethttp.MethodPost, "").
			WithRawDataBytes(data).
			WithContentType(invokev1.JSONContentType).
			WithMetadata(reqMetadata)
		if policyDef != nil {
			req.WithReplay(policyDef.HasRetries())
		}
		defer req.Close()

		respErr := errors.New("error sending binding event to application")
		policyRunner := resiliency.NewRunnerWithOptions(ctx, policyDef,
			resiliency.RunnerOpts[*invokev1.InvokeMethodResponse]{
				Disposer: resiliency.DisposerCloser[*invokev1.InvokeMethodResponse],
			},
		)
		resp, err := policyRunner(func(ctx context.Context) (*invokev1.InvokeMethodResponse, error) {
			rResp, rErr := a.appChannel.InvokeMethod(ctx, req, "")
			if rErr != nil {
				return rResp, rErr
			}
			if rResp != nil && rResp.Status().Code != nethttp.StatusOK {
				return rResp, fmt.Errorf("%w, status %d", respErr, rResp.Status().Code)
			}
			return rResp, nil
		})
		if err != nil && !errors.Is(err, respErr) {
			return nil, fmt.Errorf("error invoking app: %w", err)
		}

		if resp == nil {
			return nil, errors.New("error invoking app: response object is nil")
		}
		defer resp.Close()

		if span != nil {
			m := diag.ConstructInputBindingSpanAttributes(
				bindingName,
				nethttp.MethodPost+" /"+bindingName,
			)
			diag.AddAttributesToSpan(span, m)
			diag.UpdateSpanStatusFromHTTPStatus(span, int(resp.Status().Code))
			span.End()
		}

		appResponseBody, err = resp.RawDataFull()

		// ::TODO report metrics for http, such as grpc
		if resp.Status().Code < 200 || resp.Status().Code > 299 {
			return nil, fmt.Errorf("fails to send binding event to http app channel, status code: %d body: %s", resp.Status().Code, string(appResponseBody))
		}

		if err != nil {
			return nil, fmt.Errorf("failed to read response body: %w", err)
		}
	}

	if len(response.State) > 0 || len(response.To) > 0 {
		if err := a.onAppResponse(&response); err != nil {
			log.Errorf("error executing app response: %s", err)
		}
	}

	return appResponseBody, nil
}

func (a *DaprRuntime) readFromBinding(readCtx context.Context, name string, binding bindings.InputBinding) error {
	return binding.Read(readCtx, func(_ context.Context, resp *bindings.ReadResponse) ([]byte, error) {
		if resp == nil {
			return nil, nil
		}

		start := time.Now()
		b, err := a.sendBindingEventToApp(name, resp.Data, resp.Metadata)
		elapsed := diag.ElapsedSince(start)

		diag.DefaultComponentMonitoring.InputBindingEvent(context.Background(), name, err == nil, elapsed)

		if err != nil {
			log.Debugf("error from app consumer for binding [%s]: %s", name, err)
			return nil, err
		}
		return b, nil
	})
}

func (a *DaprRuntime) startHTTPServer(port int, publicPort *int, profilePort int, allowedOrigins string, pipeline httpMiddleware.Pipeline) error {
	a.daprHTTPAPI = http.NewAPI(http.APIOpts{
		AppID:                       a.runtimeConfig.id,
		AppChannel:                  a.appChannel,
		HTTPEndpointsAppChannel:     a.httpEndpointsAppChannel,
		DirectMessaging:             a.directMessaging,
		Resiliency:                  a.resiliency,
		PubsubAdapter:               a.getPublishAdapter(),
		Actors:                      a.actor,
		SendToOutputBindingFn:       a.sendToOutputBinding,
		TracingSpec:                 a.globalConfig.GetTracingSpec(),
		Shutdown:                    a.ShutdownWithWait,
		GetComponentsCapabilitiesFn: a.getComponentsCapabilitesMap,
		MaxRequestBodySize:          int64(a.runtimeConfig.maxRequestBodySize) << 20, // Convert from MB to bytes
		CompStore:                   a.compStore,
		AppConnectionConfig:         a.runtimeConfig.appConnectionConfig,
		GlobalConfig:                a.globalConfig,
	})

	var obfuscateUrls, logHealthChecks bool
	if a.globalConfig.Spec.LoggingSpec != nil && a.globalConfig.Spec.LoggingSpec.APILogging != nil {
		obfuscateUrls = a.globalConfig.Spec.LoggingSpec.APILogging.ObfuscateURLs
		logHealthChecks = !a.globalConfig.Spec.LoggingSpec.APILogging.OmitHealthChecks
	}

	serverConf := http.ServerConfig{
		AppID:                   a.runtimeConfig.id,
		HostAddress:             a.hostAddress,
		Port:                    port,
		APIListenAddresses:      a.runtimeConfig.apiListenAddresses,
		PublicPort:              publicPort,
		ProfilePort:             profilePort,
		AllowedOrigins:          allowedOrigins,
<<<<<<< HEAD
		EnableProfiling:         a.runtimeConfig.EnableProfiling,
		MaxRequestBodySizeMB:    a.runtimeConfig.MaxRequestBodySize,
		UnixDomainSocket:        a.runtimeConfig.UnixDomainSocket,
		ReadBufferSizeKB:        a.runtimeConfig.ReadBufferSize,
		EnableAPILogging:        a.runtimeConfig.EnableAPILogging,
		APILoggingObfuscateURLs: obfuscateUrls,
		APILogHealthChecks:      logHealthChecks,
=======
		EnableProfiling:         a.runtimeConfig.enableProfiling,
		MaxRequestBodySizeMB:    a.runtimeConfig.maxRequestBodySize,
		UnixDomainSocket:        a.runtimeConfig.unixDomainSocket,
		ReadBufferSizeKB:        a.runtimeConfig.readBufferSize,
		EnableAPILogging:        *a.runtimeConfig.enableAPILogging,
		APILoggingObfuscateURLs: a.globalConfig.Spec.LoggingSpec.APILogging.ObfuscateURLs,
		APILogHealthChecks:      !a.globalConfig.Spec.LoggingSpec.APILogging.OmitHealthChecks,
>>>>>>> 65902338
	}

	server := http.NewServer(http.NewServerOpts{
		API:         a.daprHTTPAPI,
		Config:      serverConf,
		TracingSpec: a.globalConfig.GetTracingSpec(),
		MetricSpec:  a.globalConfig.GetMetricsSpec(),
		Pipeline:    pipeline,
		APISpec:     a.globalConfig.GetAPISpec(),
	})
	if err := server.StartNonBlocking(); err != nil {
		return err
	}
	a.apiClosers = append(a.apiClosers, server)

	return nil
}

func (a *DaprRuntime) startGRPCInternalServer(api grpc.API, port int) error {
	// Since GRPCInteralServer is encrypted & authenticated, it is safe to listen on *
	serverConf := a.getNewServerConfig([]string{""}, port)
	server := grpc.NewInternalServer(api, serverConf, a.globalConfig.GetTracingSpec(), a.globalConfig.GetMetricsSpec(), a.authenticator, a.proxy)
	if err := server.StartNonBlocking(); err != nil {
		return err
	}
	a.apiClosers = append(a.apiClosers, server)

	return nil
}

func (a *DaprRuntime) startGRPCAPIServer(api grpc.API, port int) error {
<<<<<<< HEAD
	serverConf := a.getNewServerConfig(a.runtimeConfig.APIListenAddresses, port)
	server := grpc.NewAPIServer(api, serverConf, a.globalConfig.GetTracingSpec(), a.globalConfig.GetMetricsSpec(), a.globalConfig.GetAPISpec(), a.proxy, a.workflowEngine)
=======
	serverConf := a.getNewServerConfig(a.runtimeConfig.apiListenAddresses, port)
	server := grpc.NewAPIServer(api, serverConf, a.globalConfig.Spec.TracingSpec, a.globalConfig.Spec.MetricSpec, a.globalConfig.Spec.APISpec, a.proxy, a.workflowEngine)
>>>>>>> 65902338
	if err := server.StartNonBlocking(); err != nil {
		return err
	}
	a.apiClosers = append(a.apiClosers, server)

	return nil
}

func (a *DaprRuntime) getNewServerConfig(apiListenAddresses []string, port int) grpc.ServerConfig {
	// Use the trust domain value from the access control policy spec to generate the cert
	// If no access control policy has been specified, use a default value
	trustDomain := config.DefaultTrustDomain
	if a.accessControlList != nil {
		trustDomain = a.accessControlList.TrustDomain
	}
	return grpc.ServerConfig{
		AppID:                a.runtimeConfig.id,
		HostAddress:          a.hostAddress,
		Port:                 port,
		APIListenAddresses:   apiListenAddresses,
		NameSpace:            a.namespace,
		TrustDomain:          trustDomain,
		MaxRequestBodySizeMB: a.runtimeConfig.maxRequestBodySize,
		UnixDomainSocket:     a.runtimeConfig.unixDomainSocket,
		ReadBufferSizeKB:     a.runtimeConfig.readBufferSize,
		EnableAPILogging:     *a.runtimeConfig.enableAPILogging,
	}
}

func (a *DaprRuntime) getGRPCAPI() grpc.API {
	return grpc.NewAPI(grpc.APIOpts{
		AppID:                       a.runtimeConfig.id,
		AppChannel:                  a.appChannel,
		Resiliency:                  a.resiliency,
		PubsubAdapter:               a.getPublishAdapter(),
		DirectMessaging:             a.directMessaging,
		Actors:                      a.actor,
		SendToOutputBindingFn:       a.sendToOutputBinding,
		TracingSpec:                 a.globalConfig.GetTracingSpec(),
		AccessControlList:           a.accessControlList,
		Shutdown:                    a.ShutdownWithWait,
		GetComponentsCapabilitiesFn: a.getComponentsCapabilitesMap,
		CompStore:                   a.compStore,
		AppConnectionConfig:         a.runtimeConfig.appConnectionConfig,
		GlobalConfig:                a.globalConfig,
	})
}

func (a *DaprRuntime) getPublishAdapter() runtimePubsub.Adapter {
	if a.compStore.PubSubsLen() == 0 {
		return nil
	}

	return a
}

func (a *DaprRuntime) getSubscribedBindingsGRPC() ([]string, error) {
	conn, err := a.grpc.GetAppClient()
	defer a.grpc.ReleaseAppClient(conn)
	if err != nil {
		return nil, fmt.Errorf("error while getting app client: %w", err)
	}
	client := runtimev1pb.NewAppCallbackClient(conn)
	resp, err := client.ListInputBindings(context.Background(), &emptypb.Empty{})
	bindings := []string{}

	if err == nil && resp != nil {
		bindings = resp.Bindings
	}
	return bindings, nil
}

func (a *DaprRuntime) isAppSubscribedToBinding(binding string) (bool, error) {
	// if gRPC, looks for the binding in the list of bindings returned from the app
	if !a.runtimeConfig.appConnectionConfig.Protocol.IsHTTP() {
		if a.subscribeBindingList == nil {
			list, err := a.getSubscribedBindingsGRPC()
			if err != nil {
				return false, err
			}
			a.subscribeBindingList = list
		}
		for _, b := range a.subscribeBindingList {
			if b == binding {
				return true, nil
			}
		}
	} else {
		// if HTTP, check if there's an endpoint listening for that binding
		path, _ := a.compStore.GetInputBindingRoute(binding)
		req := invokev1.NewInvokeMethodRequest(path).
			WithHTTPExtension(nethttp.MethodOptions, "").
			WithContentType(invokev1.JSONContentType)
		defer req.Close()

		// TODO: Propagate Context
		resp, err := a.appChannel.InvokeMethod(context.TODO(), req, "")
		if err != nil {
			log.Fatalf("could not invoke OPTIONS method on input binding subscription endpoint %q: %v", path, err)
		}
		defer resp.Close()
		code := resp.Status().Code

		return code/100 == 2 || code == nethttp.StatusMethodNotAllowed, nil
	}
	return false, nil
}

func isBindingOfDirection(direction string, metadata []commonapi.NameValuePair) bool {
	directionFound := false

	for _, m := range metadata {
		if strings.EqualFold(m.Name, bindingDirection) {
			directionFound = true

			directions := strings.Split(m.Value.String(), ",")
			for _, d := range directions {
				if strings.TrimSpace(strings.ToLower(d)) == direction {
					return true
				}
			}
		}
	}

	return !directionFound
}

func (a *DaprRuntime) initInputBinding(c componentsV1alpha1.Component) error {
	if !isBindingOfDirection(inputBinding, c.Spec.Metadata) {
		return nil
	}

	fName := c.LogName()
	binding, err := a.bindingsRegistry.CreateInputBinding(c.Spec.Type, c.Spec.Version, fName)
	if err != nil {
		diag.DefaultMonitoring.ComponentInitFailed(c.Spec.Type, "creation", c.ObjectMeta.Name)
		return rterrors.NewInit(rterrors.CreateComponentFailure, fName, err)
	}
	err = binding.Init(context.TODO(), bindings.Metadata{Base: a.toBaseMetadata(c)})
	if err != nil {
		diag.DefaultMonitoring.ComponentInitFailed(c.Spec.Type, "init", c.ObjectMeta.Name)
		return rterrors.NewInit(rterrors.InitComponentFailure, fName, err)
	}

	log.Infof("successful init for input binding %s (%s/%s)", c.ObjectMeta.Name, c.Spec.Type, c.Spec.Version)
	a.compStore.AddInputBindingRoute(c.Name, c.Name)
	for _, item := range c.Spec.Metadata {
		if item.Name == "route" {
			a.compStore.AddInputBindingRoute(c.ObjectMeta.Name, item.Value.String())
			break
		}
	}
	a.compStore.AddInputBinding(c.Name, binding)
	diag.DefaultMonitoring.ComponentInitialized(c.Spec.Type)
	return nil
}

func (a *DaprRuntime) initOutputBinding(c componentsV1alpha1.Component) error {
	if !isBindingOfDirection(outputBinding, c.Spec.Metadata) {
		return nil
	}

	fName := c.LogName()
	binding, err := a.bindingsRegistry.CreateOutputBinding(c.Spec.Type, c.Spec.Version, fName)
	if err != nil {
		diag.DefaultMonitoring.ComponentInitFailed(c.Spec.Type, "creation", c.ObjectMeta.Name)
		return rterrors.NewInit(rterrors.CreateComponentFailure, fName, err)
	}

	if binding != nil {
		err := binding.Init(context.TODO(), bindings.Metadata{Base: a.toBaseMetadata(c)})
		if err != nil {
			diag.DefaultMonitoring.ComponentInitFailed(c.Spec.Type, "init", c.ObjectMeta.Name)
			return rterrors.NewInit(rterrors.InitComponentFailure, fName, err)
		}
		log.Infof("successful init for output binding %s (%s/%s)", c.ObjectMeta.Name, c.Spec.Type, c.Spec.Version)
		a.compStore.AddOutputBinding(c.ObjectMeta.Name, binding)
		diag.DefaultMonitoring.ComponentInitialized(c.Spec.Type)
	}
	return nil
}

func (a *DaprRuntime) initConfiguration(s componentsV1alpha1.Component) error {
	fName := s.LogName()
	store, err := a.configurationStoreRegistry.Create(s.Spec.Type, s.Spec.Version, fName)
	if err != nil {
		diag.DefaultMonitoring.ComponentInitFailed(s.Spec.Type, "creation", s.ObjectMeta.Name)
		return rterrors.NewInit(rterrors.CreateComponentFailure, fName, err)
	}
	if store != nil {
		err := store.Init(context.TODO(), configuration.Metadata{Base: a.toBaseMetadata(s)})
		if err != nil {
			diag.DefaultMonitoring.ComponentInitFailed(s.Spec.Type, "init", s.ObjectMeta.Name)
			return rterrors.NewInit(rterrors.InitComponentFailure, fName, err)
		}

		a.compStore.AddConfiguration(s.ObjectMeta.Name, store)
		diag.DefaultMonitoring.ComponentInitialized(s.Spec.Type)
	}

	return nil
}

func (a *DaprRuntime) initLock(s componentsV1alpha1.Component) error {
	// create the component
	fName := s.LogName()
	store, err := a.lockStoreRegistry.Create(s.Spec.Type, s.Spec.Version, fName)
	if err != nil {
		diag.DefaultMonitoring.ComponentInitFailed(s.Spec.Type, "creation", s.ObjectMeta.Name)
		return rterrors.NewInit(rterrors.CreateComponentFailure, fName, err)
	}
	if store == nil {
		return nil
	}
	// initialization
	baseMetadata := a.toBaseMetadata(s)
	props := baseMetadata.Properties
	err = store.InitLockStore(context.TODO(), lock.Metadata{Base: baseMetadata})
	if err != nil {
		diag.DefaultMonitoring.ComponentInitFailed(s.Spec.Type, "init", s.ObjectMeta.Name)
		return rterrors.NewInit(rterrors.InitComponentFailure, fName, err)
	}
	// save lock related configuration
	a.compStore.AddLock(s.ObjectMeta.Name, store)
	err = lockLoader.SaveLockConfiguration(s.ObjectMeta.Name, props)
	if err != nil {
		diag.DefaultMonitoring.ComponentInitFailed(s.Spec.Type, "init", s.ObjectMeta.Name)
		wrapError := fmt.Errorf("failed to save lock keyprefix: %s", err.Error())
		return rterrors.NewInit(rterrors.InitComponentFailure, fName, wrapError)
	}
	diag.DefaultMonitoring.ComponentInitialized(s.Spec.Type)

	return nil
}

func (a *DaprRuntime) initWorkflowComponent(s componentsV1alpha1.Component) error {
	// create the component
	fName := s.LogName()
	workflowComp, err := a.workflowComponentRegistry.Create(s.Spec.Type, s.Spec.Version, fName)
	if err != nil {
		log.Warnf("error creating workflow component %s (%s/%s): %s", s.ObjectMeta.Name, s.Spec.Type, s.Spec.Version, err)
		diag.DefaultMonitoring.ComponentInitFailed(s.Spec.Type, "init", s.ObjectMeta.Name)
		return err
	}

	if workflowComp == nil {
		return nil
	}

	// initialization
	baseMetadata := a.toBaseMetadata(s)
	err = workflowComp.Init(wfs.Metadata{Base: baseMetadata})
	if err != nil {
		diag.DefaultMonitoring.ComponentInitFailed(s.Spec.Type, "init", s.ObjectMeta.Name)
		return rterrors.NewInit(rterrors.InitComponentFailure, fName, err)
	}
	// save workflow related configuration
	a.compStore.AddWorkflow(s.ObjectMeta.Name, workflowComp)
	diag.DefaultMonitoring.ComponentInitialized(s.Spec.Type)

	return nil
}

// Refer for state store api decision  https://github.com/dapr/dapr/blob/master/docs/decision_records/api/API-008-multi-state-store-api-design.md
func (a *DaprRuntime) initState(s componentsV1alpha1.Component) error {
	fName := s.LogName()
	store, err := a.stateStoreRegistry.Create(s.Spec.Type, s.Spec.Version, fName)
	if err != nil {
		diag.DefaultMonitoring.ComponentInitFailed(s.Spec.Type, "creation", s.ObjectMeta.Name)
		return rterrors.NewInit(rterrors.CreateComponentFailure, fName, err)
	}
	if store != nil {
		secretStoreName := a.authSecretStoreOrDefault(&s)

		secretStore, _ := a.compStore.GetSecretStore(secretStoreName)
		encKeys, encErr := encryption.ComponentEncryptionKey(s, secretStore)
		if encErr != nil {
			diag.DefaultMonitoring.ComponentInitFailed(s.Spec.Type, "creation", s.ObjectMeta.Name)
			return rterrors.NewInit(rterrors.CreateComponentFailure, fName, err)
		}

		if encKeys.Primary.Key != "" {
			ok := encryption.AddEncryptedStateStore(s.ObjectMeta.Name, encKeys)
			if ok {
				log.Infof("automatic encryption enabled for state store %s", s.ObjectMeta.Name)
			}
		}

		baseMetadata := a.toBaseMetadata(s)
		props := baseMetadata.Properties
		err = store.Init(context.TODO(), state.Metadata{Base: baseMetadata})
		if err != nil {
			diag.DefaultMonitoring.ComponentInitFailed(s.Spec.Type, "init", s.ObjectMeta.Name)
			return rterrors.NewInit(rterrors.InitComponentFailure, fName, err)
		}

		a.compStore.AddStateStore(s.ObjectMeta.Name, store)
		err = stateLoader.SaveStateConfiguration(s.ObjectMeta.Name, props)
		if err != nil {
			diag.DefaultMonitoring.ComponentInitFailed(s.Spec.Type, "init", s.ObjectMeta.Name)
			wrapError := fmt.Errorf("failed to save lock keyprefix: %s", err.Error())
			return rterrors.NewInit(rterrors.InitComponentFailure, fName, wrapError)
		}

		// when placement address list is not empty, set specified actor store.
		if len(a.runtimeConfig.placementAddresses) != 0 {
			// set specified actor store if "actorStateStore" is true in the spec.
			actorStoreSpecified := false
			for k, v := range props {
				if strings.ToLower(k) == actorStateStore { //nolint:gocritic
					actorStoreSpecified = utils.IsTruthy(v)
				}
			}

			if actorStoreSpecified {
				a.actorStateStoreLock.Lock()
				if a.actorStateStoreName == "" {
					log.Info("Using '" + s.ObjectMeta.Name + "' as actor state store")
					a.actorStateStoreName = s.ObjectMeta.Name
				} else if a.actorStateStoreName != s.ObjectMeta.Name {
					log.Fatalf("Detected duplicate actor state store: %s and %s", a.actorStateStoreName, s.ObjectMeta.Name)
				}
				a.actorStateStoreLock.Unlock()
			}
		}
		diag.DefaultMonitoring.ComponentInitialized(s.Spec.Type)
	}

	return nil
}

func (a *DaprRuntime) getDeclarativeSubscriptions() []runtimePubsub.Subscription {
	var subs []runtimePubsub.Subscription

	switch a.runtimeConfig.mode {
	case modes.KubernetesMode:
		subs = runtimePubsub.DeclarativeKubernetes(a.operatorClient, a.podName, a.namespace, log)
	case modes.StandaloneMode:
		subs = runtimePubsub.DeclarativeLocal(a.runtimeConfig.standalone.ResourcesPath, a.namespace, log)
	}

	// only return valid subscriptions for this app id
	i := 0
	for _, s := range subs {
		keep := false
		if len(s.Scopes) == 0 {
			keep = true
		} else {
			for _, scope := range s.Scopes {
				if scope == a.runtimeConfig.id {
					keep = true
					break
				}
			}
		}

		if keep {
			subs[i] = s
			i++
		}
	}
	return subs[:i]
}

func (a *DaprRuntime) getSubscriptions() ([]runtimePubsub.Subscription, error) {
	if subs := a.compStore.ListSubscriptions(); len(subs) > 0 {
		return subs, nil
	}

	var (
		subscriptions []runtimePubsub.Subscription
		err           error
	)

	if a.appChannel == nil {
		log.Warn("app channel not initialized, make sure -app-port is specified if pubsub subscription is required")
		return subscriptions, nil
	}

	// handle app subscriptions
	if a.runtimeConfig.appConnectionConfig.Protocol.IsHTTP() {
		subscriptions, err = runtimePubsub.GetSubscriptionsHTTP(a.appChannel, log, a.resiliency)
	} else {
		var conn gogrpc.ClientConnInterface
		conn, err = a.grpc.GetAppClient()
		defer a.grpc.ReleaseAppClient(conn)
		if err != nil {
			return nil, fmt.Errorf("error while getting app client: %w", err)
		}
		client := runtimev1pb.NewAppCallbackClient(conn)
		subscriptions, err = runtimePubsub.GetSubscriptionsGRPC(client, log, a.resiliency)
	}
	if err != nil {
		return nil, err
	}

	// handle declarative subscriptions
	ds := a.getDeclarativeSubscriptions()
	for _, s := range ds {
		skip := false

		// don't register duplicate subscriptions
		for _, sub := range subscriptions {
			if sub.PubsubName == s.PubsubName && sub.Topic == s.Topic {
				log.Warnf("two identical subscriptions found (sources: declarative, app endpoint). pubsubname: %s, topic: %s",
					s.PubsubName, s.Topic)
				skip = true
				break
			}
		}

		if !skip {
			subscriptions = append(subscriptions, s)
		}
	}

	a.compStore.SetSubscriptions(subscriptions)
	return subscriptions, nil
}

func (a *DaprRuntime) getTopicRoutes() (map[string]compstore.TopicRoutes, error) {
	if !a.compStore.TopicRoutesIsNil() {
		return a.compStore.GetTopicRoutes(), nil
	}

	topicRoutes := make(map[string]compstore.TopicRoutes)

	if a.appChannel == nil {
		log.Warn("app channel not initialized, make sure -app-port is specified if pubsub subscription is required")
		return topicRoutes, nil
	}

	subscriptions, err := a.getSubscriptions()
	if err != nil {
		return nil, err
	}

	for _, s := range subscriptions {
		if topicRoutes[s.PubsubName] == nil {
			topicRoutes[s.PubsubName] = compstore.TopicRoutes{}
		}

		topicRoutes[s.PubsubName][s.Topic] = compstore.TopicRouteElem{
			Metadata:        s.Metadata,
			Rules:           s.Rules,
			DeadLetterTopic: s.DeadLetterTopic,
			BulkSubscribe:   s.BulkSubscribe,
		}
	}

	if len(topicRoutes) > 0 {
		for pubsubName, v := range topicRoutes {
			var topics string
			for topic := range v {
				if topics == "" {
					topics += topic
				} else {
					topics += " " + topic
				}
			}
			log.Infof("app is subscribed to the following topics: [%s] through pubsub=%s", topics, pubsubName)
		}
	}
	a.compStore.SetTopicRoutes(topicRoutes)
	return topicRoutes, nil
}

func (a *DaprRuntime) initPubSub(c componentsV1alpha1.Component) error {
	fName := c.LogName()
	pubSub, err := a.pubSubRegistry.Create(c.Spec.Type, c.Spec.Version, fName)
	if err != nil {
		diag.DefaultMonitoring.ComponentInitFailed(c.Spec.Type, "creation", c.ObjectMeta.Name)
		return rterrors.NewInit(rterrors.CreateComponentFailure, fName, err)
	}

	baseMetadata := a.toBaseMetadata(c)
	properties := baseMetadata.Properties
	consumerID := strings.TrimSpace(properties["consumerID"])
	if consumerID == "" {
		consumerID = a.runtimeConfig.id
	}
	properties["consumerID"] = consumerID

	err = pubSub.Init(context.TODO(), pubsub.Metadata{Base: baseMetadata})
	if err != nil {
		diag.DefaultMonitoring.ComponentInitFailed(c.Spec.Type, "init", c.ObjectMeta.Name)
		return rterrors.NewInit(rterrors.InitComponentFailure, fName, err)
	}

	pubsubName := c.ObjectMeta.Name

	a.compStore.AddPubSub(pubsubName, compstore.PubsubItem{
		Component:           pubSub,
		ScopedSubscriptions: scopes.GetScopedTopics(scopes.SubscriptionScopes, a.runtimeConfig.id, properties),
		ScopedPublishings:   scopes.GetScopedTopics(scopes.PublishingScopes, a.runtimeConfig.id, properties),
		AllowedTopics:       scopes.GetAllowedTopics(properties),
		NamespaceScoped:     metadataContainsNamespace(c.Spec.Metadata),
	})
	diag.DefaultMonitoring.ComponentInitialized(c.Spec.Type)

	return nil
}

// Publish is an adapter method for the runtime to pre-validate publish requests
// And then forward them to the Pub/Sub component.
// This method is used by the HTTP and gRPC APIs.
func (a *DaprRuntime) Publish(req *pubsub.PublishRequest) error {
	a.topicsLock.RLock()
	ps, ok := a.compStore.GetPubSub(req.PubsubName)
	a.topicsLock.RUnlock()

	if !ok {
		return runtimePubsub.NotFoundError{PubsubName: req.PubsubName}
	}

	if allowed := a.isPubSubOperationAllowed(req.PubsubName, req.Topic, ps.ScopedPublishings); !allowed {
		return runtimePubsub.NotAllowedError{Topic: req.Topic, ID: a.runtimeConfig.id}
	}

	if ps.NamespaceScoped {
		req.Topic = a.namespace + req.Topic
	}

	policyRunner := resiliency.NewRunner[any](a.ctx,
		a.resiliency.ComponentOutboundPolicy(req.PubsubName, resiliency.Pubsub),
	)
	_, err := policyRunner(func(ctx context.Context) (any, error) {
		return nil, ps.Component.Publish(ctx, req)
	})
	return err
}

func (a *DaprRuntime) BulkPublish(req *pubsub.BulkPublishRequest) (pubsub.BulkPublishResponse, error) {
	// context.TODO() is used here as later on a context will have to be passed in for each publish separately
	ps, ok := a.compStore.GetPubSub(req.PubsubName)
	if !ok {
		return pubsub.BulkPublishResponse{}, runtimePubsub.NotFoundError{PubsubName: req.PubsubName}
	}

	if allowed := a.isPubSubOperationAllowed(req.PubsubName, req.Topic, ps.ScopedPublishings); !allowed {
		return pubsub.BulkPublishResponse{}, runtimePubsub.NotAllowedError{Topic: req.Topic, ID: a.runtimeConfig.id}
	}
	policyDef := a.resiliency.ComponentOutboundPolicy(req.PubsubName, resiliency.Pubsub)
	if bulkPublisher, ok := ps.Component.(pubsub.BulkPublisher); ok {
		return runtimePubsub.ApplyBulkPublishResiliency(context.TODO(), req, policyDef, bulkPublisher)
	}
	log.Debugf("pubsub %s does not implement the BulkPublish API; falling back to publishing messages individually", req.PubsubName)
	defaultBulkPublisher := runtimePubsub.NewDefaultBulkPublisher(ps.Component)

	return runtimePubsub.ApplyBulkPublishResiliency(context.TODO(), req, policyDef, defaultBulkPublisher)
}

func metadataContainsNamespace(items []commonapi.NameValuePair) bool {
	for _, c := range items {
		val := c.Value.String()
		if strings.Contains(val, "{namespace}") {
			return true
		}
	}
	return false
}

// Subscribe is used by APIs to start a subscription to a topic.
func (a *DaprRuntime) Subscribe(ctx context.Context, name string, routes map[string]compstore.TopicRouteElem) (err error) {
	_, ok := a.compStore.GetPubSub(name)
	if !ok {
		return fmt.Errorf("pubsub component %s does not exist", name)
	}

	for topic, route := range routes {
		err = a.subscribeTopic(ctx, name, topic, route)
		if err != nil {
			return err
		}
	}

	return nil
}

// GetPubSub is an adapter method to find a pubsub by name.
func (a *DaprRuntime) GetPubSub(pubsubName string) pubsub.PubSub {
	ps, ok := a.compStore.GetPubSub(pubsubName)
	if !ok {
		return nil
	}
	return ps.Component
}

func (a *DaprRuntime) isPubSubOperationAllowed(pubsubName string, topic string, scopedTopics []string) bool {
	inAllowedTopics := false

	pubSub, ok := a.compStore.GetPubSub(pubsubName)
	if !ok {
		return false
	}

	// first check if allowedTopics contain it
	if len(pubSub.AllowedTopics) > 0 {
		for _, t := range pubSub.AllowedTopics {
			if t == topic {
				inAllowedTopics = true
				break
			}
		}
		if !inAllowedTopics {
			return false
		}
	}
	if len(scopedTopics) == 0 {
		return true
	}

	// check if a granular scope has been applied
	allowedScope := false
	for _, t := range scopedTopics {
		if t == topic {
			allowedScope = true
			break
		}
	}
	return allowedScope
}

func (a *DaprRuntime) initNameResolution() error {
	var resolver nr.Resolver
	var err error
	resolverMetadata := nr.Metadata{}

	var resolverName, resolverVersion string
	if a.globalConfig.Spec.NameResolutionSpec != nil {
		resolverName = a.globalConfig.Spec.NameResolutionSpec.Component
		resolverVersion = a.globalConfig.Spec.NameResolutionSpec.Version
	}

	if resolverName == "" {
		switch a.runtimeConfig.mode {
		case modes.KubernetesMode:
			resolverName = "kubernetes"
		case modes.StandaloneMode:
			resolverName = "mdns"
		default:
			fName := utils.ComponentLogName(resolverName, "nameResolution", resolverVersion)
			return rterrors.NewInit(rterrors.InitComponentFailure, fName, fmt.Errorf("unable to determine name resolver for %s mode", string(a.runtimeConfig.mode)))
		}
	}

	if resolverVersion == "" {
		resolverVersion = components.FirstStableVersion
	}

	fName := utils.ComponentLogName(resolverName, "nameResolution", resolverVersion)
	resolver, err = a.nameResolutionRegistry.Create(resolverName, resolverVersion, fName)
	resolverMetadata.Name = resolverName
	if a.globalConfig.Spec.NameResolutionSpec != nil {
		resolverMetadata.Configuration = a.globalConfig.Spec.NameResolutionSpec.Configuration
	}
	resolverMetadata.Properties = map[string]string{
		nr.DaprHTTPPort: strconv.Itoa(a.runtimeConfig.httpPort),
		nr.DaprPort:     strconv.Itoa(a.runtimeConfig.internalGRPCPort),
		nr.AppPort:      strconv.Itoa(a.runtimeConfig.appConnectionConfig.Port),
		nr.HostAddress:  a.hostAddress,
		nr.AppID:        a.runtimeConfig.id,
	}

	if err != nil {
		diag.DefaultMonitoring.ComponentInitFailed("nameResolution", "creation", resolverName)
		return rterrors.NewInit(rterrors.CreateComponentFailure, fName, err)
	}

	if err = resolver.Init(resolverMetadata); err != nil {
		diag.DefaultMonitoring.ComponentInitFailed("nameResolution", "init", resolverName)
		return rterrors.NewInit(rterrors.InitComponentFailure, fName, err)
	}

	a.nameResolver = resolver

	log.Infof("Initialized name resolution to %s", resolverName)
	return nil
}

func (a *DaprRuntime) publishMessageHTTP(ctx context.Context, msg *pubsubSubscribedMessage) error {
	cloudEvent := msg.cloudEvent

	var span trace.Span

	req := invokev1.NewInvokeMethodRequest(msg.path).
		WithHTTPExtension(nethttp.MethodPost, "").
		WithRawDataBytes(msg.data).
		WithContentType(contenttype.CloudEventContentType).
		WithCustomHTTPMetadata(msg.metadata)
	defer req.Close()

	iTraceID := cloudEvent[pubsub.TraceParentField]
	if iTraceID == nil {
		iTraceID = cloudEvent[pubsub.TraceIDField]
	}
	if iTraceID != nil {
		traceID := iTraceID.(string)
		sc, _ := diag.SpanContextFromW3CString(traceID)
		ctx, span = diag.StartInternalCallbackSpan(ctx, "pubsub/"+msg.topic, sc, a.globalConfig.Spec.TracingSpec)
	}

	start := time.Now()
	resp, err := a.appChannel.InvokeMethod(ctx, req, "")
	elapsed := diag.ElapsedSince(start)

	if err != nil {
		diag.DefaultComponentMonitoring.PubsubIngressEvent(ctx, msg.pubsub, strings.ToLower(string(pubsub.Retry)), msg.topic, elapsed)
		return fmt.Errorf("error returned from app channel while sending pub/sub event to app: %w", rterrors.NewRetriable(err))
	}
	defer resp.Close()

	statusCode := int(resp.Status().Code)

	if span != nil {
		m := diag.ConstructSubscriptionSpanAttributes(msg.topic)
		diag.AddAttributesToSpan(span, m)
		diag.UpdateSpanStatusFromHTTPStatus(span, statusCode)
		span.End()
	}

	if (statusCode >= 200) && (statusCode <= 299) {
		// Any 2xx is considered a success.
		var appResponse pubsub.AppResponse
		err := json.NewDecoder(resp.RawData()).Decode(&appResponse)
		if err != nil {
			log.Debugf("skipping status check due to error parsing result from pub/sub event %v", cloudEvent[pubsub.IDField])
			diag.DefaultComponentMonitoring.PubsubIngressEvent(ctx, msg.pubsub, strings.ToLower(string(pubsub.Success)), msg.topic, elapsed)
			return nil //nolint:nilerr
		}

		switch appResponse.Status {
		case "":
			// Consider empty status field as success
			fallthrough
		case pubsub.Success:
			diag.DefaultComponentMonitoring.PubsubIngressEvent(ctx, msg.pubsub, strings.ToLower(string(pubsub.Success)), msg.topic, elapsed)
			return nil
		case pubsub.Retry:
			diag.DefaultComponentMonitoring.PubsubIngressEvent(ctx, msg.pubsub, strings.ToLower(string(pubsub.Retry)), msg.topic, elapsed)
			return fmt.Errorf("RETRY status returned from app while processing pub/sub event %v: %w", cloudEvent[pubsub.IDField], rterrors.NewRetriable(nil))
		case pubsub.Drop:
			diag.DefaultComponentMonitoring.PubsubIngressEvent(ctx, msg.pubsub, strings.ToLower(string(pubsub.Drop)), msg.topic, elapsed)
			log.Warnf("DROP status returned from app while processing pub/sub event %v", cloudEvent[pubsub.IDField])
			return nil
		}
		// Consider unknown status field as error and retry
		diag.DefaultComponentMonitoring.PubsubIngressEvent(ctx, msg.pubsub, strings.ToLower(string(pubsub.Retry)), msg.topic, elapsed)
		return fmt.Errorf("unknown status returned from app while processing pub/sub event %v, status: %v, err: %w", cloudEvent[pubsub.IDField], appResponse.Status, rterrors.NewRetriable(nil))
	}

	body, _ := resp.RawDataFull()
	if statusCode == nethttp.StatusNotFound {
		// These are errors that are not retriable, for now it is just 404 but more status codes can be added.
		// When adding/removing an error here, check if that is also applicable to GRPC since there is a mapping between HTTP and GRPC errors:
		// https://cloud.google.com/apis/design/errors#handling_errors
		log.Errorf("non-retriable error returned from app while processing pub/sub event %v: %s. status code returned: %v", cloudEvent[pubsub.IDField], body, statusCode)
		diag.DefaultComponentMonitoring.PubsubIngressEvent(ctx, msg.pubsub, strings.ToLower(string(pubsub.Drop)), msg.topic, elapsed)
		return nil
	}

	// Every error from now on is a retriable error.
	errMsg := fmt.Sprintf("retriable error returned from app while processing pub/sub event %v, topic: %v, body: %s. status code returned: %v", cloudEvent[pubsub.IDField], cloudEvent[pubsub.TopicField], body, statusCode)
	log.Warnf(errMsg)
	diag.DefaultComponentMonitoring.PubsubIngressEvent(ctx, msg.pubsub, strings.ToLower(string(pubsub.Retry)), msg.topic, elapsed)
	return rterrors.NewRetriable(errors.New(errMsg))
}

func (a *DaprRuntime) publishMessageGRPC(ctx context.Context, msg *pubsubSubscribedMessage) error {
	cloudEvent := msg.cloudEvent

	envelope := &runtimev1pb.TopicEventRequest{
		Id:              extractCloudEventProperty(cloudEvent, pubsub.IDField),
		Source:          extractCloudEventProperty(cloudEvent, pubsub.SourceField),
		DataContentType: extractCloudEventProperty(cloudEvent, pubsub.DataContentTypeField),
		Type:            extractCloudEventProperty(cloudEvent, pubsub.TypeField),
		SpecVersion:     extractCloudEventProperty(cloudEvent, pubsub.SpecVersionField),
		Topic:           msg.topic,
		PubsubName:      msg.metadata[pubsubName],
		Path:            msg.path,
	}

	if data, ok := cloudEvent[pubsub.DataBase64Field]; ok && data != nil {
		if dataAsString, ok := data.(string); ok {
			decoded, decodeErr := base64.StdEncoding.DecodeString(dataAsString)
			if decodeErr != nil {
				log.Debugf("unable to base64 decode cloudEvent field data_base64: %s", decodeErr)
				diag.DefaultComponentMonitoring.PubsubIngressEvent(ctx, msg.pubsub, strings.ToLower(string(pubsub.Retry)), msg.topic, 0)

				return fmt.Errorf("error returned from app while processing pub/sub event: %w", rterrors.NewRetriable(decodeErr))
			}

			envelope.Data = decoded
		} else {
			diag.DefaultComponentMonitoring.PubsubIngressEvent(ctx, msg.pubsub, strings.ToLower(string(pubsub.Retry)), msg.topic, 0)
			return fmt.Errorf("error returned from app while processing pub/sub event: %w", rterrors.NewRetriable(ErrUnexpectedEnvelopeData))
		}
	} else if data, ok := cloudEvent[pubsub.DataField]; ok && data != nil {
		envelope.Data = nil

		if contenttype.IsStringContentType(envelope.DataContentType) {
			switch v := data.(type) {
			case string:
				envelope.Data = []byte(v)
			case []byte:
				envelope.Data = v
			default:
				diag.DefaultComponentMonitoring.PubsubIngressEvent(ctx, msg.pubsub, strings.ToLower(string(pubsub.Retry)), msg.topic, 0)
				return fmt.Errorf("error returned from app while processing pub/sub event: %w", rterrors.NewRetriable(ErrUnexpectedEnvelopeData))
			}
		} else if contenttype.IsJSONContentType(envelope.DataContentType) || contenttype.IsCloudEventContentType(envelope.DataContentType) {
			envelope.Data, _ = json.Marshal(data)
		}
	}

	var span trace.Span
	iTraceID := cloudEvent[pubsub.TraceParentField]
	if iTraceID == nil {
		iTraceID = cloudEvent[pubsub.TraceIDField]
	}
	if iTraceID != nil {
		if traceID, ok := iTraceID.(string); ok {
			sc, _ := diag.SpanContextFromW3CString(traceID)
			spanName := fmt.Sprintf("pubsub/%s", msg.topic)

			// no ops if trace is off
			ctx, span = diag.StartInternalCallbackSpan(ctx, spanName, sc, a.globalConfig.Spec.TracingSpec)
			// span is nil if tracing is disabled (sampling rate is 0)
			if span != nil {
				ctx = diag.SpanContextToGRPCMetadata(ctx, span.SpanContext())
			}
		} else {
			log.Warnf("ignored non-string traceid value: %v", iTraceID)
		}
	}

	extensions, extensionsErr := extractCloudEventExtensions(cloudEvent)
	if extensionsErr != nil {
		diag.DefaultComponentMonitoring.PubsubIngressEvent(ctx, msg.pubsub, strings.ToLower(string(pubsub.Retry)), msg.topic, 0)
		return extensionsErr
	}
	envelope.Extensions = extensions

	ctx = invokev1.WithCustomGRPCMetadata(ctx, msg.metadata)

	conn, err := a.grpc.GetAppClient()
	defer a.grpc.ReleaseAppClient(conn)
	if err != nil {
		return fmt.Errorf("error while getting app client: %w", err)
	}
	clientV1 := runtimev1pb.NewAppCallbackClient(conn)

	start := time.Now()
	res, err := clientV1.OnTopicEvent(ctx, envelope)
	elapsed := diag.ElapsedSince(start)

	if span != nil {
		m := diag.ConstructSubscriptionSpanAttributes(envelope.Topic)
		diag.AddAttributesToSpan(span, m)
		diag.UpdateSpanStatusFromGRPCError(span, err)
		span.End()
	}

	if err != nil {
		errStatus, hasErrStatus := status.FromError(err)
		if hasErrStatus && (errStatus.Code() == codes.Unimplemented) {
			// DROP
			log.Warnf("non-retriable error returned from app while processing pub/sub event %v: %s", cloudEvent[pubsub.IDField], err)
			diag.DefaultComponentMonitoring.PubsubIngressEvent(ctx, msg.pubsub, strings.ToLower(string(pubsub.Drop)), msg.topic, elapsed)

			return nil
		}

		err = fmt.Errorf("error returned from app while processing pub/sub event %v: %w", cloudEvent[pubsub.IDField], rterrors.NewRetriable(err))
		log.Debug(err)
		diag.DefaultComponentMonitoring.PubsubIngressEvent(ctx, msg.pubsub, strings.ToLower(string(pubsub.Retry)), msg.topic, elapsed)

		// on error from application, return error for redelivery of event
		return err
	}

	switch res.GetStatus() {
	case runtimev1pb.TopicEventResponse_SUCCESS: //nolint:nosnakecase
		// on uninitialized status, this is the case it defaults to as an uninitialized status defaults to 0 which is
		// success from protobuf definition
		diag.DefaultComponentMonitoring.PubsubIngressEvent(ctx, msg.pubsub, strings.ToLower(string(pubsub.Success)), msg.topic, elapsed)
		return nil
	case runtimev1pb.TopicEventResponse_RETRY: //nolint:nosnakecase
		diag.DefaultComponentMonitoring.PubsubIngressEvent(ctx, msg.pubsub, strings.ToLower(string(pubsub.Retry)), msg.topic, elapsed)
		return fmt.Errorf("RETRY status returned from app while processing pub/sub event %v: %w", cloudEvent[pubsub.IDField], rterrors.NewRetriable(nil))
	case runtimev1pb.TopicEventResponse_DROP: //nolint:nosnakecase
		log.Warnf("DROP status returned from app while processing pub/sub event %v", cloudEvent[pubsub.IDField])
		diag.DefaultComponentMonitoring.PubsubIngressEvent(ctx, msg.pubsub, strings.ToLower(string(pubsub.Drop)), msg.topic, elapsed)

		return nil
	}

	// Consider unknown status field as error and retry
	diag.DefaultComponentMonitoring.PubsubIngressEvent(ctx, msg.pubsub, strings.ToLower(string(pubsub.Retry)), msg.topic, elapsed)
	return fmt.Errorf("unknown status returned from app while processing pub/sub event %v, status: %v, err: %w", cloudEvent[pubsub.IDField], res.GetStatus(), rterrors.NewRetriable(nil))
}

func extractCloudEventExtensions(cloudEvent map[string]interface{}) (*structpb.Struct, error) {
	// Assemble Cloud Event Extensions:
	// Create copy of the cloud event with duplicated data removed

	extensions := map[string]interface{}{}
	for key, value := range cloudEvent {
		if !cloudEventDuplicateKeys.Has(key) {
			extensions[key] = value
		}
	}
	extensionsStruct := structpb.Struct{}
	extensionBytes, jsonMarshalErr := json.Marshal(extensions)
	if jsonMarshalErr != nil {
		return &extensionsStruct, fmt.Errorf("error processing internal cloud event data: unable to marshal cloudEvent extensions: %s", jsonMarshalErr)
	}

	protoUnmarshalErr := protojson.Unmarshal(extensionBytes, &extensionsStruct)
	if protoUnmarshalErr != nil {
		return &extensionsStruct, fmt.Errorf("error processing internal cloud event data: unable to unmarshal cloudEvent extensions to proto struct: %s", protoUnmarshalErr)
	}
	return &extensionsStruct, nil
}

func extractCloudEventProperty(cloudEvent map[string]interface{}, property string) string {
	if cloudEvent == nil {
		return ""
	}
	iValue, ok := cloudEvent[property]
	if ok {
		if value, ok := iValue.(string); ok {
			return value
		}
	}

	return ""
}

func (a *DaprRuntime) initActors() error {
	err := actors.ValidateHostEnvironment(a.runtimeConfig.mTLSEnabled, a.runtimeConfig.mode, a.namespace)
	if err != nil {
		return rterrors.NewInit(rterrors.InitFailure, "actors", err)
	}
	a.actorStateStoreLock.Lock()
	defer a.actorStateStoreLock.Unlock()
	if a.actorStateStoreName == "" {
		log.Info("actors: state store is not configured - this is okay for clients but services with hosted actors will fail to initialize!")
	}
	actorConfig := actors.NewConfig(actors.ConfigOpts{
		HostAddress:        a.hostAddress,
		AppID:              a.runtimeConfig.id,
		PlacementAddresses: a.runtimeConfig.placementAddresses,
		Port:               a.runtimeConfig.internalGRPCPort,
		Namespace:          a.namespace,
		AppConfig:          a.appConfig,
		HealthHTTPClient:   a.appHTTPClient,
		HealthEndpoint:     a.getAppHTTPEndpoint(),
		AppChannelAddress:  a.runtimeConfig.appConnectionConfig.ChannelAddress,
	})

	act := actors.NewActors(actors.ActorsOpts{
		AppChannel:       a.appChannel,
		GRPCConnectionFn: a.grpc.GetGRPCConnection,
		Config:           actorConfig,
<<<<<<< HEAD
		CertChain:        a.runtimeConfig.CertChain,
		TracingSpec:      a.globalConfig.GetTracingSpec(),
=======
		CertChain:        a.runtimeConfig.certChain,
		TracingSpec:      a.globalConfig.Spec.TracingSpec,
>>>>>>> 65902338
		Resiliency:       a.resiliency,
		StateStoreName:   a.actorStateStoreName,
		CompStore:        a.compStore,
		// TODO: @joshvanl Remove in Dapr 1.12 when ActorStateTTL is finalized.
		StateTTLEnabled: a.globalConfig.IsFeatureEnabled(config.ActorStateTTL),
	})
	err = act.Init()
	if err == nil {
		a.actor = act
		return nil
	}
	return rterrors.NewInit(rterrors.InitFailure, "actors", err)
}

func (a *DaprRuntime) namespaceComponentAuthorizer(component componentsV1alpha1.Component) bool {
	if a.namespace == "" || component.ObjectMeta.Namespace == "" || (a.namespace != "" && component.ObjectMeta.Namespace == a.namespace) {
		return component.IsAppScoped(a.runtimeConfig.id)
	}

	return false
}

func (a *DaprRuntime) getAuthorizedObjects(objects interface{}, authorizer func(interface{}) bool) interface{} {
	reflectValue := reflect.ValueOf(objects)
	authorized := reflect.MakeSlice(reflectValue.Type(), 0, reflectValue.Len())
	for i := 0; i < reflectValue.Len(); i++ {
		object := reflectValue.Index(i).Interface()
		if authorizer(object) {
			authorized = reflect.Append(authorized, reflect.ValueOf(object))
		}
	}
	return authorized.Interface()
}

func (a *DaprRuntime) isObjectAuthorized(object interface{}) bool {
	switch obj := object.(type) {
	case httpEndpointV1alpha1.HTTPEndpoint:
		for _, auth := range a.httpEndpointAuthorizers {
			if !auth(obj) {
				return false
			}
		}
	case componentsV1alpha1.Component:
		for _, auth := range a.componentAuthorizers {
			if !auth(obj) {
				return false
			}
		}
	}
	return true
}

func (a *DaprRuntime) namespaceHTTPEndpointAuthorizer(endpoint httpEndpointV1alpha1.HTTPEndpoint) bool {
	switch {
	case a.namespace == "",
		endpoint.ObjectMeta.Namespace == "",
		(a.namespace != "" && endpoint.ObjectMeta.Namespace == a.namespace):
		return endpoint.IsAppScoped(a.runtimeConfig.id)
	default:
		return false
	}
}

func (a *DaprRuntime) loadComponents(opts *runtimeOpts) error {
	var loader components.ComponentLoader

	switch a.runtimeConfig.mode {
	case modes.KubernetesMode:
		loader = components.NewKubernetesComponents(a.runtimeConfig.kubernetes, a.namespace, a.operatorClient, a.podName)
	case modes.StandaloneMode:
		loader = components.NewLocalComponents(a.runtimeConfig.standalone.ResourcesPath...)
	default:
		return nil
	}

	log.Info("Loading components…")
	comps, err := loader.LoadComponents()
	if err != nil {
		return err
	}

	authorizedComps := a.getAuthorizedObjects(comps, a.isObjectAuthorized).([]componentsV1alpha1.Component)

	// Iterate through the list twice
	// First, we look for secret stores and load those, then all other components
	// Sure, we could sort the list of authorizedComps... but this is simpler and most certainly faster
	for _, comp := range authorizedComps {
		if strings.HasPrefix(comp.Spec.Type, string(components.CategorySecretStore)+".") {
			log.Debug("Found component: " + comp.LogName())
			a.pendingComponents <- comp
		}
	}
	for _, comp := range authorizedComps {
		if !strings.HasPrefix(comp.Spec.Type, string(components.CategorySecretStore)+".") {
			log.Debug("Found component: " + comp.LogName())
			a.pendingComponents <- comp
		}
	}

	return nil
}

func (a *DaprRuntime) extractComponentCategory(component componentsV1alpha1.Component) components.Category {
	for _, category := range componentCategoriesNeedProcess {
		if strings.HasPrefix(component.Spec.Type, string(category)+".") {
			return category
		}
	}
	return ""
}

func (a *DaprRuntime) processComponents() {
	for comp := range a.pendingComponents {
		if comp.Name == "" {
			continue
		}

		err := a.processComponentAndDependents(comp)
		if err != nil {
			e := fmt.Sprintf("process component %s error: %s", comp.Name, err.Error())
			if !comp.Spec.IgnoreErrors {
				log.Warnf("Error processing component, daprd process will exit gracefully")
				a.Shutdown(a.runtimeConfig.gracefulShutdownDuration)
				log.Fatalf(e)
			}
			log.Errorf(e)
		}
	}
}

func (a *DaprRuntime) processHTTPEndpoints() {
	for endpoint := range a.pendingHTTPEndpoints {
		if endpoint.Name == "" {
			continue
		}
		_, _ = a.processResourceSecrets(&endpoint)
		a.compStore.AddHTTPEndpoint(endpoint)
	}
}

func (a *DaprRuntime) flushOutstandingHTTPEndpoints() {
	log.Info("Waiting for all outstanding http endpoints to be processed")
	// We flush by sending a no-op http endpoint. Since the processHTTPEndpoints goroutine only reads one http endpoint at a time,
	// We know that once the no-op http endpoint is read from the channel, all previous http endpoints will have been fully processed.
	a.pendingHTTPEndpoints <- httpEndpointV1alpha1.HTTPEndpoint{}
	log.Info("All outstanding http endpoints processed")
}

func (a *DaprRuntime) flushOutstandingComponents() {
	log.Info("Waiting for all outstanding components to be processed")
	// We flush by sending a no-op component. Since the processComponents goroutine only reads one component at a time,
	// We know that once the no-op component is read from the channel, all previous components will have been fully processed.
	a.pendingComponents <- componentsV1alpha1.Component{}
	log.Info("All outstanding components processed")
}

func (a *DaprRuntime) processComponentAndDependents(comp componentsV1alpha1.Component) error {
	log.Debug("Loading component: " + comp.LogName())
	res := a.preprocessOneComponent(&comp)
	if res.unreadyDependency != "" {
		a.pendingComponentDependents[res.unreadyDependency] = append(a.pendingComponentDependents[res.unreadyDependency], comp)
		return nil
	}

	compCategory := a.extractComponentCategory(comp)
	if compCategory == "" {
		// the category entered is incorrect, return error
		return fmt.Errorf("incorrect type %s", comp.Spec.Type)
	}

	ch := make(chan error, 1)

	timeout, err := time.ParseDuration(comp.Spec.InitTimeout)
	if err != nil {
		timeout = defaultComponentInitTimeout
	}

	go func() {
		ch <- a.doProcessOneComponent(compCategory, comp)
	}()

	select {
	case err := <-ch:
		if err != nil {
			return err
		}
	case <-time.After(timeout):
		diag.DefaultMonitoring.ComponentInitFailed(comp.Spec.Type, "init", comp.ObjectMeta.Name)
		err := fmt.Errorf("init timeout for component %s exceeded after %s", comp.Name, timeout.String())
		return rterrors.NewInit(rterrors.InitComponentFailure, comp.LogName(), err)
	}

	log.Info("Component loaded: " + comp.LogName())
	a.compStore.AddComponent(comp)
	diag.DefaultMonitoring.ComponentLoaded()

	dependency := componentDependency(compCategory, comp.Name)
	if deps, ok := a.pendingComponentDependents[dependency]; ok {
		delete(a.pendingComponentDependents, dependency)
		for _, dependent := range deps {
			if err := a.processComponentAndDependents(dependent); err != nil {
				return err
			}
		}
	}

	return nil
}

func (a *DaprRuntime) doProcessOneComponent(category components.Category, comp componentsV1alpha1.Component) error {
	switch category {
	case components.CategoryBindings:
		return a.initBinding(comp)
	case components.CategoryPubSub:
		return a.initPubSub(comp)
	case components.CategorySecretStore:
		return a.initSecretStore(comp)
	case components.CategoryCryptoProvider:
		return a.initCryptoProvider(comp)
	case components.CategoryStateStore:
		return a.initState(comp)
	case components.CategoryConfiguration:
		return a.initConfiguration(comp)
	case components.CategoryLock:
		return a.initLock(comp)
	case components.CategoryWorkflow:
		return a.initWorkflowComponent(comp)
	}
	return nil
}

func (a *DaprRuntime) preprocessOneComponent(comp *componentsV1alpha1.Component) componentPreprocessRes {
	_, unreadySecretsStore := a.processResourceSecrets(comp)
	if unreadySecretsStore != "" {
		return componentPreprocessRes{
			unreadyDependency: componentDependency(components.CategorySecretStore, unreadySecretsStore),
		}
	}
	return componentPreprocessRes{}
}

func (a *DaprRuntime) loadHTTPEndpoints(opts *runtimeOpts) error {
	var loader httpendpoint.EndpointsLoader

	switch a.runtimeConfig.mode {
	case modes.KubernetesMode:
		loader = httpendpoint.NewKubernetesHTTPEndpoints(a.runtimeConfig.kubernetes, a.namespace, a.operatorClient, a.podName)
	case modes.StandaloneMode:
		loader = httpendpoint.NewLocalHTTPEndpoints(a.runtimeConfig.standalone.ResourcesPath...)
	default:
		return nil
	}

	log.Info("Loading endpoints")
	endpoints, err := loader.LoadHTTPEndpoints()
	if err != nil {
		return err
	}

	authorizedHTTPEndpoints := a.getAuthorizedObjects(endpoints, a.isObjectAuthorized).([]httpEndpointV1alpha1.HTTPEndpoint)

	for _, e := range authorizedHTTPEndpoints {
		log.Infof("Found http endpoint: %s", e.Name)
		a.pendingHTTPEndpoints <- e
	}

	return nil
}

func (a *DaprRuntime) stopActor() {
	if a.actor != nil {
		log.Info("Shutting down actor")
		a.actor.Stop()
	}
}

func (a *DaprRuntime) stopWorkflow() {
	if a.workflowEngine != nil && a.workflowEngine.IsRunning {
		log.Info("Shutting down workflow engine")
		a.workflowEngine.Stop(context.TODO())
	}
}

// shutdownOutputComponents allows for a graceful shutdown of all runtime internal operations of components that are not source of more work.
// These are all components except input bindings and pubsub.
func (a *DaprRuntime) shutdownOutputComponents() error {
	log.Info("Shutting down all remaining components")
	var merr error

	// Close components if they implement `io.Closer`
	for name, component := range a.compStore.ListSecretStores() {
		a.compStore.DeleteSecretStore(name)
		merr = errors.Join(merr, closeComponent(component, "secret store "+name))
	}
	for name, component := range a.compStore.ListStateStores() {
		a.compStore.DeleteStateStore(name)
		merr = errors.Join(merr, closeComponent(component, "state store "+name))
	}
	for name, component := range a.compStore.ListLocks() {
		a.compStore.DeleteLock(name)
		merr = errors.Join(merr, closeComponent(component, "clock store "+name))
	}
	for name, component := range a.compStore.ListConfigurations() {
		a.compStore.DeleteConfiguration(name)
		merr = errors.Join(merr, closeComponent(component, "configuration store "+name))
	}
	for name, component := range a.compStore.ListCryptoProviders() {
		a.compStore.DeleteCryptoProvider(name)
		merr = errors.Join(merr, closeComponent(component, "crypto provider "+name))
	}
	for name, component := range a.compStore.ListWorkflows() {
		a.compStore.DeleteWorkflow(name)
		merr = errors.Join(merr, closeComponent(component, "workflow component "+name))
	}
	// Close output bindings
	// Input bindings are closed when a.ctx is canceled
	for name, component := range a.compStore.ListOutputBindings() {
		a.compStore.DeleteOutputBinding(name)
		merr = errors.Join(merr, closeComponent(component, "output binding "+name))
	}
	// Close pubsub publisher
	// The subscriber part is closed when a.ctx is canceled
	for name, pubSub := range a.compStore.ListPubSubs() {
		a.compStore.DeletePubSub(name)
		if pubSub.Component == nil {
			continue
		}
		merr = errors.Join(merr, closeComponent(pubSub.Component, "pubsub "+name))
	}
	merr = errors.Join(merr, closeComponent(a.nameResolver, "name resolver"))

	for _, component := range a.compStore.ListComponents() {
		a.compStore.DeleteComponent(component.Spec.Type, component.Name)
	}

	return merr
}

func closeComponent(component any, logmsg string) error {
	if closer, ok := component.(io.Closer); ok && closer != nil {
		if err := closer.Close(); err != nil {
			err = fmt.Errorf("error closing %s: %w", logmsg, err)
			log.Warn(err)
			return err
		}
	}

	return nil
}

// ShutdownWithWait will gracefully stop runtime and wait outstanding operations.
func (a *DaprRuntime) ShutdownWithWait() {
	// Another shutdown signal causes an instant shutdown and interrupts the graceful shutdown
	go func() {
		<-ShutdownSignal()
		log.Warn("Received another shutdown signal - shutting down right away")
		os.Exit(0)
	}()

	a.Shutdown(a.runtimeConfig.gracefulShutdownDuration)
	os.Exit(0)
}

func (a *DaprRuntime) cleanSocket() {
	if a.runtimeConfig.unixDomainSocket != "" {
		for _, s := range []string{"http", "grpc"} {
			os.Remove(fmt.Sprintf("%s/dapr-%s-%s.socket", a.runtimeConfig.unixDomainSocket, a.runtimeConfig.id, s))
		}
	}
}

func (a *DaprRuntime) Shutdown(duration time.Duration) {
	// If the shutdown has already been invoked, do nothing
	if !a.running.CompareAndSwap(true, false) {
		return
	}

	// Ensure the Unix socket file is removed if a panic occurs.
	defer a.cleanSocket()
	log.Info("Dapr shutting down")
	log.Info("Stopping PubSub subscribers and input bindings")
	a.stopSubscriptions()
	a.stopReadingFromBindings()

	// shutdown workflow if it's running
	a.stopWorkflow()

	log.Info("Initiating actor shutdown")
	a.stopActor()

	if a.appHealth != nil {
		log.Info("Closing App Health")
		a.appHealth.Close()
	}

	log.Infof("Holding shutdown for %s to allow graceful stop of outstanding operations", duration.String())
	<-time.After(duration)

	log.Info("Stopping Dapr APIs")
	for _, closer := range a.apiClosers {
		if err := closer.Close(); err != nil {
			log.Warnf("Error closing API: %v", err)
		}
	}
	a.stopTrace()
	a.shutdownOutputComponents()
	a.cancel()
	a.shutdownC <- nil
}

// SetRunning updates the value of the running flag.
// This method is used by tests in dapr/components-contrib.
func (a *DaprRuntime) SetRunning(val bool) {
	a.running.Store(val)
}

// WaitUntilShutdown waits until the Shutdown() method is done.
// This method is used by tests in dapr/components-contrib.
func (a *DaprRuntime) WaitUntilShutdown() error {
	return <-a.shutdownC
}

// Interface that applies to both Component and HTTPEndpoint resources.
type resourceWithMetadata interface {
	Kind() string
	GetName() string
	GetNamespace() string
	GetSecretStore() string
	NameValuePairs() []commonapi.NameValuePair
}

func isEnvVarAllowed(key string) bool {
	// First, apply a denylist that blocks access to sensitive env vars
	key = strings.ToUpper(key)
	switch {
	case key == "":
		return false
	case key == "APP_API_TOKEN":
		return false
	case strings.HasPrefix(key, "DAPR_"):
		return false
	case strings.Contains(key, " "):
		return false
	}

	// If we have a `DAPR_ENV_KEYS` env var (which is added by the Dapr Injector in Kubernetes mode), use that as allowlist too
	allowlist := os.Getenv(authConsts.EnvKeysEnvVar)
	if allowlist == "" {
		return true
	}

	// Need to check for the full var, so there must be a space after OR it must be the end of the string, and there must be a space before OR it must be at the beginning of the string
	idx := strings.Index(allowlist, key)
	if idx >= 0 &&
		(idx+len(key) == len(allowlist) || allowlist[idx+len(key)] == ' ') &&
		(idx == 0 || allowlist[idx-1] == ' ') {
		return true
	}
	return false
}

// Returns the component or HTTP endpoint updated with the secrets applied.
// If the resource references a secret store that hasn't been loaded yet, it returns the name of the secret store component as second returned value.
func (a *DaprRuntime) processResourceSecrets(resource resourceWithMetadata) (updated bool, secretStoreName string) {
	cache := map[string]secretstores.GetSecretResponse{}

	secretStoreName = a.authSecretStoreOrDefault(resource)

	metadata := resource.NameValuePairs()
	for i, m := range metadata {
		// If there's an env var and no value, use that
		if !m.HasValue() && m.EnvRef != "" {
			if isEnvVarAllowed(m.EnvRef) {
				metadata[i].SetValue([]byte(os.Getenv(m.EnvRef)))
			} else {
				log.Warnf("%s %s references an env variable that isn't allowed: %s", resource.Kind(), resource.GetName(), m.EnvRef)
			}
			metadata[i].EnvRef = ""
			updated = true
			continue
		}

		if m.SecretKeyRef.Name == "" {
			continue
		}

		// If running in Kubernetes and have an operator client, do not fetch secrets from the Kubernetes secret store as they will be populated by the operator.
		// Instead, base64 decode the secret values into their real self.
		if a.operatorClient != nil && secretStoreName == secretstoresLoader.BuiltinKubernetesSecretStore {
			var jsonVal string
			err := json.Unmarshal(m.Value.Raw, &jsonVal)
			if err != nil {
				log.Errorf("Error decoding secret: %v", err)
				continue
			}

			dec, err := base64.StdEncoding.DecodeString(jsonVal)
			if err != nil {
				log.Errorf("Error decoding secret: %v", err)
				continue
			}

			metadata[i].SetValue(dec)
			metadata[i].SecretKeyRef = commonapi.SecretKeyRef{}
			updated = true
			continue
		}

		secretStore, ok := a.compStore.GetSecretStore(secretStoreName)
		if !ok {
			log.Warnf("%s %s references a secret store that isn't loaded: %s", resource.Kind(), resource.GetName(), secretStoreName)
			return updated, secretStoreName
		}

		resp, ok := cache[m.SecretKeyRef.Name]
		if !ok {
			// TODO: cascade context.
			r, err := secretStore.GetSecret(context.TODO(), secretstores.GetSecretRequest{
				Name: m.SecretKeyRef.Name,
				Metadata: map[string]string{
					"namespace": resource.GetNamespace(),
				},
			})
			if err != nil {
				log.Errorf("Error getting secret: %v", err)
				continue
			}
			resp = r
		}

		// Use the SecretKeyRef.Name key if SecretKeyRef.Key is not given
		secretKeyName := m.SecretKeyRef.Key
		if secretKeyName == "" {
			secretKeyName = m.SecretKeyRef.Name
		}

		val, ok := resp.Data[secretKeyName]
		if ok && val != "" {
			metadata[i].SetValue([]byte(val))
			metadata[i].SecretKeyRef = commonapi.SecretKeyRef{}
			updated = true
		}

		cache[m.SecretKeyRef.Name] = resp
	}
	return updated, ""
}

func (a *DaprRuntime) authSecretStoreOrDefault(resource resourceWithMetadata) string {
	secretStore := resource.GetSecretStore()
	if secretStore == "" {
		switch a.runtimeConfig.mode {
		case modes.KubernetesMode:
			return "kubernetes"
		}
	}
	return secretStore
}

func (a *DaprRuntime) blockUntilAppIsReady() {
	if a.runtimeConfig.appConnectionConfig.Port <= 0 {
		return
	}

	log.Infof("application protocol: %s. waiting on port %v.  This will block until the app is listening on that port.", string(a.runtimeConfig.appConnectionConfig.Protocol), a.runtimeConfig.appConnectionConfig.Port)

	dialAddr := a.runtimeConfig.appConnectionConfig.ChannelAddress + ":" + strconv.Itoa(a.runtimeConfig.appConnectionConfig.Port)

	stopCh := ShutdownSignal()
	defer signal.Stop(stopCh)
	for {
		select {
		case <-stopCh:
			// Cause a shutdown
			a.ShutdownWithWait()
			return
		case <-a.ctx.Done():
			// Return
			return
		default:
			// nop - continue execution
		}

		var (
			conn net.Conn
			err  error
		)
		dialer := &net.Dialer{
			Timeout: 500 * time.Millisecond,
		}
		if a.runtimeConfig.appConnectionConfig.Protocol.HasTLS() {
			conn, err = tls.DialWithDialer(dialer, "tcp", dialAddr, &tls.Config{
				InsecureSkipVerify: true, //nolint:gosec
			})
		} else {
			conn, err = dialer.Dial("tcp", dialAddr)
		}
		if err == nil && conn != nil {
			conn.Close()
			break
		}
		// prevents overwhelming the OS with open connections
		time.Sleep(time.Millisecond * 100)
	}

	log.Infof("application discovered on port %v", a.runtimeConfig.appConnectionConfig.Port)
}

func (a *DaprRuntime) loadAppConfiguration() {
	if a.appChannel == nil {
		return
	}

	appConfig, err := a.appChannel.GetAppConfig(a.runtimeConfig.id)
	if err != nil {
		return
	}

	if appConfig != nil {
		a.appConfig = *appConfig
		log.Info("Application configuration loaded")
	}
}

// Returns the HTTP endpoint for the app.
func (a *DaprRuntime) getAppHTTPEndpoint() string {
	// Application protocol is "http" or "https"
	port := strconv.Itoa(a.runtimeConfig.appConnectionConfig.Port)
	switch a.runtimeConfig.appConnectionConfig.Protocol {
	case protocol.HTTPProtocol, protocol.H2CProtocol:
		return "http://" + a.runtimeConfig.appConnectionConfig.ChannelAddress + ":" + port
	case protocol.HTTPSProtocol:
		return "https://" + a.runtimeConfig.appConnectionConfig.ChannelAddress + ":" + port
	default:
		return ""
	}
}

// Initializes the appHTTPClient property.
func (a *DaprRuntime) initAppHTTPClient() {
	var transport nethttp.RoundTripper
	if a.runtimeConfig.appConnectionConfig.Protocol == protocol.H2CProtocol {
		// Enable HTTP/2 Cleartext transport
		transport = &http2.Transport{
			AllowHTTP: true, // To enable using "http" as protocol
			DialTLS: func(network, addr string, _ *tls.Config) (net.Conn, error) {
				// Return the TCP socket without TLS
				return net.Dial(network, addr)
			},
			// TODO: This may not be exactly the same as "MaxResponseHeaderBytes" so check before enabling this
			// MaxHeaderListSize: uint32(a.runtimeConfig.readBufferSize << 10),
		}
	} else {
		var tlsConfig *tls.Config
		if a.runtimeConfig.appConnectionConfig.Protocol == protocol.HTTPSProtocol {
			tlsConfig = &tls.Config{
				InsecureSkipVerify: true, //nolint:gosec
				// For 1.11
				MinVersion: channel.AppChannelMinTLSVersion,
			}
			// TODO: Remove when the feature is finalized
			if a.globalConfig.IsFeatureEnabled(config.AppChannelAllowInsecureTLS) {
				tlsConfig.MinVersion = 0
			}
		}

		transport = &nethttp.Transport{
			TLSClientConfig:        tlsConfig,
			ReadBufferSize:         a.runtimeConfig.readBufferSize << 10,
			MaxResponseHeaderBytes: int64(a.runtimeConfig.readBufferSize) << 10,
			MaxConnsPerHost:        1024,
			MaxIdleConns:           64, // A local channel connects to a single host
			MaxIdleConnsPerHost:    64,
		}
	}

	// Initialize this property in the object, and then pass it to the HTTP channel and the actors runtime (for health checks)
	// We want to re-use the same client so TCP sockets can be re-used efficiently across everything that communicates with the app
	// This is especially useful if the app supports HTTP/2
	a.appHTTPClient = &nethttp.Client{
		Transport: transport,
		CheckRedirect: func(req *nethttp.Request, via []*nethttp.Request) error {
			return nethttp.ErrUseLastResponse
		},
	}
}

func (a *DaprRuntime) getAppHTTPChannelConfig(pipeline httpMiddleware.Pipeline, isExternal bool) httpChannel.ChannelConfiguration {
	conf := httpChannel.ChannelConfiguration{
		CompStore:            a.compStore,
		MaxConcurrency:       a.runtimeConfig.appConnectionConfig.MaxConcurrency,
		Pipeline:             pipeline,
<<<<<<< HEAD
		TracingSpec:          a.globalConfig.GetTracingSpec(),
		MaxRequestBodySizeMB: a.runtimeConfig.MaxRequestBodySize,
=======
		TracingSpec:          a.globalConfig.Spec.TracingSpec,
		MaxRequestBodySizeMB: a.runtimeConfig.maxRequestBodySize,
>>>>>>> 65902338
	}

	if !isExternal {
		conf.Endpoint = a.getAppHTTPEndpoint()
		conf.Client = a.appHTTPClient
	} else {
		conf.Client = nethttp.DefaultClient
	}

	return conf
}

func (a *DaprRuntime) appendBuiltinSecretStore() {
	if a.runtimeConfig.disableBuiltinK8sSecretStore {
		return
	}

	switch a.runtimeConfig.mode {
	case modes.KubernetesMode:
		// Preload Kubernetes secretstore
		a.pendingComponents <- componentsV1alpha1.Component{
			ObjectMeta: metav1.ObjectMeta{
				Name: secretstoresLoader.BuiltinKubernetesSecretStore,
			},
			Spec: componentsV1alpha1.ComponentSpec{
				Type:    "secretstores.kubernetes",
				Version: components.FirstStableVersion,
			},
		}
	}
}

func (a *DaprRuntime) initCryptoProvider(c componentsV1alpha1.Component) error {
	fName := c.LogName()
	component, err := a.cryptoProviderRegistry.Create(c.Spec.Type, c.Spec.Version, fName)
	if err != nil {
		diag.DefaultMonitoring.ComponentInitFailed(c.Spec.Type, "creation", c.ObjectMeta.Name)
		return rterrors.NewInit(rterrors.CreateComponentFailure, fName, err)
	}

	err = component.Init(context.TODO(), contribCrypto.Metadata{Base: a.toBaseMetadata(c)})
	if err != nil {
		diag.DefaultMonitoring.ComponentInitFailed(c.Spec.Type, "init", c.ObjectMeta.Name)
		return rterrors.NewInit(rterrors.InitComponentFailure, fName, err)
	}

	a.compStore.AddCryptoProvider(c.ObjectMeta.Name, component)
	diag.DefaultMonitoring.ComponentInitialized(c.Spec.Type)
	return nil
}

func (a *DaprRuntime) initSecretStore(c componentsV1alpha1.Component) error {
	fName := c.LogName()
	secretStore, err := a.secretStoresRegistry.Create(c.Spec.Type, c.Spec.Version, fName)
	if err != nil {
		diag.DefaultMonitoring.ComponentInitFailed(c.Spec.Type, "creation", c.ObjectMeta.Name)
		return rterrors.NewInit(rterrors.CreateComponentFailure, fName, err)
	}

	err = secretStore.Init(context.TODO(), secretstores.Metadata{Base: a.toBaseMetadata(c)})
	if err != nil {
		diag.DefaultMonitoring.ComponentInitFailed(c.Spec.Type, "init", c.ObjectMeta.Name)
		return rterrors.NewInit(rterrors.InitComponentFailure, fName, err)
	}

	a.compStore.AddSecretStore(c.ObjectMeta.Name, secretStore)
	diag.DefaultMonitoring.ComponentInitialized(c.Spec.Type)
	return nil
}

func (a *DaprRuntime) convertMetadataItemsToProperties(items []commonapi.NameValuePair) map[string]string {
	properties := map[string]string{}
	for _, c := range items {
		val := c.Value.String()
		for strings.Contains(val, "{uuid}") {
			val = strings.Replace(val, "{uuid}", uuid.New().String(), 1)
		}
		for strings.Contains(val, "{podName}") {
			if a.podName == "" {
				log.Fatalf("failed to parse metadata: property %s refers to {podName} but podName is not set", c.Name)
			}
			val = strings.Replace(val, "{podName}", a.podName, 1)
		}
		for strings.Contains(val, "{namespace}") {
			val = strings.Replace(val, "{namespace}", fmt.Sprintf("%s.%s", a.namespace, a.runtimeConfig.id), 1)
		}
		for strings.Contains(val, "{appID}") {
			val = strings.Replace(val, "{appID}", a.runtimeConfig.id, 1)
		}
		properties[c.Name] = val
	}
	return properties
}

func (a *DaprRuntime) toBaseMetadata(c componentsV1alpha1.Component) contribMetadata.Base {
	return contribMetadata.Base{
		Properties: a.convertMetadataItemsToProperties(c.Spec.Metadata),
		Name:       c.Name,
	}
}

func (a *DaprRuntime) getComponentsCapabilitesMap() map[string][]string {
	capabilities := make(map[string][]string)
	for key, store := range a.compStore.ListStateStores() {
		features := store.Features()
		stateStoreCapabilities := featureTypeToString(features)
		if state.FeatureETag.IsPresent(features) && state.FeatureTransactional.IsPresent(features) {
			stateStoreCapabilities = append(stateStoreCapabilities, "ACTOR")
		}
		capabilities[key] = stateStoreCapabilities
	}
	for key, pubSubItem := range a.compStore.ListPubSubs() {
		features := pubSubItem.Component.Features()
		capabilities[key] = featureTypeToString(features)
	}
	for key := range a.compStore.ListInputBindings() {
		capabilities[key] = []string{"INPUT_BINDING"}
	}
	for key := range a.compStore.ListOutputBindings() {
		if val, found := capabilities[key]; found {
			capabilities[key] = append(val, "OUTPUT_BINDING")
		} else {
			capabilities[key] = []string{"OUTPUT_BINDING"}
		}
	}
	for key, store := range a.compStore.ListSecretStores() {
		features := store.Features()
		capabilities[key] = featureTypeToString(features)
	}
	return capabilities
}

// converts components Features from FeatureType to string
func featureTypeToString(features interface{}) []string {
	featureStr := make([]string, 0)
	switch reflect.TypeOf(features).Kind() {
	case reflect.Slice:
		val := reflect.ValueOf(features)
		for i := 0; i < val.Len(); i++ {
			featureStr = append(featureStr, val.Index(i).String())
		}
	}
	return featureStr
}

func (a *DaprRuntime) establishSecurity(sentryAddress string) error {
	if !a.runtimeConfig.mTLSEnabled {
		log.Info("mTLS is disabled. Skipping certificate request and tls validation")
		return nil
	}
	if sentryAddress == "" {
		return errors.New("sentryAddress cannot be empty")
	}
	log.Info("mTLS enabled. creating sidecar authenticator")

	auth, err := security.GetSidecarAuthenticator(sentryAddress, a.runtimeConfig.certChain)
	if err != nil {
		return err
	}
	a.authenticator = auth
	a.grpc.SetAuthenticator(auth)

	log.Info("authenticator created")

	diag.DefaultMonitoring.MTLSInitCompleted()
	return nil
}

func componentDependency(compCategory components.Category, name string) string {
	return fmt.Sprintf("%s:%s", compCategory, name)
}

func (a *DaprRuntime) startSubscriptions() {
	// Clean any previous state
	if a.pubsubCancel != nil {
		a.stopSubscriptions() // Stop all subscriptions
	}

	// PubSub subscribers are stopped via cancellation of the main runtime's context
	a.pubsubCtx, a.pubsubCancel = context.WithCancel(a.ctx)
	a.topicCtxCancels = map[string]context.CancelFunc{}
	for pubsubName := range a.compStore.ListPubSubs() {
		if err := a.beginPubSub(pubsubName); err != nil {
			log.Errorf("error occurred while beginning pubsub %s: %v", pubsubName, err)
		}
	}
}

// Stop subscriptions to all topics and cleans the cached topics
func (a *DaprRuntime) stopSubscriptions() {
	if a.pubsubCtx == nil || a.pubsubCtx.Err() != nil { // no pubsub to stop
		return
	}
	if a.pubsubCancel != nil {
		a.pubsubCancel() // Stop all subscriptions by canceling the subscription context
	}

	// Remove all contexts that are specific to each component (which have been canceled already by canceling pubsubCtx)
	a.topicCtxCancels = nil

	// Delete the cached topics and routes
	a.compStore.SetTopicRoutes(nil)
}

func (a *DaprRuntime) startReadingFromBindings() (err error) {
	if a.appChannel == nil {
		return errors.New("app channel not initialized")
	}

	// Clean any previous state
	if a.inputBindingsCancel != nil {
		a.inputBindingsCancel()
	}

	// Input bindings are stopped via cancellation of the main runtime's context
	a.inputBindingsCtx, a.inputBindingsCancel = context.WithCancel(a.ctx)

	for name, binding := range a.compStore.ListInputBindings() {
		isSubscribed, err := a.isAppSubscribedToBinding(name)
		if err != nil {
			return err
		}
		if !isSubscribed {
			log.Infof("app has not subscribed to binding %s.", name)
			continue
		}

		err = a.readFromBinding(a.inputBindingsCtx, name, binding)
		if err != nil {
			log.Errorf("error reading from input binding %s: %s", name, err)
			continue
		}
	}
	return nil
}

func (a *DaprRuntime) stopReadingFromBindings() {
	if a.inputBindingsCancel != nil {
		a.inputBindingsCancel()
	}

	a.inputBindingsCtx = nil
	a.inputBindingsCancel = nil
}

// Returns "componentName||topicName", which is used as key for some maps
func pubsubTopicKey(componentName, topicName string) string {
	return componentName + "||" + topicName
}

func createGRPCManager(runtimeConfig *internalConfig, globalConfig *config.Configuration) *grpc.Manager {
	grpcAppChannelConfig := &grpc.AppChannelConfig{}
	if globalConfig != nil {
		grpcAppChannelConfig.TracingSpec = globalConfig.GetTracingSpec()
		grpcAppChannelConfig.AllowInsecureTLS = globalConfig.IsFeatureEnabled(config.AppChannelAllowInsecureTLS)
	}
	if runtimeConfig != nil {
		grpcAppChannelConfig.Port = runtimeConfig.appConnectionConfig.Port
		grpcAppChannelConfig.MaxConcurrency = runtimeConfig.appConnectionConfig.MaxConcurrency
		grpcAppChannelConfig.EnableTLS = (runtimeConfig.appConnectionConfig.Protocol == protocol.GRPCSProtocol)
		grpcAppChannelConfig.MaxRequestBodySizeMB = runtimeConfig.maxRequestBodySize
		grpcAppChannelConfig.ReadBufferSizeKB = runtimeConfig.readBufferSize
		grpcAppChannelConfig.BaseAddress = runtimeConfig.appConnectionConfig.ChannelAddress
	}

	m := grpc.NewGRPCManager(runtimeConfig.mode, grpcAppChannelConfig)
	m.StartCollector()
	return m
}

func (a *DaprRuntime) stopTrace() {
	if a.tracerProvider == nil {
		return
	}
	// Flush and shutdown the tracing provider.
	shutdownCtx, shutdownCancel := context.WithCancel(a.ctx)
	defer shutdownCancel()
	if err := a.tracerProvider.ForceFlush(shutdownCtx); err != nil && !errors.Is(err, context.Canceled) {
		log.Warnf("error flushing tracing provider: %v", err)
	}

	if err := a.tracerProvider.Shutdown(shutdownCtx); err != nil && !errors.Is(err, context.Canceled) {
		log.Warnf("error shutting down tracing provider: %v", err)
	} else {
		a.tracerProvider = nil
	}
}

// ShutdownSignal returns a signal that receives a message when the app needs to shut down
func ShutdownSignal() chan os.Signal {
	stop := make(chan os.Signal, 1)
	signal.Notify(stop, syscall.SIGTERM, os.Interrupt)
	return stop
}

func (a *DaprRuntime) createChannels() (err error) {
	// Create a HTTP channel for external HTTP endpoint invocation
	pipeline, err := a.buildAppHTTPPipeline()
	if err != nil {
		return fmt.Errorf("failed to build app HTTP pipeline: %w", err)
	}

	a.httpEndpointsAppChannel, err = httpChannel.CreateHTTPChannel(a.getAppHTTPChannelConfig(pipeline, false))
	if err != nil {
		return fmt.Errorf("failed to create external HTTP app channel: %w", err)
	}

	if a.runtimeConfig.appConnectionConfig.Port == 0 {
		log.Warn("App channel is not initialized. Did you configure an app-port?")
		return nil
	}

	if a.runtimeConfig.appConnectionConfig.Protocol.IsHTTP() {
		// Create a HTTP channel
		a.appChannel, err = httpChannel.CreateHTTPChannel(a.getAppHTTPChannelConfig(pipeline, false))
		if err != nil {
			return fmt.Errorf("failed to create HTTP app channel: %w", err)
		}
		a.appChannel.(*httpChannel.Channel).SetAppHealthCheckPath(a.runtimeConfig.appConnectionConfig.HealthCheckHTTPPath)
	} else {
		// create gRPC app channel
		a.appChannel, err = a.grpc.GetAppChannel()
		if err != nil {
			return fmt.Errorf("failed to create gRPC app channel: %w", err)
		}
	}

	return nil
}<|MERGE_RESOLUTION|>--- conflicted
+++ resolved
@@ -673,7 +673,6 @@
 }
 
 func (a *DaprRuntime) buildHTTPPipelineForSpec(spec config.PipelineSpec, targetPipeline string) (pipeline httpMiddleware.Pipeline, err error) {
-<<<<<<< HEAD
 	pipeline.Handlers = make([]func(next nethttp.Handler) nethttp.Handler, 0, len(spec.Handlers))
 	for i := 0; i < len(spec.Handlers); i++ {
 		middlewareSpec := spec.Handlers[i]
@@ -690,36 +689,10 @@
 			e := fmt.Sprintf("process component %s error: %s", component.Name, err.Error())
 			if !component.Spec.IgnoreErrors {
 				log.Warn("error processing middleware component, daprd process will exit gracefully")
-				a.Shutdown(a.runtimeConfig.GracefulShutdownDuration)
+				a.Shutdown(a.runtimeConfig.gracefulShutdownDuration)
 				log.Fatal(e)
 				// This error is only caught by tests, since during normal execution we panic
 				return pipeline, errors.New("dapr panicked")
-=======
-	if a.globalConfig != nil {
-		pipeline.Handlers = make([]func(next nethttp.Handler) nethttp.Handler, 0, len(spec.Handlers))
-		for i := 0; i < len(spec.Handlers); i++ {
-			middlewareSpec := spec.Handlers[i]
-			component, exists := a.compStore.GetComponent(middlewareSpec.Type, middlewareSpec.Name)
-			if !exists {
-				// Log the error but continue with initializing the pipeline
-				log.Error("couldn't find middleware component defined in configuration with name %s and type %s/%s",
-					middlewareSpec.Name, middlewareSpec.Type, middlewareSpec.Version)
-				continue
-			}
-			md := middleware.Metadata{Base: a.toBaseMetadata(component)}
-			handler, err := a.httpMiddlewareRegistry.Create(middlewareSpec.Type, middlewareSpec.Version, md, middlewareSpec.LogName())
-			if err != nil {
-				e := fmt.Sprintf("process component %s error: %s", component.Name, err.Error())
-				if !component.Spec.IgnoreErrors {
-					log.Warn("error processing middleware component, daprd process will exit gracefully")
-					a.Shutdown(a.runtimeConfig.gracefulShutdownDuration)
-					log.Fatal(e)
-					// This error is only caught by tests, since during normal execution we panic
-					return pipeline, errors.New("dapr panicked")
-				}
-				log.Error(e)
-				continue
->>>>>>> 65902338
 			}
 			log.Error(e)
 			continue
@@ -1593,23 +1566,13 @@
 		PublicPort:              publicPort,
 		ProfilePort:             profilePort,
 		AllowedOrigins:          allowedOrigins,
-<<<<<<< HEAD
-		EnableProfiling:         a.runtimeConfig.EnableProfiling,
-		MaxRequestBodySizeMB:    a.runtimeConfig.MaxRequestBodySize,
-		UnixDomainSocket:        a.runtimeConfig.UnixDomainSocket,
-		ReadBufferSizeKB:        a.runtimeConfig.ReadBufferSize,
-		EnableAPILogging:        a.runtimeConfig.EnableAPILogging,
-		APILoggingObfuscateURLs: obfuscateUrls,
-		APILogHealthChecks:      logHealthChecks,
-=======
 		EnableProfiling:         a.runtimeConfig.enableProfiling,
 		MaxRequestBodySizeMB:    a.runtimeConfig.maxRequestBodySize,
 		UnixDomainSocket:        a.runtimeConfig.unixDomainSocket,
 		ReadBufferSizeKB:        a.runtimeConfig.readBufferSize,
 		EnableAPILogging:        *a.runtimeConfig.enableAPILogging,
-		APILoggingObfuscateURLs: a.globalConfig.Spec.LoggingSpec.APILogging.ObfuscateURLs,
-		APILogHealthChecks:      !a.globalConfig.Spec.LoggingSpec.APILogging.OmitHealthChecks,
->>>>>>> 65902338
+		APILoggingObfuscateURLs: obfuscateUrls,
+		APILogHealthChecks:      logHealthChecks,
 	}
 
 	server := http.NewServer(http.NewServerOpts{
@@ -1641,13 +1604,8 @@
 }
 
 func (a *DaprRuntime) startGRPCAPIServer(api grpc.API, port int) error {
-<<<<<<< HEAD
-	serverConf := a.getNewServerConfig(a.runtimeConfig.APIListenAddresses, port)
+	serverConf := a.getNewServerConfig(a.runtimeConfig.apiListenAddresses, port)
 	server := grpc.NewAPIServer(api, serverConf, a.globalConfig.GetTracingSpec(), a.globalConfig.GetMetricsSpec(), a.globalConfig.GetAPISpec(), a.proxy, a.workflowEngine)
-=======
-	serverConf := a.getNewServerConfig(a.runtimeConfig.apiListenAddresses, port)
-	server := grpc.NewAPIServer(api, serverConf, a.globalConfig.Spec.TracingSpec, a.globalConfig.Spec.MetricSpec, a.globalConfig.Spec.APISpec, a.proxy, a.workflowEngine)
->>>>>>> 65902338
 	if err := server.StartNonBlocking(); err != nil {
 		return err
 	}
@@ -2613,13 +2571,8 @@
 		AppChannel:       a.appChannel,
 		GRPCConnectionFn: a.grpc.GetGRPCConnection,
 		Config:           actorConfig,
-<<<<<<< HEAD
-		CertChain:        a.runtimeConfig.CertChain,
+		CertChain:        a.runtimeConfig.certChain,
 		TracingSpec:      a.globalConfig.GetTracingSpec(),
-=======
-		CertChain:        a.runtimeConfig.certChain,
-		TracingSpec:      a.globalConfig.Spec.TracingSpec,
->>>>>>> 65902338
 		Resiliency:       a.resiliency,
 		StateStoreName:   a.actorStateStoreName,
 		CompStore:        a.compStore,
@@ -3312,13 +3265,8 @@
 		CompStore:            a.compStore,
 		MaxConcurrency:       a.runtimeConfig.appConnectionConfig.MaxConcurrency,
 		Pipeline:             pipeline,
-<<<<<<< HEAD
 		TracingSpec:          a.globalConfig.GetTracingSpec(),
-		MaxRequestBodySizeMB: a.runtimeConfig.MaxRequestBodySize,
-=======
-		TracingSpec:          a.globalConfig.Spec.TracingSpec,
 		MaxRequestBodySizeMB: a.runtimeConfig.maxRequestBodySize,
->>>>>>> 65902338
 	}
 
 	if !isExternal {
