// ------------------------------------------------------------
// Copyright (c) Microsoft Corporation and Dapr Contributors.
// Licensed under the MIT License.
// ------------------------------------------------------------

package runtime

import (
	"context"
	"encoding/base64"
	"encoding/json"
	"fmt"
	"net"
	"os"
	"reflect"
	"strconv"
	"strings"
	"time"

	nethttp "net/http"

	"contrib.go.opencensus.io/exporter/zipkin"
	"github.com/dapr/components-contrib/bindings"
	"github.com/dapr/components-contrib/contenttype"
	"github.com/dapr/components-contrib/middleware"
	nr "github.com/dapr/components-contrib/nameresolution"
	"github.com/dapr/components-contrib/pubsub"
	"github.com/dapr/components-contrib/secretstores"
	"github.com/dapr/components-contrib/state"
	"github.com/dapr/dapr/pkg/actors"
	components_v1alpha1 "github.com/dapr/dapr/pkg/apis/components/v1alpha1"
	"github.com/dapr/dapr/pkg/channel"
	http_channel "github.com/dapr/dapr/pkg/channel/http"
	"github.com/dapr/dapr/pkg/components"
	bindings_loader "github.com/dapr/dapr/pkg/components/bindings"
	http_middleware_loader "github.com/dapr/dapr/pkg/components/middleware/http"
	nr_loader "github.com/dapr/dapr/pkg/components/nameresolution"
	pubsub_loader "github.com/dapr/dapr/pkg/components/pubsub"
	secretstores_loader "github.com/dapr/dapr/pkg/components/secretstores"
	state_loader "github.com/dapr/dapr/pkg/components/state"
	"github.com/dapr/dapr/pkg/config"
	diag "github.com/dapr/dapr/pkg/diagnostics"
	diag_utils "github.com/dapr/dapr/pkg/diagnostics/utils"
	"github.com/dapr/dapr/pkg/grpc"
	"github.com/dapr/dapr/pkg/http"
	"github.com/dapr/dapr/pkg/logger"
	"github.com/dapr/dapr/pkg/messaging"
	invokev1 "github.com/dapr/dapr/pkg/messaging/v1"
	http_middleware "github.com/dapr/dapr/pkg/middleware/http"
	"github.com/dapr/dapr/pkg/modes"
	"github.com/dapr/dapr/pkg/operator/client"
	operatorv1pb "github.com/dapr/dapr/pkg/proto/operator/v1"
	runtimev1pb "github.com/dapr/dapr/pkg/proto/runtime/v1"
	runtime_pubsub "github.com/dapr/dapr/pkg/runtime/pubsub"
	"github.com/dapr/dapr/pkg/runtime/security"
	"github.com/dapr/dapr/pkg/scopes"
	"github.com/dapr/dapr/utils"
	"github.com/google/uuid"
	jsoniter "github.com/json-iterator/go"
	openzipkin "github.com/openzipkin/zipkin-go"
	zipkinreporter "github.com/openzipkin/zipkin-go/reporter/http"
	"github.com/pkg/errors"
	"go.opencensus.io/trace"
	"google.golang.org/grpc/codes"
	"google.golang.org/grpc/status"
	"google.golang.org/protobuf/types/known/emptypb"
	v1 "k8s.io/apiextensions-apiserver/pkg/apis/apiextensions/v1"
	metav1 "k8s.io/apimachinery/pkg/apis/meta/v1"
)

const (
	appConfigEndpoint = "dapr/config"
	actorStateStore   = "actorStateStore"

	// output bindings concurrency
	bindingsConcurrencyParallel   = "parallel"
	bindingsConcurrencySequential = "sequential"
	pubsubName                    = "pubsubName"
)

type ComponentCategory string

const (
	bindingsComponent           ComponentCategory = "bindings"
	pubsubComponent             ComponentCategory = "pubsub"
	secretStoreComponent        ComponentCategory = "secretstores"
	stateComponent              ComponentCategory = "state"
	middlewareComponent         ComponentCategory = "middleware"
	defaultComponentInitTimeout                   = time.Second * 5
)

var componentCategoriesNeedProcess = []ComponentCategory{
	bindingsComponent,
	pubsubComponent,
	secretStoreComponent,
	stateComponent,
	middlewareComponent,
}

var log = logger.NewLogger("dapr.runtime")

type Route struct {
	path     string
	metadata map[string]string
}

type TopicRoute struct {
	routes map[string]Route
}

// DaprRuntime holds all the core components of the runtime
type DaprRuntime struct {
	runtimeConfig          *Config
	globalConfig           *config.Configuration
	accessControlList      *config.AccessControlList
	components             []components_v1alpha1.Component
	grpc                   *grpc.Manager
	appChannel             channel.AppChannel
	appConfig              config.ApplicationConfig
	directMessaging        messaging.DirectMessaging
	stateStoreRegistry     state_loader.Registry
	secretStoresRegistry   secretstores_loader.Registry
	nameResolutionRegistry nr_loader.Registry
	stateStores            map[string]state.Store
	actor                  actors.Actors
	bindingsRegistry       bindings_loader.Registry
	subscribeBindingList   []string
	inputBindings          map[string]bindings.InputBinding
	outputBindings         map[string]bindings.OutputBinding
	secretStores           map[string]secretstores.SecretStore
	pubSubRegistry         pubsub_loader.Registry
	pubSubs                map[string]pubsub.PubSub
	nameResolver           nr.Resolver
	json                   jsoniter.API
	httpMiddlewareRegistry http_middleware_loader.Registry
	hostAddress            string
	actorStateStoreName    string
	actorStateStoreCount   int
	authenticator          security.Authenticator
	namespace              string
	scopedSubscriptions    map[string][]string
	scopedPublishings      map[string][]string
	allowedTopics          map[string][]string
	daprHTTPAPI            http.API
	operatorClient         operatorv1pb.OperatorClient
	topicRoutes            map[string]TopicRoute

	secretsConfiguration map[string]config.SecretsScope

	pendingComponents          chan components_v1alpha1.Component
	pendingComponentDependents map[string][]components_v1alpha1.Component
}

type componentPreprocessRes struct {
	unreadyDependency string
}

// NewDaprRuntime returns a new runtime with the given runtime config and global config
func NewDaprRuntime(runtimeConfig *Config, globalConfig *config.Configuration, accessControlList *config.AccessControlList) *DaprRuntime {
	return &DaprRuntime{
		runtimeConfig:          runtimeConfig,
		globalConfig:           globalConfig,
		accessControlList:      accessControlList,
		grpc:                   grpc.NewGRPCManager(runtimeConfig.Mode),
		json:                   jsoniter.ConfigFastest,
		inputBindings:          map[string]bindings.InputBinding{},
		outputBindings:         map[string]bindings.OutputBinding{},
		secretStores:           map[string]secretstores.SecretStore{},
		stateStores:            map[string]state.Store{},
		pubSubs:                map[string]pubsub.PubSub{},
		stateStoreRegistry:     state_loader.NewRegistry(),
		bindingsRegistry:       bindings_loader.NewRegistry(),
		pubSubRegistry:         pubsub_loader.NewRegistry(),
		secretStoresRegistry:   secretstores_loader.NewRegistry(),
		nameResolutionRegistry: nr_loader.NewRegistry(),
		httpMiddlewareRegistry: http_middleware_loader.NewRegistry(),

		scopedSubscriptions: map[string][]string{},
		scopedPublishings:   map[string][]string{},
		allowedTopics:       map[string][]string{},

		secretsConfiguration: map[string]config.SecretsScope{},

		pendingComponents:          make(chan components_v1alpha1.Component),
		pendingComponentDependents: map[string][]components_v1alpha1.Component{},
	}
}

// Run performs initialization of the runtime with the runtime and global configurations
func (a *DaprRuntime) Run(opts ...Option) error {
	start := time.Now().UTC()
	log.Infof("%s mode configured", a.runtimeConfig.Mode)
	log.Infof("app id: %s", a.runtimeConfig.ID)

	var o runtimeOpts
	for _, opt := range opts {
		opt(&o)
	}

	err := a.initRuntime(&o)
	if err != nil {
		return err
	}

	d := time.Since(start).Seconds() * 1000
	log.Infof("dapr initialized. Status: Running. Init Elapsed %vms", d)

	if a.daprHTTPAPI != nil {
		// gRPC server start failure is logged as Fatal in initRuntime method. Setting the status only when runtime is initialized.
		a.daprHTTPAPI.MarkStatusAsReady()
	}

	return nil
}

func (a *DaprRuntime) getNamespace() string {
	return os.Getenv("NAMESPACE")
}

func (a *DaprRuntime) getOperatorClient() (operatorv1pb.OperatorClient, error) {
	if a.runtimeConfig.Mode == modes.KubernetesMode {
		client, _, err := client.GetOperatorClient(a.runtimeConfig.Kubernetes.ControlPlaneAddress, security.TLSServerName, a.runtimeConfig.CertChain)
		if err != nil {
			return nil, errors.Wrap(err, "error creating operator client")
		}
		return client, nil
	}
	return nil, nil
}

// setupTracing set up the trace exporters. Technically we don't need to pass `hostAddress` in,
// but we do so here to explicitly call out the dependency on having `hostAddress` computed.
func (a *DaprRuntime) setupTracing(hostAddress string, exporters traceExporterStore) error {
	// Register stdout trace exporter if user wants to debug requests or log as Info level.
	if a.globalConfig.Spec.TracingSpec.Stdout {
		exporters.RegisterExporter(&diag_utils.StdoutExporter{})
	}

	// Register zipkin trace exporter if ZipkinSpec is specified
	if a.globalConfig.Spec.TracingSpec.Zipkin.EndpointAddress != "" {
		localEndpoint, err := openzipkin.NewEndpoint(a.runtimeConfig.ID, hostAddress)
		if err != nil {
			return err
		}
		reporter := zipkinreporter.NewReporter(a.globalConfig.Spec.TracingSpec.Zipkin.EndpointAddress)
		exporter := zipkin.NewExporter(reporter, localEndpoint)
		exporters.RegisterExporter(exporter)
	}
	return nil
}

func (a *DaprRuntime) initRuntime(opts *runtimeOpts) error {
	// Initialize metrics only if MetricSpec is enabled.
	if a.globalConfig.Spec.MetricSpec.Enabled {
		if err := diag.InitMetrics(a.runtimeConfig.ID); err != nil {
			log.Errorf("failed to initialize metrics: %v", err)
		}
	}

	err := a.establishSecurity(a.runtimeConfig.SentryServiceAddress)
	if err != nil {
		return err
	}
	a.namespace = a.getNamespace()
	a.operatorClient, err = a.getOperatorClient()
	if err != nil {
		return err
	}

	if a.hostAddress, err = utils.GetHostAddress(); err != nil {
		return errors.Wrap(err, "failed to determine host address")
	}
	if err = a.setupTracing(a.hostAddress, openCensusExporterStore{}); err != nil {
		return errors.Wrap(err, "failed to setup tracing")
	}
	// Register and initialize name resolution for service discovery.
	a.nameResolutionRegistry.Register(opts.nameResolutions...)
	err = a.initNameResolution()
	if err != nil {
		log.Warnf("failed to init name resolution: %s", err)
	}

	a.pubSubRegistry.Register(opts.pubsubs...)
	a.secretStoresRegistry.Register(opts.secretStores...)
	a.stateStoreRegistry.Register(opts.states...)
	a.bindingsRegistry.RegisterInputBindings(opts.inputBindings...)
	a.bindingsRegistry.RegisterOutputBindings(opts.outputBindings...)
	a.httpMiddlewareRegistry.Register(opts.httpMiddleware...)

	go a.processComponents()
	err = a.beginComponentsUpdates()
	if err != nil {
		log.Warnf("failed to watch component updates: %s", err)
	}
	a.appendBuiltinSecretStore()
	err = a.loadComponents(opts)
	if err != nil {
		log.Warnf("failed to load components: %s", err)
	}

	a.flushOutstandingComponents()

	pipeline, err := a.buildHTTPPipeline()
	if err != nil {
		log.Warnf("failed to build HTTP pipeline: %s", err)
	}

	// Setup allow/deny list for secrets
	a.populateSecretsConfiguration()
	// Create and start internal and external gRPC servers
	grpcAPI := a.getGRPCAPI()

	err = a.startGRPCAPIServer(grpcAPI, a.runtimeConfig.APIGRPCPort)
	if err != nil {
		log.Fatalf("failed to start API gRPC server: %s", err)
	}
	log.Infof("API gRPC server is running on port %v", a.runtimeConfig.APIGRPCPort)

	// Start HTTP Server
	a.startHTTPServer(a.runtimeConfig.HTTPPort, a.runtimeConfig.ProfilePort, a.runtimeConfig.AllowedOrigins, pipeline)
	log.Infof("http server is running on port %v", a.runtimeConfig.HTTPPort)
	log.Infof("The request body size parameter is: %v", a.runtimeConfig.MaxRequestBodySize)

	err = a.startGRPCInternalServer(grpcAPI, a.runtimeConfig.InternalGRPCPort)
	if err != nil {
		log.Fatalf("failed to start internal gRPC server: %s", err)
	}
	log.Infof("internal gRPC server is running on port %v", a.runtimeConfig.InternalGRPCPort)

	a.blockUntilAppIsReady()

	err = a.createAppChannel()
	if err != nil {
		log.Warnf("failed to open %s channel to app: %s", string(a.runtimeConfig.ApplicationProtocol), err)
	}
	a.daprHTTPAPI.SetAppChannel(a.appChannel)
	grpcAPI.SetAppChannel(a.appChannel)

	a.loadAppConfiguration()

	a.initDirectMessaging(a.nameResolver)

	a.daprHTTPAPI.SetDirectMessaging(a.directMessaging)
	grpcAPI.SetDirectMessaging(a.directMessaging)

	err = a.initActors()
	if err != nil {
		log.Warnf("failed to init actors: %s", err)
	}

	a.daprHTTPAPI.SetActorRuntime(a.actor)
	grpcAPI.SetActorRuntime(a.actor)

	a.startSubscribing()
	err = a.startReadingFromBindings()
	if err != nil {
		log.Warnf("failed to read from bindings: %s ", err)
	}
	return nil
}

func (a *DaprRuntime) populateSecretsConfiguration() {
	// Populate in a map for easy lookup by store name.
	for _, scope := range a.globalConfig.Spec.Secrets.Scopes {
		a.secretsConfiguration[scope.StoreName] = scope
	}
}

func (a *DaprRuntime) buildHTTPPipeline() (http_middleware.Pipeline, error) {
	var handlers []http_middleware.Middleware

	if a.globalConfig != nil {
		for i := 0; i < len(a.globalConfig.Spec.HTTPPipelineSpec.Handlers); i++ {
			middlewareSpec := a.globalConfig.Spec.HTTPPipelineSpec.Handlers[i]
			component := a.getComponent(middlewareSpec.Type, middlewareSpec.Name)
			if component == nil {
				return http_middleware.Pipeline{}, errors.Errorf("couldn't find middleware component with name %s and type %s/%s",
					middlewareSpec.Name,
					middlewareSpec.Type,
					middlewareSpec.Version)
			}
			handler, err := a.httpMiddlewareRegistry.Create(middlewareSpec.Type, middlewareSpec.Version,
				middleware.Metadata{Properties: a.convertMetadataItemsToProperties(component.Spec.Metadata)})
			if err != nil {
				return http_middleware.Pipeline{}, err
			}
			log.Infof("enabled %s/%s http middleware", middlewareSpec.Type, middlewareSpec.Version)
			handlers = append(handlers, handler)
		}
	}
	return http_middleware.Pipeline{Handlers: handlers}, nil
}

func (a *DaprRuntime) initBinding(c components_v1alpha1.Component) error {
	if a.bindingsRegistry.HasOutputBinding(c.Spec.Type, c.Spec.Version) {
		if err := a.initOutputBinding(c); err != nil {
			log.Errorf("failed to init output bindings: %s", err)
			return err
		}
	}

	if a.bindingsRegistry.HasInputBinding(c.Spec.Type, c.Spec.Version) {
		if err := a.initInputBinding(c); err != nil {
			log.Errorf("failed to init input bindings: %s", err)
			return err
		}
	}
	return nil
}

func (a *DaprRuntime) beginPubSub(name string, ps pubsub.PubSub) error {
	var publishFunc pubsub.Handler
	switch a.runtimeConfig.ApplicationProtocol {
	case HTTPProtocol:
		publishFunc = a.publishMessageHTTP
	case GRPCProtocol:
		publishFunc = a.publishMessageGRPC
	}
	topicRoutes, err := a.getTopicRoutes()
	if err != nil {
		return err
	}
	v, ok := topicRoutes[name]
	if !ok {
		return nil
	}
	for topic, route := range v.routes {
		allowed := a.isPubSubOperationAllowed(name, topic, a.scopedSubscriptions[name])
		if !allowed {
			log.Warnf("subscription to topic %s on pubsub %s is not allowed", topic, name)
			continue
		}

		log.Debugf("subscribing to topic=%s on pubsub=%s", topic, name)

		if err := ps.Subscribe(pubsub.SubscribeRequest{
<<<<<<< HEAD
			Topic: topic,
		}, func(ctx context.Context, msg *pubsub.NewMessage) error {
=======
			Topic:    topic,
			Metadata: route.metadata,
		}, func(msg *pubsub.NewMessage) error {
>>>>>>> 42c0b3d9
			if msg.Metadata == nil {
				msg.Metadata = make(map[string]string, 1)
			}

			msg.Metadata[pubsubName] = name
			return publishFunc(context.Background(), msg)
		}); err != nil {
			log.Warnf("failed to subscribe to topic %s: %s", topic, err)
		}
	}

	return nil
}

func (a *DaprRuntime) initDirectMessaging(resolver nr.Resolver) {
	a.directMessaging = messaging.NewDirectMessaging(
		a.runtimeConfig.ID,
		a.namespace,
		a.runtimeConfig.InternalGRPCPort,
		a.runtimeConfig.Mode,
		a.appChannel,
		a.grpc.GetGRPCConnection,
		resolver,
		a.globalConfig.Spec.TracingSpec,
		a.runtimeConfig.MaxRequestBodySize)
}

func (a *DaprRuntime) beginComponentsUpdates() error {
	if a.runtimeConfig.Mode != modes.KubernetesMode {
		return nil
	}

	go func() {
		stream, err := a.operatorClient.ComponentUpdate(context.Background(), &emptypb.Empty{})
		if err != nil {
			log.Errorf("error from operator stream: %s", err)
			return
		}
		for {
			c, err := stream.Recv()
			if err != nil {
				log.Errorf("error from operator stream: %s", err)
				return
			}
			log.Debug("received component update")

			var component components_v1alpha1.Component
			err = json.Unmarshal(c.GetComponent(), &component)
			if err != nil {
				log.Warnf("error deserializing component: %s", err)
				continue
			}
			a.onComponentUpdated(component)
		}
	}()
	return nil
}

func (a *DaprRuntime) onComponentUpdated(component components_v1alpha1.Component) {
	existed := a.getComponent(component.Spec.Type, component.Name)
	if existed != nil && reflect.DeepEqual(existed.Spec.Metadata, component.Spec.Metadata) {
		return
	}
	a.pendingComponents <- component
}

func (a *DaprRuntime) sendBatchOutputBindingsParallel(to []string, data []byte) {
	for _, dst := range to {
		go func(name string) {
			_, err := a.sendToOutputBinding(name, &bindings.InvokeRequest{
				Data:      data,
				Operation: bindings.CreateOperation,
			})
			if err != nil {
				log.Error(err)
			}
		}(dst)
	}
}

func (a *DaprRuntime) sendBatchOutputBindingsSequential(to []string, data []byte) error {
	for _, dst := range to {
		_, err := a.sendToOutputBinding(dst, &bindings.InvokeRequest{
			Data:      data,
			Operation: bindings.CreateOperation,
		})
		if err != nil {
			return err
		}
	}
	return nil
}

func (a *DaprRuntime) sendToOutputBinding(name string, req *bindings.InvokeRequest) (*bindings.InvokeResponse, error) {
	if req.Operation == "" {
		return nil, errors.New("operation field is missing from request")
	}

	if binding, ok := a.outputBindings[name]; ok {
		ops := binding.Operations()
		for _, o := range ops {
			if o == req.Operation {
				return binding.Invoke(req)
			}
		}
		supported := make([]string, len(ops))
		for _, o := range ops {
			supported = append(supported, string(o))
		}
		return nil, errors.Errorf("binding %s does not support operation %s. supported operations:%s", name, req.Operation, strings.Join(supported, " "))
	}
	return nil, errors.Errorf("couldn't find output binding %s", name)
}

func (a *DaprRuntime) onAppResponse(response *bindings.AppResponse) error {
	if len(response.State) > 0 {
		go func(reqs []state.SetRequest) {
			if a.stateStores != nil {
				err := a.stateStores[response.StoreName].BulkSet(reqs)
				if err != nil {
					log.Errorf("error saving state from app response: %s", err)
				}
			}
		}(response.State)
	}

	if len(response.To) > 0 {
		b, err := a.json.Marshal(&response.Data)
		if err != nil {
			return err
		}

		if response.Concurrency == bindingsConcurrencyParallel {
			a.sendBatchOutputBindingsParallel(response.To, b)
		} else {
			return a.sendBatchOutputBindingsSequential(response.To, b)
		}
	}

	return nil
}

func (a *DaprRuntime) sendBindingEventToApp(bindingName string, data []byte, metadata map[string]string) error {
	var response bindings.AppResponse
	spanName := fmt.Sprintf("bindings/%s", bindingName)
	ctx, span := diag.StartInternalCallbackSpan(context.Background(), spanName, trace.SpanContext{}, a.globalConfig.Spec.TracingSpec)

	if a.runtimeConfig.ApplicationProtocol == GRPCProtocol {
		ctx = diag.SpanContextToGRPCMetadata(ctx, span.SpanContext())
		client := runtimev1pb.NewAppCallbackClient(a.grpc.AppClient)
		req := &runtimev1pb.BindingEventRequest{
			Name:     bindingName,
			Data:     data,
			Metadata: metadata,
		}
		resp, err := client.OnBindingEvent(ctx, req)
		if span != nil {
			m := diag.ConstructInputBindingSpanAttributes(
				bindingName,
				"/dapr.proto.runtime.v1.AppCallback/OnBindingEvent")
			diag.AddAttributesToSpan(span, m)
			diag.UpdateSpanStatusFromGRPCError(span, err)
			span.End()
		}

		if err != nil {
			return errors.Wrap(err, "error invoking app")
		}
		if resp != nil {
			if resp.Concurrency == runtimev1pb.BindingEventResponse_PARALLEL {
				response.Concurrency = bindingsConcurrencyParallel
			} else {
				response.Concurrency = bindingsConcurrencySequential
			}

			response.To = resp.To

			if resp.Data != nil {
				var d interface{}
				err := a.json.Unmarshal(resp.Data, &d)
				if err == nil {
					response.Data = d
				}
			}

			for _, s := range resp.States {
				var i interface{}
				a.json.Unmarshal(s.Value, &i)

				response.State = append(response.State, state.SetRequest{
					Key:   s.Key,
					Value: i,
				})
			}
		}
	} else if a.runtimeConfig.ApplicationProtocol == HTTPProtocol {
		req := invokev1.NewInvokeMethodRequest(bindingName)
		req.WithHTTPExtension(nethttp.MethodPost, "")
		req.WithRawData(data, invokev1.JSONContentType)

		reqMetadata := map[string][]string{}
		for k, v := range metadata {
			reqMetadata[k] = []string{v}
		}
		req.WithMetadata(reqMetadata)

		resp, err := a.appChannel.InvokeMethod(ctx, req)
		if err != nil {
			return errors.Wrap(err, "error invoking app")
		}

		if span != nil {
			m := diag.ConstructInputBindingSpanAttributes(
				bindingName,
				fmt.Sprintf("%s /%s", nethttp.MethodPost, bindingName))
			diag.AddAttributesToSpan(span, m)
			diag.UpdateSpanStatusFromHTTPStatus(span, int(resp.Status().Code))
			span.End()
		}

		if resp.Status().Code != nethttp.StatusOK {
			return errors.Errorf("fails to send binding event to http app channel, status code: %d", resp.Status().Code)
		}

		// TODO: Do we need to check content-type?
		if err := a.json.Unmarshal(resp.Message().Data.Value, &response); err != nil {
			log.Debugf("error deserializing app response: %s", err)
		}
	}

	if len(response.State) > 0 || len(response.To) > 0 {
		if err := a.onAppResponse(&response); err != nil {
			log.Errorf("error executing app response: %s", err)
		}
	}
	return nil
}

func (a *DaprRuntime) readFromBinding(name string, binding bindings.InputBinding) error {
	err := binding.Read(func(resp *bindings.ReadResponse) error {
		if resp != nil {
			err := a.sendBindingEventToApp(name, resp.Data, resp.Metadata)
			if err != nil {
				log.Debugf("error from app consumer for binding [%s]: %s", name, err)
				return err
			}
		}
		return nil
	})
	return err
}

func (a *DaprRuntime) startHTTPServer(port, profilePort int, allowedOrigins string, pipeline http_middleware.Pipeline) {
	a.daprHTTPAPI = http.NewAPI(a.runtimeConfig.ID, a.appChannel, a.directMessaging, a.components, a.stateStores, a.secretStores,
		a.secretsConfiguration, a.getPublishAdapter(), a.actor, a.sendToOutputBinding, a.globalConfig.Spec.TracingSpec)
	serverConf := http.NewServerConfig(a.runtimeConfig.ID, a.hostAddress, port, profilePort, allowedOrigins, a.runtimeConfig.EnableProfiling, a.runtimeConfig.MaxRequestBodySize)

	server := http.NewServer(a.daprHTTPAPI, serverConf, a.globalConfig.Spec.TracingSpec, a.globalConfig.Spec.MetricSpec, pipeline)
	server.StartNonBlocking()
}

func (a *DaprRuntime) startGRPCInternalServer(api grpc.API, port int) error {
	serverConf := a.getNewServerConfig(port)
	server := grpc.NewInternalServer(api, serverConf, a.globalConfig.Spec.TracingSpec, a.globalConfig.Spec.MetricSpec, a.authenticator)
	err := server.StartNonBlocking()
	return err
}

func (a *DaprRuntime) startGRPCAPIServer(api grpc.API, port int) error {
	serverConf := a.getNewServerConfig(port)
	server := grpc.NewAPIServer(api, serverConf, a.globalConfig.Spec.TracingSpec, a.globalConfig.Spec.MetricSpec)
	err := server.StartNonBlocking()
	return err
}

func (a *DaprRuntime) getNewServerConfig(port int) grpc.ServerConfig {
	// Use the trust domain value from the access control policy spec to generate the cert
	// If no access control policy has been specified, use a default value
	trustDomain := config.DefaultTrustDomain
	if a.accessControlList != nil {
		trustDomain = a.accessControlList.TrustDomain
	}
	return grpc.NewServerConfig(a.runtimeConfig.ID, a.hostAddress, port, a.namespace, trustDomain, a.runtimeConfig.MaxRequestBodySize)
}

func (a *DaprRuntime) getGRPCAPI() grpc.API {
	return grpc.NewAPI(a.runtimeConfig.ID, a.appChannel, a.stateStores, a.secretStores, a.secretsConfiguration,
		a.getPublishAdapter(), a.directMessaging, a.actor,
		a.sendToOutputBinding, a.globalConfig.Spec.TracingSpec, a.accessControlList, string(a.runtimeConfig.ApplicationProtocol), a.components)
}

func (a *DaprRuntime) getPublishAdapter() runtime_pubsub.Adapter {
	if a.pubSubs == nil || len(a.pubSubs) == 0 {
		return nil
	}

	return a
}

func (a *DaprRuntime) getSubscribedBindingsGRPC() []string {
	client := runtimev1pb.NewAppCallbackClient(a.grpc.AppClient)
	resp, err := client.ListInputBindings(context.Background(), &emptypb.Empty{})
	bindings := []string{}

	if err == nil && resp != nil {
		bindings = resp.Bindings
	}
	return bindings
}

func (a *DaprRuntime) isAppSubscribedToBinding(binding string) bool {
	// if gRPC, looks for the binding in the list of bindings returned from the app
	if a.runtimeConfig.ApplicationProtocol == GRPCProtocol {
		if a.subscribeBindingList == nil {
			a.subscribeBindingList = a.getSubscribedBindingsGRPC()
		}
		for _, b := range a.subscribeBindingList {
			if b == binding {
				return true
			}
		}
	} else if a.runtimeConfig.ApplicationProtocol == HTTPProtocol {
		// if HTTP, check if there's an endpoint listening for that binding
		req := invokev1.NewInvokeMethodRequest(binding)
		req.WithHTTPExtension(nethttp.MethodOptions, "")
		req.WithRawData(nil, invokev1.JSONContentType)

		// TODO: Propagate Context
		ctx := context.Background()
		resp, err := a.appChannel.InvokeMethod(ctx, req)
		return err == nil && resp.Status().Code != nethttp.StatusNotFound
	}
	return false
}

func (a *DaprRuntime) initInputBinding(c components_v1alpha1.Component) error {
	binding, err := a.bindingsRegistry.CreateInputBinding(c.Spec.Type, c.Spec.Version)
	if err != nil {
		log.Warnf("failed to create input binding %s (%s/%s): %s", c.ObjectMeta.Name, c.Spec.Type, c.Spec.Version, err)
		diag.DefaultMonitoring.ComponentInitFailed(c.Spec.Type, "creation")
		return err
	}
	err = binding.Init(bindings.Metadata{
		Properties: a.convertMetadataItemsToProperties(c.Spec.Metadata),
		Name:       c.ObjectMeta.Name,
	})
	if err != nil {
		log.Errorf("failed to init input binding %s (%s/%s): %s", c.ObjectMeta.Name, c.Spec.Type, c.Spec.Version, err)
		diag.DefaultMonitoring.ComponentInitFailed(c.Spec.Type, "init")
		return err
	}

	log.Infof("successful init for input binding %s (%s/%s)", c.ObjectMeta.Name, c.Spec.Type, c.Spec.Version)
	a.inputBindings[c.Name] = binding
	diag.DefaultMonitoring.ComponentInitialized(c.Spec.Type)
	return nil
}

func (a *DaprRuntime) initOutputBinding(c components_v1alpha1.Component) error {
	binding, err := a.bindingsRegistry.CreateOutputBinding(c.Spec.Type, c.Spec.Version)
	if err != nil {
		log.Warnf("failed to create output binding %s (%s/%s): %s", c.ObjectMeta.Name, c.Spec.Type, c.Spec.Version, err)
		diag.DefaultMonitoring.ComponentInitFailed(c.Spec.Type, "creation")
		return err
	}

	if binding != nil {
		err := binding.Init(bindings.Metadata{
			Properties: a.convertMetadataItemsToProperties(c.Spec.Metadata),
			Name:       c.ObjectMeta.Name,
		})
		if err != nil {
			log.Errorf("failed to init output binding %s (%s/%s): %s", c.ObjectMeta.Name, c.Spec.Type, c.Spec.Version, err)
			diag.DefaultMonitoring.ComponentInitFailed(c.Spec.Type, "init")
			return err
		}
		log.Infof("successful init for output binding %s (%s/%s)", c.ObjectMeta.Name, c.Spec.Type, c.Spec.Version)
		a.outputBindings[c.ObjectMeta.Name] = binding
		diag.DefaultMonitoring.ComponentInitialized(c.Spec.Type)
	}
	return nil
}

// Refer for state store api decision  https://github.com/dapr/dapr/blob/master/docs/decision_records/api/API-008-multi-state-store-api-design.md
func (a *DaprRuntime) initState(s components_v1alpha1.Component) error {
	store, err := a.stateStoreRegistry.Create(s.Spec.Type, s.Spec.Version)
	if err != nil {
		log.Warnf("error creating state store %s (%s/%s): %s", s.ObjectMeta.Name, s.Spec.Type, s.Spec.Version, err)
		diag.DefaultMonitoring.ComponentInitFailed(s.Spec.Type, "creation")
		return err
	}
	if store != nil {
		props := a.convertMetadataItemsToProperties(s.Spec.Metadata)
		err := store.Init(state.Metadata{
			Properties: props,
		})
		if err != nil {
			diag.DefaultMonitoring.ComponentInitFailed(s.Spec.Type, "init")
			log.Warnf("error initializing state store %s (%s/%s): %s", s.ObjectMeta.Name, s.Spec.Type, s.Spec.Version, err)
			return err
		}

		a.stateStores[s.ObjectMeta.Name] = store
		err = state_loader.SaveStateConfiguration(s.ObjectMeta.Name, props)
		if err != nil {
			diag.DefaultMonitoring.ComponentInitFailed(s.Spec.Type, "init")
			log.Warnf("error save state keyprefix: %s", err.Error())
			return err
		}

		// set specified actor store if "actorStateStore" is true in the spec.
		actorStoreSpecified := props[actorStateStore]
		if actorStoreSpecified == "true" {
			if a.actorStateStoreCount++; a.actorStateStoreCount == 1 {
				a.actorStateStoreName = s.ObjectMeta.Name
			}
		}
		diag.DefaultMonitoring.ComponentInitialized(s.Spec.Type)
	}

	if a.hostingActors() && (a.actorStateStoreName == "" || a.actorStateStoreCount != 1) {
		log.Warnf("either no actor state store or multiple actor state stores are specified in the configuration, actor stores specified: %d", a.actorStateStoreCount)
	}

	return nil
}

func (a *DaprRuntime) getDeclarativeSubscriptions() []runtime_pubsub.Subscription {
	var subs []runtime_pubsub.Subscription

	switch a.runtimeConfig.Mode {
	case modes.KubernetesMode:
		subs = runtime_pubsub.DeclarativeKubernetes(a.operatorClient, log)
	case modes.StandaloneMode:
		subs = runtime_pubsub.DeclarativeSelfHosted(a.runtimeConfig.Standalone.ComponentsPath, log)
	}

	// only return valid subscriptions for this app id
	for i := len(subs) - 1; i >= 0; i-- {
		s := subs[i]
		if len(s.Scopes) == 0 {
			continue
		}

		found := false
		for _, scope := range s.Scopes {
			if scope == a.runtimeConfig.ID {
				found = true
				break
			}
		}

		if !found {
			subs = append(subs[:i], subs[i+1:]...)
		}
	}
	return subs
}

func (a *DaprRuntime) getTopicRoutes() (map[string]TopicRoute, error) {
	if a.topicRoutes != nil {
		return a.topicRoutes, nil
	}

	var topicRoutes map[string]TopicRoute = make(map[string]TopicRoute)

	if a.appChannel == nil {
		return topicRoutes, nil
	}

	var subscriptions []runtime_pubsub.Subscription

	// handle app subscriptions
	if a.runtimeConfig.ApplicationProtocol == HTTPProtocol {
		subscriptions = runtime_pubsub.GetSubscriptionsHTTP(a.appChannel, log)
	} else if a.runtimeConfig.ApplicationProtocol == GRPCProtocol {
		client := runtimev1pb.NewAppCallbackClient(a.grpc.AppClient)
		subscriptions = runtime_pubsub.GetSubscriptionsGRPC(client, log)
	}

	// handle declarative subscriptions
	ds := a.getDeclarativeSubscriptions()
	for _, s := range ds {
		skip := false

		// don't register duplicate subscriptions
		for _, sub := range subscriptions {
			if sub.Route == s.Route && sub.PubsubName == s.PubsubName && sub.Topic == s.Topic {
				log.Warnf("two identical subscriptions found (sources: declarative, app endpoint). topic: %s, route: %s, pubsubname: %s",
					s.Topic, s.Route, s.PubsubName)
				skip = true
				break
			}
		}

		if !skip {
			subscriptions = append(subscriptions, s)
		}
	}

	for _, s := range subscriptions {
		if _, ok := topicRoutes[s.PubsubName]; !ok {
			topicRoutes[s.PubsubName] = TopicRoute{routes: make(map[string]Route)}
		}

		topicRoutes[s.PubsubName].routes[s.Topic] = Route{path: s.Route, metadata: s.Metadata}
	}

	if len(topicRoutes) > 0 {
		for pubsubName, v := range topicRoutes {
			topics := []string{}
			for topic := range v.routes {
				topics = append(topics, topic)
			}
			log.Infof("app is subscribed to the following topics: %v through pubsub=%s", topics, pubsubName)
		}
	}
	a.topicRoutes = topicRoutes
	return topicRoutes, nil
}

func (a *DaprRuntime) initPubSub(c components_v1alpha1.Component) error {
	pubSub, err := a.pubSubRegistry.Create(c.Spec.Type, c.Spec.Version)
	if err != nil {
		log.Warnf("error creating pub sub %s (%s/%s): %s", &c.ObjectMeta.Name, c.Spec.Type, c.Spec.Version, err)
		diag.DefaultMonitoring.ComponentInitFailed(c.Spec.Type, "creation")
		return err
	}

	properties := a.convertMetadataItemsToProperties(c.Spec.Metadata)
	consumerID := strings.TrimSpace(properties["consumerID"])
	if consumerID == "" {
		consumerID = a.runtimeConfig.ID
	}
	properties["consumerID"] = consumerID

	err = pubSub.Init(pubsub.Metadata{
		Properties: properties,
	})
	if err != nil {
		log.Warnf("error initializing pub sub %s/%s: %s", c.Spec.Type, c.Spec.Version, err)
		diag.DefaultMonitoring.ComponentInitFailed(c.Spec.Type, "init")
		return err
	}

	pubsubName := c.ObjectMeta.Name

	a.scopedSubscriptions[pubsubName] = scopes.GetScopedTopics(scopes.SubscriptionScopes, a.runtimeConfig.ID, properties)
	a.scopedPublishings[pubsubName] = scopes.GetScopedTopics(scopes.PublishingScopes, a.runtimeConfig.ID, properties)
	a.allowedTopics[pubsubName] = scopes.GetAllowedTopics(properties)
	a.pubSubs[pubsubName] = pubSub
	diag.DefaultMonitoring.ComponentInitialized(c.Spec.Type)

	return nil
}

// Publish is an adapter method for the runtime to pre-validate publish requests
// And then forward them to the Pub/Sub component.
// This method is used by the HTTP and gRPC APIs.
func (a *DaprRuntime) Publish(req *pubsub.PublishRequest) error {
	thepubsub := a.GetPubSub(req.PubsubName)
	if thepubsub == nil {
		return runtime_pubsub.NotFoundError{PubsubName: req.PubsubName}
	}

	if allowed := a.isPubSubOperationAllowed(req.PubsubName, req.Topic, a.scopedPublishings[req.PubsubName]); !allowed {
		return runtime_pubsub.NotAllowedError{Topic: req.Topic, ID: a.runtimeConfig.ID}
	}

	return a.pubSubs[req.PubsubName].Publish(req)
}

// GetPubSub is an adapter method to find a pubsub by name
func (a *DaprRuntime) GetPubSub(pubsubName string) pubsub.PubSub {
	return a.pubSubs[pubsubName]
}

func (a *DaprRuntime) isPubSubOperationAllowed(pubsubName string, topic string, scopedTopics []string) bool {
	inAllowedTopics := false

	// first check if allowedTopics contain it
	if len(a.allowedTopics[pubsubName]) > 0 {
		for _, t := range a.allowedTopics[pubsubName] {
			if t == topic {
				inAllowedTopics = true
				break
			}
		}
		if !inAllowedTopics {
			return false
		}
	}
	if len(scopedTopics) == 0 {
		return true
	}

	// check if a granular scope has been applied
	allowedScope := false
	for _, t := range scopedTopics {
		if t == topic {
			allowedScope = true
			break
		}
	}
	return allowedScope
}

func (a *DaprRuntime) initNameResolution() error {
	var resolver nr.Resolver
	var err error
	var resolverMetadata = nr.Metadata{}

	switch a.runtimeConfig.Mode {
	case modes.KubernetesMode:
		resolver, err = a.nameResolutionRegistry.Create("kubernetes", "v1")
	case modes.StandaloneMode:
		resolver, err = a.nameResolutionRegistry.Create("mdns", "v1")
		// properties to register mDNS instances.
		resolverMetadata.Properties = map[string]string{
			nr.MDNSInstanceName:    a.runtimeConfig.ID,
			nr.MDNSInstanceAddress: a.hostAddress,
			nr.MDNSInstancePort:    strconv.Itoa(a.runtimeConfig.InternalGRPCPort),
		}
	default:
		return errors.Errorf("remote calls not supported for %s mode", string(a.runtimeConfig.Mode))
	}

	if err != nil {
		log.Warnf("error creating name resolution resolver %s: %s", a.runtimeConfig.Mode, err)
		return err
	}

	if err = resolver.Init(resolverMetadata); err != nil {
		log.Errorf("failed to initialize name resolution resolver %s: %s", a.runtimeConfig.Mode, err)
		return err
	}

	a.nameResolver = resolver

	log.Infof("Initialized name resolution to %s", a.runtimeConfig.Mode)
	return nil
}

<<<<<<< HEAD
func (a *DaprRuntime) publishMessageHTTP(ctx context.Context, msg *pubsub.NewMessage) error {
	subject := ""
	var cloudEvent pubsub.CloudEventsEnvelope
=======
func (a *DaprRuntime) publishMessageHTTP(msg *pubsub.NewMessage) error {
	var cloudEvent map[string]interface{}
>>>>>>> 42c0b3d9
	err := a.json.Unmarshal(msg.Data, &cloudEvent)
	if err != nil {
		log.Debug(errors.Errorf("failed to deserialize cloudevent: %s", err))
		return err
	}

	if pubsub.HasExpired(cloudEvent) {
		log.Warnf("dropping expired pub/sub event %v as of %v", cloudEvent[pubsub.IDField].(string), cloudEvent[pubsub.ExpirationField].(string))
		return nil
	}

	ctx := context.Background()
	var span *trace.Span

	route := a.topicRoutes[msg.Metadata[pubsubName]].routes[msg.Topic]
	req := invokev1.NewInvokeMethodRequest(route.path)
	req.WithHTTPExtension(nethttp.MethodPost, "")
	req.WithRawData(msg.Data, contenttype.CloudEventContentType)

<<<<<<< HEAD
	// subject contains the correlationID which is passed span context
	sc, _ := diag.SpanContextFromW3CString(subject)
	spanName := fmt.Sprintf("pubsub/%s", msg.Topic)
	ctx, span := diag.StartInternalCallbackSpan(ctx, spanName, sc, a.globalConfig.Spec.TracingSpec)
=======
	if cloudEvent[pubsub.TraceIDField] != nil {
		traceID := cloudEvent[pubsub.TraceIDField].(string)
		sc, _ := diag.SpanContextFromW3CString(traceID)
		spanName := fmt.Sprintf("pubsub/%s", msg.Topic)
		ctx, span = diag.StartInternalCallbackSpan(spanName, sc, a.globalConfig.Spec.TracingSpec)
	}
>>>>>>> 42c0b3d9

	resp, err := a.appChannel.InvokeMethod(ctx, req)
	if err != nil {
		return errors.Wrap(err, "error from app channel while sending pub/sub event to app")
	}

	statusCode := int(resp.Status().Code)

	if span != nil {
		m := diag.ConstructSubscriptionSpanAttributes(msg.Topic)
		diag.AddAttributesToSpan(span, m)
		diag.UpdateSpanStatusFromHTTPStatus(span, statusCode)
		span.End()
	}

	_, body := resp.RawData()

	if (statusCode >= 200) && (statusCode <= 299) {
		// Any 2xx is considered a success.
		var appResponse pubsub.AppResponse
		err := a.json.Unmarshal(body, &appResponse)
		if err != nil {
			log.Debugf("skipping status check due to error parsing result from pub/sub event %v", cloudEvent[pubsub.IDField].(string))
			// Return no error so message does not get reprocessed.
			return nil
		}

		switch appResponse.Status {
		case "":
			// Consider empty status field as success
			fallthrough
		case pubsub.Success:
			return nil
		case pubsub.Retry:
			return errors.Errorf("RETRY status returned from app while processing pub/sub event %v", cloudEvent[pubsub.IDField].(string))
		case pubsub.Drop:
			log.Warnf("DROP status returned from app while processing pub/sub event %v", cloudEvent[pubsub.IDField].(string))
			return nil
		}
		// Consider unknown status field as error and retry
		return errors.Errorf("unknown status returned from app while processing pub/sub event %v: %v", cloudEvent[pubsub.IDField].(string), appResponse.Status)
	}

	if statusCode == nethttp.StatusNotFound {
		// These are errors that are not retriable, for now it is just 404 but more status codes can be added.
		// When adding/removing an error here, check if that is also applicable to GRPC since there is a mapping between HTTP and GRPC errors:
		// https://cloud.google.com/apis/design/errors#handling_errors
		log.Errorf("non-retriable error returned from app while processing pub/sub event %v: %s. status code returned: %v", cloudEvent[pubsub.IDField].(string), body, statusCode)
		return nil
	}

	// Every error from now on is a retriable error.
	log.Warnf("retriable error returned from app while processing pub/sub event %v: %s. status code returned: %v", cloudEvent[pubsub.IDField].(string), body, statusCode)
	return errors.Errorf("retriable error returned from app while processing pub/sub event %v: %s. status code returned: %v", cloudEvent[pubsub.IDField].(string), body, statusCode)
}

<<<<<<< HEAD
func (a *DaprRuntime) publishMessageGRPC(ctx context.Context, msg *pubsub.NewMessage) error {
	var cloudEvent pubsub.CloudEventsEnvelope
=======
func (a *DaprRuntime) publishMessageGRPC(msg *pubsub.NewMessage) error {
	var cloudEvent map[string]interface{}
>>>>>>> 42c0b3d9
	err := a.json.Unmarshal(msg.Data, &cloudEvent)
	if err != nil {
		log.Debugf("error deserializing cloud events proto: %s", err)
		return err
	}

	if pubsub.HasExpired(cloudEvent) {
		log.Warnf("dropping expired pub/sub event %v as of %v", cloudEvent[pubsub.IDField].(string), cloudEvent[pubsub.ExpirationField].(string))
		return nil
	}

	envelope := &runtimev1pb.TopicEventRequest{
		Id:              cloudEvent[pubsub.IDField].(string),
		Source:          cloudEvent[pubsub.SourceField].(string),
		DataContentType: cloudEvent[pubsub.DataContentTypeField].(string),
		Type:            cloudEvent[pubsub.TypeField].(string),
		SpecVersion:     cloudEvent[pubsub.SpecVersionField].(string),
		Topic:           msg.Topic,
		PubsubName:      msg.Metadata[pubsubName],
	}

	if data, ok := cloudEvent[pubsub.DataBase64Field]; ok && data != nil {
		decoded, decodeErr := base64.StdEncoding.DecodeString(data.(string))
		if decodeErr != nil {
			log.Debugf("unable to base64 decode cloudEvent field data_base64: %s", decodeErr)
			return err
		}

		envelope.Data = decoded
	} else if data, ok := cloudEvent[pubsub.DataField]; ok && data != nil {
		envelope.Data = nil

		if contenttype.IsStringContentType(envelope.DataContentType) {
			envelope.Data = []byte(data.(string))
		} else if contenttype.IsJSONContentType(envelope.DataContentType) {
			envelope.Data, _ = a.json.Marshal(data)
		}
	}

<<<<<<< HEAD
	// subject contains the correlationID which is passed span context
	subject := cloudEvent.Subject
	sc, _ := diag.SpanContextFromW3CString(subject)
	spanName := fmt.Sprintf("pubsub/%s", msg.Topic)

	// no ops if trace is off
	ctx, span := diag.StartInternalCallbackSpan(ctx, spanName, sc, a.globalConfig.Spec.TracingSpec)
	ctx = diag.SpanContextToGRPCMetadata(ctx, span.SpanContext())
=======
	ctx := context.Background()
	var span *trace.Span
	if cloudEvent[pubsub.TraceIDField] != nil {
		traceID := cloudEvent[pubsub.TraceIDField].(string)
		sc, _ := diag.SpanContextFromW3CString(traceID)
		spanName := fmt.Sprintf("pubsub/%s", msg.Topic)

		// no ops if trace is off
		ctx, span = diag.StartInternalCallbackSpan(spanName, sc, a.globalConfig.Spec.TracingSpec)
		ctx = diag.SpanContextToGRPCMetadata(ctx, span.SpanContext())
	}
>>>>>>> 42c0b3d9

	// call appcallback
	clientV1 := runtimev1pb.NewAppCallbackClient(a.grpc.AppClient)
	res, err := clientV1.OnTopicEvent(ctx, envelope)

	if span != nil {
		m := diag.ConstructSubscriptionSpanAttributes(envelope.Topic)
		diag.AddAttributesToSpan(span, m)
		diag.UpdateSpanStatusFromGRPCError(span, err)
		span.End()
	}

	if err != nil {
		errStatus, hasErrStatus := status.FromError(err)
		if hasErrStatus && (errStatus.Code() == codes.Unimplemented) {
			// DROP
			log.Warnf("non-retriable error returned from app while processing pub/sub event %v: %s", cloudEvent[pubsub.IDField].(string), err)
			return nil
		}

		err = errors.Errorf("error returned from app while processing pub/sub event %v: %s", cloudEvent[pubsub.IDField].(string), err)
		log.Debug(err)
		// on error from application, return error for redelivery of event
		return err
	}

	switch res.GetStatus() {
	case runtimev1pb.TopicEventResponse_SUCCESS:
		// on uninitialized status, this is the case it defaults to as an uninitialized status defaults to 0 which is
		// success from protobuf definition
		return nil
	case runtimev1pb.TopicEventResponse_RETRY:
		return errors.Errorf("RETRY status returned from app while processing pub/sub event %v", cloudEvent[pubsub.IDField].(string))
	case runtimev1pb.TopicEventResponse_DROP:
		log.Warnf("DROP status returned from app while processing pub/sub event %v", cloudEvent[pubsub.IDField].(string))
		return nil
	}
	// Consider unknown status field as error and retry
	return errors.Errorf("unknown status returned from app while processing pub/sub event %v: %v", cloudEvent[pubsub.IDField].(string), res.GetStatus())
}

func (a *DaprRuntime) initActors() error {
	err := actors.ValidateHostEnvironment(a.runtimeConfig.mtlsEnabled, a.runtimeConfig.Mode, a.namespace)
	if err != nil {
		return err
	}
	actorConfig := actors.NewConfig(a.hostAddress, a.runtimeConfig.ID, a.runtimeConfig.PlacementAddresses, a.appConfig.Entities,
		a.runtimeConfig.InternalGRPCPort, a.appConfig.ActorScanInterval, a.appConfig.ActorIdleTimeout, a.appConfig.DrainOngoingCallTimeout, a.appConfig.DrainRebalancedActors, a.namespace)
	act := actors.NewActors(a.stateStores[a.actorStateStoreName], a.appChannel, a.grpc.GetGRPCConnection, actorConfig, a.runtimeConfig.CertChain, a.globalConfig.Spec.TracingSpec)
	err = act.Init()
	a.actor = act
	return err
}

func (a *DaprRuntime) hostingActors() bool {
	return len(a.appConfig.Entities) > 0
}

func (a *DaprRuntime) getAuthorizedComponents(components []components_v1alpha1.Component) []components_v1alpha1.Component {
	authorized := []components_v1alpha1.Component{}

	for _, c := range components {
		if a.namespace == "" || (a.namespace != "" && c.ObjectMeta.Namespace == a.namespace) {
			// scopes are defined, make sure this runtime ID is authorized
			if len(c.Scopes) > 0 {
				found := false
				for _, s := range c.Scopes {
					if s == a.runtimeConfig.ID {
						found = true
						break
					}
				}

				if !found {
					continue
				}
			}
			authorized = append(authorized, c)
		}
	}
	return authorized
}

func (a *DaprRuntime) loadComponents(opts *runtimeOpts) error {
	var loader components.ComponentLoader

	switch a.runtimeConfig.Mode {
	case modes.KubernetesMode:
		loader = components.NewKubernetesComponents(a.runtimeConfig.Kubernetes, a.operatorClient)
	case modes.StandaloneMode:
		loader = components.NewStandaloneComponents(a.runtimeConfig.Standalone)
	default:
		return errors.Errorf("components loader for mode %s not found", a.runtimeConfig.Mode)
	}

	comps, err := loader.LoadComponents()
	if err != nil {
		return err
	}

	a.components = a.getAuthorizedComponents(comps)
	for _, comp := range a.components {
		a.pendingComponents <- comp
	}

	return nil
}

func (a *DaprRuntime) appendOrReplaceComponents(component components_v1alpha1.Component) {
	existed := a.getComponent(component.Spec.Type, component.Name)
	if existed == nil {
		a.components = append(a.components, component)
	} else {
		*existed = component
	}
}

func (a *DaprRuntime) extractComponentCategory(component components_v1alpha1.Component) ComponentCategory {
	for _, category := range componentCategoriesNeedProcess {
		if strings.HasPrefix(component.Spec.Type, fmt.Sprintf("%s.", category)) {
			return category
		}
	}
	return ""
}

func (a *DaprRuntime) processComponents() {
	for comp := range a.pendingComponents {
		if comp.Name == "" {
			continue
		}

		err := a.processComponentAndDependents(comp)
		if err != nil {
			e := fmt.Sprintf("process component %s error: %s", comp.Name, err.Error())
			if !comp.Spec.IgnoreErrors {
				log.Fatalf(e)
			}
			log.Errorf(e)
		}
	}
}

func (a *DaprRuntime) flushOutstandingComponents() {
	log.Info("waiting for all outstanding components to be processed")
	// We flush by sending a no-op component. Since the processComponents goroutine only reads one component at a time,
	// We know that once the no-op component is read from the channel, all previous components will have been fully processed.
	a.pendingComponents <- components_v1alpha1.Component{}
	log.Info("all outstanding components processed")
}

func (a *DaprRuntime) processComponentAndDependents(comp components_v1alpha1.Component) error {
	log.Debugf("loading component. name: %s, type: %s/%s", comp.ObjectMeta.Name, comp.Spec.Type, comp.Spec.Version)
	res := a.preprocessOneComponent(&comp)
	if res.unreadyDependency != "" {
		a.pendingComponentDependents[res.unreadyDependency] = append(a.pendingComponentDependents[res.unreadyDependency], comp)
		return nil
	}

	compCategory := a.extractComponentCategory(comp)
	if compCategory == "" {
		// the category entered is incorrect, return error
		return errors.Errorf("incorrect type %s", comp.Spec.Type)
	}

	ch := make(chan error, 1)

	timeout, err := time.ParseDuration(comp.Spec.InitTimeout)
	if err != nil {
		timeout = defaultComponentInitTimeout
	}

	go func() {
		ch <- a.doProcessOneComponent(compCategory, comp)
	}()

	select {
	case err := <-ch:
		if err != nil {
			return err
		}
	case <-time.After(timeout):
		return fmt.Errorf("init timeout for component %s exceeded after %s", comp.Name, timeout.String())
	}

	log.Infof("component loaded. name: %s, type: %s/%s", comp.ObjectMeta.Name, comp.Spec.Type, comp.Spec.Version)
	a.appendOrReplaceComponents(comp)
	diag.DefaultMonitoring.ComponentLoaded()

	dependency := componentDependency(compCategory, comp.Name)
	if deps, ok := a.pendingComponentDependents[dependency]; ok {
		delete(a.pendingComponentDependents, dependency)
		for _, dependent := range deps {
			if err := a.processComponentAndDependents(dependent); err != nil {
				return err
			}
		}
	}

	return nil
}

func (a *DaprRuntime) doProcessOneComponent(category ComponentCategory, comp components_v1alpha1.Component) error {
	switch category {
	case bindingsComponent:
		return a.initBinding(comp)
	case pubsubComponent:
		return a.initPubSub(comp)
	case secretStoreComponent:
		return a.initSecretStore(comp)
	case stateComponent:
		return a.initState(comp)
	}
	return nil
}

func (a *DaprRuntime) preprocessOneComponent(comp *components_v1alpha1.Component) componentPreprocessRes {
	var unreadySecretsStore string
	*comp, unreadySecretsStore = a.processComponentSecrets(*comp)
	if unreadySecretsStore != "" {
		return componentPreprocessRes{
			unreadyDependency: componentDependency(secretStoreComponent, unreadySecretsStore),
		}
	}
	return componentPreprocessRes{}
}

// Stop allows for a graceful shutdown of all runtime internal operations or components
func (a *DaprRuntime) Stop() {
	log.Info("stop command issued. Shutting down all operations")

	if a.actor != nil {
		a.actor.Stop()
	}
}

func (a *DaprRuntime) processComponentSecrets(component components_v1alpha1.Component) (components_v1alpha1.Component, string) {
	cache := map[string]secretstores.GetSecretResponse{}

	for i, m := range component.Spec.Metadata {
		if m.SecretKeyRef.Name == "" {
			continue
		}

		secretStoreName := a.authSecretStoreOrDefault(component)
		secretStore := a.getSecretStore(secretStoreName)
		if secretStore == nil {
			log.Warnf("component %s references a secret store that isn't loaded: %s", component.Name, secretStoreName)
			return component, secretStoreName
		}

		resp, ok := cache[m.SecretKeyRef.Name]
		if !ok {
			r, err := secretStore.GetSecret(secretstores.GetSecretRequest{
				Name: m.SecretKeyRef.Name,
				Metadata: map[string]string{
					"namespace": component.ObjectMeta.Namespace,
				},
			})
			if err != nil {
				log.Errorf("error getting secret: %s", err)
				continue
			}
			resp = r
		}

		// Use the SecretKeyRef.Name key if SecretKeyRef.Key is not given
		secretKeyName := m.SecretKeyRef.Key
		if secretKeyName == "" {
			secretKeyName = m.SecretKeyRef.Name
		}

		val, ok := resp.Data[secretKeyName]
		if ok {
			component.Spec.Metadata[i].Value = components_v1alpha1.DynamicValue{
				JSON: v1.JSON{
					Raw: []byte(val),
				},
			}
		}

		cache[m.SecretKeyRef.Name] = resp
	}
	return component, ""
}

func (a *DaprRuntime) authSecretStoreOrDefault(comp components_v1alpha1.Component) string {
	if comp.SecretStore == "" {
		switch a.runtimeConfig.Mode {
		case modes.KubernetesMode:
			return "kubernetes"
		}
	}
	return comp.SecretStore
}

func (a *DaprRuntime) getSecretStore(storeName string) secretstores.SecretStore {
	if storeName == "" {
		return nil
	}
	return a.secretStores[storeName]
}

func (a *DaprRuntime) blockUntilAppIsReady() {
	if a.runtimeConfig.ApplicationPort <= 0 {
		return
	}

	log.Infof("application protocol: %s. waiting on port %v.  This will block until the app is listening on that port.", string(a.runtimeConfig.ApplicationProtocol), a.runtimeConfig.ApplicationPort)

	for {
		conn, _ := net.DialTimeout("tcp", net.JoinHostPort("localhost", fmt.Sprintf("%v", a.runtimeConfig.ApplicationPort)), time.Millisecond*500)
		if conn != nil {
			conn.Close()
			break
		}
		// prevents overwhelming the OS with open connections
		time.Sleep(time.Millisecond * 50)
	}

	log.Infof("application discovered on port %v", a.runtimeConfig.ApplicationPort)
}

func (a *DaprRuntime) loadAppConfiguration() {
	if a.appChannel == nil {
		return
	}

	var appConfigGetFn func() (*config.ApplicationConfig, error)

	switch a.runtimeConfig.ApplicationProtocol {
	case HTTPProtocol:
		appConfigGetFn = a.getConfigurationHTTP
	case GRPCProtocol:
		appConfigGetFn = a.getConfigurationGRPC
	default:
		appConfigGetFn = a.getConfigurationHTTP
	}

	appConfig, err := appConfigGetFn()
	if err != nil {
		return
	}

	if appConfig != nil {
		a.appConfig = *appConfig
		log.Info("application configuration loaded")
	}
}

// getConfigurationHTTP gets application config from user application
// GET http://localhost:<app_port>/dapr/config
func (a *DaprRuntime) getConfigurationHTTP() (*config.ApplicationConfig, error) {
	req := invokev1.NewInvokeMethodRequest(appConfigEndpoint)
	req.WithHTTPExtension(nethttp.MethodGet, "")
	req.WithRawData(nil, invokev1.JSONContentType)

	// TODO Propagate context
	ctx := context.Background()
	resp, err := a.appChannel.InvokeMethod(ctx, req)
	if err != nil {
		return nil, err
	}

	var config config.ApplicationConfig

	if resp.Status().Code != nethttp.StatusOK {
		return &config, nil
	}

	contentType, body := resp.RawData()
	if contentType != invokev1.JSONContentType {
		log.Debugf("dapr/config returns invalid content_type: %s", contentType)
	}

	if err = a.json.Unmarshal(body, &config); err != nil {
		return nil, err
	}

	return &config, nil
}

func (a *DaprRuntime) getConfigurationGRPC() (*config.ApplicationConfig, error) {
	return nil, nil
}

func (a *DaprRuntime) createAppChannel() error {
	if a.runtimeConfig.ApplicationPort > 0 {
		var channelCreatorFn func(port, maxConcurrency int, spec config.TracingSpec, sslEnabled bool) (channel.AppChannel, error)

		switch a.runtimeConfig.ApplicationProtocol {
		case GRPCProtocol:
			channelCreatorFn = a.grpc.CreateLocalChannel
		case HTTPProtocol:
			channelCreatorFn = http_channel.CreateLocalChannel
		default:
			return errors.Errorf("cannot create app channel for protocol %s", string(a.runtimeConfig.ApplicationProtocol))
		}

		ch, err := channelCreatorFn(a.runtimeConfig.ApplicationPort, a.runtimeConfig.MaxConcurrency, a.globalConfig.Spec.TracingSpec, a.runtimeConfig.AppSSL)
		if err != nil {
			return err
		}
		if a.runtimeConfig.MaxConcurrency > 0 {
			log.Infof("app max concurrency set to %v", a.runtimeConfig.MaxConcurrency)
		}
		a.appChannel = ch
	}

	return nil
}

func (a *DaprRuntime) appendBuiltinSecretStore() {
	for _, comp := range a.builtinSecretStore() {
		a.pendingComponents <- comp
	}
}

func (a *DaprRuntime) builtinSecretStore() []components_v1alpha1.Component {
	// Preload Kubernetes secretstore
	switch a.runtimeConfig.Mode {
	case modes.KubernetesMode:
		return []components_v1alpha1.Component{{
			ObjectMeta: metav1.ObjectMeta{
				Name: "kubernetes",
			},
			Spec: components_v1alpha1.ComponentSpec{
				Type:    "secretstores.kubernetes",
				Version: "v1",
			},
		}}
	}
	return nil
}

func (a *DaprRuntime) initSecretStore(c components_v1alpha1.Component) error {
	secretStore, err := a.secretStoresRegistry.Create(c.Spec.Type, c.Spec.Version)
	if err != nil {
		log.Warnf("failed creating secret store %s/%s: %s", c.Spec.Type, c.Spec.Version, err)
		diag.DefaultMonitoring.ComponentInitFailed(c.Spec.Type, "creation")
		return err
	}

	err = secretStore.Init(secretstores.Metadata{
		Properties: a.convertMetadataItemsToProperties(c.Spec.Metadata),
	})
	if err != nil {
		log.Warnf("failed to init state store %s/%s named %s: %s", c.Spec.Type, c.Spec.Version, c.ObjectMeta.Name, err)
		diag.DefaultMonitoring.ComponentInitFailed(c.Spec.Type, "init")
		return err
	}

	a.secretStores[c.ObjectMeta.Name] = secretStore
	diag.DefaultMonitoring.ComponentInitialized(c.Spec.Type)
	return nil
}

func (a *DaprRuntime) convertMetadataItemsToProperties(items []components_v1alpha1.MetadataItem) map[string]string {
	properties := map[string]string{}
	for _, c := range items {
		val := c.Value.String()
		for strings.Contains(val, "{uuid}") {
			val = strings.Replace(val, "{uuid}", uuid.New().String(), 1)
		}
		properties[c.Name] = val
	}
	return properties
}

func (a *DaprRuntime) getComponent(componentType string, name string) *components_v1alpha1.Component {
	for i, c := range a.components {
		if c.Spec.Type == componentType && c.ObjectMeta.Name == name {
			return &a.components[i]
		}
	}
	return nil
}

func (a *DaprRuntime) establishSecurity(sentryAddress string) error {
	if !a.runtimeConfig.mtlsEnabled {
		log.Info("mTLS is disabled. Skipping certificate request and tls validation")
		return nil
	}
	if sentryAddress == "" {
		return errors.New("sentryAddress cannot be empty")
	}
	log.Info("mTLS enabled. creating sidecar authenticator")

	auth, err := security.GetSidecarAuthenticator(sentryAddress, a.runtimeConfig.CertChain)
	if err != nil {
		return err
	}
	a.authenticator = auth
	a.grpc.SetAuthenticator(auth)

	log.Info("authenticator created")

	diag.DefaultMonitoring.MTLSInitCompleted()
	return nil
}

func componentDependency(compCategory ComponentCategory, name string) string {
	return fmt.Sprintf("%s:%s", compCategory, name)
}
func (a *DaprRuntime) startSubscribing() {
	for name, pubsub := range a.pubSubs {
		if err := a.beginPubSub(name, pubsub); err != nil {
			log.Errorf("error occurred while beginning pubsub %s: %s", name, err)
		}
	}
}

func (a *DaprRuntime) startReadingFromBindings() error {
	if a.appChannel == nil {
		return errors.New("app channel not initialized")
	}
	for name, binding := range a.inputBindings {
		go func(name string, binding bindings.InputBinding) {
			if !a.isAppSubscribedToBinding(name) {
				log.Infof("app has not subscribed to binding %s.", name)
				return
			}

			err := a.readFromBinding(name, binding)
			if err != nil {
				log.Errorf("error reading from input binding %s: %s", name, err)
			}
		}(name, binding)
	}
	return nil
}<|MERGE_RESOLUTION|>--- conflicted
+++ resolved
@@ -434,14 +434,9 @@
 		log.Debugf("subscribing to topic=%s on pubsub=%s", topic, name)
 
 		if err := ps.Subscribe(pubsub.SubscribeRequest{
-<<<<<<< HEAD
-			Topic: topic,
-		}, func(ctx context.Context, msg *pubsub.NewMessage) error {
-=======
 			Topic:    topic,
 			Metadata: route.metadata,
-		}, func(msg *pubsub.NewMessage) error {
->>>>>>> 42c0b3d9
+		}, func(ctx context.Context, msg *pubsub.NewMessage) error {
 			if msg.Metadata == nil {
 				msg.Metadata = make(map[string]string, 1)
 			}
@@ -1085,14 +1080,8 @@
 	return nil
 }
 
-<<<<<<< HEAD
-func (a *DaprRuntime) publishMessageHTTP(ctx context.Context, msg *pubsub.NewMessage) error {
-	subject := ""
-	var cloudEvent pubsub.CloudEventsEnvelope
-=======
 func (a *DaprRuntime) publishMessageHTTP(msg *pubsub.NewMessage) error {
 	var cloudEvent map[string]interface{}
->>>>>>> 42c0b3d9
 	err := a.json.Unmarshal(msg.Data, &cloudEvent)
 	if err != nil {
 		log.Debug(errors.Errorf("failed to deserialize cloudevent: %s", err))
@@ -1112,19 +1101,12 @@
 	req.WithHTTPExtension(nethttp.MethodPost, "")
 	req.WithRawData(msg.Data, contenttype.CloudEventContentType)
 
-<<<<<<< HEAD
-	// subject contains the correlationID which is passed span context
-	sc, _ := diag.SpanContextFromW3CString(subject)
-	spanName := fmt.Sprintf("pubsub/%s", msg.Topic)
-	ctx, span := diag.StartInternalCallbackSpan(ctx, spanName, sc, a.globalConfig.Spec.TracingSpec)
-=======
 	if cloudEvent[pubsub.TraceIDField] != nil {
 		traceID := cloudEvent[pubsub.TraceIDField].(string)
 		sc, _ := diag.SpanContextFromW3CString(traceID)
 		spanName := fmt.Sprintf("pubsub/%s", msg.Topic)
 		ctx, span = diag.StartInternalCallbackSpan(spanName, sc, a.globalConfig.Spec.TracingSpec)
 	}
->>>>>>> 42c0b3d9
 
 	resp, err := a.appChannel.InvokeMethod(ctx, req)
 	if err != nil {
@@ -1181,13 +1163,8 @@
 	return errors.Errorf("retriable error returned from app while processing pub/sub event %v: %s. status code returned: %v", cloudEvent[pubsub.IDField].(string), body, statusCode)
 }
 
-<<<<<<< HEAD
 func (a *DaprRuntime) publishMessageGRPC(ctx context.Context, msg *pubsub.NewMessage) error {
-	var cloudEvent pubsub.CloudEventsEnvelope
-=======
-func (a *DaprRuntime) publishMessageGRPC(msg *pubsub.NewMessage) error {
 	var cloudEvent map[string]interface{}
->>>>>>> 42c0b3d9
 	err := a.json.Unmarshal(msg.Data, &cloudEvent)
 	if err != nil {
 		log.Debugf("error deserializing cloud events proto: %s", err)
@@ -1227,16 +1204,6 @@
 		}
 	}
 
-<<<<<<< HEAD
-	// subject contains the correlationID which is passed span context
-	subject := cloudEvent.Subject
-	sc, _ := diag.SpanContextFromW3CString(subject)
-	spanName := fmt.Sprintf("pubsub/%s", msg.Topic)
-
-	// no ops if trace is off
-	ctx, span := diag.StartInternalCallbackSpan(ctx, spanName, sc, a.globalConfig.Spec.TracingSpec)
-	ctx = diag.SpanContextToGRPCMetadata(ctx, span.SpanContext())
-=======
 	ctx := context.Background()
 	var span *trace.Span
 	if cloudEvent[pubsub.TraceIDField] != nil {
@@ -1248,7 +1215,6 @@
 		ctx, span = diag.StartInternalCallbackSpan(spanName, sc, a.globalConfig.Spec.TracingSpec)
 		ctx = diag.SpanContextToGRPCMetadata(ctx, span.SpanContext())
 	}
->>>>>>> 42c0b3d9
 
 	// call appcallback
 	clientV1 := runtimev1pb.NewAppCallbackClient(a.grpc.AppClient)
