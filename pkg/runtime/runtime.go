--- conflicted
+++ resolved
@@ -1480,11 +1480,7 @@
 	}
 
 	// If we have a `DAPR_ENV_KEYS` env var (which is added by the Dapr Injector in Kubernetes mode), use that as allowlist too
-<<<<<<< HEAD
-	allowlist := strings.ToUpper(os.Getenv(authConsts.EnvKeysEnvVar))
-=======
-	allowlist := os.Getenv(securityConsts.EnvKeysEnvVar)
->>>>>>> 5e084e5e
+	allowlist := strings.ToUpper(os.Getenv(securityConsts.EnvKeysEnvVar))
 	if allowlist == "" {
 		return true
 	}
