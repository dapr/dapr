--- conflicted
+++ resolved
@@ -979,12 +979,8 @@
 		Proxy:               a.proxy,
 		ReadBufferSize:      a.runtimeConfig.ReadBufferSize,
 		Resiliency:          a.resiliency,
-<<<<<<< HEAD
-		IsResiliencyEnabled: config.IsFeatureEnabled(a.globalConfig.Spec.Features, config.Resiliency),
-		IsStreamingEnabled:  config.IsFeatureEnabled(a.globalConfig.Spec.Features, config.ServiceInvocationStreaming),
-=======
 		IsResiliencyEnabled: a.globalConfig.IsFeatureEnabled(config.Resiliency),
->>>>>>> 82b6903b
+		IsStreamingEnabled:  a.globalConfig.IsFeatureEnabled(config.ServiceInvocationStreaming),
 	})
 }
 
