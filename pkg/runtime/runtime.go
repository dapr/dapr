--- conflicted
+++ resolved
@@ -301,18 +301,12 @@
 		AppID:                     runtimeConfig.id,
 		Namespace:                 namespace,
 		Actors:                    actors,
-<<<<<<< HEAD
-		Spec:                      globalConfig.GetWorkflowSpec(),
-=======
 		Spec:                      globalConfig.Spec.WorkflowSpec,
->>>>>>> 8d089b89
 		BackendManager:            processor.WorkflowBackend(),
 		Resiliency:                resiliencyProvider,
 		SchedulerReminders:        globalConfig.IsFeatureEnabled(config.SchedulerReminders),
 		EventSink:                 runtimeConfig.workflowEventSink,
 		EnableClusteredDeployment: globalConfig.IsFeatureEnabled(config.WorkflowsClusteredDeployment),
-<<<<<<< HEAD
-=======
 	})
 
 	jobsManager, err := scheduler.New(scheduler.Options{
@@ -326,7 +320,6 @@
 		Healthz:            runtimeConfig.healthz,
 		SchedulerReminders: globalConfig.IsFeatureEnabled(config.SchedulerReminders),
 		SchedulerStreams:   runtimeConfig.schedulerStreams,
->>>>>>> 8d089b89
 	})
 	if err != nil {
 		return nil, err
