// ------------------------------------------------------------
// Copyright (c) Microsoft Corporation.
// Licensed under the MIT License.
// ------------------------------------------------------------

package runtime

import (
	"context"
	"encoding/json"
	"errors"
	"fmt"
	"net"
	"os"
	"reflect"
	"strings"
	"sync"
	"time"

	nethttp "net/http"

	"github.com/dapr/components-contrib/bindings"
	"github.com/dapr/components-contrib/exporters"
	"github.com/dapr/components-contrib/middleware"
	"github.com/dapr/components-contrib/pubsub"
	"github.com/dapr/components-contrib/secretstores"
	"github.com/dapr/components-contrib/servicediscovery"
	"github.com/dapr/components-contrib/state"
	"github.com/dapr/dapr/pkg/actors"
	components_v1alpha1 "github.com/dapr/dapr/pkg/apis/components/v1alpha1"
	"github.com/dapr/dapr/pkg/channel"
	http_channel "github.com/dapr/dapr/pkg/channel/http"
	"github.com/dapr/dapr/pkg/components"
	bindings_loader "github.com/dapr/dapr/pkg/components/bindings"
	exporter_loader "github.com/dapr/dapr/pkg/components/exporters"
	http_middleware_loader "github.com/dapr/dapr/pkg/components/middleware/http"
	pubsub_loader "github.com/dapr/dapr/pkg/components/pubsub"
	secretstores_loader "github.com/dapr/dapr/pkg/components/secretstores"
	servicediscovery_loader "github.com/dapr/dapr/pkg/components/servicediscovery"
	state_loader "github.com/dapr/dapr/pkg/components/state"
	"github.com/dapr/dapr/pkg/config"
	diag "github.com/dapr/dapr/pkg/diagnostics"
	"github.com/dapr/dapr/pkg/discovery"
	"github.com/dapr/dapr/pkg/grpc"
	"github.com/dapr/dapr/pkg/http"
	"github.com/dapr/dapr/pkg/logger"
	"github.com/dapr/dapr/pkg/messaging"
	invokev1 "github.com/dapr/dapr/pkg/messaging/v1"
	http_middleware "github.com/dapr/dapr/pkg/middleware/http"
	"github.com/dapr/dapr/pkg/modes"
	"github.com/dapr/dapr/pkg/operator/client"
	daprclientv1pb "github.com/dapr/dapr/pkg/proto/daprclient/v1"
	operatorv1pb "github.com/dapr/dapr/pkg/proto/operator/v1"
	runtime_pubsub "github.com/dapr/dapr/pkg/runtime/pubsub"
	"github.com/dapr/dapr/pkg/runtime/security"
	"github.com/dapr/dapr/pkg/scopes"
	"github.com/golang/protobuf/ptypes/any"
	"github.com/golang/protobuf/ptypes/empty"
	jsoniter "github.com/json-iterator/go"
)

const (
	appConfigEndpoint   = "dapr/config"
	parallelConcurrency = "parallel"
	actorStateStore     = "actorStateStore"
)

var log = logger.NewLogger("dapr.runtime")

// DaprRuntime holds all the core components of the runtime
type DaprRuntime struct {
	runtimeConfig            *Config
	globalConfig             *config.Configuration
	components               []components_v1alpha1.Component
	grpc                     *grpc.Manager
	appChannel               channel.AppChannel
	appConfig                config.ApplicationConfig
	directMessaging          messaging.DirectMessaging
	stateStoreRegistry       state_loader.Registry
	secretStoresRegistry     secretstores_loader.Registry
	exporterRegistry         exporter_loader.Registry
	serviceDiscoveryRegistry servicediscovery_loader.Registry
	stateStores              map[string]state.Store
	actor                    actors.Actors
	bindingsRegistry         bindings_loader.Registry
	inputBindings            map[string]bindings.InputBinding
	outputBindings           map[string]bindings.OutputBinding
	secretStores             map[string]secretstores.SecretStore
	pubSubRegistry           pubsub_loader.Registry
	pubSub                   pubsub.PubSub
	servicediscoveryResolver servicediscovery.Resolver
	json                     jsoniter.API
	httpMiddlewareRegistry   http_middleware_loader.Registry
	hostAddress              string
	actorStateStoreName      string
	actorStateStoreCount     int
	authenticator            security.Authenticator
	namespace                string
	scopedSubscriptions      []string
	scopedPublishings        []string
	allowedTopics            []string
	daprHTTPAPI              http.API
	operatorClient           operatorv1pb.OperatorClient
	topicRoutes              map[string]string
}

// NewDaprRuntime returns a new runtime with the given runtime config and global config
func NewDaprRuntime(runtimeConfig *Config, globalConfig *config.Configuration) *DaprRuntime {
	return &DaprRuntime{
		runtimeConfig:            runtimeConfig,
		globalConfig:             globalConfig,
		grpc:                     grpc.NewGRPCManager(runtimeConfig.Mode),
		json:                     jsoniter.ConfigFastest,
		inputBindings:            map[string]bindings.InputBinding{},
		outputBindings:           map[string]bindings.OutputBinding{},
		secretStores:             map[string]secretstores.SecretStore{},
		stateStores:              map[string]state.Store{},
		stateStoreRegistry:       state_loader.NewRegistry(),
		bindingsRegistry:         bindings_loader.NewRegistry(),
		pubSubRegistry:           pubsub_loader.NewRegistry(),
		secretStoresRegistry:     secretstores_loader.NewRegistry(),
		exporterRegistry:         exporter_loader.NewRegistry(),
		serviceDiscoveryRegistry: servicediscovery_loader.NewRegistry(),
		httpMiddlewareRegistry:   http_middleware_loader.NewRegistry(),
		topicRoutes:              map[string]string{},
	}
}

// Run performs initialization of the runtime with the runtime and global configurations
func (a *DaprRuntime) Run(opts ...Option) error {
	start := time.Now().UTC()
	log.Infof("%s mode configured", a.runtimeConfig.Mode)
	log.Infof("app id: %s", a.runtimeConfig.ID)

	var o runtimeOpts
	for _, opt := range opts {
		opt(&o)
	}

	err := a.initRuntime(&o)
	if err != nil {
		return err
	}

	err = a.beginPubSub()
	if err != nil {
		log.Warn(err)
	}

	err = a.beginReadInputBindings()
	if err != nil {
		log.Warn(err)
	}

	d := time.Since(start).Seconds() * 1000
	log.Infof("dapr initialized. Status: Running. Init Elapsed %vms", d)

	if a.daprHTTPAPI != nil {
		// gRPC server start failure is logged as Fatal in initRuntime method. Setting the status only when runtime is initialized.
		a.daprHTTPAPI.MarkStatusAsReady()
	}

	return nil
}

func (a *DaprRuntime) getNamespace() string {
	return os.Getenv("NAMESPACE")
}

func (a *DaprRuntime) getOperatorClient() (operatorv1pb.OperatorClient, error) {
	if a.runtimeConfig.Mode == modes.KubernetesMode {
		client, _, err := client.GetOperatorClient(a.runtimeConfig.Kubernetes.ControlPlaneAddress, security.TLSServerName, a.runtimeConfig.CertChain)
		if err != nil {
			return nil, fmt.Errorf("error creating operator client: %s", err)
		}
		return client, nil
	}
	return nil, nil
}

func (a *DaprRuntime) initRuntime(opts *runtimeOpts) error {
	err := a.establishSecurity(a.runtimeConfig.SentryServiceAddress)
	if err != nil {
		return err
	}
	a.namespace = a.getNamespace()
	a.operatorClient, err = a.getOperatorClient()
	if err != nil {
		return err
	}

	err = a.loadComponents(opts)
	if err != nil {
		log.Warnf("failed to load components: %s", err)
	}
	err = a.beginComponentsUpdates()
	if err != nil {
		log.Warnf("failed to watch component updates: %s", err)
	}

	a.blockUntilAppIsReady()

	a.hostAddress, err = GetHostAddress()
	if err != nil {
		return fmt.Errorf("failed to determine host address: %s", err)
	}

	err = a.createAppChannel()
	if err != nil {
		log.Warnf("failed to open %s channel to app: %s", string(a.runtimeConfig.ApplicationProtocol), err)
	}

	a.loadAppConfiguration()

	// Register and initialize state stores
	a.stateStoreRegistry.Register(opts.states...)
	err = a.initState(a.stateStoreRegistry)
	if err != nil {
		log.Warnf("failed to init state: %s", err)
	}

	// Register and initialize pub/sub
	a.pubSubRegistry.Register(opts.pubsubs...)
	err = a.initPubSub()
	if err != nil {
		log.Warnf("failed to init pubsub: %s", err)
	}

	// Register and initialize exporters
	a.exporterRegistry.Register(opts.exporters...)
	err = a.initExporters()
	if err != nil {
		log.Warnf("failed to init exporters: %s", err)
	}

	// Register and initialize service discovery
	a.serviceDiscoveryRegistry.Register(opts.serviceDiscovery...)
	err = a.initServiceDiscovery()
	if err != nil {
		log.Warnf("failed to init service discovery: %s", err)
	}

	// Register and initialize bindings
	a.bindingsRegistry.RegisterInputBindings(opts.inputBindings...)
	a.bindingsRegistry.RegisterOutputBindings(opts.outputBindings...)
	a.initBindings()
	a.initDirectMessaging(a.servicediscoveryResolver)

	err = a.initActors()
	if err != nil {
		log.Warnf("failed to init actors: %s", err)
	}

	// Register and initialize HTTP middleware
	a.httpMiddlewareRegistry.Register(opts.httpMiddleware...)
	pipeline, err := a.buildHTTPPipeline()
	if err != nil {
		log.Warnf("failed to build HTTP pipeline: %s", err)
	}

	// Create and start internal and external gRPC servers
	grpcAPI := a.getGRPCAPI()
	err = a.startGRPCAPIServer(grpcAPI, a.runtimeConfig.APIGRPCPort)
	if err != nil {
		log.Fatalf("failed to start API gRPC server: %s", err)
	}
	log.Infof("API gRPC server is running on port %v", a.runtimeConfig.APIGRPCPort)

	err = a.startGRPCInternalServer(grpcAPI, a.runtimeConfig.InternalGRPCPort)
	if err != nil {
		log.Fatalf("failed to start internal gRPC server: %s", err)
	}
	log.Infof("internal gRPC server is running on port %v", a.runtimeConfig.InternalGRPCPort)

	// Start HTTP Server
	a.startHTTPServer(a.runtimeConfig.HTTPPort, a.runtimeConfig.ProfilePort, a.runtimeConfig.AllowedOrigins, pipeline)
	log.Infof("http server is running on port %v", a.runtimeConfig.HTTPPort)

	// Announce presence to local network if self-hosted
	err = a.announceSelf()
	if err != nil {
		log.Warnf("failed to broadcast address to local network: %s", err)
	}

	return nil
}

func (a *DaprRuntime) buildHTTPPipeline() (http_middleware.Pipeline, error) {
	var handlers []http_middleware.Middleware

	if a.globalConfig != nil {
		for i := 0; i < len(a.globalConfig.Spec.HTTPPipelineSpec.Handlers); i++ {
			middlewareSpec := a.globalConfig.Spec.HTTPPipelineSpec.Handlers[i]
			component := a.getComponent(middlewareSpec.Type, middlewareSpec.Name)
			if component == nil {
				return http_middleware.Pipeline{}, fmt.Errorf("couldn't find middleware component with name %s and type %s",
					middlewareSpec.Name,
					middlewareSpec.Type)
			}
			handler, err := a.httpMiddlewareRegistry.Create(middlewareSpec.Type,
				middleware.Metadata{Properties: a.convertMetadataItemsToProperties(component.Spec.Metadata)})
			if err != nil {
				return http_middleware.Pipeline{}, err
			}
			log.Infof("enabled %s http middleware", middlewareSpec.Type)
			handlers = append(handlers, handler)
		}
	}
	return http_middleware.Pipeline{Handlers: handlers}, nil
}

func (a *DaprRuntime) initBindings() {
	err := a.initOutputBindings(a.bindingsRegistry)
	if err != nil {
		log.Errorf("failed to init output bindings: %s", err)
	}

	err = a.initInputBindings(a.bindingsRegistry)
	if err != nil {
		log.Errorf("failed to init input bindings: %s", err)
	}
}

func (a *DaprRuntime) beginReadInputBindings() error {
	for key, b := range a.inputBindings {
		go func(name string, binding bindings.InputBinding) {
			err := a.readFromBinding(name, binding)
			if err != nil {
				log.Errorf("error reading from input binding %s: %s", name, err)
			}
		}(key, b)
	}

	return nil
}

func (a *DaprRuntime) beginPubSub() error {
	var publishFunc func(msg *pubsub.NewMessage) error
	switch a.runtimeConfig.ApplicationProtocol {
	case HTTPProtocol:
		publishFunc = a.publishMessageHTTP
	case GRPCProtocol:
		publishFunc = a.publishMessageGRPC
	}

	if a.pubSub != nil && a.appChannel != nil {
		topics := a.getSubscribedTopicsFromApp()
		for _, t := range topics {
			allowed := a.isPubSubOperationAllowed(t, a.scopedSubscriptions)
			if !allowed {
				log.Warnf("subscription to topic %s is not allowed", t)
				continue
			}

			err := a.pubSub.Subscribe(pubsub.SubscribeRequest{
				Topic: t,
			}, publishFunc)
			if err != nil {
				log.Warnf("failed to subscribe to topic %s: %s", t, err)
			}
		}
	}

	return nil
}

func (a *DaprRuntime) initDirectMessaging(resolver servicediscovery.Resolver) {
	a.directMessaging = messaging.NewDirectMessaging(
		a.runtimeConfig.ID,
		a.namespace,
		a.runtimeConfig.InternalGRPCPort,
		a.runtimeConfig.Mode,
		a.appChannel,
		a.grpc.GetGRPCConnection,
		resolver,
		a.globalConfig.Spec.TracingSpec)
}

func (a *DaprRuntime) beginComponentsUpdates() error {
	if a.runtimeConfig.Mode != modes.KubernetesMode {
		return nil
	}

	go func() {
		stream, err := a.operatorClient.ComponentUpdate(context.Background(), &empty.Empty{})
		if err != nil {
			log.Errorf("error from operator stream: %s", err)
			return
		}
		for {
			c, err := stream.Recv()
			if err != nil {
				log.Errorf("error from operator stream: %s", err)
				return
			}
			log.Debug("received component update")

			var component components_v1alpha1.Component
			err = json.Unmarshal(c.Component.Value, &component)
			if err != nil {
				log.Warnf("error deserializing component: %s", err)
				continue
			}
			a.onComponentUpdated(component)
		}
	}()
	return nil
}

func (a *DaprRuntime) onComponentUpdated(component components_v1alpha1.Component) {
	update := false

	for i, c := range a.components {
		if c.Spec.Type == component.Spec.Type && c.ObjectMeta.Name == component.ObjectMeta.Name {
			if reflect.DeepEqual(c.Spec.Metadata, component.Spec.Metadata) {
				return
			}

			a.components[i] = component
			update = true
			break
		}
	}

	if !update {
		a.components = append(a.components, component)
	}

	if strings.Index(component.Spec.Type, "state") == 0 {
		store, err := a.stateStoreRegistry.CreateStateStore(component.Spec.Type)
		if err != nil {
			log.Errorf("error creating state store: %s", err)
			return
		}

		err = store.Init(state.Metadata{
			Properties: a.convertMetadataItemsToProperties(component.Spec.Metadata),
		})
		if err != nil {
			log.Errorf("error on init state store: %s", err)
		} else {
			a.stateStores[component.ObjectMeta.Name] = store
		}
	} else if strings.Index(component.Spec.Type, "bindings") == 0 {
		//TODO: implement update for input bindings too
		binding, err := a.bindingsRegistry.CreateOutputBinding(component.Spec.Type)
		if err != nil {
			log.Errorf("failed to create output binding: %s", err)
			return
		}

		err = binding.Init(bindings.Metadata{
			Properties: a.convertMetadataItemsToProperties(component.Spec.Metadata),
			Name:       component.ObjectMeta.Name,
		})
		if err == nil {
			a.outputBindings[component.ObjectMeta.Name] = binding
		}
	}
}

func (a *DaprRuntime) sendBatchOutputBindingsParallel(to []string, data []byte) {
	for _, dst := range to {
		go func(name string) {
			err := a.sendToOutputBinding(name, &bindings.WriteRequest{
				Data: data,
			})
			if err != nil {
				log.Error(err)
			}
		}(dst)
	}
}

func (a *DaprRuntime) sendBatchOutputBindingsSequential(to []string, data []byte) error {
	for _, dst := range to {
		err := a.sendToOutputBinding(dst, &bindings.WriteRequest{
			Data: data,
		})
		if err != nil {
			return err
		}
	}
	return nil
}

func (a *DaprRuntime) sendToOutputBinding(name string, req *bindings.WriteRequest) error {
	if binding, ok := a.outputBindings[name]; ok {
		err := binding.Write(req)
		return err
	}
	return fmt.Errorf("couldn't find output binding %s", name)
}

func (a *DaprRuntime) onAppResponse(response *bindings.AppResponse) error {
	if len(response.State) > 0 {
		go func(reqs []state.SetRequest) {
			if a.stateStores != nil {
				err := a.stateStores[response.StoreName].BulkSet(reqs)
				if err != nil {
					log.Errorf("error saving state from app response: %s", err)
				}
			}
		}(response.State)
	}

	if len(response.To) > 0 {
		b, err := a.json.Marshal(&response.Data)
		if err != nil {
			return err
		}

		if response.Concurrency == parallelConcurrency {
			a.sendBatchOutputBindingsParallel(response.To, b)
		} else {
			return a.sendBatchOutputBindingsSequential(response.To, b)
		}
	}

	return nil
}

func (a *DaprRuntime) sendBindingEventToApp(bindingName string, data []byte, metadata map[string]string) error {
	var response bindings.AppResponse

	if a.runtimeConfig.ApplicationProtocol == GRPCProtocol {
		client := daprclientv1pb.NewDaprClientClient(a.grpc.AppClient)
		resp, err := client.OnBindingEvent(context.Background(), &daprclientv1pb.BindingEventEnvelope{
			Name: bindingName,
			Data: &any.Any{
				Value: data,
			},
			Metadata: metadata,
		})
		if err != nil {
			return fmt.Errorf("error invoking app: %s", err)
		}
		if resp != nil {
			response.Concurrency = resp.Concurrency
			response.To = resp.To

			if resp.Data != nil {
				var d interface{}
				err := a.json.Unmarshal(resp.Data.Value, &d)
				if err == nil {
					response.Data = d
				}
			}

			for _, s := range resp.State {
				var i interface{}
				a.json.Unmarshal(s.Value.Value, &i)

				response.State = append(response.State, state.SetRequest{
					Key:   s.Key,
					Value: i,
				})
			}
		}
	} else if a.runtimeConfig.ApplicationProtocol == HTTPProtocol {
		req := invokev1.NewInvokeMethodRequest(bindingName)
		req.WithHTTPExtension(nethttp.MethodPost, "")
		req.WithRawData(data, invokev1.JSONContentType)
		// TODO: Propagate Context
		ctx := context.Background()
		resp, err := a.appChannel.InvokeMethod(ctx, req)
		if err != nil {
			return fmt.Errorf("error invoking app: %s", err)
		}

		if resp.Status().Code != nethttp.StatusOK {
			return fmt.Errorf("fails to send binding event to http app channel, status code: %d", resp.Status().Code)
		}

		// TODO: Do we need to check content-type?
		if err := a.json.Unmarshal(resp.Message().Data.Value, &response); err != nil {
			log.Debugf("error deserializing app response: %s", err)
		}
	}

	if len(response.State) > 0 || len(response.To) > 0 {
		if err := a.onAppResponse(&response); err != nil {
			log.Errorf("error executing app response: %s", err)
		}
	}
	return nil
}

func (a *DaprRuntime) readFromBinding(name string, binding bindings.InputBinding) error {
	err := binding.Read(func(resp *bindings.ReadResponse) error {
		if resp != nil {
			err := a.sendBindingEventToApp(name, resp.Data, resp.Metadata)
			if err != nil {
				log.Debugf("error from app consumer for binding [%s]: %s", name, err)
				return err
			}
		}
		return nil
	})
	return err
}

func (a *DaprRuntime) startHTTPServer(port, profilePort int, allowedOrigins string, pipeline http_middleware.Pipeline) {
	a.daprHTTPAPI = http.NewAPI(a.runtimeConfig.ID, a.appChannel, a.directMessaging, a.stateStores, a.secretStores, a.getPublishAdapter(), a.actor, a.sendToOutputBinding, a.globalConfig.Spec.TracingSpec)
	serverConf := http.NewServerConfig(a.runtimeConfig.ID, a.hostAddress, port, profilePort, allowedOrigins, a.runtimeConfig.EnableProfiling)

	server := http.NewServer(a.daprHTTPAPI, serverConf, a.globalConfig.Spec.TracingSpec, pipeline)
	server.StartNonBlocking()
}

func (a *DaprRuntime) startGRPCInternalServer(api grpc.API, port int) error {
	serverConf := grpc.NewServerConfig(a.runtimeConfig.ID, a.hostAddress, port)
	server := grpc.NewInternalServer(api, serverConf, a.globalConfig.Spec.TracingSpec, a.authenticator)
	err := server.StartNonBlocking()
	return err
}

func (a *DaprRuntime) startGRPCAPIServer(api grpc.API, port int) error {
	serverConf := grpc.NewServerConfig(a.runtimeConfig.ID, a.hostAddress, port)
	server := grpc.NewAPIServer(api, serverConf, a.globalConfig.Spec.TracingSpec)
	err := server.StartNonBlocking()
	return err
}

func (a *DaprRuntime) getGRPCAPI() grpc.API {
	return grpc.NewAPI(a.runtimeConfig.ID, a.appChannel, a.stateStores, a.secretStores, a.getPublishAdapter(), a.directMessaging, a.actor, a.sendToOutputBinding, a.globalConfig.Spec.TracingSpec)
}

func (a *DaprRuntime) getPublishAdapter() func(*pubsub.PublishRequest) error {
	if a.pubSub == nil {
		return nil
	}
	return a.Publish
}

func (a *DaprRuntime) getSubscribedBindingsGRPC() []string {
	client := daprclientv1pb.NewDaprClientClient(a.grpc.AppClient)
	resp, err := client.GetBindingsSubscriptions(context.Background(), &empty.Empty{})
	bindings := []string{}

	if err == nil && resp != nil {
		bindings = resp.Bindings
	}
	return bindings
}

func (a *DaprRuntime) isAppSubscribedToBinding(binding string, bindingsList []string) bool {
	// if gRPC, looks for the binding in the list of bindings returned from the app
	if a.runtimeConfig.ApplicationProtocol == GRPCProtocol {
		for _, b := range bindingsList {
			if b == binding {
				return true
			}
		}
	} else if a.runtimeConfig.ApplicationProtocol == HTTPProtocol {
		// if HTTP, check if there's an endpoint listening for that binding
		req := invokev1.NewInvokeMethodRequest(binding)
		req.WithHTTPExtension(nethttp.MethodOptions, "")
		req.WithRawData(nil, invokev1.JSONContentType)

		// TODO: Propagate Context
		ctx := context.Background()
		resp, err := a.appChannel.InvokeMethod(ctx, req)
		return err == nil && resp.Status().Code != nethttp.StatusNotFound
	}
	return false
}

func (a *DaprRuntime) initInputBindings(registry bindings_loader.Registry) error {
	if a.appChannel == nil {
		return fmt.Errorf("app channel not initialized")
	}

	bindingsList := []string{}
	if a.runtimeConfig.ApplicationProtocol == GRPCProtocol {
		bindingsList = a.getSubscribedBindingsGRPC()
	}

	for _, c := range a.components {
		if strings.Index(c.Spec.Type, "bindings") == 0 {
			subscribed := a.isAppSubscribedToBinding(c.ObjectMeta.Name, bindingsList)
			if !subscribed {
				continue
			}

			binding, err := registry.CreateInputBinding(c.Spec.Type)
			if err != nil {
				log.Errorf("failed to create input binding %s (%s): %s", c.ObjectMeta.Name, c.Spec.Type, err)
				diag.DefaultMonitoring.ComponentInitFailed(c.Spec.Type, "creation")
				continue
			}
			err = binding.Init(bindings.Metadata{
				Properties: a.convertMetadataItemsToProperties(c.Spec.Metadata),
				Name:       c.ObjectMeta.Name,
			})
			if err != nil {
				log.Errorf("failed to init input binding %s (%s): %s", c.ObjectMeta.Name, c.Spec.Type, err)
				diag.DefaultMonitoring.ComponentInitFailed(c.Spec.Type, "init")
				continue
			}

			log.Infof("successful init for input binding %s (%s)", c.ObjectMeta.Name, c.Spec.Type)
			a.inputBindings[c.ObjectMeta.Name] = binding
			diag.DefaultMonitoring.ComponentInitialized(c.Spec.Type)
		}
	}
	return nil
}

func (a *DaprRuntime) initOutputBindings(registry bindings_loader.Registry) error {
	for _, c := range a.components {
		if strings.Index(c.Spec.Type, "bindings") == 0 {
			binding, err := registry.CreateOutputBinding(c.Spec.Type)
			if err != nil {
				log.Errorf("failed to create output binding %s (%s): %s", c.ObjectMeta.Name, c.Spec.Type, err)
				diag.DefaultMonitoring.ComponentInitFailed(c.Spec.Type, "creation")
				continue
			}

			if binding != nil {
				err := binding.Init(bindings.Metadata{
					Properties: a.convertMetadataItemsToProperties(c.Spec.Metadata),
					Name:       c.ObjectMeta.Name,
				})
				if err != nil {
					log.Errorf("failed to init output binding %s (%s): %s", c.ObjectMeta.Name, c.Spec.Type, err)
					diag.DefaultMonitoring.ComponentInitFailed(c.Spec.Type, "init")
					continue
				}
				log.Infof("successful init for output binding %s (%s)", c.ObjectMeta.Name, c.Spec.Type)
				a.outputBindings[c.ObjectMeta.Name] = binding
				diag.DefaultMonitoring.ComponentInitialized(c.Spec.Type)
			}
		}
	}
	return nil
}

// Refer for state store api decision  https://github.com/dapr/dapr/blob/master/docs/decision_records/api/API-008-multi-state-store-api-design.md
func (a *DaprRuntime) initState(registry state_loader.Registry) error {
	for _, s := range a.components {
		if strings.Index(s.Spec.Type, "state") == 0 {
			store, err := registry.CreateStateStore(s.Spec.Type)
			if err != nil {
				log.Warnf("error creating state store %s: %s", s.Spec.Type, err)
				diag.DefaultMonitoring.ComponentInitFailed(s.Spec.Type, "creation")
				continue
			}
			if store != nil {
				props := a.convertMetadataItemsToProperties(s.Spec.Metadata)
				err := store.Init(state.Metadata{
					Properties: props,
				})
				if err != nil {
					diag.DefaultMonitoring.ComponentInitFailed(s.Spec.Type, "init")
					log.Warnf("error initializing state store %s: %s", s.Spec.Type, err)
					continue
				}

				a.stateStores[s.ObjectMeta.Name] = store

				// set specified actor store if "actorStateStore" is true in the spec.
				actorStoreSpecified := props[actorStateStore]
				if actorStoreSpecified == "true" {
					if a.actorStateStoreCount++; a.actorStateStoreCount == 1 {
						a.actorStateStoreName = s.ObjectMeta.Name
					}
				}
				diag.DefaultMonitoring.ComponentInitialized(s.Spec.Type)
			}
		}
	}

	if a.actorStateStoreName == "" || a.actorStateStoreCount != 1 {
		log.Warnf("either no actor state store or multiple actor state stores are specified in the configuration, actor stores specified: %d", a.actorStateStoreCount)
	}

	return nil
}

func (a *DaprRuntime) getTopicRoutes() map[string]string {
	topicRoutes := map[string]string{}
	if a.appChannel == nil {
		return topicRoutes
	}

	var subscriptions []runtime_pubsub.Subscription
	if a.runtimeConfig.ApplicationProtocol == HTTPProtocol {
		subscriptions = runtime_pubsub.GetSubscriptionsHTTP(a.appChannel, log)
	} else if a.runtimeConfig.ApplicationProtocol == GRPCProtocol {
		client := daprclientv1pb.NewDaprClientClient(a.grpc.AppClient)
		subscriptions = runtime_pubsub.GetSubscriptionsGRPC(client, log)
	}

	for _, s := range subscriptions {
		topicRoutes[s.Topic] = s.Route
	}

	if len(topicRoutes) > 0 {
		topics := []string{}
		for t := range topicRoutes {
			topics = append(topics, t)
		}
		log.Infof("app is subscribed to the following topics: %v", topics)
	}
	return topicRoutes
}

func (a *DaprRuntime) initExporters() error {
	for _, c := range a.components {
		if strings.Index(c.Spec.Type, "exporter") == 0 {
			exporter, err := a.exporterRegistry.Create(c.Spec.Type)
			if err != nil {
				log.Warnf("error creating exporter %s: %s", c.Spec.Type, err)
				diag.DefaultMonitoring.ComponentInitFailed(c.Spec.Type, "creation")
				continue
			}

			properties := a.convertMetadataItemsToProperties(c.Spec.Metadata)

			err = exporter.Init(a.runtimeConfig.ID, a.hostAddress, exporters.Metadata{
				Properties: properties,
			})
			if err != nil {
				log.Warnf("error initializing exporter %s: %s", c.Spec.Type, err)
				diag.DefaultMonitoring.ComponentInitFailed(c.Spec.Type, "init")
				continue
			}
			diag.DefaultMonitoring.ComponentInitialized(c.Spec.Type)
		}
	}
	return nil
}

func (a *DaprRuntime) initPubSub() error {
	for _, c := range a.components {
		if strings.Index(c.Spec.Type, "pubsub") == 0 {
			pubSub, err := a.pubSubRegistry.Create(c.Spec.Type)
			if err != nil {
				log.Warnf("error creating pub sub %s: %s", c.Spec.Type, err)
				diag.DefaultMonitoring.ComponentInitFailed(c.Spec.Type, "creation")
				continue
			}

			properties := a.convertMetadataItemsToProperties(c.Spec.Metadata)
			properties["consumerID"] = a.runtimeConfig.ID

			err = pubSub.Init(pubsub.Metadata{
				Properties: properties,
			})
			if err != nil {
				log.Warnf("error initializing pub sub %s: %s", c.Spec.Type, err)
				diag.DefaultMonitoring.ComponentInitFailed(c.Spec.Type, "init")
				continue
			}

			a.scopedSubscriptions = scopes.GetScopedTopics(scopes.SubscriptionScopes, a.runtimeConfig.ID, properties)
			a.scopedPublishings = scopes.GetScopedTopics(scopes.PublishingScopes, a.runtimeConfig.ID, properties)
			a.allowedTopics = scopes.GetAllowedTopics(properties)

			a.pubSub = pubSub
			diag.DefaultMonitoring.ComponentInitialized(c.Spec.Type)
			break
		}
	}

<<<<<<< HEAD
=======
	var publishFunc func(msg *pubsub.NewMessage) error
	switch a.runtimeConfig.ApplicationProtocol {
	case HTTPProtocol:
		publishFunc = a.publishMessageHTTP
	case GRPCProtocol:
		publishFunc = a.publishMessageGRPC
	}

	if a.pubSub != nil && a.appChannel != nil {
		a.topicRoutes = a.getTopicRoutes()

		for t := range a.topicRoutes {
			allowed := a.isPubSubOperationAllowed(t, scopedSubscriptions)
			if !allowed {
				log.Warnf("subscription to topic %s is not allowed", t)
				continue
			}

			err := a.pubSub.Subscribe(pubsub.SubscribeRequest{
				Topic: t,
			}, publishFunc)
			if err != nil {
				log.Warnf("failed to subscribe to topic %s: %s", t, err)
			}
		}
	}
>>>>>>> 843f11df
	return nil
}

// Publish is an adapter method for the runtime to pre-validate publish requests
// And then forward them to the Pub/Sub component.
// This method is used by the HTTP and gRPC APIs.
func (a *DaprRuntime) Publish(req *pubsub.PublishRequest) error {
	if allowed := a.isPubSubOperationAllowed(req.Topic, a.scopedPublishings); !allowed {
		return fmt.Errorf("topic %s is not allowed for app id %s", req.Topic, a.runtimeConfig.ID)
	}
	return a.pubSub.Publish(req)
}

func (a *DaprRuntime) isPubSubOperationAllowed(topic string, scopedTopics []string) bool {
	inAllowedTopics := false

	// first check if allowedTopics contain it
	if len(a.allowedTopics) > 0 {
		for _, t := range a.allowedTopics {
			if t == topic {
				inAllowedTopics = true
				break
			}
		}
		if !inAllowedTopics {
			return false
		}
	}
	if len(scopedTopics) == 0 {
		return true
	}

	// check if a granular scope has been applied
	allowedScope := false
	for _, t := range scopedTopics {
		if t == topic {
			allowedScope = true
			break
		}
	}
	return allowedScope
}

func (a *DaprRuntime) initServiceDiscovery() error {
	var resolver servicediscovery.Resolver
	var err error
	switch a.runtimeConfig.Mode {
	case modes.KubernetesMode:
		resolver, err = a.serviceDiscoveryRegistry.Create("kubernetes")
	case modes.StandaloneMode:
		resolver, err = a.serviceDiscoveryRegistry.Create("mdns")

	default:
		return fmt.Errorf("remote calls not supported for %s mode", string(a.runtimeConfig.Mode))
	}

	if err != nil {
		log.Warnf("error creating service discovery resolver %s: %s", a.runtimeConfig.Mode, err)
		return err
	}

	a.servicediscoveryResolver = resolver

	log.Infof("Initialized service discovery to %s", a.runtimeConfig.Mode)
	return nil
}

func (a *DaprRuntime) publishMessageHTTP(msg *pubsub.NewMessage) error {
	route := a.topicRoutes[msg.Topic]
	req := invokev1.NewInvokeMethodRequest(route)
	req.WithHTTPExtension(nethttp.MethodPost, "")
	req.WithRawData(msg.Data, pubsub.ContentType)

	// TODO Propagate Context
	ctx := context.Background()
	resp, err := a.appChannel.InvokeMethod(ctx, req)
	if err != nil {
		return fmt.Errorf("error from app channel while sending pub/sub event to app: %s", err)
	}

	if resp.Status().Code != nethttp.StatusOK {
		_, errorMsg := resp.RawData()
		return fmt.Errorf("error returned from app while processing pub/sub event: %s. status code returned: %v", errorMsg, resp.Status().Code)
	}

	return nil
}

func (a *DaprRuntime) publishMessageGRPC(msg *pubsub.NewMessage) error {
	var cloudEvent pubsub.CloudEventsEnvelope
	err := a.json.Unmarshal(msg.Data, &cloudEvent)
	if err != nil {
		log.Debugf("error deserializing cloud events proto: %s", err)
		return err
	}

	envelope := &daprclientv1pb.CloudEventEnvelope{
		Id:              cloudEvent.ID,
		Source:          cloudEvent.Source,
		DataContentType: cloudEvent.DataContentType,
		Type:            cloudEvent.Type,
		SpecVersion:     cloudEvent.SpecVersion,
		Topic:           msg.Topic,
	}

	if cloudEvent.Data != nil {
		var b []byte
		if cloudEvent.DataContentType == "text/plain" {
			b = []byte(cloudEvent.Data.(string))
		} else if cloudEvent.DataContentType == "application/json" {
			b, _ = a.json.Marshal(cloudEvent.Data)
		}
		envelope.Data = &any.Any{
			Value: b,
		}
	}

	clientV1 := daprclientv1pb.NewDaprClientClient(a.grpc.AppClient)
	if _, err = clientV1.OnTopicEvent(context.Background(), envelope); err != nil {
		err = fmt.Errorf("error from app while processing pub/sub event: %s", err)
		log.Debug(err)
		return err
	}
	return nil
}

func (a *DaprRuntime) initActors() error {
	actorConfig := actors.NewConfig(a.hostAddress, a.runtimeConfig.ID, a.runtimeConfig.PlacementServiceAddress, a.appConfig.Entities,
		a.runtimeConfig.InternalGRPCPort, a.appConfig.ActorScanInterval, a.appConfig.ActorIdleTimeout, a.appConfig.DrainOngoingCallTimeout, a.appConfig.DrainRebalancedActors)
	act := actors.NewActors(a.stateStores[a.actorStateStoreName], a.appChannel, a.grpc.GetGRPCConnection, actorConfig, a.runtimeConfig.CertChain, a.globalConfig.Spec.TracingSpec)
	err := act.Init()
	a.actor = act
	return err
}

func (a *DaprRuntime) getAuthorizedComponents(components []components_v1alpha1.Component) []components_v1alpha1.Component {
	authorized := []components_v1alpha1.Component{}

	for _, c := range components {
		if a.namespace == "" || (a.namespace != "" && c.ObjectMeta.Namespace == a.namespace) {
			// scopes are defined, make sure this runtime ID is authorized
			if len(c.Scopes) > 0 {
				found := false
				for _, s := range c.Scopes {
					if s == a.runtimeConfig.ID {
						found = true
						break
					}
				}

				if !found {
					continue
				}
			}
			authorized = append(authorized, c)
		}
	}
	return authorized
}

func (a *DaprRuntime) loadComponents(opts *runtimeOpts) error {
	var loader components.ComponentLoader

	switch a.runtimeConfig.Mode {
	case modes.KubernetesMode:
		loader = components.NewKubernetesComponents(a.runtimeConfig.Kubernetes, a.operatorClient)
	case modes.StandaloneMode:
		loader = components.NewStandaloneComponents(a.runtimeConfig.Standalone)
	default:
		return fmt.Errorf("components loader for mode %s not found", a.runtimeConfig.Mode)
	}

	comps, err := loader.LoadComponents()
	if err != nil {
		return err
	}
	a.components = a.getAuthorizedComponents(comps)

	// Register and initialize secret stores
	a.secretStoresRegistry.Register(opts.secretStores...)
	err = a.initSecretStores()
	if err != nil {
		log.Warnf("failed to init secret stores: %s", err)
	}

	var wg sync.WaitGroup
	wg.Add(len(a.components))

	for i, c := range a.components {
		go func(wg *sync.WaitGroup, component components_v1alpha1.Component, index int) {
			modified := a.processComponentSecrets(component)
			a.components[index] = modified
			log.Infof("found component %s (%s)", modified.ObjectMeta.Name, modified.Spec.Type)
			diag.DefaultMonitoring.ComponentLoaded()
			wg.Done()
		}(&wg, c, i)
	}
	wg.Wait()
	return nil
}

// Stop allows for a graceful shutdown of all runtime internal operations or components
func (a *DaprRuntime) Stop() {
	log.Info("stop command issued. Shutting down all operations")
}

func (a *DaprRuntime) processComponentSecrets(component components_v1alpha1.Component) components_v1alpha1.Component {
	cache := map[string]secretstores.GetSecretResponse{}

	for i, m := range component.Spec.Metadata {
		if m.SecretKeyRef.Name == "" {
			continue
		}

		secretStore := a.getSecretStore(component.Auth.SecretStore)
		if secretStore == nil {
			continue
		}

		resp, ok := cache[m.SecretKeyRef.Name]
		if !ok {
			r, err := secretStore.GetSecret(secretstores.GetSecretRequest{
				Name: m.SecretKeyRef.Name,
				Metadata: map[string]string{
					"namespace": component.ObjectMeta.Namespace,
				},
			})
			if err != nil {
				log.Errorf("error getting secret: %s", err)
				continue
			}
			resp = r
		}

		// Use the SecretKeyRef.Name key if SecretKeyRef.Key is not given
		secretKeyName := m.SecretKeyRef.Key
		if secretKeyName == "" {
			secretKeyName = m.SecretKeyRef.Name
		}

		val, ok := resp.Data[secretKeyName]
		if ok {
			component.Spec.Metadata[i].Value = val
		}

		cache[m.SecretKeyRef.Name] = resp
	}
	return component
}

func (a *DaprRuntime) getSecretStore(storeName string) secretstores.SecretStore {
	if storeName == "" {
		switch a.runtimeConfig.Mode {
		case modes.KubernetesMode:
			storeName = "kubernetes"
		case modes.StandaloneMode:
			return nil
		}
	}
	return a.secretStores[storeName]
}

func (a *DaprRuntime) blockUntilAppIsReady() {
	if a.runtimeConfig.ApplicationPort <= 0 {
		return
	}

	log.Infof("application protocol: %s. waiting on port %v.  This will block until the app is listening on that port.", string(a.runtimeConfig.ApplicationProtocol), a.runtimeConfig.ApplicationPort)

	for {
		conn, _ := net.DialTimeout("tcp", net.JoinHostPort("localhost", fmt.Sprintf("%v", a.runtimeConfig.ApplicationPort)), time.Millisecond*500)
		if conn != nil {
			conn.Close()
			break
		}
		// prevents overwhelming the OS with open connections
		time.Sleep(time.Millisecond * 50)
	}

	log.Infof("application discovered on port %v", a.runtimeConfig.ApplicationPort)
}

func (a *DaprRuntime) loadAppConfiguration() {
	if a.appChannel == nil {
		return
	}

	var appConfigGetFn func() (*config.ApplicationConfig, error)

	switch a.runtimeConfig.ApplicationProtocol {
	case HTTPProtocol:
		appConfigGetFn = a.getConfigurationHTTP
	case GRPCProtocol:
		appConfigGetFn = a.getConfigurationGRPC
	default:
		appConfigGetFn = a.getConfigurationHTTP
	}

	appConfig, err := appConfigGetFn()
	if err != nil {
		return
	}

	if appConfig != nil {
		a.appConfig = *appConfig
		log.Info("application configuration loaded")
	}
}

// getConfigurationHTTP gets application config from user application
// GET http://localhost:<app_port>/dapr/config
func (a *DaprRuntime) getConfigurationHTTP() (*config.ApplicationConfig, error) {
	req := invokev1.NewInvokeMethodRequest(appConfigEndpoint)
	req.WithHTTPExtension(nethttp.MethodGet, "")
	req.WithRawData(nil, invokev1.JSONContentType)

	// TODO Propagate context
	ctx := context.Background()
	resp, err := a.appChannel.InvokeMethod(ctx, req)
	if err != nil {
		return nil, err
	}

	var config config.ApplicationConfig

	if resp.Status().Code != nethttp.StatusOK {
		return &config, nil
	}

	contentType, body := resp.RawData()
	if contentType != invokev1.JSONContentType {
		log.Debugf("dapr/config returns invalid content_type: %s", contentType)
	}

	if err = a.json.Unmarshal(body, &config); err != nil {
		return nil, err
	}

	return &config, nil
}

func (a *DaprRuntime) getConfigurationGRPC() (*config.ApplicationConfig, error) {
	return nil, nil
}

func (a *DaprRuntime) createAppChannel() error {
	if a.runtimeConfig.ApplicationPort > 0 {
		var channelCreatorFn func(port, maxConcurrency int, spec config.TracingSpec) (channel.AppChannel, error)

		switch a.runtimeConfig.ApplicationProtocol {
		case GRPCProtocol:
			channelCreatorFn = a.grpc.CreateLocalChannel
		case HTTPProtocol:
			channelCreatorFn = http_channel.CreateLocalChannel
		default:
			return fmt.Errorf("cannot create app channel for protocol %s", string(a.runtimeConfig.ApplicationProtocol))
		}

		ch, err := channelCreatorFn(a.runtimeConfig.ApplicationPort, a.runtimeConfig.MaxConcurrency, a.globalConfig.Spec.TracingSpec)
		if err != nil {
			return err
		}
		if a.runtimeConfig.MaxConcurrency > 0 {
			log.Infof("app max concurrency set to %v", a.runtimeConfig.MaxConcurrency)
		}
		a.appChannel = ch
	}

	return nil
}

func (a *DaprRuntime) announceSelf() error {
	switch a.runtimeConfig.Mode {
	case modes.StandaloneMode:
		err := discovery.RegisterMDNS(a.runtimeConfig.ID, a.runtimeConfig.InternalGRPCPort)
		if err != nil {
			return err
		}
		log.Info("local service entry announced")
	}
	return nil
}

func (a *DaprRuntime) initSecretStores() error {
	// Preload Kubernetes secretstore
	switch a.runtimeConfig.Mode {
	case modes.KubernetesMode:
		kubeSecretStore, err := a.secretStoresRegistry.Create("secretstores.kubernetes")
		if err != nil {
			return err
		}

		if err = kubeSecretStore.Init(secretstores.Metadata{}); err != nil {
			return err
		}

		a.secretStores["kubernetes"] = kubeSecretStore
	}

	// Initialize all secretstore components
	for _, c := range a.components {
		if !strings.Contains(c.Spec.Type, "secretstores") {
			continue
		}

		// Look up the secrets to authenticate this secretstore from K8S secret store
		a.processComponentSecrets(c)

		secretStore, err := a.secretStoresRegistry.Create(c.Spec.Type)
		if err != nil {
			log.Warnf("failed creating state store %s: %s", c.Spec.Type, err)
			diag.DefaultMonitoring.ComponentInitFailed(c.Spec.Type, "creation")
			continue
		}

		err = secretStore.Init(secretstores.Metadata{
			Properties: a.convertMetadataItemsToProperties(c.Spec.Metadata),
		})
		if err != nil {
			log.Warnf("failed to init state store %s named %s: %s", c.Spec.Type, c.ObjectMeta.Name, err)
			diag.DefaultMonitoring.ComponentInitFailed(c.Spec.Type, "init")
			continue
		}

		a.secretStores[c.ObjectMeta.Name] = secretStore
		diag.DefaultMonitoring.ComponentInitialized(c.Spec.Type)
	}

	return nil
}

func (a *DaprRuntime) convertMetadataItemsToProperties(items []components_v1alpha1.MetadataItem) map[string]string {
	properties := map[string]string{}
	for _, c := range items {
		properties[c.Name] = c.Value
	}
	return properties
}

func (a *DaprRuntime) getComponent(componentType string, name string) *components_v1alpha1.Component {
	for _, c := range a.components {
		if c.Spec.Type == componentType && c.ObjectMeta.Name == name {
			return &c
		}
	}
	return nil
}

func (a *DaprRuntime) establishSecurity(sentryAddress string) error {
	if !a.runtimeConfig.mtlsEnabled {
		log.Info("mTLS is disabled. Skipping certificate request and tls validation")
		return nil
	}
	if sentryAddress == "" {
		return errors.New("sentryAddress cannot be empty")
	}
	log.Info("mTLS enabled. creating sidecar authenticator")

	auth, err := security.GetSidecarAuthenticator(sentryAddress, a.runtimeConfig.CertChain)
	if err != nil {
		return err
	}
	a.authenticator = auth
	a.grpc.SetAuthenticator(auth)

	log.Info("authenticator created")

	diag.DefaultMonitoring.MTLSInitCompleted()
	return nil
}<|MERGE_RESOLUTION|>--- conflicted
+++ resolved
@@ -344,8 +344,9 @@
 	}
 
 	if a.pubSub != nil && a.appChannel != nil {
-		topics := a.getSubscribedTopicsFromApp()
-		for _, t := range topics {
+		a.topicRoutes = a.getTopicRoutes()
+
+		for t := range a.topicRoutes {
 			allowed := a.isPubSubOperationAllowed(t, a.scopedSubscriptions)
 			if !allowed {
 				log.Warnf("subscription to topic %s is not allowed", t)
@@ -864,35 +865,6 @@
 		}
 	}
 
-<<<<<<< HEAD
-=======
-	var publishFunc func(msg *pubsub.NewMessage) error
-	switch a.runtimeConfig.ApplicationProtocol {
-	case HTTPProtocol:
-		publishFunc = a.publishMessageHTTP
-	case GRPCProtocol:
-		publishFunc = a.publishMessageGRPC
-	}
-
-	if a.pubSub != nil && a.appChannel != nil {
-		a.topicRoutes = a.getTopicRoutes()
-
-		for t := range a.topicRoutes {
-			allowed := a.isPubSubOperationAllowed(t, scopedSubscriptions)
-			if !allowed {
-				log.Warnf("subscription to topic %s is not allowed", t)
-				continue
-			}
-
-			err := a.pubSub.Subscribe(pubsub.SubscribeRequest{
-				Topic: t,
-			}, publishFunc)
-			if err != nil {
-				log.Warnf("failed to subscribe to topic %s: %s", t, err)
-			}
-		}
-	}
->>>>>>> 843f11df
 	return nil
 }
 
