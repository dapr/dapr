--- conflicted
+++ resolved
@@ -634,26 +634,12 @@
 	return true, err
 }
 
-<<<<<<< HEAD
-func (a *DaprRuntime) beginPubSub(subscribeCtx context.Context, name string, ps pubsub.PubSub) error {
-	var publishFunc func(ctx context.Context, msg *pubsubSubscribedMessage) error
-	switch a.runtimeConfig.ApplicationProtocol {
-	case HTTPProtocol:
-		publishFunc = a.publishMessageHTTP
-	case GRPCProtocol:
-		publishFunc = a.publishMessageGRPC
-	}
-	topicRoutes, err := a.getTopicRoutes()
-	if err != nil {
-		return NewInitError(InitFailure, "Topic Routes", err)
-=======
 func (a *DaprRuntime) subscribeTopic(parentCtx context.Context, name string, topic string, route Route) error {
 	subKey := pubsubTopicKey(name, topic)
 
 	allowed := a.isPubSubOperationAllowed(name, topic, a.pubSubs[name].scopedSubscriptions)
 	if !allowed {
 		return fmt.Errorf("subscription to topic '%s' on pubsub '%s' is not allowed", topic, name)
->>>>>>> cd5f219c
 	}
 
 	a.topicsLock.Lock()
@@ -736,12 +722,6 @@
 			}
 			diag.DefaultComponentMonitoring.PubsubIngressEvent(ctx, pubsubName, strings.ToLower(string(pubsub.Retry)), msg.Topic, 0)
 			return err
-<<<<<<< HEAD
-		}); err != nil {
-			fName := fmt.Sprintf("pubsub:%s/topic:%s subscription", name, topic)
-			log.Errorf(NewInitError(InitComponentFailure, fName, err).Error())
-			return nil
-=======
 		}
 		if !shouldProcess {
 			// The event does not match any route specified so ignore it.
@@ -822,7 +802,6 @@
 		if err != nil {
 			// Log the error only
 			log.Errorf("error occurred while beginning pubsub for component %s: %s", err)
->>>>>>> cd5f219c
 		}
 	}
 
@@ -2687,13 +2666,6 @@
 	return fmt.Sprintf("%s:%s", compCategory, name)
 }
 
-<<<<<<< HEAD
-func (a *DaprRuntime) startSubscribing() {
-	// PubSub subscribers are stopped via cancelation of the main runtime's context
-	for name, pubsub := range a.pubSubs {
-		if err := a.beginPubSub(a.ctx, name, pubsub); err != nil {
-			log.Errorf(err.Error())
-=======
 func (a *DaprRuntime) startSubscriptions() {
 	// Clean any previous state
 	if a.pubsubCancel != nil {
@@ -2706,10 +2678,7 @@
 	for pubsubName := range a.pubSubs {
 		if err := a.beginPubSub(pubsubName); err != nil {
 			log.Errorf("error occurred while beginning pubsub %s: %s", pubsubName, err)
->>>>>>> cd5f219c
-		}
-	}
-}
+		}
 
 // Stop subscriptions to all topics and cleans the cached topics
 func (a *DaprRuntime) stopSubscriptions() {
@@ -2728,6 +2697,23 @@
 	a.deadLetterTopics = nil
 }
 
+// Stop subscriptions to all topics and cleans the cached topics
+func (a *DaprRuntime) stopSubscriptions() {
+	// Stop all subscriptions by canceling the subscription context
+	if a.pubsubCancel != nil {
+		a.pubsubCancel()
+	}
+	a.pubsubCtx = nil
+	a.pubsubCancel = nil
+
+	// Remove all contexts that are specific to each component (which have been canceled already by canceling pubsubCtx)
+	a.topicCtxCancels = nil
+
+	// Delete the cached topics and routes
+	a.topicRoutes = nil
+	a.deadLetterTopics = nil
+}
+
 func (a *DaprRuntime) startReadingFromBindings() (err error) {
 	if a.appChannel == nil {
 		return errors.New("app channel not initialized")
