--- conflicted
+++ resolved
@@ -600,12 +600,7 @@
 				return nil
 			}
 
-<<<<<<< HEAD
-			route := a.topicRoutes[msg.Metadata[pubsubName]].routes[msg.Topic]
-			routePath, shouldProcess, dataAsPayload, err := findMatchingRoute(&route, cloudEvent, a.featureRoutingEnabled)
-=======
-			routePath, shouldProcess, err := findMatchingRoute(routeRules, cloudEvent, a.featureRoutingEnabled)
->>>>>>> 6d9e67b4
+			routePath, shouldProcess, dataAsPayload, err := findMatchingRoute(routeRules, cloudEvent, a.featureRoutingEnabled)
 			if err != nil {
 				diag.DefaultComponentMonitoring.PubsubIngressEvent(ctx, pubsubName, strings.ToLower(string(pubsub.Retry)), msg.Topic, 0)
 				return err
@@ -646,13 +641,8 @@
 
 // findMatchingRoute selects the path based on routing rules. If there are
 // no matching rules, the route-level path is used.
-<<<<<<< HEAD
-func findMatchingRoute(route *Route, cloudEvent interface{}, routingEnabled bool) (path string, shouldProcess, dataAsPayload bool, err error) {
-	hasRules := len(route.rules) > 0
-=======
-func findMatchingRoute(rules []*runtime_pubsub.Rule, cloudEvent interface{}, routingEnabled bool) (path string, shouldProcess bool, err error) {
+func findMatchingRoute(rules []*runtime_pubsub.Rule, cloudEvent interface{}, routingEnabled bool) (path string, shouldProcess, dataAsPayload bool, err error) {
 	hasRules := len(rules) > 0
->>>>>>> 6d9e67b4
 	if hasRules {
 		data := map[string]interface{}{
 			"event": cloudEvent,
