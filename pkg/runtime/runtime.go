/*
Copyright 2021 The Dapr Authors
Licensed under the Apache License, Version 2.0 (the "License");
you may not use this file except in compliance with the License.
You may obtain a copy of the License at
    http://www.apache.org/licenses/LICENSE-2.0
Unless required by applicable law or agreed to in writing, software
distributed under the License is distributed on an "AS IS" BASIS,
WITHOUT WARRANTIES OR CONDITIONS OF ANY KIND, either express or implied.
See the License for the specific language governing permissions and
limitations under the License.
*/

package runtime

import (
	"context"
	"encoding/base64"
	"encoding/json"
	"fmt"
	"io"
	"net"
	nethttp "net/http"
	"os"
	"reflect"
	"runtime"
	"strconv"
	"strings"
	"sync"
	"time"

	"github.com/cenkalti/backoff/v4"
	"github.com/google/uuid"
	"github.com/hashicorp/go-multierror"
	"github.com/pkg/errors"
	"go.opentelemetry.io/otel/exporters/otlp/otlptrace"
	otlptracegrpc "go.opentelemetry.io/otel/exporters/otlp/otlptrace/otlptracegrpc"
	otlptracehttp "go.opentelemetry.io/otel/exporters/otlp/otlptrace/otlptracehttp"
	"go.opentelemetry.io/otel/exporters/zipkin"
	"go.opentelemetry.io/otel/sdk/resource"
	sdktrace "go.opentelemetry.io/otel/sdk/trace"
	semconv "go.opentelemetry.io/otel/semconv/v1.10.0"
	"go.opentelemetry.io/otel/trace"
	gogrpc "google.golang.org/grpc"
	"google.golang.org/grpc/codes"
	md "google.golang.org/grpc/metadata"
	"google.golang.org/grpc/status"
	"google.golang.org/protobuf/encoding/protojson"
	"google.golang.org/protobuf/types/known/emptypb"
	"google.golang.org/protobuf/types/known/structpb"
	v1 "k8s.io/apiextensions-apiserver/pkg/apis/apiextensions/v1"
	metav1 "k8s.io/apimachinery/pkg/apis/meta/v1"
	"k8s.io/apimachinery/pkg/util/sets"

	"github.com/dapr/dapr/pkg/actors"
	componentsV1alpha1 "github.com/dapr/dapr/pkg/apis/components/v1alpha1"
	"github.com/dapr/dapr/pkg/apphealth"
	"github.com/dapr/dapr/pkg/channel"
	httpChannel "github.com/dapr/dapr/pkg/channel/http"
	"github.com/dapr/dapr/pkg/components"
	"github.com/dapr/dapr/pkg/config"
	diag "github.com/dapr/dapr/pkg/diagnostics"
	diagUtils "github.com/dapr/dapr/pkg/diagnostics/utils"
	"github.com/dapr/dapr/pkg/encryption"
	"github.com/dapr/dapr/pkg/grpc"
	"github.com/dapr/dapr/pkg/http"
	"github.com/dapr/dapr/pkg/messaging"
	invokev1 "github.com/dapr/dapr/pkg/messaging/v1"
	httpMiddleware "github.com/dapr/dapr/pkg/middleware/http"
	"github.com/dapr/dapr/pkg/modes"
	"github.com/dapr/dapr/pkg/operator/client"
	"github.com/dapr/dapr/pkg/resiliency"
	runtimePubsub "github.com/dapr/dapr/pkg/runtime/pubsub"
	"github.com/dapr/dapr/pkg/runtime/security"
	"github.com/dapr/dapr/pkg/scopes"
	"github.com/dapr/dapr/utils"
	"github.com/dapr/kit/logger"

	operatorv1pb "github.com/dapr/dapr/pkg/proto/operator/v1"
	runtimev1pb "github.com/dapr/dapr/pkg/proto/runtime/v1"

	bindingsLoader "github.com/dapr/dapr/pkg/components/bindings"
	configurationLoader "github.com/dapr/dapr/pkg/components/configuration"
	lockLoader "github.com/dapr/dapr/pkg/components/lock"
	httpMiddlewareLoader "github.com/dapr/dapr/pkg/components/middleware/http"
	nrLoader "github.com/dapr/dapr/pkg/components/nameresolution"
	"github.com/dapr/dapr/pkg/components/pluggable"
	pubsubLoader "github.com/dapr/dapr/pkg/components/pubsub"
	secretstoresLoader "github.com/dapr/dapr/pkg/components/secretstores"
	stateLoader "github.com/dapr/dapr/pkg/components/state"

	"github.com/dapr/components-contrib/bindings"
	"github.com/dapr/components-contrib/configuration"
	"github.com/dapr/components-contrib/contenttype"
	"github.com/dapr/components-contrib/lock"
	contribMetadata "github.com/dapr/components-contrib/metadata"
	"github.com/dapr/components-contrib/middleware"
	nr "github.com/dapr/components-contrib/nameresolution"
	"github.com/dapr/components-contrib/pubsub"
	"github.com/dapr/components-contrib/secretstores"
	"github.com/dapr/components-contrib/state"
)

const (
	actorStateStore = "actorStateStore"

	// output bindings concurrency.
	bindingsConcurrencyParallel   = "parallel"
	bindingsConcurrencySequential = "sequential"
	pubsubName                    = "pubsubName"

	// hot reloading is currently unsupported, but
	// setting this environment variable restores the
	// partial hot reloading support for k8s.
	hotReloadingEnvVar = "DAPR_ENABLE_HOT_RELOADING"

	componentFormat = "%s (%s/%s)"

	defaultComponentInitTimeout = time.Second * 5

	// Metadata needed to call bulk subscribe
	BulkSubscribe = "bulkSubscribe"
)

type ComponentCategory string

var componentCategoriesNeedProcess = []components.Category{
	components.CategoryBindings,
	components.CategoryPubSub,
	components.CategorySecretStore,
	components.CategoryStateStore,
	components.CategoryMiddleware,
	components.CategoryConfiguration,
	components.CategoryLock,
}

var log = logger.NewLogger("dapr.runtime")

// ErrUnexpectedEnvelopeData denotes that an unexpected data type
// was encountered when processing a cloud event's data property.
var ErrUnexpectedEnvelopeData = errors.New("unexpected data type encountered in envelope")

<<<<<<< HEAD
// ErrRetriable when the upstream caller encounters this error, it
// can retry
var ErrRetriable = errors.New("retriable error")
=======
var cloudEventDuplicateKeys = sets.NewString(pubsub.IDField, pubsub.SourceField, pubsub.DataContentTypeField, pubsub.TypeField, pubsub.SpecVersionField, pubsub.DataField, pubsub.DataBase64Field)
>>>>>>> 22883bc9

type TopicRoutes map[string]TopicRouteElem

type TopicRouteElem struct {
	metadata        map[string]string
	rules           []*runtimePubsub.Rule
	deadLetterTopic string
}

// Type of function that determines if a component is authorized.
// The function receives the component and must return true if the component is authorized.
type ComponentAuthorizer func(component componentsV1alpha1.Component) bool

// DaprRuntime holds all the core components of the runtime.
type DaprRuntime struct {
	ctx                    context.Context
	cancel                 context.CancelFunc
	runtimeConfig          *Config
	globalConfig           *config.Configuration
	accessControlList      *config.AccessControlList
	componentsLock         *sync.RWMutex
	components             []componentsV1alpha1.Component
	grpc                   *grpc.Manager
	appChannel             channel.AppChannel
	appConfig              config.ApplicationConfig
	directMessaging        messaging.DirectMessaging
	stateStoreRegistry     *stateLoader.Registry
	secretStoresRegistry   *secretstoresLoader.Registry
	nameResolutionRegistry *nrLoader.Registry
	stateStores            map[string]state.Store
	actor                  actors.Actors
	bindingsRegistry       *bindingsLoader.Registry
	subscribeBindingList   []string
	inputBindings          map[string]bindings.InputBinding
	outputBindings         map[string]bindings.OutputBinding
	inputBindingsCtx       context.Context
	inputBindingsCancel    context.CancelFunc
	secretStores           map[string]secretstores.SecretStore
	pubSubRegistry         *pubsubLoader.Registry
	pubSubs                map[string]pubsubItem // Key is "componentName"
	nameResolver           nr.Resolver
	httpMiddlewareRegistry *httpMiddlewareLoader.Registry
	hostAddress            string
	actorStateStoreName    string
	actorStateStoreLock    *sync.RWMutex
	authenticator          security.Authenticator
	namespace              string
	podName                string
	daprHTTPAPI            http.API
	daprGRPCAPI            grpc.API
	operatorClient         operatorv1pb.OperatorClient
	pubsubCtx              context.Context
	pubsubCancel           context.CancelFunc
	topicsLock             *sync.RWMutex
	topicRoutes            map[string]TopicRoutes        // Key is "componentName"
	topicCtxCancels        map[string]context.CancelFunc // Key is "componentName||topicName"
	subscriptions          []runtimePubsub.Subscription
	inputBindingRoutes     map[string]string
	shutdownC              chan error
	apiClosers             []io.Closer
	componentAuthorizers   []ComponentAuthorizer
	appHealth              *apphealth.AppHealth
	appHealthReady         func() // Invoked the first time the app health becomes ready
	appHealthLock          *sync.Mutex

	secretsConfiguration map[string]config.SecretsScope

	configurationStoreRegistry *configurationLoader.Registry
	configurationStores        map[string]configuration.Store

	lockStoreRegistry *lockLoader.Registry
	lockStores        map[string]lock.Store

	pendingComponents          chan componentsV1alpha1.Component
	pendingComponentDependents map[string][]componentsV1alpha1.Component

	proxy messaging.Proxy

	resiliency resiliency.Provider

	tracerProvider *sdktrace.TracerProvider
}

type ComponentsCallback func(components ComponentRegistry) error

type ComponentRegistry struct {
	Actors          actors.Actors
	DirectMessaging messaging.DirectMessaging
	StateStores     map[string]state.Store
	InputBindings   map[string]bindings.InputBinding
	OutputBindings  map[string]bindings.OutputBinding
	SecretStores    map[string]secretstores.SecretStore
	PubSubs         map[string]pubsub.PubSub
}

type componentPreprocessRes struct {
	unreadyDependency string
}

type pubsubSubscribedMessage struct {
	cloudEvent map[string]interface{}
	data       []byte
	topic      string
	metadata   map[string]string
	path       string
	pubsub     string
}

type pubsubItem struct {
	component           pubsub.PubSub
	scopedSubscriptions []string
	scopedPublishings   []string
	allowedTopics       []string
	namespaceScoped     bool
}

// NewDaprRuntime returns a new runtime with the given runtime config and global config.
func NewDaprRuntime(runtimeConfig *Config, globalConfig *config.Configuration, accessControlList *config.AccessControlList, resiliencyProvider resiliency.Provider) *DaprRuntime {
	ctx, cancel := context.WithCancel(context.Background())

	rt := &DaprRuntime{
		ctx:                        ctx,
		cancel:                     cancel,
		runtimeConfig:              runtimeConfig,
		globalConfig:               globalConfig,
		accessControlList:          accessControlList,
		componentsLock:             &sync.RWMutex{},
		components:                 make([]componentsV1alpha1.Component, 0),
		actorStateStoreLock:        &sync.RWMutex{},
		grpc:                       createGRPCManager(runtimeConfig, globalConfig),
		inputBindings:              map[string]bindings.InputBinding{},
		outputBindings:             map[string]bindings.OutputBinding{},
		secretStores:               map[string]secretstores.SecretStore{},
		stateStores:                map[string]state.Store{},
		pubSubs:                    map[string]pubsubItem{},
		topicsLock:                 &sync.RWMutex{},
		inputBindingRoutes:         map[string]string{},
		secretsConfiguration:       map[string]config.SecretsScope{},
		configurationStores:        map[string]configuration.Store{},
		lockStores:                 map[string]lock.Store{},
		pendingComponents:          make(chan componentsV1alpha1.Component),
		pendingComponentDependents: map[string][]componentsV1alpha1.Component{},
		shutdownC:                  make(chan error, 1),
		tracerProvider:             nil,
		resiliency:                 resiliencyProvider,
		appHealthReady:             nil,
		appHealthLock:              &sync.Mutex{},
	}

	rt.componentAuthorizers = []ComponentAuthorizer{rt.namespaceComponentAuthorizer}
	if globalConfig != nil && len(globalConfig.Spec.ComponentsSpec.Deny) > 0 {
		dl := newComponentDenyList(globalConfig.Spec.ComponentsSpec.Deny)
		rt.componentAuthorizers = append(rt.componentAuthorizers, dl.IsAllowed)
	}

	return rt
}

// Run performs initialization of the runtime with the runtime and global configurations.
func (a *DaprRuntime) Run(opts ...Option) error {
	start := time.Now()
	log.Infof("%s mode configured", a.runtimeConfig.Mode)
	log.Infof("app id: %s", a.runtimeConfig.ID)

	var o runtimeOpts
	for _, opt := range opts {
		opt(&o)
	}

	if err := a.initRuntime(&o); err != nil {
		return err
	}

	d := time.Since(start).Milliseconds()
	log.Infof("dapr initialized. Status: Running. Init Elapsed %vms", d)

	if a.daprHTTPAPI != nil {
		// gRPC server start failure is logged as Fatal in initRuntime method. Setting the status only when runtime is initialized.
		a.daprHTTPAPI.MarkStatusAsReady()
	}

	return nil
}

func (a *DaprRuntime) getNamespace() string {
	return os.Getenv("NAMESPACE")
}

func (a *DaprRuntime) getPodName() string {
	return os.Getenv("POD_NAME")
}

func (a *DaprRuntime) getOperatorClient() (operatorv1pb.OperatorClient, error) {
	if a.runtimeConfig.Mode == modes.KubernetesMode {
		client, _, err := client.GetOperatorClient(a.runtimeConfig.Kubernetes.ControlPlaneAddress, security.TLSServerName, a.runtimeConfig.CertChain)
		if err != nil {
			return nil, errors.Wrap(err, "error creating operator client")
		}
		return client, nil
	}
	return nil, nil
}

// setupTracing set up the trace exporters. Technically we don't need to pass `hostAddress` in,
// but we do so here to explicitly call out the dependency on having `hostAddress` computed.
func (a *DaprRuntime) setupTracing(hostAddress string, tpStore tracerProviderStore) error {
	tracingSpec := a.globalConfig.Spec.TracingSpec

	// Register stdout trace exporter if user wants to debug requests or log as Info level.
	if tracingSpec.Stdout {
		tpStore.RegisterExporter(diagUtils.NewStdOutExporter())
	}

	// Register zipkin trace exporter if ZipkinSpec is specified
	if tracingSpec.Zipkin.EndpointAddress != "" {
		zipkinExporter, err := zipkin.New(tracingSpec.Zipkin.EndpointAddress)
		if err != nil {
			return err
		}
		tpStore.RegisterExporter(zipkinExporter)
	}

	// Register otel trace exporter if OtelSpec is specified
	if tracingSpec.Otel.EndpointAddress != "" && tracingSpec.Otel.Protocol != "" {
		endpoint := tracingSpec.Otel.EndpointAddress
		protocol := tracingSpec.Otel.Protocol
		if protocol != "http" && protocol != "grpc" {
			return fmt.Errorf("invalid protocol %v provided for Otel endpoint", protocol)
		}
		isSecure := tracingSpec.Otel.IsSecure

		var client otlptrace.Client
		if protocol == "http" {
			clientOptions := []otlptracehttp.Option{otlptracehttp.WithEndpoint(endpoint)}
			if !isSecure {
				clientOptions = append(clientOptions, otlptracehttp.WithInsecure())
			}
			client = otlptracehttp.NewClient(clientOptions...)
		} else {
			clientOptions := []otlptracegrpc.Option{otlptracegrpc.WithEndpoint(endpoint)}
			if !isSecure {
				clientOptions = append(clientOptions, otlptracegrpc.WithInsecure())
			}
			client = otlptracegrpc.NewClient(clientOptions...)
		}
		otelExporter, err := otlptrace.New(a.ctx, client)
		if err != nil {
			return err
		}
		tpStore.RegisterExporter(otelExporter)
	}

	// Register a resource
	r := resource.NewWithAttributes(
		semconv.SchemaURL,
		semconv.ServiceNameKey.String(a.runtimeConfig.ID),
	)

	tpStore.RegisterResource(r)

	// Register a trace sampler based on Sampling settings
	daprTraceSampler := diag.NewDaprTraceSampler(tracingSpec.SamplingRate)
	log.Infof("Dapr trace sampler initialized: %s", daprTraceSampler.Description())

	tpStore.RegisterSampler(daprTraceSampler)

	tpStore.RegisterTracerProvider()

	return nil
}

func (a *DaprRuntime) initRuntime(opts *runtimeOpts) error {
	a.namespace = a.getNamespace()

	// Initialize metrics only if MetricSpec is enabled.
	if a.globalConfig.Spec.MetricSpec.Enabled {
		if err := diag.InitMetrics(a.runtimeConfig.ID, a.namespace); err != nil {
			log.Errorf(NewInitError(InitFailure, "metrics", err).Error())
		}
	}

	err := a.establishSecurity(a.runtimeConfig.SentryServiceAddress)
	if err != nil {
		return err
	}
	a.podName = a.getPodName()
	a.operatorClient, err = a.getOperatorClient()
	if err != nil {
		return err
	}

	if a.hostAddress, err = utils.GetHostAddress(); err != nil {
		return errors.Wrap(err, "failed to determine host address")
	}
	if err = a.setupTracing(a.hostAddress, newOpentelemetryTracerProviderStore()); err != nil {
		return errors.Wrap(err, "failed to setup tracing")
	}
	// Register and initialize name resolution for service discovery.
	a.nameResolutionRegistry = opts.nameResolutionRegistry
	err = a.initNameResolution()
	if err != nil {
		log.Errorf(err.Error())
	}

	a.pubSubRegistry = opts.pubsubRegistry
	a.secretStoresRegistry = opts.secretStoreRegistry
	a.stateStoreRegistry = opts.stateRegistry
	a.configurationStoreRegistry = opts.configurationRegistry
	a.bindingsRegistry = opts.bindingRegistry
	a.httpMiddlewareRegistry = opts.httpMiddlewareRegistry
	a.lockStoreRegistry = opts.lockRegistry

	a.initPluggableComponents()

	go a.processComponents()

	if _, ok := os.LookupEnv(hotReloadingEnvVar); ok {
		log.Debug("starting to watch component updates")
		err = a.beginComponentsUpdates()
		if err != nil {
			log.Warnf("failed to watch component updates: %s", err)
		}
	}

	a.appendBuiltinSecretStore()
	err = a.loadComponents(opts)
	if err != nil {
		log.Warnf("failed to load components: %s", err)
	}

	a.flushOutstandingComponents()

	pipeline, err := a.buildHTTPPipeline()
	if err != nil {
		log.Warnf("failed to build HTTP pipeline: %s", err)
	}

	// Setup allow/deny list for secrets
	a.populateSecretsConfiguration()

	// Start proxy
	a.initProxy()

	// Create and start internal and external gRPC servers
	a.daprGRPCAPI = a.getGRPCAPI()

	err = a.startGRPCAPIServer(a.daprGRPCAPI, a.runtimeConfig.APIGRPCPort)
	if err != nil {
		log.Fatalf("failed to start API gRPC server: %s", err)
	}
	if a.runtimeConfig.UnixDomainSocket != "" {
		log.Info("API gRPC server is running on a unix domain socket")
	} else {
		log.Infof("API gRPC server is running on port %v", a.runtimeConfig.APIGRPCPort)
	}

	// Start HTTP Server
	err = a.startHTTPServer(a.runtimeConfig.HTTPPort, a.runtimeConfig.PublicPort, a.runtimeConfig.ProfilePort, a.runtimeConfig.AllowedOrigins, pipeline)
	if err != nil {
		log.Fatalf("failed to start HTTP server: %s", err)
	}
	if a.runtimeConfig.UnixDomainSocket != "" {
		log.Info("http server is running on a unix domain socket")
	} else {
		log.Infof("http server is running on port %v", a.runtimeConfig.HTTPPort)
	}
	log.Infof("The request body size parameter is: %v", a.runtimeConfig.MaxRequestBodySize)

	err = a.startGRPCInternalServer(a.daprGRPCAPI, a.runtimeConfig.InternalGRPCPort)
	if err != nil {
		log.Fatalf("failed to start internal gRPC server: %s", err)
	}
	log.Infof("internal gRPC server is running on port %v", a.runtimeConfig.InternalGRPCPort)

	if a.daprHTTPAPI != nil {
		a.daprHTTPAPI.MarkStatusAsOutboundReady()
	}

	a.blockUntilAppIsReady()

	err = a.createAppChannel()
	if err != nil {
		log.Warnf("failed to open %s channel to app: %s", string(a.runtimeConfig.ApplicationProtocol), err)
	}
	a.daprHTTPAPI.SetAppChannel(a.appChannel)
	a.daprGRPCAPI.SetAppChannel(a.appChannel)

	a.initDirectMessaging(a.nameResolver)

	a.daprHTTPAPI.SetDirectMessaging(a.directMessaging)
	a.daprGRPCAPI.SetDirectMessaging(a.directMessaging)

	a.appHealthReady = func() {
		a.appHealthReadyInit(opts)
	}
	if a.runtimeConfig.AppHealthCheck != nil && a.appChannel != nil {
		a.appHealth = apphealth.NewAppHealth(a.runtimeConfig.AppHealthCheck, a.appChannel.HealthProbe)
		a.appHealth.OnHealthChange(a.appHealthChanged)
		a.appHealth.StartProbes(a.ctx)

		// Set the appHealth object in the channel so it's aware of the app's health status
		a.appChannel.SetAppHealth(a.appHealth)

		// Enqueue a probe right away
		// This will also start the input components once the app is healthy
		a.appHealth.Enqueue()
	} else {
		// If there's no health check, mark the app as healthy right away so subscriptions can start
		a.appHealthChanged(apphealth.AppStatusHealthy)
	}

	return nil
}

// appHealthReadyInit completes the initialization phase and is invoked after the app is healthy
func (a *DaprRuntime) appHealthReadyInit(opts *runtimeOpts) {
	var err error

	// Load app configuration (for actors) and init actors
	a.loadAppConfiguration()

	if len(a.runtimeConfig.PlacementAddresses) != 0 {
		err = a.initActors()
		if err != nil {
			log.Warnf(err.Error())
		} else {
			a.daprHTTPAPI.SetActorRuntime(a.actor)
			a.daprGRPCAPI.SetActorRuntime(a.actor)
		}
	}

	if opts.componentsCallback != nil {
		pubsubs := make(map[string]pubsub.PubSub, len(a.pubSubs))
		for k, v := range a.pubSubs {
			pubsubs[k] = v.component
		}
		if err = opts.componentsCallback(ComponentRegistry{
			Actors:          a.actor,
			DirectMessaging: a.directMessaging,
			StateStores:     a.stateStores,
			InputBindings:   a.inputBindings,
			OutputBindings:  a.outputBindings,
			SecretStores:    a.secretStores,
			PubSubs:         pubsubs,
		}); err != nil {
			log.Fatalf("failed to register components with callback: %s", err)
		}
	}
}

// initPluggableComponents discover pluggable components and initialize with their respective registries.
func (a *DaprRuntime) initPluggableComponents() {
	if runtime.GOOS == "windows" {
		log.Debugf("the current OS does not support pluggable components feature, skipping initialization")
		return
	}
	if err := pluggable.Discover(a.ctx); err != nil {
		log.Errorf("could not initialize pluggable components %v", err)
	}
}

// Sets the status of the app to healthy or un-healthy
// Callback for apphealth when the detected status changed
func (a *DaprRuntime) appHealthChanged(status uint8) {
	a.appHealthLock.Lock()
	defer a.appHealthLock.Unlock()

	switch status {
	case apphealth.AppStatusHealthy:
		// First time the app becomes healthy, complete the init process
		if a.appHealthReady != nil {
			a.appHealthReady()
			a.appHealthReady = nil
		}

		// Start subscribing to topics and reading from input bindings
		a.startSubscriptions()
		err := a.startReadingFromBindings()
		if err != nil {
			log.Warnf("failed to read from bindings: %s ", err)
		}
	case apphealth.AppStatusUnhealthy:
		// Stop topic subscriptions and input bindings
		a.stopSubscriptions()
		a.stopReadingFromBindings()
	}
}

func (a *DaprRuntime) populateSecretsConfiguration() {
	// Populate in a map for easy lookup by store name.
	for _, scope := range a.globalConfig.Spec.Secrets.Scopes {
		a.secretsConfiguration[scope.StoreName] = scope
	}
}

func (a *DaprRuntime) buildHTTPPipelineForSpec(spec config.PipelineSpec, targetPipeline string) (httpMiddleware.Pipeline, error) {
	var handlers []httpMiddleware.Middleware

	if a.globalConfig != nil {
		for i := 0; i < len(spec.Handlers); i++ {
			middlewareSpec := spec.Handlers[i]
			component, exists := a.getComponent(middlewareSpec.Type, middlewareSpec.Name)
			if !exists {
				return httpMiddleware.Pipeline{}, errors.Errorf("couldn't find middleware component with name %s and type %s/%s",
					middlewareSpec.Name,
					middlewareSpec.Type,
					middlewareSpec.Version)
			}
			handler, err := a.httpMiddlewareRegistry.Create(middlewareSpec.Type, middlewareSpec.Version,
				middleware.Metadata{Base: a.toBaseMetadata(component)})
			if err != nil {
				return httpMiddleware.Pipeline{}, err
			}
			log.Infof("enabled %s/%s %s middleware", middlewareSpec.Type, targetPipeline, middlewareSpec.Version)
			handlers = append(handlers, handler)
		}
	}
	return httpMiddleware.Pipeline{Handlers: handlers}, nil
}

func (a *DaprRuntime) buildHTTPPipeline() (httpMiddleware.Pipeline, error) {
	return a.buildHTTPPipelineForSpec(a.globalConfig.Spec.HTTPPipelineSpec, "http")
}

func (a *DaprRuntime) buildAppHTTPPipeline() (httpMiddleware.Pipeline, error) {
	return a.buildHTTPPipelineForSpec(a.globalConfig.Spec.AppHTTPPipelineSpec, "app channel")
}

func (a *DaprRuntime) initBinding(c componentsV1alpha1.Component) error {
	if a.bindingsRegistry.HasOutputBinding(c.Spec.Type, c.Spec.Version) {
		if err := a.initOutputBinding(c); err != nil {
			return err
		}
	}

	if a.bindingsRegistry.HasInputBinding(c.Spec.Type, c.Spec.Version) {
		if err := a.initInputBinding(c); err != nil {
			return err
		}
	}
	return nil
}

func (a *DaprRuntime) sendToDeadLetter(name string, msg *pubsub.NewMessage, deadLetterTopic string) (err error) {
	req := &pubsub.PublishRequest{
		Data:        msg.Data,
		PubsubName:  name,
		Topic:       deadLetterTopic,
		Metadata:    msg.Metadata,
		ContentType: msg.ContentType,
	}

	err = a.Publish(req)
	if err != nil {
		log.Errorf("error sending message to dead letter, origin topic: %s dead letter topic %s err: %w", msg.Topic, deadLetterTopic, err)
		return err
	}
	return nil
}

func (a *DaprRuntime) subscribeTopic(parentCtx context.Context, name string, topic string, route TopicRouteElem) error {
	subKey := pubsubTopicKey(name, topic)

	a.topicsLock.Lock()
	defer a.topicsLock.Unlock()

	allowed := a.isPubSubOperationAllowed(name, topic, a.pubSubs[name].scopedSubscriptions)
	if !allowed {
		return fmt.Errorf("subscription to topic '%s' on pubsub '%s' is not allowed", topic, name)
	}

	log.Debugf("subscribing to topic='%s' on pubsub='%s'", topic, name)

	if _, ok := a.topicCtxCancels[subKey]; ok {
		return fmt.Errorf("cannot subscribe to topic '%s' on pubsub '%s': the subscription already exists", topic, name)
	}

	ctx, cancel := context.WithCancel(parentCtx)
	policyRunner := resiliency.NewRunner[any](ctx,
		a.resiliency.ComponentInboundPolicy(name, resiliency.Pubsub),
	)
	routeMetadata := route.metadata

	namespaced := a.pubSubs[name].namespaceScoped

	if utils.IsTruthy(routeMetadata[BulkSubscribe]) {
		err := a.bulkSubscribeTopic(ctx, policyRunner, name, topic, route, namespaced)
		if err != nil {
			cancel()
			return fmt.Errorf("failed to bulk subscribe to topic %s: %w", topic, err)
		}
		a.topicCtxCancels[subKey] = cancel
		return nil
	}

	subscribeTopic := topic
	if namespaced {
		subscribeTopic = a.namespace + topic
	}

	err := a.pubSubs[name].component.Subscribe(ctx, pubsub.SubscribeRequest{
		Topic:    subscribeTopic,
		Metadata: routeMetadata,
	}, func(ctx context.Context, msg *pubsub.NewMessage) error {
		if msg.Metadata == nil {
			msg.Metadata = make(map[string]string, 1)
		}

		msg.Metadata[pubsubName] = name

		msgTopic := msg.Topic
		if a.pubSubs[name].namespaceScoped {
			msgTopic = strings.Replace(msgTopic, a.namespace, "", 1)
		}

		rawPayload, err := contribMetadata.IsRawPayload(route.metadata)
		if err != nil {
			log.Errorf("error deserializing pubsub metadata: %s", err)
			if route.deadLetterTopic != "" {
				if dlqErr := a.sendToDeadLetter(name, msg, route.deadLetterTopic); dlqErr == nil {
					// dlq has been configured and message is successfully sent to dlq.
					diag.DefaultComponentMonitoring.PubsubIngressEvent(ctx, pubsubName, strings.ToLower(string(pubsub.Drop)), msgTopic, 0)
					return nil
				}
			}
			diag.DefaultComponentMonitoring.PubsubIngressEvent(ctx, pubsubName, strings.ToLower(string(pubsub.Retry)), msgTopic, 0)
			return err
		}

		var cloudEvent map[string]interface{}
		data := msg.Data
		if rawPayload {
			cloudEvent = pubsub.FromRawPayload(msg.Data, msgTopic, name)
			data, err = json.Marshal(cloudEvent)
			if err != nil {
				log.Errorf("error serializing cloud event in pubsub %s and topic %s: %s", name, msgTopic, err)
				if route.deadLetterTopic != "" {
					if dlqErr := a.sendToDeadLetter(name, msg, route.deadLetterTopic); dlqErr == nil {
						// dlq has been configured and message is successfully sent to dlq.
						diag.DefaultComponentMonitoring.PubsubIngressEvent(ctx, pubsubName, strings.ToLower(string(pubsub.Drop)), msgTopic, 0)
						return nil
					}
				}
				diag.DefaultComponentMonitoring.PubsubIngressEvent(ctx, pubsubName, strings.ToLower(string(pubsub.Retry)), msgTopic, 0)
				return err
			}
		} else {
			err = json.Unmarshal(msg.Data, &cloudEvent)
			if err != nil {
				log.Errorf("error deserializing cloud event in pubsub %s and topic %s: %s", name, msgTopic, err)
				if route.deadLetterTopic != "" {
					if dlqErr := a.sendToDeadLetter(name, msg, route.deadLetterTopic); dlqErr == nil {
						// dlq has been configured and message is successfully sent to dlq.
						diag.DefaultComponentMonitoring.PubsubIngressEvent(ctx, pubsubName, strings.ToLower(string(pubsub.Drop)), msgTopic, 0)
						return nil
					}
				}
				diag.DefaultComponentMonitoring.PubsubIngressEvent(ctx, pubsubName, strings.ToLower(string(pubsub.Retry)), msgTopic, 0)
				return err
			}
		}

		if pubsub.HasExpired(cloudEvent) {
			log.Warnf("dropping expired pub/sub event %v as of %v", cloudEvent[pubsub.IDField], cloudEvent[pubsub.ExpirationField])
			diag.DefaultComponentMonitoring.PubsubIngressEvent(ctx, pubsubName, strings.ToLower(string(pubsub.Drop)), msgTopic, 0)

			if route.deadLetterTopic != "" {
				_ = a.sendToDeadLetter(name, msg, route.deadLetterTopic)
			}
			return nil
		}

		routePath, shouldProcess, err := findMatchingRoute(route.rules, cloudEvent)
		if err != nil {
			log.Errorf("error finding matching route for event %v in pubsub %s and topic %s: %s", cloudEvent[pubsub.IDField], name, msgTopic, err)
			if route.deadLetterTopic != "" {
				if dlqErr := a.sendToDeadLetter(name, msg, route.deadLetterTopic); dlqErr == nil {
					// dlq has been configured and message is successfully sent to dlq.
					diag.DefaultComponentMonitoring.PubsubIngressEvent(ctx, pubsubName, strings.ToLower(string(pubsub.Drop)), msgTopic, 0)
					return nil
				}
			}
			diag.DefaultComponentMonitoring.PubsubIngressEvent(ctx, pubsubName, strings.ToLower(string(pubsub.Retry)), msgTopic, 0)
			return err
		}
		if !shouldProcess {
			// The event does not match any route specified so ignore it.
			log.Debugf("no matching route for event %v in pubsub %s and topic %s; skipping", cloudEvent[pubsub.IDField], name, msgTopic)
			diag.DefaultComponentMonitoring.PubsubIngressEvent(ctx, pubsubName, strings.ToLower(string(pubsub.Drop)), msgTopic, 0)
			if route.deadLetterTopic != "" {
				_ = a.sendToDeadLetter(name, msg, route.deadLetterTopic)
			}
			return nil
		}

<<<<<<< HEAD
		err = policy(func(ctx context.Context) error {
			var pubMessageErr error
			psm := &pubsubSubscribedMessage{
				cloudEvent: cloudEvent,
				data:       data,
				topic:      msg.Topic,
				metadata:   msg.Metadata,
				path:       routePath,
				pubsub:     name,
			}
			switch a.runtimeConfig.ApplicationProtocol {
			case HTTPProtocol:
				pubMessageErr = a.publishMessageHTTP(ctx, psm)
			case GRPCProtocol:
				pubMessageErr = a.publishMessageGRPC(ctx, psm)
			default:
				pubMessageErr = backoff.Permanent(errors.New("invalid application protocol"))
			}
			if errors.Is(pubMessageErr, ErrRetriable) {
				log.Warnf("encountered a retriable error while publishing a subscribed message to topic %s, err: %s", msg.Topic, pubMessageErr)
			} else {
				log.Errorf("encountered a non-retriable error while publishing a subscribed message to topic %s, err: %s", msg.Topic, pubMessageErr)
			}
			return pubMessageErr
=======
		psm := &pubsubSubscribedMessage{
			cloudEvent: cloudEvent,
			data:       data,
			topic:      msgTopic,
			metadata:   msg.Metadata,
			path:       routePath,
			pubsub:     name,
		}
		_, err = policyRunner(func(ctx context.Context) (any, error) {
			var pErr error
			switch a.runtimeConfig.ApplicationProtocol {
			case HTTPProtocol:
				pErr = a.publishMessageHTTP(ctx, psm)
			case GRPCProtocol:
				pErr = a.publishMessageGRPC(ctx, psm)
			default:
				pErr = backoff.Permanent(errors.New("invalid application protocol"))
			}
			return nil, pErr
>>>>>>> 22883bc9
		})
		if err != nil && err != context.Canceled {
			// Sending msg to dead letter queue.
			// If no DLQ is configured, return error for backwards compatibility (component-level retry).
			if route.deadLetterTopic == "" {
				return err
			}
			_ = a.sendToDeadLetter(name, msg, route.deadLetterTopic)
			return nil
		}
		return err
	})
	if err != nil {
		cancel()
		return fmt.Errorf("failed to subscribe to topic %s: %w", topic, err)
	}
	a.topicCtxCancels[subKey] = cancel
	return nil
}

func (a *DaprRuntime) unsubscribeTopic(name string, topic string) error {
	a.topicsLock.Lock()
	defer a.topicsLock.Unlock()

	subKey := pubsubTopicKey(name, topic)
	cancel, ok := a.topicCtxCancels[subKey]
	if !ok {
		return fmt.Errorf("cannot unsubscribe from topic '%s' on pubsub '%s': the subscription does not exist", topic, name)
	}

	if cancel != nil {
		cancel()
	}

	delete(a.topicCtxCancels, subKey)

	return nil
}

func (a *DaprRuntime) beginPubSub(name string) error {
	topicRoutes, err := a.getTopicRoutes()
	if err != nil {
		return err
	}

	v, ok := topicRoutes[name]
	if !ok {
		return nil
	}

	for topic, route := range v {
		err = a.subscribeTopic(a.pubsubCtx, name, topic, route)
		if err != nil {
			// Log the error only
			log.Errorf("error occurred while beginning pubsub for component %s: %s", err)
		}
	}

	return nil
}

// findMatchingRoute selects the path based on routing rules. If there are
// no matching rules, the route-level path is used.
func findMatchingRoute(rules []*runtimePubsub.Rule, cloudEvent interface{}) (path string, shouldProcess bool, err error) {
	hasRules := len(rules) > 0
	if hasRules {
		data := map[string]interface{}{
			"event": cloudEvent,
		}
		rule, err := matchRoutingRule(rules, data)
		if err != nil {
			return "", false, err
		}
		if rule != nil {
			return rule.Path, true, nil
		}
	}

	return "", false, nil
}

func matchRoutingRule(rules []*runtimePubsub.Rule, data map[string]interface{}) (*runtimePubsub.Rule, error) {
	for _, rule := range rules {
		if rule.Match == nil {
			return rule, nil
		}
		iResult, err := rule.Match.Eval(data)
		if err != nil {
			return nil, err
		}
		result, ok := iResult.(bool)
		if !ok {
			return nil, errors.Errorf("the result of match expression %s was not a boolean", rule.Match)
		}

		if result {
			return rule, nil
		}
	}

	return nil, nil
}

func (a *DaprRuntime) initDirectMessaging(resolver nr.Resolver) {
	a.directMessaging = messaging.NewDirectMessaging(messaging.NewDirectMessagingOpts{
		AppID:               a.runtimeConfig.ID,
		Namespace:           a.namespace,
		Port:                a.runtimeConfig.InternalGRPCPort,
		Mode:                a.runtimeConfig.Mode,
		AppChannel:          a.appChannel,
		ClientConnFn:        a.grpc.GetGRPCConnection,
		Resolver:            resolver,
		MaxRequestBodySize:  a.runtimeConfig.MaxRequestBodySize,
		Proxy:               a.proxy,
		ReadBufferSize:      a.runtimeConfig.ReadBufferSize,
		Resiliency:          a.resiliency,
		IsResiliencyEnabled: config.IsFeatureEnabled(a.globalConfig.Spec.Features, config.Resiliency),
	})
}

func (a *DaprRuntime) initProxy() {
	a.proxy = messaging.NewProxy(messaging.ProxyOpts{
		AppClientFn:       a.grpc.GetAppClient,
		ConnectionFactory: a.grpc.GetGRPCConnection,
		AppID:             a.runtimeConfig.ID,
		ACL:               a.accessControlList,
		Resiliency:        a.resiliency,
	})

	log.Info("gRPC proxy enabled")
}

// begin components updates for kubernetes mode.
func (a *DaprRuntime) beginComponentsUpdates() error {
	if a.runtimeConfig.Mode != modes.KubernetesMode {
		return nil
	}

	go func() {
		parseAndUpdate := func(compRaw []byte) {
			var component componentsV1alpha1.Component
			if err := json.Unmarshal(compRaw, &component); err != nil {
				log.Warnf("error deserializing component: %s", err)
				return
			}

			if !a.isComponentAuthorized(component) {
				log.Debugf("received unauthorized component update, ignored. name: %s, type: %s/%s", component.ObjectMeta.Name, component.Spec.Type, component.Spec.Version)
				return
			}

			log.Debugf("received component update. name: %s, type: %s/%s", component.ObjectMeta.Name, component.Spec.Type, component.Spec.Version)
			updated := a.onComponentUpdated(component)
			if !updated {
				log.Info("component update skipped: .spec field unchanged")
			}
		}

		needList := false
		for {
			var stream operatorv1pb.Operator_ComponentUpdateClient //nolint:nosnakecase

			// Retry on stream error.
			backoff.Retry(func() error {
				var err error
				stream, err = a.operatorClient.ComponentUpdate(context.Background(), &operatorv1pb.ComponentUpdateRequest{
					Namespace: a.namespace,
					PodName:   a.podName,
				})
				if err != nil {
					log.Errorf("error from operator stream: %s", err)
					return err
				}
				return nil
			}, backoff.NewExponentialBackOff())

			if needList {
				// We should get all components again to avoid missing any updates during the failure time.
				backoff.Retry(func() error {
					resp, err := a.operatorClient.ListComponents(context.Background(), &operatorv1pb.ListComponentsRequest{
						Namespace: a.namespace,
					})
					if err != nil {
						log.Errorf("error listing components: %s", err)
						return err
					}

					comps := resp.GetComponents()
					for i := 0; i < len(comps); i++ {
						// avoid missing any updates during the init component time.
						go func(comp []byte) {
							parseAndUpdate(comp)
						}(comps[i])
					}

					return nil
				}, backoff.NewExponentialBackOff())
			}

			for {
				c, err := stream.Recv()
				if err != nil {
					// Retry on stream error.
					needList = true
					log.Errorf("error from operator stream: %s", err)
					break
				}

				parseAndUpdate(c.GetComponent())
			}
		}
	}()
	return nil
}

func (a *DaprRuntime) onComponentUpdated(component componentsV1alpha1.Component) bool {
	oldComp, exists := a.getComponent(component.Spec.Type, component.Name)
	newComp, _ := a.processComponentSecrets(component)

	if exists && reflect.DeepEqual(oldComp.Spec, newComp.Spec) {
		return false
	}

	a.pendingComponents <- component
	return true
}

func (a *DaprRuntime) sendBatchOutputBindingsParallel(to []string, data []byte) {
	for _, dst := range to {
		go func(name string) {
			_, err := a.sendToOutputBinding(name, &bindings.InvokeRequest{
				Data:      data,
				Operation: bindings.CreateOperation,
			})
			if err != nil {
				log.Error(err)
			}
		}(dst)
	}
}

func (a *DaprRuntime) sendBatchOutputBindingsSequential(to []string, data []byte) error {
	for _, dst := range to {
		_, err := a.sendToOutputBinding(dst, &bindings.InvokeRequest{
			Data:      data,
			Operation: bindings.CreateOperation,
		})
		if err != nil {
			return err
		}
	}
	return nil
}

func (a *DaprRuntime) sendToOutputBinding(name string, req *bindings.InvokeRequest) (*bindings.InvokeResponse, error) {
	if req.Operation == "" {
		return nil, errors.New("operation field is missing from request")
	}

	if binding, ok := a.outputBindings[name]; ok {
		ops := binding.Operations()
		for _, o := range ops {
			if o == req.Operation {
				policyRunner := resiliency.NewRunner[*bindings.InvokeResponse](a.ctx,
					a.resiliency.ComponentOutboundPolicy(name, resiliency.Binding),
				)
				return policyRunner(func(ctx context.Context) (*bindings.InvokeResponse, error) {
					return binding.Invoke(ctx, req)
				})
			}
		}
		supported := make([]string, 0, len(ops))
		for _, o := range ops {
			supported = append(supported, string(o))
		}
		return nil, errors.Errorf("binding %s does not support operation %s. supported operations:%s", name, req.Operation, strings.Join(supported, " "))
	}
	return nil, errors.Errorf("couldn't find output binding %s", name)
}

func (a *DaprRuntime) onAppResponse(response *bindings.AppResponse) error {
	if len(response.State) > 0 {
		go func(reqs []state.SetRequest) {
			if a.stateStores != nil {
				policyRunner := resiliency.NewRunner[any](a.ctx,
					a.resiliency.ComponentOutboundPolicy(response.StoreName, resiliency.Statestore),
				)
				_, err := policyRunner(func(ctx context.Context) (any, error) {
					return nil, a.stateStores[response.StoreName].BulkSet(reqs)
				})
				if err != nil {
					log.Errorf("error saving state from app response: %s", err)
				}
			}
		}(response.State)
	}

	if len(response.To) > 0 {
		b, err := json.Marshal(&response.Data)
		if err != nil {
			return err
		}

		if response.Concurrency == bindingsConcurrencyParallel {
			a.sendBatchOutputBindingsParallel(response.To, b)
		} else {
			return a.sendBatchOutputBindingsSequential(response.To, b)
		}
	}

	return nil
}

func (a *DaprRuntime) sendBindingEventToApp(bindingName string, data []byte, metadata map[string]string) ([]byte, error) {
	var response bindings.AppResponse
	spanName := fmt.Sprintf("bindings/%s", bindingName)
	spanContext := trace.SpanContext{}

	// Check the grpc-trace-bin with fallback to traceparent.
	validTraceparent := false
	if val, ok := metadata[diag.GRPCTraceContextKey]; ok {
		if sc, ok := diagUtils.SpanContextFromBinary([]byte(val)); ok {
			spanContext = sc
		}
	} else if val, ok := metadata[diag.TraceparentHeader]; ok {
		if sc, ok := diag.SpanContextFromW3CString(val); ok {
			spanContext = sc
			validTraceparent = true
			// Only parse the tracestate if we've successfully parsed the traceparent.
			if val, ok := metadata[diag.TracestateHeader]; ok {
				ts := diag.TraceStateFromW3CString(val)
				spanContext.WithTraceState(*ts)
			}
		}
	}
	// span is nil if tracing is disabled (sampling rate is 0)
	ctx, span := diag.StartInternalCallbackSpan(a.ctx, spanName, spanContext, a.globalConfig.Spec.TracingSpec)

	var appResponseBody []byte
	path := a.inputBindingRoutes[bindingName]
	if path == "" {
		path = bindingName
	}

	if a.runtimeConfig.ApplicationProtocol == GRPCProtocol {
		if span != nil {
			ctx = diag.SpanContextToGRPCMetadata(ctx, span.SpanContext())
		}

		// Add workaround to fallback on checking traceparent header.
		// As grpc-trace-bin is not yet there in OpenTelemetry unlike OpenCensus, tracking issue https://github.com/open-telemetry/opentelemetry-specification/issues/639
		// and grpc-dotnet client adheres to OpenTelemetry Spec which only supports http based traceparent header in gRPC path.
		// TODO: Remove this workaround fix once grpc-dotnet supports grpc-trace-bin header. Tracking issue https://github.com/dapr/dapr/issues/1827.
		if validTraceparent && span != nil {
			spanContextHeaders := make(map[string]string, 2)
			diag.SpanContextToHTTPHeaders(span.SpanContext(), func(key string, val string) {
				spanContextHeaders[key] = val
			})
			for key, val := range spanContextHeaders {
				ctx = md.AppendToOutgoingContext(ctx, key, val)
			}
		}

		conn, err := a.grpc.GetAppClient()
		if err != nil {
			return nil, fmt.Errorf("error while getting app client: %w", err)
		}
		client := runtimev1pb.NewAppCallbackClient(conn)
		req := &runtimev1pb.BindingEventRequest{
			Name:     bindingName,
			Data:     data,
			Metadata: metadata,
		}
		start := time.Now()

		policyRunner := resiliency.NewRunner[*runtimev1pb.BindingEventResponse](ctx,
			a.resiliency.ComponentInboundPolicy(bindingName, resiliency.Binding),
		)
		resp, err := policyRunner(func(ctx context.Context) (*runtimev1pb.BindingEventResponse, error) {
			return client.OnBindingEvent(ctx, req)
		})

		if span != nil {
			m := diag.ConstructInputBindingSpanAttributes(
				bindingName,
				"/dapr.proto.runtime.v1.AppCallback/OnBindingEvent")
			diag.AddAttributesToSpan(span, m)
			diag.UpdateSpanStatusFromGRPCError(span, err)
			span.End()
		}
		if diag.DefaultGRPCMonitoring.IsEnabled() {
			diag.DefaultGRPCMonitoring.ServerRequestSent(ctx,
				"/dapr.proto.runtime.v1.AppCallback/OnBindingEvent",
				status.Code(err).String(),
				int64(len(resp.GetData())), start)
		}

		if err != nil {
			return nil, fmt.Errorf("error invoking app: %w", err)
		}
		if resp != nil {
			if resp.Concurrency == runtimev1pb.BindingEventResponse_PARALLEL { //nolint:nosnakecase
				response.Concurrency = bindingsConcurrencyParallel
			} else {
				response.Concurrency = bindingsConcurrencySequential
			}

			response.To = resp.To

			if resp.Data != nil {
				appResponseBody = resp.Data

				var d interface{}
				err := json.Unmarshal(resp.Data, &d)
				if err == nil {
					response.Data = d
				}
			}
		}
	} else if a.runtimeConfig.ApplicationProtocol == HTTPProtocol {
		req := invokev1.NewInvokeMethodRequest(path)
		req.WithHTTPExtension(nethttp.MethodPost, "")
		req.WithRawData(data, invokev1.JSONContentType)

		reqMetadata := map[string][]string{}
		for k, v := range metadata {
			reqMetadata[k] = []string{v}
		}
		req.WithMetadata(reqMetadata)

		respErr := errors.New("error sending binding event to application")
		policyRunner := resiliency.NewRunner[*invokev1.InvokeMethodResponse](ctx,
			a.resiliency.ComponentInboundPolicy(bindingName, resiliency.Binding),
		)
		resp, err := policyRunner(func(ctx context.Context) (*invokev1.InvokeMethodResponse, error) {
			rResp, rErr := a.appChannel.InvokeMethod(ctx, req)
			if rErr != nil {
				return rResp, rErr
			}
			if rResp != nil && rResp.Status().Code != nethttp.StatusOK {
				return rResp, fmt.Errorf("%w, status %d", respErr, rResp.Status().Code)
			}
			return rResp, nil
		})
		if err != nil && !errors.Is(err, respErr) {
			return nil, fmt.Errorf("error invoking app: %w", err)
		}

		if resp == nil {
			return nil, errors.New("error invoking app: response object is nil")
		}

		if span != nil {
			m := diag.ConstructInputBindingSpanAttributes(
				bindingName,
				nethttp.MethodPost+" /"+bindingName,
			)
			diag.AddAttributesToSpan(span, m)
			diag.UpdateSpanStatusFromHTTPStatus(span, int(resp.Status().Code))
			span.End()
		}
		// ::TODO report metrics for http, such as grpc
		if resp.Status().Code < 200 || resp.Status().Code > 299 {
			_, body := resp.RawData()
			return nil, fmt.Errorf("fails to send binding event to http app channel, status code: %d body: %s", resp.Status().Code, string(body))
		}

		if resp.Message().Data != nil && len(resp.Message().Data.Value) > 0 {
			appResponseBody = resp.Message().Data.Value
		}
	}

	if len(response.State) > 0 || len(response.To) > 0 {
		if err := a.onAppResponse(&response); err != nil {
			log.Errorf("error executing app response: %s", err)
		}
	}

	return appResponseBody, nil
}

func (a *DaprRuntime) readFromBinding(readCtx context.Context, name string, binding bindings.InputBinding) error {
	return binding.Read(readCtx, func(_ context.Context, resp *bindings.ReadResponse) ([]byte, error) {
		if resp == nil {
			return nil, nil
		}

		start := time.Now()
		b, err := a.sendBindingEventToApp(name, resp.Data, resp.Metadata)
		elapsed := diag.ElapsedSince(start)

		diag.DefaultComponentMonitoring.InputBindingEvent(context.Background(), name, err == nil, elapsed)

		if err != nil {
			log.Debugf("error from app consumer for binding [%s]: %s", name, err)
			return nil, err
		}
		return b, nil
	})
}

func (a *DaprRuntime) startHTTPServer(port int, publicPort *int, profilePort int, allowedOrigins string, pipeline httpMiddleware.Pipeline) error {
	a.daprHTTPAPI = http.NewAPI(http.APIOpts{
		AppID:                       a.runtimeConfig.ID,
		AppChannel:                  a.appChannel,
		DirectMessaging:             a.directMessaging,
		GetComponentsFn:             a.getComponents,
		GetSubscriptionsFn:          a.getSubscriptions,
		Resiliency:                  a.resiliency,
		StateStores:                 a.stateStores,
		LockStores:                  a.lockStores,
		SecretStores:                a.secretStores,
		SecretsConfiguration:        a.secretsConfiguration,
		ConfigurationStores:         a.configurationStores,
		PubsubAdapter:               a.getPublishAdapter(),
		Actor:                       a.actor,
		SendToOutputBindingFn:       a.sendToOutputBinding,
		TracingSpec:                 a.globalConfig.Spec.TracingSpec,
		Shutdown:                    a.ShutdownWithWait,
		GetComponentsCapabilitiesFn: a.getComponentsCapabilitesMap,
		MaxRequestBodySize:          int64(a.runtimeConfig.MaxRequestBodySize) << 20, // Convert from MB to bytes
	})

	serverConf := http.ServerConfig{
		AppID:              a.runtimeConfig.ID,
		HostAddress:        a.hostAddress,
		Port:               port,
		APIListenAddresses: a.runtimeConfig.APIListenAddresses,
		PublicPort:         publicPort,
		ProfilePort:        profilePort,
		AllowedOrigins:     allowedOrigins,
		EnableProfiling:    a.runtimeConfig.EnableProfiling,
		MaxRequestBodySize: a.runtimeConfig.MaxRequestBodySize,
		UnixDomainSocket:   a.runtimeConfig.UnixDomainSocket,
		ReadBufferSize:     a.runtimeConfig.ReadBufferSize,
		EnableAPILogging:   a.runtimeConfig.EnableAPILogging,
		APILogHealthChecks: !a.globalConfig.Spec.LoggingSpec.APILogging.OmitHealthChecks,
	}

	server := http.NewServer(http.NewServerOpts{
		API:         a.daprHTTPAPI,
		Config:      serverConf,
		TracingSpec: a.globalConfig.Spec.TracingSpec,
		MetricSpec:  a.globalConfig.Spec.MetricSpec,
		Pipeline:    pipeline,
		APISpec:     a.globalConfig.Spec.APISpec,
	})
	if err := server.StartNonBlocking(); err != nil {
		return err
	}
	a.apiClosers = append(a.apiClosers, server)

	return nil
}

func (a *DaprRuntime) startGRPCInternalServer(api grpc.API, port int) error {
	// Since GRPCInteralServer is encrypted & authenticated, it is safe to listen on *
	serverConf := a.getNewServerConfig([]string{""}, port)
	server := grpc.NewInternalServer(api, serverConf, a.globalConfig.Spec.TracingSpec, a.globalConfig.Spec.MetricSpec, a.authenticator, a.proxy)
	if err := server.StartNonBlocking(); err != nil {
		return err
	}
	a.apiClosers = append(a.apiClosers, server)

	return nil
}

func (a *DaprRuntime) startGRPCAPIServer(api grpc.API, port int) error {
	serverConf := a.getNewServerConfig(a.runtimeConfig.APIListenAddresses, port)
	server := grpc.NewAPIServer(api, serverConf, a.globalConfig.Spec.TracingSpec, a.globalConfig.Spec.MetricSpec, a.globalConfig.Spec.APISpec, a.proxy)
	if err := server.StartNonBlocking(); err != nil {
		return err
	}
	a.apiClosers = append(a.apiClosers, server)

	return nil
}

func (a *DaprRuntime) getNewServerConfig(apiListenAddresses []string, port int) grpc.ServerConfig {
	// Use the trust domain value from the access control policy spec to generate the cert
	// If no access control policy has been specified, use a default value
	trustDomain := config.DefaultTrustDomain
	if a.accessControlList != nil {
		trustDomain = a.accessControlList.TrustDomain
	}
	return grpc.ServerConfig{
		AppID:                a.runtimeConfig.ID,
		HostAddress:          a.hostAddress,
		Port:                 port,
		APIListenAddresses:   apiListenAddresses,
		NameSpace:            a.namespace,
		TrustDomain:          trustDomain,
		MaxRequestBodySizeMB: a.runtimeConfig.MaxRequestBodySize,
		UnixDomainSocket:     a.runtimeConfig.UnixDomainSocket,
		ReadBufferSizeKB:     a.runtimeConfig.ReadBufferSize,
		EnableAPILogging:     a.runtimeConfig.EnableAPILogging,
	}
}

func (a *DaprRuntime) getGRPCAPI() grpc.API {
	return grpc.NewAPI(grpc.APIOpts{
		AppID:                       a.runtimeConfig.ID,
		AppChannel:                  a.appChannel,
		Resiliency:                  a.resiliency,
		StateStores:                 a.stateStores,
		SecretStores:                a.secretStores,
		SecretsConfiguration:        a.secretsConfiguration,
		ConfigurationStores:         a.configurationStores,
		LockStores:                  a.lockStores,
		PubsubAdapter:               a.getPublishAdapter(),
		DirectMessaging:             a.directMessaging,
		Actor:                       a.actor,
		SendToOutputBindingFn:       a.sendToOutputBinding,
		TracingSpec:                 a.globalConfig.Spec.TracingSpec,
		AccessControlList:           a.accessControlList,
		AppProtocol:                 string(a.runtimeConfig.ApplicationProtocol),
		Shutdown:                    a.ShutdownWithWait,
		GetComponentsFn:             a.getComponents,
		GetComponentsCapabilitiesFn: a.getComponentsCapabilitesMap,
		GetSubscriptionsFn:          a.getSubscriptions,
	})
}

func (a *DaprRuntime) getPublishAdapter() runtimePubsub.Adapter {
	if len(a.pubSubs) == 0 {
		return nil
	}

	return a
}

func (a *DaprRuntime) getSubscribedBindingsGRPC() ([]string, error) {
	conn, err := a.grpc.GetAppClient()
	if err != nil {
		return nil, fmt.Errorf("error while getting app client: %w", err)
	}
	client := runtimev1pb.NewAppCallbackClient(conn)
	resp, err := client.ListInputBindings(context.Background(), &emptypb.Empty{})
	bindings := []string{}

	if err == nil && resp != nil {
		bindings = resp.Bindings
	}
	return bindings, nil
}

func (a *DaprRuntime) isAppSubscribedToBinding(binding string) (bool, error) {
	// if gRPC, looks for the binding in the list of bindings returned from the app
	if a.runtimeConfig.ApplicationProtocol == GRPCProtocol {
		if a.subscribeBindingList == nil {
			list, err := a.getSubscribedBindingsGRPC()
			if err != nil {
				return false, err
			}
			a.subscribeBindingList = list
		}
		for _, b := range a.subscribeBindingList {
			if b == binding {
				return true, nil
			}
		}
	} else if a.runtimeConfig.ApplicationProtocol == HTTPProtocol {
		// if HTTP, check if there's an endpoint listening for that binding
		path := a.inputBindingRoutes[binding]
		req := invokev1.NewInvokeMethodRequest(path)
		req.WithHTTPExtension(nethttp.MethodOptions, "")
		req.WithRawData(nil, invokev1.JSONContentType)

		// TODO: Propagate Context
		ctx := context.Background()
		resp, err := a.appChannel.InvokeMethod(ctx, req)
		if err != nil {
			log.Fatalf("could not invoke OPTIONS method on input binding subscription endpoint %q: %w", path, err)
		}
		code := resp.Status().Code

		return code/100 == 2 || code == nethttp.StatusMethodNotAllowed, nil
	}
	return false, nil
}

func (a *DaprRuntime) initInputBinding(c componentsV1alpha1.Component) error {
	binding, err := a.bindingsRegistry.CreateInputBinding(c.Spec.Type, c.Spec.Version)
	if err != nil {
		diag.DefaultMonitoring.ComponentInitFailed(c.Spec.Type, "creation", c.ObjectMeta.Name)
		fName := fmt.Sprintf(componentFormat, c.ObjectMeta.Name, c.Spec.Type, c.Spec.Version)
		return NewInitError(CreateComponentFailure, fName, err)
	}
	err = binding.Init(bindings.Metadata{Base: a.toBaseMetadata(c)})
	if err != nil {
		diag.DefaultMonitoring.ComponentInitFailed(c.Spec.Type, "init", c.ObjectMeta.Name)
		fName := fmt.Sprintf(componentFormat, c.ObjectMeta.Name, c.Spec.Type, c.Spec.Version)
		return NewInitError(InitComponentFailure, fName, err)
	}

	log.Infof("successful init for input binding %s (%s/%s)", c.ObjectMeta.Name, c.Spec.Type, c.Spec.Version)
	a.inputBindingRoutes[c.Name] = c.Name
	for _, item := range c.Spec.Metadata {
		if item.Name == "route" {
			a.inputBindingRoutes[c.ObjectMeta.Name] = item.Value.String()
		}
	}
	a.inputBindings[c.Name] = binding
	diag.DefaultMonitoring.ComponentInitialized(c.Spec.Type)
	return nil
}

func (a *DaprRuntime) initOutputBinding(c componentsV1alpha1.Component) error {
	binding, err := a.bindingsRegistry.CreateOutputBinding(c.Spec.Type, c.Spec.Version)
	if err != nil {
		diag.DefaultMonitoring.ComponentInitFailed(c.Spec.Type, "creation", c.ObjectMeta.Name)
		fName := fmt.Sprintf(componentFormat, c.ObjectMeta.Name, c.Spec.Type, c.Spec.Version)
		return NewInitError(CreateComponentFailure, fName, err)
	}

	if binding != nil {
		err := binding.Init(bindings.Metadata{Base: a.toBaseMetadata(c)})
		if err != nil {
			diag.DefaultMonitoring.ComponentInitFailed(c.Spec.Type, "init", c.ObjectMeta.Name)
			fName := fmt.Sprintf(componentFormat, c.ObjectMeta.Name, c.Spec.Type, c.Spec.Version)
			return NewInitError(InitComponentFailure, fName, err)
		}
		log.Infof("successful init for output binding %s (%s/%s)", c.ObjectMeta.Name, c.Spec.Type, c.Spec.Version)
		a.outputBindings[c.ObjectMeta.Name] = binding
		diag.DefaultMonitoring.ComponentInitialized(c.Spec.Type)
	}
	return nil
}

func (a *DaprRuntime) initConfiguration(s componentsV1alpha1.Component) error {
	store, err := a.configurationStoreRegistry.Create(s.Spec.Type, s.Spec.Version)
	if err != nil {
		diag.DefaultMonitoring.ComponentInitFailed(s.Spec.Type, "creation", s.ObjectMeta.Name)
		fName := fmt.Sprintf(componentFormat, s.ObjectMeta.Name, s.Spec.Type, s.Spec.Version)
		return NewInitError(CreateComponentFailure, fName, err)
	}
	if store != nil {
		err := store.Init(configuration.Metadata{Base: a.toBaseMetadata(s)})
		if err != nil {
			diag.DefaultMonitoring.ComponentInitFailed(s.Spec.Type, "init", s.ObjectMeta.Name)
			fName := fmt.Sprintf(componentFormat, s.ObjectMeta.Name, s.Spec.Type, s.Spec.Version)
			return NewInitError(InitComponentFailure, fName, err)
		}

		a.configurationStores[s.ObjectMeta.Name] = store
		diag.DefaultMonitoring.ComponentInitialized(s.Spec.Type)
	}

	return nil
}

func (a *DaprRuntime) initLock(s componentsV1alpha1.Component) error {
	// create the component
	store, err := a.lockStoreRegistry.Create(s.Spec.Type, s.Spec.Version)
	if err != nil {
		diag.DefaultMonitoring.ComponentInitFailed(s.Spec.Type, "creation", s.ObjectMeta.Name)
		fName := fmt.Sprintf(componentFormat, s.ObjectMeta.Name, s.Spec.Type, s.Spec.Version)
		return NewInitError(CreateComponentFailure, fName, err)
	}
	if store == nil {
		return nil
	}
	// initialization
	baseMetadata := a.toBaseMetadata(s)
	props := baseMetadata.Properties
	err = store.InitLockStore(lock.Metadata{Base: baseMetadata})
	if err != nil {
		diag.DefaultMonitoring.ComponentInitFailed(s.Spec.Type, "init", s.ObjectMeta.Name)
		fName := fmt.Sprintf(componentFormat, s.ObjectMeta.Name, s.Spec.Type, s.Spec.Version)
		return NewInitError(InitComponentFailure, fName, err)
	}
	// save lock related configuration
	a.lockStores[s.ObjectMeta.Name] = store
	err = lockLoader.SaveLockConfiguration(s.ObjectMeta.Name, props)
	if err != nil {
		diag.DefaultMonitoring.ComponentInitFailed(s.Spec.Type, "init", s.ObjectMeta.Name)
		wrapError := fmt.Errorf("failed to save lock keyprefix: %s", err.Error())
		fName := fmt.Sprintf(componentFormat, s.ObjectMeta.Name, s.Spec.Type, s.Spec.Version)
		return NewInitError(InitComponentFailure, fName, wrapError)
	}
	diag.DefaultMonitoring.ComponentInitialized(s.Spec.Type)

	return nil
}

// Refer for state store api decision  https://github.com/dapr/dapr/blob/master/docs/decision_records/api/API-008-multi-state-store-api-design.md
func (a *DaprRuntime) initState(s componentsV1alpha1.Component) error {
	store, err := a.stateStoreRegistry.Create(s.Spec.Type, s.Spec.Version)
	if err != nil {
		diag.DefaultMonitoring.ComponentInitFailed(s.Spec.Type, "creation", s.ObjectMeta.Name)
		fName := fmt.Sprintf(componentFormat, s.ObjectMeta.Name, s.Spec.Type, s.Spec.Version)
		return NewInitError(CreateComponentFailure, fName, err)
	}
	if store != nil {
		secretStoreName := a.authSecretStoreOrDefault(s)

		secretStore := a.getSecretStore(secretStoreName)
		encKeys, encErr := encryption.ComponentEncryptionKey(s, secretStore)
		if encErr != nil {
			diag.DefaultMonitoring.ComponentInitFailed(s.Spec.Type, "creation", s.ObjectMeta.Name)
			fName := fmt.Sprintf(componentFormat+" encyption", s.ObjectMeta.Name, s.Spec.Type, s.Spec.Version)
			return NewInitError(CreateComponentFailure, fName, err)
		}

		if encKeys.Primary.Key != "" {
			ok := encryption.AddEncryptedStateStore(s.ObjectMeta.Name, encKeys)
			if ok {
				log.Infof("automatic encryption enabled for state store %s", s.ObjectMeta.Name)
			}
		}

		baseMetadata := a.toBaseMetadata(s)
		props := baseMetadata.Properties
		err = store.Init(state.Metadata{Base: baseMetadata})
		if err != nil {
			diag.DefaultMonitoring.ComponentInitFailed(s.Spec.Type, "init", s.ObjectMeta.Name)
			fName := fmt.Sprintf(componentFormat, s.ObjectMeta.Name, s.Spec.Type, s.Spec.Version)
			return NewInitError(InitComponentFailure, fName, err)
		}

		a.stateStores[s.ObjectMeta.Name] = store
		err = stateLoader.SaveStateConfiguration(s.ObjectMeta.Name, props)
		if err != nil {
			diag.DefaultMonitoring.ComponentInitFailed(s.Spec.Type, "init", s.ObjectMeta.Name)
			wrapError := fmt.Errorf("failed to save lock keyprefix: %s", err.Error())
			fName := fmt.Sprintf(componentFormat, s.ObjectMeta.Name, s.Spec.Type, s.Spec.Version)
			return NewInitError(InitComponentFailure, fName, wrapError)
		}

		// when placement address list is not empty, set specified actor store.
		if len(a.runtimeConfig.PlacementAddresses) != 0 {
			// set specified actor store if "actorStateStore" is true in the spec.
			actorStoreSpecified := props[actorStateStore]
			if actorStoreSpecified == "true" {
				a.actorStateStoreLock.Lock()
				if a.actorStateStoreName == "" {
					log.Infof("detected actor state store: %s", s.ObjectMeta.Name)
					a.actorStateStoreName = s.ObjectMeta.Name
				} else if a.actorStateStoreName != s.ObjectMeta.Name {
					log.Fatalf("detected duplicate actor state store: %s", s.ObjectMeta.Name)
				}
				a.actorStateStoreLock.Unlock()
			}
		}
		diag.DefaultMonitoring.ComponentInitialized(s.Spec.Type)
	}

	return nil
}

func (a *DaprRuntime) getDeclarativeSubscriptions() []runtimePubsub.Subscription {
	var subs []runtimePubsub.Subscription

	switch a.runtimeConfig.Mode {
	case modes.KubernetesMode:
		subs = runtimePubsub.DeclarativeKubernetes(a.operatorClient, a.podName, a.namespace, log)
	case modes.StandaloneMode:
		subs = runtimePubsub.DeclarativeSelfHosted(a.runtimeConfig.Standalone.ComponentsPath, log)
	}

	// only return valid subscriptions for this app id
	i := 0
	for _, s := range subs {
		keep := false
		if len(s.Scopes) == 0 {
			keep = true
		} else {
			for _, scope := range s.Scopes {
				if scope == a.runtimeConfig.ID {
					keep = true
					break
				}
			}
		}

		if keep {
			subs[i] = s
			i++
		}
	}
	return subs[:i]
}

func (a *DaprRuntime) getSubscriptions() ([]runtimePubsub.Subscription, error) {
	if a.subscriptions != nil {
		return a.subscriptions, nil
	}

	var (
		subscriptions []runtimePubsub.Subscription
		err           error
	)

	if a.appChannel == nil {
		log.Warn("app channel not initialized, make sure -app-port is specified if pubsub subscription is required")
		return subscriptions, nil
	}

	// handle app subscriptions
	resiliencyEnabled := config.IsFeatureEnabled(a.globalConfig.Spec.Features, config.Resiliency)
	if a.runtimeConfig.ApplicationProtocol == HTTPProtocol {
		subscriptions, err = runtimePubsub.GetSubscriptionsHTTP(a.appChannel, log, a.resiliency, resiliencyEnabled)
	} else if a.runtimeConfig.ApplicationProtocol == GRPCProtocol {
		var conn gogrpc.ClientConnInterface
		conn, err = a.grpc.GetAppClient()
		if err != nil {
			return nil, fmt.Errorf("error while getting app client: %w", err)
		}
		client := runtimev1pb.NewAppCallbackClient(conn)
		subscriptions, err = runtimePubsub.GetSubscriptionsGRPC(client, log, a.resiliency, resiliencyEnabled)
	}
	if err != nil {
		return nil, err
	}

	// handle declarative subscriptions
	ds := a.getDeclarativeSubscriptions()
	for _, s := range ds {
		skip := false

		// don't register duplicate subscriptions
		for _, sub := range subscriptions {
			if sub.PubsubName == s.PubsubName && sub.Topic == s.Topic {
				log.Warnf("two identical subscriptions found (sources: declarative, app endpoint). pubsubname: %s, topic: %s",
					s.PubsubName, s.Topic)
				skip = true
				break
			}
		}

		if !skip {
			subscriptions = append(subscriptions, s)
		}
	}

	a.subscriptions = subscriptions
	return subscriptions, nil
}

func (a *DaprRuntime) getTopicRoutes() (map[string]TopicRoutes, error) {
	if a.topicRoutes != nil {
		return a.topicRoutes, nil
	}

	topicRoutes := make(map[string]TopicRoutes)

	if a.appChannel == nil {
		log.Warn("app channel not initialized, make sure -app-port is specified if pubsub subscription is required")
		return topicRoutes, nil
	}

	subscriptions, err := a.getSubscriptions()
	if err != nil {
		return nil, err
	}

	for _, s := range subscriptions {
		if topicRoutes[s.PubsubName] == nil {
			topicRoutes[s.PubsubName] = TopicRoutes{}
		}

		topicRoutes[s.PubsubName][s.Topic] = TopicRouteElem{
			metadata:        s.Metadata,
			rules:           s.Rules,
			deadLetterTopic: s.DeadLetterTopic,
		}
	}

	if len(topicRoutes) > 0 {
		for pubsubName, v := range topicRoutes {
			var topics string
			for topic := range v {
				if topics == "" {
					topics += topic
				} else {
					topics += " " + topic
				}
			}
			log.Infof("app is subscribed to the following topics: [%s] through pubsub=%s", topics, pubsubName)
		}
	}
	a.topicRoutes = topicRoutes
	return topicRoutes, nil
}

func (a *DaprRuntime) initPubSub(c componentsV1alpha1.Component) error {
	pubSub, err := a.pubSubRegistry.Create(c.Spec.Type, c.Spec.Version)
	if err != nil {
		diag.DefaultMonitoring.ComponentInitFailed(c.Spec.Type, "creation", c.ObjectMeta.Name)
		fName := fmt.Sprintf(componentFormat, c.ObjectMeta.Name, c.Spec.Type, c.Spec.Version)
		return NewInitError(CreateComponentFailure, fName, err)
	}

	baseMetadata := a.toBaseMetadata(c)
	properties := baseMetadata.Properties
	consumerID := strings.TrimSpace(properties["consumerID"])
	if consumerID == "" {
		consumerID = a.runtimeConfig.ID
	}
	properties["consumerID"] = consumerID

	err = pubSub.Init(pubsub.Metadata{Base: baseMetadata})
	if err != nil {
		diag.DefaultMonitoring.ComponentInitFailed(c.Spec.Type, "init", c.ObjectMeta.Name)
		fName := fmt.Sprintf(componentFormat, c.ObjectMeta.Name, c.Spec.Type, c.Spec.Version)
		return NewInitError(InitComponentFailure, fName, err)
	}

	pubsubName := c.ObjectMeta.Name

	a.pubSubs[pubsubName] = pubsubItem{
		component:           pubSub,
		scopedSubscriptions: scopes.GetScopedTopics(scopes.SubscriptionScopes, a.runtimeConfig.ID, properties),
		scopedPublishings:   scopes.GetScopedTopics(scopes.PublishingScopes, a.runtimeConfig.ID, properties),
		allowedTopics:       scopes.GetAllowedTopics(properties),
		namespaceScoped:     metadataContainsNamespace(c.Spec.Metadata),
	}
	diag.DefaultMonitoring.ComponentInitialized(c.Spec.Type)

	return nil
}

// Publish is an adapter method for the runtime to pre-validate publish requests
// And then forward them to the Pub/Sub component.
// This method is used by the HTTP and gRPC APIs.
func (a *DaprRuntime) Publish(req *pubsub.PublishRequest) error {
	a.topicsLock.RLock()
	ps, ok := a.pubSubs[req.PubsubName]
	a.topicsLock.RUnlock()

	if !ok {
		return runtimePubsub.NotFoundError{PubsubName: req.PubsubName}
	}

	if allowed := a.isPubSubOperationAllowed(req.PubsubName, req.Topic, ps.scopedPublishings); !allowed {
		return runtimePubsub.NotAllowedError{Topic: req.Topic, ID: a.runtimeConfig.ID}
	}

	if ps.namespaceScoped {
		req.Topic = a.namespace + req.Topic
	}

	policyRunner := resiliency.NewRunner[any](a.ctx,
		a.resiliency.ComponentOutboundPolicy(req.PubsubName, resiliency.Pubsub),
	)
	_, err := policyRunner(func(ctx context.Context) (any, error) {
		return nil, ps.component.Publish(req)
	})
	return err
}

func (a *DaprRuntime) BulkPublish(req *pubsub.BulkPublishRequest) (pubsub.BulkPublishResponse, error) {
	ps, ok := a.pubSubs[req.PubsubName]
	if !ok {
		return pubsub.BulkPublishResponse{}, runtimePubsub.NotFoundError{PubsubName: req.PubsubName}
	}

	if allowed := a.isPubSubOperationAllowed(req.PubsubName, req.Topic, ps.scopedPublishings); !allowed {
		return pubsub.BulkPublishResponse{}, runtimePubsub.NotAllowedError{Topic: req.Topic, ID: a.runtimeConfig.ID}
	}
	if bulkPublisher, ok := ps.component.(pubsub.BulkPublisher); ok {
		return bulkPublisher.BulkPublish(context.TODO(), req)
	}
	log.Debugf("pubsub %s does not implement the bulkPublish API, defaulting to normal publish", req.PubsubName)
	return runtimePubsub.NewDefaultBulkPublisher(ps.component).BulkPublish(context.TODO(), req)
}

func metadataContainsNamespace(items []componentsV1alpha1.MetadataItem) bool {
	for _, c := range items {
		val := c.Value.String()
		if strings.Contains(val, "{namespace}") {
			return true
		}
	}
	return false
}

// Subscribe is used by APIs to start a subscription to a topic.
func (a *DaprRuntime) Subscribe(ctx context.Context, name string, routes map[string]TopicRouteElem) (err error) {
	_, ok := a.pubSubs[name]
	if !ok {
		return fmt.Errorf("pubsub component %s does not exist", name)
	}

	for topic, route := range routes {
		err = a.subscribeTopic(ctx, name, topic, route)
		if err != nil {
			return err
		}
	}

	return nil
}

// GetPubSub is an adapter method to find a pubsub by name.
func (a *DaprRuntime) GetPubSub(pubsubName string) pubsub.PubSub {
	ps, ok := a.pubSubs[pubsubName]
	if !ok {
		return nil
	}
	return ps.component
}

func (a *DaprRuntime) isPubSubOperationAllowed(pubsubName string, topic string, scopedTopics []string) bool {
	inAllowedTopics := false

	// first check if allowedTopics contain it
	if len(a.pubSubs[pubsubName].allowedTopics) > 0 {
		for _, t := range a.pubSubs[pubsubName].allowedTopics {
			if t == topic {
				inAllowedTopics = true
				break
			}
		}
		if !inAllowedTopics {
			return false
		}
	}
	if len(scopedTopics) == 0 {
		return true
	}

	// check if a granular scope has been applied
	allowedScope := false
	for _, t := range scopedTopics {
		if t == topic {
			allowedScope = true
			break
		}
	}
	return allowedScope
}

func (a *DaprRuntime) initNameResolution() error {
	var resolver nr.Resolver
	var err error
	resolverMetadata := nr.Metadata{}

	resolverName := a.globalConfig.Spec.NameResolutionSpec.Component
	resolverVersion := a.globalConfig.Spec.NameResolutionSpec.Version

	if resolverName == "" {
		switch a.runtimeConfig.Mode {
		case modes.KubernetesMode:
			resolverName = "kubernetes"
		case modes.StandaloneMode:
			resolverName = "mdns"
		default:
			fullName := fmt.Sprintf(componentFormat, resolverName, "nameResolution", resolverVersion)
			return NewInitError(InitComponentFailure, fullName, errors.Errorf("unable to determine name resolver for %s mode", string(a.runtimeConfig.Mode)))
		}
	}

	if resolverVersion == "" {
		resolverVersion = components.FirstStableVersion
	}

	resolver, err = a.nameResolutionRegistry.Create(resolverName, resolverVersion)
	resolverMetadata.Name = resolverName
	resolverMetadata.Configuration = a.globalConfig.Spec.NameResolutionSpec.Configuration
	resolverMetadata.Properties = map[string]string{
		nr.DaprHTTPPort: strconv.Itoa(a.runtimeConfig.HTTPPort),
		nr.DaprPort:     strconv.Itoa(a.runtimeConfig.InternalGRPCPort),
		nr.AppPort:      strconv.Itoa(a.runtimeConfig.ApplicationPort),
		nr.HostAddress:  a.hostAddress,
		nr.AppID:        a.runtimeConfig.ID,
		// TODO - change other nr components to use above properties (specifically MDNS component)
		nr.MDNSInstanceName:    a.runtimeConfig.ID,
		nr.MDNSInstanceAddress: a.hostAddress,
		nr.MDNSInstancePort:    strconv.Itoa(a.runtimeConfig.InternalGRPCPort),
	}

	if err != nil {
		diag.DefaultMonitoring.ComponentInitFailed("nameResolution", "creation", resolverName)
		fName := fmt.Sprintf(componentFormat, resolverName, "nameResolution", resolverVersion)
		return NewInitError(CreateComponentFailure, fName, err)
	}

	if err = resolver.Init(resolverMetadata); err != nil {
		diag.DefaultMonitoring.ComponentInitFailed("nameResolution", "init", resolverName)
		fName := fmt.Sprintf(componentFormat, resolverName, "nameResolution", resolverVersion)
		return NewInitError(InitComponentFailure, fName, err)
	}

	a.nameResolver = resolver

	log.Infof("Initialized name resolution to %s", resolverName)
	return nil
}

func (a *DaprRuntime) publishMessageHTTP(ctx context.Context, msg *pubsubSubscribedMessage) error {
	cloudEvent := msg.cloudEvent

	var span trace.Span

	req := invokev1.NewInvokeMethodRequest(msg.path)
	req.WithHTTPExtension(nethttp.MethodPost, "")
	req.WithRawData(msg.data, contenttype.CloudEventContentType)
	req.WithCustomHTTPMetadata(msg.metadata)

	if cloudEvent[pubsub.TraceIDField] != nil {
		traceID := cloudEvent[pubsub.TraceIDField].(string)
		sc, _ := diag.SpanContextFromW3CString(traceID)
		spanName := fmt.Sprintf("pubsub/%s", msg.topic)
		ctx, span = diag.StartInternalCallbackSpan(ctx, spanName, sc, a.globalConfig.Spec.TracingSpec)
	}

	start := time.Now()
	resp, err := a.appChannel.InvokeMethod(ctx, req)
	elapsed := diag.ElapsedSince(start)

	if err != nil {
		diag.DefaultComponentMonitoring.PubsubIngressEvent(ctx, msg.pubsub, strings.ToLower(string(pubsub.Retry)), msg.topic, elapsed)
		return fmt.Errorf("%w from app channel while sending pub/sub event to app: %v", ErrRetriable, err)
	}

	statusCode := int(resp.Status().Code)

	if span != nil {
		m := diag.ConstructSubscriptionSpanAttributes(msg.topic)
		diag.AddAttributesToSpan(span, m)
		diag.UpdateSpanStatusFromHTTPStatus(span, statusCode)
		span.End()
	}

	_, body := resp.RawData()

	if (statusCode >= 200) && (statusCode <= 299) {
		// Any 2xx is considered a success.
		var appResponse pubsub.AppResponse
		err := json.Unmarshal(body, &appResponse)
		if err != nil {
			log.Debugf("skipping status check due to error parsing result from pub/sub event %v", cloudEvent[pubsub.IDField])
			diag.DefaultComponentMonitoring.PubsubIngressEvent(ctx, msg.pubsub, strings.ToLower(string(pubsub.Success)), msg.topic, elapsed)
			return nil //nolint:nilerr
		}

		switch appResponse.Status {
		case "":
			// Consider empty status field as success
			fallthrough
		case pubsub.Success:
			diag.DefaultComponentMonitoring.PubsubIngressEvent(ctx, msg.pubsub, strings.ToLower(string(pubsub.Success)), msg.topic, elapsed)
			return nil
		case pubsub.Retry:
			diag.DefaultComponentMonitoring.PubsubIngressEvent(ctx, msg.pubsub, strings.ToLower(string(pubsub.Retry)), msg.topic, elapsed)
			return fmt.Errorf("RETRY status returned from app while processing pub/sub event %v: %w", cloudEvent[pubsub.IDField], ErrRetriable)
		case pubsub.Drop:
			diag.DefaultComponentMonitoring.PubsubIngressEvent(ctx, msg.pubsub, strings.ToLower(string(pubsub.Drop)), msg.topic, elapsed)
			log.Warnf("DROP status returned from app while processing pub/sub event %v", cloudEvent[pubsub.IDField])
			return nil
		}
		// Consider unknown status field as error and retry
		diag.DefaultComponentMonitoring.PubsubIngressEvent(ctx, msg.pubsub, strings.ToLower(string(pubsub.Retry)), msg.topic, elapsed)
		return fmt.Errorf("unknown status returned from app while processing pub/sub event %v, status: %v, err: %w", cloudEvent[pubsub.IDField], appResponse.Status, ErrRetriable)
	}

	if statusCode == nethttp.StatusNotFound {
		// These are errors that are not retriable, for now it is just 404 but more status codes can be added.
		// When adding/removing an error here, check if that is also applicable to GRPC since there is a mapping between HTTP and GRPC errors:
		// https://cloud.google.com/apis/design/errors#handling_errors
		log.Errorf("non-retriable error returned from app while processing pub/sub event %v: %s. status code returned: %v", cloudEvent[pubsub.IDField], body, statusCode)
		diag.DefaultComponentMonitoring.PubsubIngressEvent(ctx, msg.pubsub, strings.ToLower(string(pubsub.Drop)), msg.topic, elapsed)
		return nil
	}

	// Every error from now on is a retriable error.
	errMsg := fmt.Sprintf("retriable error returned from app while processing pub/sub event %v, topic: %v, body: %s. status code returned: %v", cloudEvent[pubsub.IDField], cloudEvent[pubsub.TopicField], body, statusCode)
	log.Warnf(errMsg)
	diag.DefaultComponentMonitoring.PubsubIngressEvent(ctx, msg.pubsub, strings.ToLower(string(pubsub.Retry)), msg.topic, elapsed)
	return errors.Errorf(errMsg)
}

func (a *DaprRuntime) publishMessageGRPC(ctx context.Context, msg *pubsubSubscribedMessage) error {
	cloudEvent := msg.cloudEvent

	envelope := &runtimev1pb.TopicEventRequest{
		Id:              extractCloudEventProperty(cloudEvent, pubsub.IDField),
		Source:          extractCloudEventProperty(cloudEvent, pubsub.SourceField),
		DataContentType: extractCloudEventProperty(cloudEvent, pubsub.DataContentTypeField),
		Type:            extractCloudEventProperty(cloudEvent, pubsub.TypeField),
		SpecVersion:     extractCloudEventProperty(cloudEvent, pubsub.SpecVersionField),
		Topic:           msg.topic,
		PubsubName:      msg.metadata[pubsubName],
		Path:            msg.path,
	}

	if data, ok := cloudEvent[pubsub.DataBase64Field]; ok && data != nil {
		if dataAsString, ok := data.(string); ok {
			decoded, decodeErr := base64.StdEncoding.DecodeString(dataAsString)
			if decodeErr != nil {
				log.Debugf("unable to base64 decode cloudEvent field data_base64: %s", decodeErr)
				diag.DefaultComponentMonitoring.PubsubIngressEvent(ctx, msg.pubsub, strings.ToLower(string(pubsub.Retry)), msg.topic, 0)

				return fmt.Errorf("%w returned from app while processing pub/sub event: %v", ErrRetriable, decodeErr)
			}

			envelope.Data = decoded
		} else {
			diag.DefaultComponentMonitoring.PubsubIngressEvent(ctx, msg.pubsub, strings.ToLower(string(pubsub.Retry)), msg.topic, 0)
			return fmt.Errorf("%w returned from app while processing pub/sub event: %v", ErrRetriable, ErrUnexpectedEnvelopeData)
		}
	} else if data, ok := cloudEvent[pubsub.DataField]; ok && data != nil {
		envelope.Data = nil

		if contenttype.IsStringContentType(envelope.DataContentType) {
			switch v := data.(type) {
			case string:
				envelope.Data = []byte(v)
			case []byte:
				envelope.Data = v
			default:
				diag.DefaultComponentMonitoring.PubsubIngressEvent(ctx, msg.pubsub, strings.ToLower(string(pubsub.Retry)), msg.topic, 0)
				return fmt.Errorf("%w returned from app while processing pub/sub event: %v", ErrRetriable, ErrUnexpectedEnvelopeData)
			}
		} else if contenttype.IsJSONContentType(envelope.DataContentType) || contenttype.IsCloudEventContentType(envelope.DataContentType) {
			envelope.Data, _ = json.Marshal(data)
		}
	}

	var span trace.Span
	if iTraceID, ok := cloudEvent[pubsub.TraceIDField]; ok {
		if traceID, ok := iTraceID.(string); ok {
			sc, _ := diag.SpanContextFromW3CString(traceID)
			spanName := fmt.Sprintf("pubsub/%s", msg.topic)

			// no ops if trace is off
			ctx, span = diag.StartInternalCallbackSpan(ctx, spanName, sc, a.globalConfig.Spec.TracingSpec)
			// span is nil if tracing is disabled (sampling rate is 0)
			if span != nil {
				ctx = diag.SpanContextToGRPCMetadata(ctx, span.SpanContext())
			}
		} else {
			log.Warnf("ignored non-string traceid value: %v", iTraceID)
		}
	}

	// Assemble Cloud Event Extensions:
	// Create copy of the cloud event with duplicated data removed

	extensions := map[string]interface{}{}
	for key, value := range cloudEvent {
		if !cloudEventDuplicateKeys.Has(key) {
			extensions[key] = value
		}
	}
	extensionsStruct := &structpb.Struct{}
	extensionBytes, jsonMarshalErr := json.Marshal(extensions)
	if jsonMarshalErr != nil {
		diag.DefaultComponentMonitoring.PubsubIngressEvent(ctx, msg.pubsub, strings.ToLower(string(pubsub.Retry)), msg.topic, 0)
		return fmt.Errorf("Error processing internal cloud event data: unable to marshal cloudEvent extensions: %s", jsonMarshalErr)
	}

	protoUnmarshalErr := protojson.Unmarshal(extensionBytes, extensionsStruct)
	if protoUnmarshalErr != nil {
		diag.DefaultComponentMonitoring.PubsubIngressEvent(ctx, msg.pubsub, strings.ToLower(string(pubsub.Retry)), msg.topic, 0)
		return fmt.Errorf("Error processing internal cloud event data: unable to unmarshal cloudEvent extensions to proto struct: %s", jsonMarshalErr)
	}
	envelope.Extensions = extensionsStruct

	ctx = invokev1.WithCustomGRPCMetadata(ctx, msg.metadata)

	conn, err := a.grpc.GetAppClient()
	if err != nil {
		return fmt.Errorf("error while getting app client: %w", err)
	}
	clientV1 := runtimev1pb.NewAppCallbackClient(conn)

	start := time.Now()
	res, err := clientV1.OnTopicEvent(ctx, envelope)
	elapsed := diag.ElapsedSince(start)

	if span != nil {
		m := diag.ConstructSubscriptionSpanAttributes(envelope.Topic)
		diag.AddAttributesToSpan(span, m)
		diag.UpdateSpanStatusFromGRPCError(span, err)
		span.End()
	}

	if err != nil {
		errStatus, hasErrStatus := status.FromError(err)
		if hasErrStatus && (errStatus.Code() == codes.Unimplemented) {
			// DROP
			log.Warnf("non-retriable error returned from app while processing pub/sub event %v: %s", cloudEvent[pubsub.IDField], err)
			diag.DefaultComponentMonitoring.PubsubIngressEvent(ctx, msg.pubsub, strings.ToLower(string(pubsub.Drop)), msg.topic, elapsed)

			return nil
		}

		err = fmt.Errorf("%w returned from app while processing pub/sub event %v: %v", ErrRetriable, cloudEvent[pubsub.IDField], err)
		log.Debug(err)
		diag.DefaultComponentMonitoring.PubsubIngressEvent(ctx, msg.pubsub, strings.ToLower(string(pubsub.Retry)), msg.topic, elapsed)

		// on error from application, return error for redelivery of event
		return err
	}

	switch res.GetStatus() {
	case runtimev1pb.TopicEventResponse_SUCCESS: //nolint:nosnakecase
		// on uninitialized status, this is the case it defaults to as an uninitialized status defaults to 0 which is
		// success from protobuf definition
		diag.DefaultComponentMonitoring.PubsubIngressEvent(ctx, msg.pubsub, strings.ToLower(string(pubsub.Success)), msg.topic, elapsed)
		return nil
	case runtimev1pb.TopicEventResponse_RETRY: //nolint:nosnakecase
		diag.DefaultComponentMonitoring.PubsubIngressEvent(ctx, msg.pubsub, strings.ToLower(string(pubsub.Retry)), msg.topic, elapsed)
		return fmt.Errorf("RETRY status returned from app while processing pub/sub event %v: %w", cloudEvent[pubsub.IDField], ErrRetriable)
	case runtimev1pb.TopicEventResponse_DROP: //nolint:nosnakecase
		log.Warnf("DROP status returned from app while processing pub/sub event %v", cloudEvent[pubsub.IDField])
		diag.DefaultComponentMonitoring.PubsubIngressEvent(ctx, msg.pubsub, strings.ToLower(string(pubsub.Drop)), msg.topic, elapsed)

		return nil
	}

	// Consider unknown status field as error and retry
	diag.DefaultComponentMonitoring.PubsubIngressEvent(ctx, msg.pubsub, strings.ToLower(string(pubsub.Retry)), msg.topic, elapsed)
	return fmt.Errorf("unknown status returned from app while processing pub/sub event %v, status: %v, err: %w", cloudEvent[pubsub.IDField], res.GetStatus(), ErrRetriable)
}

func extractCloudEventProperty(cloudEvent map[string]interface{}, property string) string {
	if cloudEvent == nil {
		return ""
	}
	iValue, ok := cloudEvent[property]
	if ok {
		if value, ok := iValue.(string); ok {
			return value
		}
	}

	return ""
}

func (a *DaprRuntime) initActors() error {
	err := actors.ValidateHostEnvironment(a.runtimeConfig.mtlsEnabled, a.runtimeConfig.Mode, a.namespace)
	if err != nil {
		return NewInitError(InitFailure, "actors", err)
	}
	a.actorStateStoreLock.Lock()
	defer a.actorStateStoreLock.Unlock()
	if a.actorStateStoreName == "" {
		log.Info("actors: state store is not configured - this is okay for clients but services with hosted actors will fail to initialize!")
	}
	actorConfig := actors.NewConfig(actors.ConfigOpts{
		HostAddress:        a.hostAddress,
		AppID:              a.runtimeConfig.ID,
		PlacementAddresses: a.runtimeConfig.PlacementAddresses,
		Port:               a.runtimeConfig.InternalGRPCPort,
		Namespace:          a.namespace,
		AppConfig:          a.appConfig,
	})
	act := actors.NewActors(actors.ActorsOpts{
		StateStore:       a.stateStores[a.actorStateStoreName],
		AppChannel:       a.appChannel,
		GRPCConnectionFn: a.grpc.GetGRPCConnection,
		Config:           actorConfig,
		CertChain:        a.runtimeConfig.CertChain,
		TracingSpec:      a.globalConfig.Spec.TracingSpec,
		Features:         a.globalConfig.Spec.Features,
		Resiliency:       a.resiliency,
		StateStoreName:   a.actorStateStoreName,
	})
	err = act.Init()
	if err == nil {
		a.actor = act
		return nil
	}
	return NewInitError(InitFailure, "actors", err)
}

func (a *DaprRuntime) getAuthorizedComponents(components []componentsV1alpha1.Component) []componentsV1alpha1.Component {
	authorized := make([]componentsV1alpha1.Component, len(components))

	i := 0
	for _, c := range components {
		if a.isComponentAuthorized(c) {
			authorized[i] = c
			i++
		}
	}
	return authorized[0:i]
}

func (a *DaprRuntime) isComponentAuthorized(component componentsV1alpha1.Component) bool {
	for _, auth := range a.componentAuthorizers {
		if !auth(component) {
			return false
		}
	}
	return true
}

func (a *DaprRuntime) namespaceComponentAuthorizer(component componentsV1alpha1.Component) bool {
	if a.namespace == "" || (a.namespace != "" && component.ObjectMeta.Namespace == a.namespace) {
		if len(component.Scopes) == 0 {
			return true
		}

		// scopes are defined, make sure this runtime ID is authorized
		for _, s := range component.Scopes {
			if s == a.runtimeConfig.ID {
				return true
			}
		}
	}

	return false
}

func (a *DaprRuntime) loadComponents(opts *runtimeOpts) error {
	var loader components.ComponentLoader

	switch a.runtimeConfig.Mode {
	case modes.KubernetesMode:
		loader = components.NewKubernetesComponents(a.runtimeConfig.Kubernetes, a.namespace, a.operatorClient, a.podName)
	case modes.StandaloneMode:
		loader = components.NewStandaloneComponents(a.runtimeConfig.Standalone)
	default:
		return errors.Errorf("components loader for mode %s not found", a.runtimeConfig.Mode)
	}

	log.Info("loading components")
	comps, err := loader.LoadComponents()
	if err != nil {
		return err
	}
	for _, comp := range comps {
		log.Debugf("found component. name: %s, type: %s/%s", comp.ObjectMeta.Name, comp.Spec.Type, comp.Spec.Version)
	}

	authorizedComps := a.getAuthorizedComponents(comps)

	a.componentsLock.Lock()
	a.components = authorizedComps
	a.componentsLock.Unlock()

	for _, comp := range authorizedComps {
		a.pendingComponents <- comp
	}

	return nil
}

func (a *DaprRuntime) appendOrReplaceComponents(component componentsV1alpha1.Component) {
	a.componentsLock.Lock()
	defer a.componentsLock.Unlock()

	replaced := false
	for i, c := range a.components {
		if c.Spec.Type == component.Spec.Type && c.ObjectMeta.Name == component.Name {
			a.components[i] = component
			replaced = true
			break
		}
	}

	if !replaced {
		a.components = append(a.components, component)
	}
}

func (a *DaprRuntime) extractComponentCategory(component componentsV1alpha1.Component) components.Category {
	for _, category := range componentCategoriesNeedProcess {
		if strings.HasPrefix(component.Spec.Type, string(category)+".") {
			return category
		}
	}
	return ""
}

func (a *DaprRuntime) processComponents() {
	for comp := range a.pendingComponents {
		if comp.Name == "" {
			continue
		}

		err := a.processComponentAndDependents(comp)
		if err != nil {
			e := fmt.Sprintf("process component %s error: %s", comp.Name, err.Error())
			if !comp.Spec.IgnoreErrors {
				log.Warnf("error processing component, daprd process will exit gracefully")
				a.Shutdown(a.runtimeConfig.GracefulShutdownDuration)
				log.Fatalf(e)
			}
			log.Errorf(e)
		}
	}
}

func (a *DaprRuntime) flushOutstandingComponents() {
	log.Info("waiting for all outstanding components to be processed")
	// We flush by sending a no-op component. Since the processComponents goroutine only reads one component at a time,
	// We know that once the no-op component is read from the channel, all previous components will have been fully processed.
	a.pendingComponents <- componentsV1alpha1.Component{}
	log.Info("all outstanding components processed")
}

func (a *DaprRuntime) processComponentAndDependents(comp componentsV1alpha1.Component) error {
	log.Debugf("loading component. name: %s, type: %s/%s", comp.ObjectMeta.Name, comp.Spec.Type, comp.Spec.Version)
	res := a.preprocessOneComponent(&comp)
	if res.unreadyDependency != "" {
		a.pendingComponentDependents[res.unreadyDependency] = append(a.pendingComponentDependents[res.unreadyDependency], comp)
		return nil
	}

	compCategory := a.extractComponentCategory(comp)
	if compCategory == "" {
		// the category entered is incorrect, return error
		return errors.Errorf("incorrect type %s", comp.Spec.Type)
	}

	ch := make(chan error, 1)

	timeout, err := time.ParseDuration(comp.Spec.InitTimeout)
	if err != nil {
		timeout = defaultComponentInitTimeout
	}

	go func() {
		ch <- a.doProcessOneComponent(compCategory, comp)
	}()

	select {
	case err := <-ch:
		if err != nil {
			return err
		}
	case <-time.After(timeout):
		diag.DefaultMonitoring.ComponentInitFailed(comp.Spec.Type, "init", comp.ObjectMeta.Name)
		err := fmt.Errorf("init timeout for component %s exceeded after %s", comp.Name, timeout.String())
		fName := fmt.Sprintf(componentFormat, comp.ObjectMeta.Name, comp.Spec.Type, comp.Spec.Version)
		return NewInitError(InitComponentFailure, fName, err)
	}

	log.Infof("component loaded. name: %s, type: %s/%s", comp.ObjectMeta.Name, comp.Spec.Type, comp.Spec.Version)
	a.appendOrReplaceComponents(comp)
	diag.DefaultMonitoring.ComponentLoaded()

	dependency := componentDependency(compCategory, comp.Name)
	if deps, ok := a.pendingComponentDependents[dependency]; ok {
		delete(a.pendingComponentDependents, dependency)
		for _, dependent := range deps {
			if err := a.processComponentAndDependents(dependent); err != nil {
				return err
			}
		}
	}

	return nil
}

func (a *DaprRuntime) doProcessOneComponent(category components.Category, comp componentsV1alpha1.Component) error {
	switch category {
	case components.CategoryBindings:
		return a.initBinding(comp)
	case components.CategoryPubSub:
		return a.initPubSub(comp)
	case components.CategorySecretStore:
		return a.initSecretStore(comp)
	case components.CategoryStateStore:
		return a.initState(comp)
	case components.CategoryConfiguration:
		return a.initConfiguration(comp)
	case components.CategoryLock:
		return a.initLock(comp)
	}
	return nil
}

func (a *DaprRuntime) preprocessOneComponent(comp *componentsV1alpha1.Component) componentPreprocessRes {
	var unreadySecretsStore string
	*comp, unreadySecretsStore = a.processComponentSecrets(*comp)
	if unreadySecretsStore != "" {
		return componentPreprocessRes{
			unreadyDependency: componentDependency(components.CategorySecretStore, unreadySecretsStore),
		}
	}
	return componentPreprocessRes{}
}

func (a *DaprRuntime) stopActor() {
	if a.actor != nil {
		log.Info("Shutting down actor")
		a.actor.Stop()
	}
}

// shutdownOutputComponents allows for a graceful shutdown of all runtime internal operations of components that are not source of more work.
// These are all components except input bindings and pubsub.
func (a *DaprRuntime) shutdownOutputComponents() error {
	log.Info("Shutting down all remaining components")
	var merr error

	// Close components if they implement `io.Closer`
	for name, component := range a.secretStores {
		closeComponent(component, "secret store "+name, &merr)
	}
	for name, component := range a.stateStores {
		closeComponent(component, "state store "+name, &merr)
	}
	for name, component := range a.lockStores {
		closeComponent(component, "lock store "+name, &merr)
	}
	for name, component := range a.configurationStores {
		closeComponent(component, "configuration store "+name, &merr)
	}
	// Close output bindings
	// Input bindings are closed when a.ctx is canceled
	for name, component := range a.outputBindings {
		closeComponent(component, "output binding "+name, &merr)
	}
	// Close pubsub publisher
	// The subscriber part is closed when a.ctx is canceled
	for name, pubSub := range a.pubSubs {
		if pubSub.component == nil {
			continue
		}
		closeComponent(pubSub.component, "pub sub "+name, &merr)
	}
	closeComponent(a.nameResolver, "name resolver", &merr)

	return merr
}

func closeComponent(component any, logmsg string, merr *error) {
	if closer, ok := component.(io.Closer); ok && closer != nil {
		if err := closer.Close(); err != nil {
			err = fmt.Errorf("error closing %s: %w", logmsg, err)
			*merr = multierror.Append(*merr, err)
			log.Warn(err)
		}
	}
}

// ShutdownWithWait will gracefully stop runtime and wait outstanding operations.
func (a *DaprRuntime) ShutdownWithWait() {
	a.Shutdown(a.runtimeConfig.GracefulShutdownDuration)
	os.Exit(0)
}

func (a *DaprRuntime) cleanSocket() {
	if a.runtimeConfig.UnixDomainSocket != "" {
		for _, s := range []string{"http", "grpc"} {
			os.Remove(fmt.Sprintf("%s/dapr-%s-%s.socket", a.runtimeConfig.UnixDomainSocket, a.runtimeConfig.ID, s))
		}
	}
}

func (a *DaprRuntime) Shutdown(duration time.Duration) {
	// Ensure the Unix socket file is removed if a panic occurs.
	defer a.cleanSocket()

	log.Info("dapr shutting down.")

	log.Info("Stopping PubSub subscribers and input bindings")
	a.stopSubscriptions()
	a.stopReadingFromBindings()
	a.cancel()
	a.stopActor()
	log.Info("Stopping Dapr APIs")
	for _, closer := range a.apiClosers {
		if err := closer.Close(); err != nil {
			log.Warnf("error closing API: %v", err)
		}
	}

	shutdownCtx, shutdownCancel := context.WithCancel(context.Background())
	go func() {
		if a.tracerProvider != nil {
			a.tracerProvider.Shutdown(shutdownCtx)
		}
	}()

	log.Infof("Waiting %s to finish outstanding operations", duration)
	<-time.After(duration)
	shutdownCancel()
	a.shutdownOutputComponents()
	a.shutdownC <- nil
}

func (a *DaprRuntime) WaitUntilShutdown() error {
	return <-a.shutdownC
}

func (a *DaprRuntime) processComponentSecrets(component componentsV1alpha1.Component) (componentsV1alpha1.Component, string) {
	cache := map[string]secretstores.GetSecretResponse{}

	for i, m := range component.Spec.Metadata {
		if m.SecretKeyRef.Name == "" {
			continue
		}

		secretStoreName := a.authSecretStoreOrDefault(component)
		secretStore := a.getSecretStore(secretStoreName)
		if secretStore == nil {
			log.Warnf("component %s references a secret store that isn't loaded: %s", component.Name, secretStoreName)
			return component, secretStoreName
		}

		// If running in Kubernetes, do not fetch secrets from the Kubernetes secret store as they will be populated by the operator.
		// Instead, base64 decode the secret values into their real self.
		if a.runtimeConfig.Mode == modes.KubernetesMode && secretStoreName == secretstoresLoader.BuiltinKubernetesSecretStore {
			var jsonVal string
			err := json.Unmarshal(m.Value.Raw, &jsonVal)
			if err != nil {
				log.Errorf("error decoding secret: %s", err)
				continue
			}

			dec, err := base64.StdEncoding.DecodeString(jsonVal)
			if err != nil {
				log.Errorf("error decoding secret: %s", err)
				continue
			}

			m.Value = componentsV1alpha1.DynamicValue{
				JSON: v1.JSON{
					Raw: dec,
				},
			}

			component.Spec.Metadata[i] = m
			continue
		}

		resp, ok := cache[m.SecretKeyRef.Name]
		if !ok {
			// TODO: cascade context.
			r, err := secretStore.GetSecret(context.TODO(), secretstores.GetSecretRequest{
				Name: m.SecretKeyRef.Name,
				Metadata: map[string]string{
					"namespace": component.ObjectMeta.Namespace,
				},
			})
			if err != nil {
				log.Errorf("error getting secret: %s", err)
				continue
			}
			resp = r
		}

		// Use the SecretKeyRef.Name key if SecretKeyRef.Key is not given
		secretKeyName := m.SecretKeyRef.Key
		if secretKeyName == "" {
			secretKeyName = m.SecretKeyRef.Name
		}

		val, ok := resp.Data[secretKeyName]
		if ok {
			component.Spec.Metadata[i].Value = componentsV1alpha1.DynamicValue{
				JSON: v1.JSON{
					Raw: []byte(val),
				},
			}
		}

		cache[m.SecretKeyRef.Name] = resp
	}
	return component, ""
}

func (a *DaprRuntime) authSecretStoreOrDefault(comp componentsV1alpha1.Component) string {
	if comp.SecretStore == "" {
		switch a.runtimeConfig.Mode {
		case modes.KubernetesMode:
			return "kubernetes"
		}
	}
	return comp.SecretStore
}

func (a *DaprRuntime) getSecretStore(storeName string) secretstores.SecretStore {
	if storeName == "" {
		return nil
	}
	return a.secretStores[storeName]
}

func (a *DaprRuntime) blockUntilAppIsReady() {
	if a.runtimeConfig.ApplicationPort <= 0 {
		return
	}

	log.Infof("application protocol: %s. waiting on port %v.  This will block until the app is listening on that port.", string(a.runtimeConfig.ApplicationProtocol), a.runtimeConfig.ApplicationPort)

	for {
		conn, _ := net.DialTimeout("tcp", net.JoinHostPort("localhost", strconv.Itoa(a.runtimeConfig.ApplicationPort)), time.Millisecond*500)
		if conn != nil {
			conn.Close()
			break
		}
		// prevents overwhelming the OS with open connections
		time.Sleep(time.Millisecond * 50)
	}

	log.Infof("application discovered on port %v", a.runtimeConfig.ApplicationPort)
}

func (a *DaprRuntime) loadAppConfiguration() {
	if a.appChannel == nil {
		return
	}

	appConfig, err := a.appChannel.GetAppConfig()
	if err != nil {
		return
	}

	if appConfig != nil {
		a.appConfig = *appConfig
		log.Info("application configuration loaded")
	}
}

func (a *DaprRuntime) createAppChannel() (err error) {
	if a.runtimeConfig.ApplicationPort == 0 {
		log.Warn("App channel is not initialized. Did you configure an app-port?")
		return nil
	}

	var ch channel.AppChannel
	switch a.runtimeConfig.ApplicationProtocol {
	case GRPCProtocol:
		ch, err = a.grpc.GetAppChannel()
		if err != nil {
			return err
		}
	case HTTPProtocol:
		pipeline, err := a.buildAppHTTPPipeline()
		if err != nil {
			return err
		}
		ch, err = httpChannel.CreateLocalChannel(a.runtimeConfig.ApplicationPort, a.runtimeConfig.MaxConcurrency, pipeline, a.globalConfig.Spec.TracingSpec, a.runtimeConfig.AppSSL, a.runtimeConfig.MaxRequestBodySize, a.runtimeConfig.ReadBufferSize)
		if err != nil {
			return err
		}
		ch.(*httpChannel.Channel).SetAppHealthCheckPath(a.runtimeConfig.AppHealthCheckHTTPPath)
	default:
		return errors.Errorf("cannot create app channel for protocol %s", string(a.runtimeConfig.ApplicationProtocol))
	}

	if a.runtimeConfig.MaxConcurrency > 0 {
		log.Infof("app max concurrency set to %v", a.runtimeConfig.MaxConcurrency)
	}

	a.appChannel = ch

	return nil
}

func (a *DaprRuntime) appendBuiltinSecretStore() {
	if a.runtimeConfig.DisableBuiltinK8sSecretStore {
		return
	}

	switch a.runtimeConfig.Mode {
	case modes.KubernetesMode:
		// Preload Kubernetes secretstore
		a.pendingComponents <- componentsV1alpha1.Component{
			ObjectMeta: metav1.ObjectMeta{
				Name: secretstoresLoader.BuiltinKubernetesSecretStore,
			},
			Spec: componentsV1alpha1.ComponentSpec{
				Type:    "secretstores.kubernetes",
				Version: components.FirstStableVersion,
			},
		}
	}
}

func (a *DaprRuntime) initSecretStore(c componentsV1alpha1.Component) error {
	secretStore, err := a.secretStoresRegistry.Create(c.Spec.Type, c.Spec.Version)
	if err != nil {
		diag.DefaultMonitoring.ComponentInitFailed(c.Spec.Type, "creation", c.ObjectMeta.Name)
		fName := fmt.Sprintf(componentFormat, c.ObjectMeta.Name, c.Spec.Type, c.Spec.Version)
		return NewInitError(CreateComponentFailure, fName, err)
	}

	err = secretStore.Init(secretstores.Metadata{Base: a.toBaseMetadata(c)})
	if err != nil {
		diag.DefaultMonitoring.ComponentInitFailed(c.Spec.Type, "init", c.ObjectMeta.Name)
		fName := fmt.Sprintf(componentFormat, c.ObjectMeta.Name, c.Spec.Type, c.Spec.Version)
		return NewInitError(InitComponentFailure, fName, err)
	}

	a.secretStores[c.ObjectMeta.Name] = secretStore
	diag.DefaultMonitoring.ComponentInitialized(c.Spec.Type)
	return nil
}

func (a *DaprRuntime) convertMetadataItemsToProperties(items []componentsV1alpha1.MetadataItem) map[string]string {
	properties := map[string]string{}
	for _, c := range items {
		val := c.Value.String()
		for strings.Contains(val, "{uuid}") {
			val = strings.Replace(val, "{uuid}", uuid.New().String(), 1)
		}
		for strings.Contains(val, "{podName}") {
			if a.podName == "" {
				log.Fatalf("failed to parse metadata: property %s refers to {podName} but podName is not set", c.Name)
			}
			val = strings.Replace(val, "{podName}", a.podName, 1)
		}
		for strings.Contains(val, "{namespace}") {
			val = strings.Replace(val, "{namespace}", fmt.Sprintf("%s.%s", a.namespace, a.runtimeConfig.ID), 1)
		}
		properties[c.Name] = val
	}
	return properties
}

func (a *DaprRuntime) toBaseMetadata(c componentsV1alpha1.Component) contribMetadata.Base {
	return contribMetadata.Base{
		Properties: a.convertMetadataItemsToProperties(c.Spec.Metadata),
		Name:       c.Name,
	}
}

func (a *DaprRuntime) getComponent(componentType string, name string) (componentsV1alpha1.Component, bool) {
	a.componentsLock.RLock()
	defer a.componentsLock.RUnlock()

	for i, c := range a.components {
		if c.Spec.Type == componentType && c.ObjectMeta.Name == name {
			return a.components[i], true
		}
	}
	return componentsV1alpha1.Component{}, false
}

func (a *DaprRuntime) getComponents() []componentsV1alpha1.Component {
	a.componentsLock.RLock()
	defer a.componentsLock.RUnlock()

	comps := make([]componentsV1alpha1.Component, len(a.components))
	copy(comps, a.components)
	return comps
}

func (a *DaprRuntime) getComponentsCapabilitesMap() map[string][]string {
	capabilities := make(map[string][]string)
	for key, store := range a.stateStores {
		features := store.Features()
		stateStoreCapabilities := featureTypeToString(features)
		if state.FeatureETag.IsPresent(features) && state.FeatureTransactional.IsPresent(features) {
			stateStoreCapabilities = append(stateStoreCapabilities, "ACTOR")
		}
		capabilities[key] = stateStoreCapabilities
	}
	for key, pubSubItem := range a.pubSubs {
		features := pubSubItem.component.Features()
		capabilities[key] = featureTypeToString(features)
	}
	for key := range a.inputBindings {
		capabilities[key] = []string{"INPUT_BINDING"}
	}
	for key := range a.outputBindings {
		if val, found := capabilities[key]; found {
			capabilities[key] = append(val, "OUTPUT_BINDING")
		} else {
			capabilities[key] = []string{"OUTPUT_BINDING"}
		}
	}
	for key, store := range a.secretStores {
		features := store.Features()
		capabilities[key] = featureTypeToString(features)
	}
	return capabilities
}

// converts components Features from FeatureType to string
func featureTypeToString(features interface{}) []string {
	featureStr := make([]string, 0)
	switch reflect.TypeOf(features).Kind() {
	case reflect.Slice:
		val := reflect.ValueOf(features)
		for i := 0; i < val.Len(); i++ {
			featureStr = append(featureStr, val.Index(i).String())
		}
	}
	return featureStr
}

func (a *DaprRuntime) establishSecurity(sentryAddress string) error {
	if !a.runtimeConfig.mtlsEnabled {
		log.Info("mTLS is disabled. Skipping certificate request and tls validation")
		return nil
	}
	if sentryAddress == "" {
		return errors.New("sentryAddress cannot be empty")
	}
	log.Info("mTLS enabled. creating sidecar authenticator")

	auth, err := security.GetSidecarAuthenticator(sentryAddress, a.runtimeConfig.CertChain)
	if err != nil {
		return err
	}
	a.authenticator = auth
	a.grpc.SetAuthenticator(auth)

	log.Info("authenticator created")

	diag.DefaultMonitoring.MTLSInitCompleted()
	return nil
}

func componentDependency(compCategory components.Category, name string) string {
	return fmt.Sprintf("%s:%s", compCategory, name)
}

func (a *DaprRuntime) startSubscriptions() {
	// Clean any previous state
	if a.pubsubCancel != nil {
		a.pubsubCancel()
	}

	// PubSub subscribers are stopped via cancellation of the main runtime's context
	a.pubsubCtx, a.pubsubCancel = context.WithCancel(a.ctx)
	a.topicCtxCancels = map[string]context.CancelFunc{}
	for pubsubName := range a.pubSubs {
		if err := a.beginPubSub(pubsubName); err != nil {
			log.Errorf("error occurred while beginning pubsub %s: %s", pubsubName, err)
		}
	}
}

// Stop subscriptions to all topics and cleans the cached topics
func (a *DaprRuntime) stopSubscriptions() {
	// Stop all subscriptions by canceling the subscription context
	if a.pubsubCancel != nil {
		a.pubsubCancel()
	}
	a.pubsubCtx = nil
	a.pubsubCancel = nil

	// Remove all contexts that are specific to each component (which have been canceled already by canceling pubsubCtx)
	a.topicCtxCancels = nil

	// Delete the cached topics and routes
	a.topicRoutes = nil
}

func (a *DaprRuntime) startReadingFromBindings() (err error) {
	if a.appChannel == nil {
		return errors.New("app channel not initialized")
	}

	// Clean any previous state
	if a.inputBindingsCancel != nil {
		a.inputBindingsCancel()
	}

	// Input bindings are stopped via cancellation of the main runtime's context
	a.inputBindingsCtx, a.inputBindingsCancel = context.WithCancel(a.ctx)

	for name, binding := range a.inputBindings {
		isSubscribed, err := a.isAppSubscribedToBinding(name)
		if err != nil {
			return err
		}
		if !isSubscribed {
			log.Infof("app has not subscribed to binding %s.", name)
			continue
		}

		err = a.readFromBinding(a.inputBindingsCtx, name, binding)
		if err != nil {
			log.Errorf("error reading from input binding %s: %s", name, err)
			continue
		}
	}
	return nil
}

func (a *DaprRuntime) stopReadingFromBindings() {
	if a.inputBindingsCancel != nil {
		a.inputBindingsCancel()
	}

	a.inputBindingsCtx = nil
	a.inputBindingsCancel = nil
}

// Returns "componentName||topicName", which is used as key for some maps
func pubsubTopicKey(componentName, topicName string) string {
	return componentName + "||" + topicName
}

func createGRPCManager(runtimeConfig *Config, globalConfig *config.Configuration) *grpc.Manager {
	grpcAppChannelConfig := &grpc.AppChannelConfig{}
	if globalConfig != nil {
		grpcAppChannelConfig.TracingSpec = globalConfig.Spec.TracingSpec
	}
	if runtimeConfig != nil {
		grpcAppChannelConfig.Port = runtimeConfig.ApplicationPort
		grpcAppChannelConfig.MaxConcurrency = runtimeConfig.MaxConcurrency
		grpcAppChannelConfig.SSLEnabled = runtimeConfig.AppSSL
		grpcAppChannelConfig.MaxRequestBodySizeMB = runtimeConfig.MaxRequestBodySize
		grpcAppChannelConfig.ReadBufferSizeKB = runtimeConfig.ReadBufferSize
	}

	m := grpc.NewGRPCManager(runtimeConfig.Mode, grpcAppChannelConfig)
	m.StartCollector()
	return m
}<|MERGE_RESOLUTION|>--- conflicted
+++ resolved
@@ -140,13 +140,11 @@
 // was encountered when processing a cloud event's data property.
 var ErrUnexpectedEnvelopeData = errors.New("unexpected data type encountered in envelope")
 
-<<<<<<< HEAD
 // ErrRetriable when the upstream caller encounters this error, it
 // can retry
 var ErrRetriable = errors.New("retriable error")
-=======
+
 var cloudEventDuplicateKeys = sets.NewString(pubsub.IDField, pubsub.SourceField, pubsub.DataContentTypeField, pubsub.TypeField, pubsub.SpecVersionField, pubsub.DataField, pubsub.DataBase64Field)
->>>>>>> 22883bc9
 
 type TopicRoutes map[string]TopicRouteElem
 
@@ -842,32 +840,6 @@
 			return nil
 		}
 
-<<<<<<< HEAD
-		err = policy(func(ctx context.Context) error {
-			var pubMessageErr error
-			psm := &pubsubSubscribedMessage{
-				cloudEvent: cloudEvent,
-				data:       data,
-				topic:      msg.Topic,
-				metadata:   msg.Metadata,
-				path:       routePath,
-				pubsub:     name,
-			}
-			switch a.runtimeConfig.ApplicationProtocol {
-			case HTTPProtocol:
-				pubMessageErr = a.publishMessageHTTP(ctx, psm)
-			case GRPCProtocol:
-				pubMessageErr = a.publishMessageGRPC(ctx, psm)
-			default:
-				pubMessageErr = backoff.Permanent(errors.New("invalid application protocol"))
-			}
-			if errors.Is(pubMessageErr, ErrRetriable) {
-				log.Warnf("encountered a retriable error while publishing a subscribed message to topic %s, err: %s", msg.Topic, pubMessageErr)
-			} else {
-				log.Errorf("encountered a non-retriable error while publishing a subscribed message to topic %s, err: %s", msg.Topic, pubMessageErr)
-			}
-			return pubMessageErr
-=======
 		psm := &pubsubSubscribedMessage{
 			cloudEvent: cloudEvent,
 			data:       data,
@@ -886,8 +858,12 @@
 			default:
 				pErr = backoff.Permanent(errors.New("invalid application protocol"))
 			}
+			if errors.Is(pErr, ErrRetriable) {
+				log.Warnf("encountered a retriable error while publishing a subscribed message to topic %s, err: %s", msgTopic, pErr)
+			} else {
+				log.Errorf("encountered a non-retriable error while publishing a subscribed message to topic %s, err: %s", msgTopic, pErr)
+			}
 			return nil, pErr
->>>>>>> 22883bc9
 		})
 		if err != nil && err != context.Canceled {
 			// Sending msg to dead letter queue.
@@ -2158,7 +2134,7 @@
 	errMsg := fmt.Sprintf("retriable error returned from app while processing pub/sub event %v, topic: %v, body: %s. status code returned: %v", cloudEvent[pubsub.IDField], cloudEvent[pubsub.TopicField], body, statusCode)
 	log.Warnf(errMsg)
 	diag.DefaultComponentMonitoring.PubsubIngressEvent(ctx, msg.pubsub, strings.ToLower(string(pubsub.Retry)), msg.topic, elapsed)
-	return errors.Errorf(errMsg)
+	return fmt.Errorf("%s, err: %w", errMsg, ErrRetriable)
 }
 
 func (a *DaprRuntime) publishMessageGRPC(ctx context.Context, msg *pubsubSubscribedMessage) error {
