--- conflicted
+++ resolved
@@ -598,21 +598,14 @@
 		if err != nil {
 			log.Warn(err)
 		} else {
-<<<<<<< HEAD
-=======
-			// Workflow engine depends on actor runtime being initialized
-			// This needs to be called before "SetActorsInitDone" on the universal API object to prevent a race condition in workflow methods
-			if err = a.initWorkflowEngine(ctx); err != nil {
-				return err
-			}
-
->>>>>>> 328b4b33
 			a.daprUniversalAPI.SetActorRuntime(a.actor)
 		}
 	}
 
 	// Initialize workflow engine
-	a.initWorkflowEngine(ctx)
+	if err = a.initWorkflowEngine(ctx); err != nil {
+		return err
+	}
 
 	// We set actors as initialized whether we have an actors runtime or not
 	a.daprUniversalAPI.SetActorsInitDone()
@@ -646,8 +639,8 @@
 
 	reg := a.runtimeConfig.registry.Workflows()
 	if reg == nil {
-		log.Info("No workflow registry available, not registering Dapr workflow component...")
-		return
+		log.Info("No workflow registry available, not registering Dapr workflow component.")
+		return fmt.Errorf("No workflow registry available.")
 	}
 
 	log.Infof("Registering component for dapr workflow engine...")
