// ------------------------------------------------------------
// Copyright (c) Microsoft Corporation and Dapr Contributors.
// Licensed under the MIT License.
// ------------------------------------------------------------

package runtime

import (
	"flag"
	"fmt"
	"os"
	"strconv"
	"strings"

	"github.com/pkg/errors"

	"github.com/dapr/kit/logger"

	"github.com/dapr/dapr/pkg/acl"
	global_config "github.com/dapr/dapr/pkg/config"
	env "github.com/dapr/dapr/pkg/config/env"
	"github.com/dapr/dapr/pkg/cors"
	"github.com/dapr/dapr/pkg/grpc"
	"github.com/dapr/dapr/pkg/metrics"
	"github.com/dapr/dapr/pkg/modes"
	"github.com/dapr/dapr/pkg/operator/client"
	"github.com/dapr/dapr/pkg/runtime/security"
	"github.com/dapr/dapr/pkg/version"
	"github.com/dapr/dapr/utils"
)

// FromFlags parses command flags and returns DaprRuntime instance.
func FromFlags() (*DaprRuntime, error) {
	mode := flag.String("mode", string(modes.StandaloneMode), "Runtime mode for Dapr")
	daprHTTPPort := flag.String("dapr-http-port", fmt.Sprintf("%v", DefaultDaprHTTPPort), "HTTP port for Dapr API to listen on")
	daprAPIListenAddresses := flag.String("dapr-listen-addresses", DefaultAPIListenAddress, "One or more addresses for the Dapr API to listen on, CSV limited")
	daprPublicPort := flag.String("dapr-public-port", "", "Public port for Dapr Health and Metadata to listen on")
	daprAPIGRPCPort := flag.String("dapr-grpc-port", fmt.Sprintf("%v", DefaultDaprAPIGRPCPort), "gRPC port for the Dapr API to listen on")
	daprInternalGRPCPort := flag.String("dapr-internal-grpc-port", "", "gRPC port for the Dapr Internal API to listen on")
	appPort := flag.String("app-port", "", "The port the application is listening on")
	profilePort := flag.String("profile-port", fmt.Sprintf("%v", DefaultProfilePort), "The port for the profile server")
	appProtocol := flag.String("app-protocol", string(HTTPProtocol), "Protocol for the application: grpc or http")
	componentsPath := flag.String("components-path", "", "Path for components directory. If empty, components will not be loaded. Self-hosted mode only")
	config := flag.String("config", "", "Path to config file, or name of a configuration object")
	appID := flag.String("app-id", "", "A unique ID for Dapr. Used for Service Discovery and state")
	controlPlaneAddress := flag.String("control-plane-address", "", "Address for a Dapr control plane")
	sentryAddress := flag.String("sentry-address", "", "Address for the Sentry CA service")
	placementServiceHostAddr := flag.String("placement-host-address", "", "Addresses for Dapr Actor Placement servers")
	allowedOrigins := flag.String("allowed-origins", cors.DefaultAllowedOrigins, "Allowed HTTP origins")
	enableProfiling := flag.Bool("enable-profiling", false, "Enable profiling")
	runtimeVersion := flag.Bool("version", false, "Prints the runtime version")
	buildInfo := flag.Bool("build-info", false, "Prints the build info")
	waitCommand := flag.Bool("wait", false, "wait for Dapr outbound ready")
	appMaxConcurrency := flag.Int("app-max-concurrency", -1, "Controls the concurrency level when forwarding requests to user code")
	enableMTLS := flag.Bool("enable-mtls", false, "Enables automatic mTLS for daprd to daprd communication channels")
	appSSL := flag.Bool("app-ssl", false, "Sets the URI scheme of the app to https and attempts an SSL connection")
	daprHTTPMaxRequestSize := flag.Int("dapr-http-max-request-size", -1, "Increasing max size of request body in MB to handle uploading of big files. By default 4 MB.")
	waitingProbe := flag.String("daprd-wait-probe", "", "address for check app ready. If empty, daprd will not check the probe at start time")
	waitingContainers := flag.String("daprd-wait-containers", "", "The containers name in k8s which daprd waill waiting them ready. If empty, daprd will not check them at start time")
	unixDomainSocket := flag.String("unix-domain-socket", "", "Path to a unix domain socket dir mount. If specified, Dapr API servers will use Unix Domain Sockets")
	daprHTTPReadBufferSize := flag.Int("dapr-http-read-buffer-size", -1, "Increasing max size of read buffer in KB to handle sending multi-KB headers. By default 4 KB.")
	daprHTTPStreamRequestBody := flag.Bool("dapr-http-stream-request-body", false, "Enables request body streaming on http server")

	loggerOptions := logger.DefaultOptions()
	loggerOptions.AttachCmdFlags(flag.StringVar, flag.BoolVar)

	metricsExporter := metrics.NewExporter(metrics.DefaultMetricNamespace)

	metricsExporter.Options().AttachCmdFlags(flag.StringVar, flag.BoolVar)

	flag.Parse()

	if *runtimeVersion {
		fmt.Println(version.Version())
		os.Exit(0)
	}

	if *buildInfo {
		fmt.Printf("Version: %s\nGit Commit: %s\nGit Version: %s\n", version.Version(), version.Commit(), version.GitVersion())
		os.Exit(0)
	}

	if *waitCommand {
		waitUntilDaprOutboundReady(*daprHTTPPort)
		os.Exit(0)
	}

	if *appID == "" {
		return nil, errors.New("app-id parameter cannot be empty")
	}

	// Apply options to all loggers
	loggerOptions.SetAppID(*appID)
	if err := logger.ApplyOptionsToLoggers(&loggerOptions); err != nil {
		return nil, err
	}

	log.Infof("starting Dapr Runtime -- version %s -- commit %s", version.Version(), version.Commit())
	log.Infof("log level set to: %s", loggerOptions.OutputLevel)

	// Initialize dapr metrics exporter
	if err := metricsExporter.Init(); err != nil {
		log.Fatal(err)
	}

	daprHTTP, err := strconv.Atoi(*daprHTTPPort)
	if err != nil {
		return nil, errors.Wrap(err, "error parsing dapr-http-port flag")
	}

	daprAPIGRPC, err := strconv.Atoi(*daprAPIGRPCPort)
	if err != nil {
		return nil, errors.Wrap(err, "error parsing dapr-grpc-port flag")
	}

	profPort, err := strconv.Atoi(*profilePort)
	if err != nil {
		return nil, errors.Wrap(err, "error parsing profile-port flag")
	}

	var daprInternalGRPC int
	if *daprInternalGRPCPort != "" {
		daprInternalGRPC, err = strconv.Atoi(*daprInternalGRPCPort)
		if err != nil {
			return nil, errors.Wrap(err, "error parsing dapr-internal-grpc-port")
		}
	} else {
		daprInternalGRPC, err = grpc.GetFreePort()
		if err != nil {
			return nil, errors.Wrap(err, "failed to get free port for internal grpc server")
		}
	}

	var publicPort *int
	if *daprPublicPort != "" {
		port, cerr := strconv.Atoi(*daprPublicPort)
		if cerr != nil {
			return nil, errors.Wrap(cerr, "error parsing dapr-public-port")
		}
		publicPort = &port
	}

	var applicationPort int
	if *appPort != "" {
		applicationPort, err = strconv.Atoi(*appPort)
		if err != nil {
			return nil, errors.Wrap(err, "error parsing app-port")
		}
	}

	var maxRequestBodySize int
	if *daprHTTPMaxRequestSize != -1 {
		maxRequestBodySize = *daprHTTPMaxRequestSize
	} else {
		maxRequestBodySize = DefaultMaxRequestBodySize
	}

	var readBufferSize int
	if *daprHTTPReadBufferSize != -1 {
		readBufferSize = *daprHTTPReadBufferSize
	} else {
		readBufferSize = DefaultReadBufferSize
	}

	placementAddresses := []string{}
	if *placementServiceHostAddr != "" {
		placementAddresses = parseStringArray(*placementServiceHostAddr)
	}

	var concurrency int
	if *appMaxConcurrency != -1 {
		concurrency = *appMaxConcurrency
	}

	appPrtcl := string(HTTPProtocol)
	if *appProtocol != string(HTTPProtocol) {
		appPrtcl = *appProtocol
	}

	daprAPIListenAddressList := strings.Split(*daprAPIListenAddresses, ",")
	if len(daprAPIListenAddressList) == 0 {
		daprAPIListenAddressList = []string{DefaultAPIListenAddress}
	}

	var waitingContainerNames []string
	if *waitingContainers != "" {
		waitingContainerNames = parseStringArray(*waitingContainers)
	}
	runtimeConfig := NewRuntimeConfig(*appID, placementAddresses, *controlPlaneAddress, *allowedOrigins, *config, *componentsPath,
<<<<<<< HEAD
		appPrtcl, *mode, daprHTTP, daprInternalGRPC, daprAPIGRPC, daprAPIListenAddressList, publicPort, applicationPort, profPort,
		*enableProfiling, concurrency, *enableMTLS, *sentryAddress, *appSSL, maxRequestBodySize, *unixDomainSocket, *waitingProbe, waitingContainerNames)
=======
		appPrtcl, *mode, daprHTTP, daprInternalGRPC, daprAPIGRPC, daprAPIListenAddressList, publicPort, applicationPort, profPort, *enableProfiling, concurrency, *enableMTLS, *sentryAddress, *appSSL, maxRequestBodySize, *unixDomainSocket, readBufferSize, *daprHTTPStreamRequestBody)
>>>>>>> c0621214

	// set environment variables
	// TODO - consider adding host address to runtime config and/or caching result in utils package
	host, err := utils.GetHostAddress()
	if err != nil {
		log.Warnf("failed to get host address, env variable %s will not be set", env.HostAddress)
	}

	variables := map[string]string{
		env.AppID:           *appID,
		env.AppPort:         *appPort,
		env.HostAddress:     host,
		env.DaprPort:        strconv.Itoa(daprInternalGRPC),
		env.DaprGRPCPort:    *daprAPIGRPCPort,
		env.DaprHTTPPort:    *daprHTTPPort,
		env.DaprMetricsPort: metricsExporter.Options().Port, // TODO - consider adding to runtime config
		env.DaprProfilePort: *profilePort,
	}

	if err = setEnvVariables(variables); err != nil {
		return nil, err
	}

	var globalConfig *global_config.Configuration
	var configErr error

	if *enableMTLS || *mode == string(modes.KubernetesMode) {
		runtimeConfig.CertChain, err = security.GetCertChain()
		if err != nil {
			return nil, err
		}
	}

	var accessControlList *global_config.AccessControlList
	var namespace string

	if *config != "" {
		switch modes.DaprMode(*mode) {
		case modes.KubernetesMode:
			client, conn, clientErr := client.GetOperatorClient(*controlPlaneAddress, security.TLSServerName, runtimeConfig.CertChain)
			if clientErr != nil {
				return nil, clientErr
			}
			defer conn.Close()
			namespace = os.Getenv("NAMESPACE")
			globalConfig, configErr = global_config.LoadKubernetesConfiguration(*config, namespace, client)
		case modes.StandaloneMode:
			globalConfig, _, configErr = global_config.LoadStandaloneConfiguration(*config)
		}

		if configErr != nil {
			log.Debugf("Config error: %v", configErr)
		}
	}

	if configErr != nil {
		log.Fatalf("error loading configuration: %s", configErr)
	}
	if globalConfig == nil {
		log.Info("loading default configuration")
		globalConfig = global_config.LoadDefaultConfiguration()
	}

	accessControlList, err = acl.ParseAccessControlSpec(globalConfig.Spec.AccessControlSpec, string(runtimeConfig.ApplicationProtocol))
	if err != nil {
		log.Fatalf(err.Error())
	}
	return NewDaprRuntime(runtimeConfig, globalConfig, accessControlList), nil
}

func setEnvVariables(variables map[string]string) error {
	for key, value := range variables {
		err := os.Setenv(key, value)
		if err != nil {
			return err
		}
	}
	return nil
}

func parseStringArray(val string) []string {
	parsed := []string{}
	p := strings.Split(val, ",")
	for _, addr := range p {
		parsed = append(parsed, strings.TrimSpace(addr))
	}
	return parsed
}<|MERGE_RESOLUTION|>--- conflicted
+++ resolved
@@ -55,11 +55,11 @@
 	enableMTLS := flag.Bool("enable-mtls", false, "Enables automatic mTLS for daprd to daprd communication channels")
 	appSSL := flag.Bool("app-ssl", false, "Sets the URI scheme of the app to https and attempts an SSL connection")
 	daprHTTPMaxRequestSize := flag.Int("dapr-http-max-request-size", -1, "Increasing max size of request body in MB to handle uploading of big files. By default 4 MB.")
-	waitingProbe := flag.String("daprd-wait-probe", "", "address for check app ready. If empty, daprd will not check the probe at start time")
-	waitingContainers := flag.String("daprd-wait-containers", "", "The containers name in k8s which daprd waill waiting them ready. If empty, daprd will not check them at start time")
 	unixDomainSocket := flag.String("unix-domain-socket", "", "Path to a unix domain socket dir mount. If specified, Dapr API servers will use Unix Domain Sockets")
 	daprHTTPReadBufferSize := flag.Int("dapr-http-read-buffer-size", -1, "Increasing max size of read buffer in KB to handle sending multi-KB headers. By default 4 KB.")
 	daprHTTPStreamRequestBody := flag.Bool("dapr-http-stream-request-body", false, "Enables request body streaming on http server")
+	waitingProbe := flag.String("daprd-wait-probe", "", "address for check app ready. If empty, daprd will not check the probe at start time")
+	waitingContainers := flag.String("daprd-wait-containers", "", "The containers name in k8s which daprd waill waiting them ready. If empty, daprd will not check them at start time")
 
 	loggerOptions := logger.DefaultOptions()
 	loggerOptions.AttachCmdFlags(flag.StringVar, flag.BoolVar)
@@ -187,12 +187,7 @@
 		waitingContainerNames = parseStringArray(*waitingContainers)
 	}
 	runtimeConfig := NewRuntimeConfig(*appID, placementAddresses, *controlPlaneAddress, *allowedOrigins, *config, *componentsPath,
-<<<<<<< HEAD
-		appPrtcl, *mode, daprHTTP, daprInternalGRPC, daprAPIGRPC, daprAPIListenAddressList, publicPort, applicationPort, profPort,
-		*enableProfiling, concurrency, *enableMTLS, *sentryAddress, *appSSL, maxRequestBodySize, *unixDomainSocket, *waitingProbe, waitingContainerNames)
-=======
-		appPrtcl, *mode, daprHTTP, daprInternalGRPC, daprAPIGRPC, daprAPIListenAddressList, publicPort, applicationPort, profPort, *enableProfiling, concurrency, *enableMTLS, *sentryAddress, *appSSL, maxRequestBodySize, *unixDomainSocket, readBufferSize, *daprHTTPStreamRequestBody)
->>>>>>> c0621214
+		appPrtcl, *mode, daprHTTP, daprInternalGRPC, daprAPIGRPC, daprAPIListenAddressList, publicPort, applicationPort, profPort, *enableProfiling, concurrency, *enableMTLS, *sentryAddress, *appSSL, maxRequestBodySize, *unixDomainSocket, readBufferSize, *daprHTTPStreamRequestBody, *waitingProbe, waitingContainerNames)
 
 	// set environment variables
 	// TODO - consider adding host address to runtime config and/or caching result in utils package
