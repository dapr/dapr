/*
Copyright 2021 The Dapr Authors
Licensed under the Apache License, Version 2.0 (the "License");
you may not use this file except in compliance with the License.
You may obtain a copy of the License at
    http://www.apache.org/licenses/LICENSE-2.0
Unless required by applicable law or agreed to in writing, software
distributed under the License is distributed on an "AS IS" BASIS,
WITHOUT WARRANTIES OR CONDITIONS OF ANY KIND, either express or implied.
See the License for the specific language governing permissions and
limitations under the License.
*/

package runtime

import (
	"flag"
	"fmt"
	"os"
	"strconv"
	"strings"
	"time"

	"github.com/pkg/errors"

	"github.com/dapr/kit/logger"

	"github.com/dapr/dapr/pkg/acl"
	resiliency_v1alpha "github.com/dapr/dapr/pkg/apis/resiliency/v1alpha1"
	global_config "github.com/dapr/dapr/pkg/config"
	env "github.com/dapr/dapr/pkg/config/env"
	"github.com/dapr/dapr/pkg/cors"
	"github.com/dapr/dapr/pkg/credentials"
	"github.com/dapr/dapr/pkg/grpc"
	"github.com/dapr/dapr/pkg/metrics"
	"github.com/dapr/dapr/pkg/modes"
	"github.com/dapr/dapr/pkg/operator/client"
	operator_v1 "github.com/dapr/dapr/pkg/proto/operator/v1"
	resiliency_config "github.com/dapr/dapr/pkg/resiliency"
	"github.com/dapr/dapr/pkg/runtime/security"
	"github.com/dapr/dapr/pkg/version"
	"github.com/dapr/dapr/utils"
)

// make it easier for test.
var (
	mode                        = flag.String("mode", string(modes.StandaloneMode), "Runtime mode for Dapr")
	daprHTTPPort                = flag.String("dapr-http-port", fmt.Sprintf("%v", DefaultDaprHTTPPort), "HTTP port for Dapr API to listen on")
	daprAPIListenAddresses      = flag.String("dapr-listen-addresses", DefaultAPIListenAddress, "One or more addresses for the Dapr API to listen on, CSV limited")
	daprPublicPort              = flag.String("dapr-public-port", "", "Public port for Dapr Health and Metadata to listen on")
	daprAPIGRPCPort             = flag.String("dapr-grpc-port", fmt.Sprintf("%v", DefaultDaprAPIGRPCPort), "gRPC port for the Dapr API to listen on")
	daprInternalGRPCPort        = flag.String("dapr-internal-grpc-port", "", "gRPC port for the Dapr Internal API to listen on")
	appPort                     = flag.String("app-port", "", "The port the application is listening on")
	profilePort                 = flag.String("profile-port", fmt.Sprintf("%v", DefaultProfilePort), "The port for the profile server")
	appProtocol                 = flag.String("app-protocol", string(HTTPProtocol), "Protocol for the application: grpc or http")
	componentsPath              = flag.String("components-path", "", "Path for components directory. If empty, components will not be loaded. Self-hosted mode only")
	daprConfig                  = flag.String("config", "", "Path to config file, or name of a configuration object")
	appID                       = flag.String("app-id", "", "A unique ID for Dapr. Used for Service Discovery and state")
	controlPlaneAddress         = flag.String("control-plane-address", "", "Address for a Dapr control plane")
	sentryAddress               = flag.String("sentry-address", "", "Address for the Sentry CA service")
	placementServiceHostAddr    = flag.String("placement-host-address", "", "Addresses for Dapr Actor Placement servers")
	allowedOrigins              = flag.String("allowed-origins", cors.DefaultAllowedOrigins, "Allowed HTTP origins")
	enableProfiling             = flag.Bool("enable-profiling", false, "Enable profiling")
	runtimeVersion              = flag.Bool("version", false, "Prints the runtime version")
	buildInfo                   = flag.Bool("build-info", false, "Prints the build info")
	waitCommand                 = flag.Bool("wait", false, "wait for Dapr outbound ready")
	appMaxConcurrency           = flag.Int("app-max-concurrency", -1, "Controls the concurrency level when forwarding requests to user code")
	enableMTLS                  = flag.Bool("enable-mtls", false, "Enables automatic mTLS for daprd to daprd communication channels")
	appSSL                      = flag.Bool("app-ssl", false, "Sets the URI scheme of the app to https and attempts an SSL connection")
	daprHTTPMaxRequestSize      = flag.Int("dapr-http-max-request-size", -1, "Increasing max size of request body in MB to handle uploading of big files. By default 4 MB.")
	unixDomainSocket            = flag.String("unix-domain-socket", "", "Path to a unix domain socket dir mount. If specified, Dapr API servers will use Unix Domain Sockets")
	daprHTTPReadBufferSize      = flag.Int("dapr-http-read-buffer-size", -1, "Increasing max size of read buffer in KB to handle sending multi-KB headers. By default 4 KB.")
	daprHTTPStreamRequestBody   = flag.Bool("dapr-http-stream-request-body", false, "Enables request body streaming on http server")
	daprGracefulShutdownSeconds = flag.Int("dapr-graceful-shutdown-seconds", -1, "Graceful shutdown time in seconds.")
	apiLogLevel                 = flag.String("api-log-level", "", "API log type for API calls")
)

// FromFlags parses command flags and returns DaprRuntime instance.
func FromFlags() (*DaprRuntime, error) {
	loggerOptions := logger.DefaultOptions()
	loggerOptions.AttachCmdFlags(flag.StringVar, flag.BoolVar)

	metricsExporter := metrics.NewExporter(metrics.DefaultMetricNamespace)

	metricsExporter.Options().AttachCmdFlags(flag.StringVar, flag.BoolVar)

	flag.Parse()

	if *runtimeVersion {
		fmt.Println(version.Version())
		os.Exit(0)
	}

	if *buildInfo {
		fmt.Printf("Version: %s\nGit Commit: %s\nGit Version: %s\n", version.Version(), version.Commit(), version.GitVersion())
		os.Exit(0)
	}

	if *waitCommand {
		waitUntilDaprOutboundReady(*daprHTTPPort)
		os.Exit(0)
	}

	if *appID == "" {
		return nil, errors.New("app-id parameter cannot be empty")
	}

	// Apply options to all loggers
	loggerOptions.SetAppID(*appID)
	if err := logger.ApplyOptionsToLoggers(&loggerOptions); err != nil {
		return nil, err
	}

	log.Infof("starting Dapr Runtime -- version %s -- commit %s", version.Version(), version.Commit())
	log.Infof("log level set to: %s", loggerOptions.OutputLevel)

	// Initialize dapr metrics exporter
	if err := metricsExporter.Init(); err != nil {
		log.Fatal(err)
	}

	daprHTTP, err := strconv.Atoi(*daprHTTPPort)
	if err != nil {
		return nil, errors.Wrap(err, "error parsing dapr-http-port flag")
	}

	daprAPIGRPC, err := strconv.Atoi(*daprAPIGRPCPort)
	if err != nil {
		return nil, errors.Wrap(err, "error parsing dapr-grpc-port flag")
	}

	profPort, err := strconv.Atoi(*profilePort)
	if err != nil {
		return nil, errors.Wrap(err, "error parsing profile-port flag")
	}

	var daprInternalGRPC int
	if *daprInternalGRPCPort != "" {
		daprInternalGRPC, err = strconv.Atoi(*daprInternalGRPCPort)
		if err != nil {
			return nil, errors.Wrap(err, "error parsing dapr-internal-grpc-port")
		}
	} else {
		daprInternalGRPC, err = grpc.GetFreePort()
		if err != nil {
			return nil, errors.Wrap(err, "failed to get free port for internal grpc server")
		}
	}

	var publicPort *int
	if *daprPublicPort != "" {
		port, cerr := strconv.Atoi(*daprPublicPort)
		if cerr != nil {
			return nil, errors.Wrap(cerr, "error parsing dapr-public-port")
		}
		publicPort = &port
	}

	var applicationPort int
	if *appPort != "" {
		applicationPort, err = strconv.Atoi(*appPort)
		if err != nil {
			return nil, errors.Wrap(err, "error parsing app-port")
		}
	}

	var maxRequestBodySize int
	if *daprHTTPMaxRequestSize != -1 {
		maxRequestBodySize = *daprHTTPMaxRequestSize
	} else {
		maxRequestBodySize = DefaultMaxRequestBodySize
	}

	var readBufferSize int
	if *daprHTTPReadBufferSize != -1 {
		readBufferSize = *daprHTTPReadBufferSize
	} else {
		readBufferSize = DefaultReadBufferSize
	}

	var gracefulShutdownDuration time.Duration
	if *daprGracefulShutdownSeconds == -1 {
		gracefulShutdownDuration = defaultGracefulShutdownDuration
	} else {
		gracefulShutdownDuration = time.Duration(*daprGracefulShutdownSeconds) * time.Second
	}

	placementAddresses := []string{}
	if *placementServiceHostAddr != "" {
		placementAddresses = parsePlacementAddr(*placementServiceHostAddr)
	}

	var concurrency int
	if *appMaxConcurrency != -1 {
		concurrency = *appMaxConcurrency
	}

	appPrtcl := string(HTTPProtocol)
	if *appProtocol != string(HTTPProtocol) {
		appPrtcl = *appProtocol
	}

	daprAPIListenAddressList := strings.Split(*daprAPIListenAddresses, ",")
	if len(daprAPIListenAddressList) == 0 {
		daprAPIListenAddressList = []string{DefaultAPIListenAddress}
	}

	var (
		certChain    *credentials.CertChain
		globalConfig *global_config.Configuration
		configErr    error
		namespace    string
		podName      string
	)

	if *daprConfig != "" {
		switch modes.DaprMode(*mode) {
		case modes.KubernetesMode:
			certChain, err = security.GetCertChain()
			if err != nil {
				return nil, err
			}
			client, conn, clientErr := client.GetOperatorClient(*controlPlaneAddress, security.TLSServerName, certChain)
			if clientErr != nil {
				return nil, clientErr
			}
			defer conn.Close()
			namespace = os.Getenv("NAMESPACE")
			podName = os.Getenv("POD_NAME")
			globalConfig, configErr = global_config.LoadKubernetesConfiguration(*daprConfig, namespace, podName, client)
		case modes.StandaloneMode:
			globalConfig, _, configErr = global_config.LoadStandaloneConfiguration(*daprConfig)
		}
	}

	if configErr != nil {
		log.Fatalf("error loading configuration: %s", configErr)
	}
	if globalConfig == nil {
		log.Info("loading default configuration")
		globalConfig = global_config.LoadDefaultConfiguration()
	}

	// if enableMTLS or sentryAddress is not set from flag, then set it from config
	if !*enableMTLS {
		*enableMTLS = globalConfig.Spec.MTLSSpec.Enabled
	}
	if *sentryAddress == "" {
		*sentryAddress = globalConfig.Spec.MTLSSpec.SentryAddress
	}

	// if tls is enabled but certChain hasn't load, then load it
	if *enableMTLS && certChain == nil {
		certChain, err = security.GetCertChain()
		if err != nil {
			return nil, err
		}
	}

	runtimeConfig := NewRuntimeConfig(*appID, placementAddresses, *controlPlaneAddress, *allowedOrigins, *daprConfig, *componentsPath,
		appPrtcl, *mode, daprHTTP, daprInternalGRPC, daprAPIGRPC, daprAPIListenAddressList, publicPort, applicationPort, profPort, *enableProfiling, concurrency, *enableMTLS, *sentryAddress, *appSSL, maxRequestBodySize, *unixDomainSocket, readBufferSize, *daprHTTPStreamRequestBody, gracefulShutdownDuration, *apiLogLevel)
	runtimeConfig.CertChain = certChain

	// set environment variables
	// TODO - consider adding host address to runtime config and/or caching result in utils package
	host, err := utils.GetHostAddress()
	if err != nil {
		log.Warnf("failed to get host address, env variable %s will not be set", env.HostAddress)
	}

	variables := map[string]string{
		env.AppID:           *appID,
		env.AppPort:         *appPort,
		env.HostAddress:     host,
		env.DaprPort:        strconv.Itoa(daprInternalGRPC),
		env.DaprGRPCPort:    *daprAPIGRPCPort,
		env.DaprHTTPPort:    *daprHTTPPort,
		env.DaprMetricsPort: metricsExporter.Options().Port, // TODO - consider adding to runtime config
		env.DaprProfilePort: *profilePort,
	}

	if err = setEnvVariables(variables); err != nil {
		return nil, err
	}

<<<<<<< HEAD
	var accessControlList *global_config.AccessControlList
=======
	var globalConfig *global_config.Configuration
	var configErr error

	if *enableMTLS || *mode == string(modes.KubernetesMode) {
		runtimeConfig.CertChain, err = security.GetCertChain()
		if err != nil {
			return nil, err
		}
	}

	// Config and resiliency need the operator client, only initiate once and only if we will actually use it.
	var operatorClient operator_v1.OperatorClient
	if *mode == string(modes.KubernetesMode) && *config != "" {
		log.Infof("Initializing the operator client (config: %s)", *config)
		client, conn, clientErr := client.GetOperatorClient(*controlPlaneAddress, security.TLSServerName, runtimeConfig.CertChain)
		if clientErr != nil {
			return nil, clientErr
		}
		defer conn.Close()
		operatorClient = client
	}

	var accessControlList *global_config.AccessControlList
	var namespace string
	var podName string

	if *config != "" {
		switch modes.DaprMode(*mode) {
		case modes.KubernetesMode:
			namespace = os.Getenv("NAMESPACE")
			podName = os.Getenv("POD_NAME")
			globalConfig, configErr = global_config.LoadKubernetesConfiguration(*config, namespace, podName, operatorClient)
		case modes.StandaloneMode:
			globalConfig, _, configErr = global_config.LoadStandaloneConfiguration(*config)
		}
	}

	if configErr != nil {
		log.Fatalf("error loading configuration: %s", configErr)
	}
	if globalConfig == nil {
		log.Info("loading default configuration")
		globalConfig = global_config.LoadDefaultConfiguration()
	}

	features := globalConfig.Spec.Features
	resiliencyEnabled := global_config.IsFeatureEnabled(features, global_config.Resiliency)

	var resiliencyProvider resiliency_config.Provider

	if resiliencyEnabled {
		var resiliencyConfigs []*resiliency_v1alpha.Resiliency
		switch modes.DaprMode(*mode) {
		case modes.KubernetesMode:
			namespace = os.Getenv("NAMESPACE")
			resiliencyConfigs = resiliency_config.LoadKubernetesResiliency(log, *appID, namespace, operatorClient)
		case modes.StandaloneMode:
			resiliencyConfigs = resiliency_config.LoadStandaloneResiliency(log, *appID, *componentsPath)
		}
		log.Debugf("Found %d resiliency configurations.", len(resiliencyConfigs))
		resiliencyProvider = resiliency_config.FromConfigurations(log, resiliencyConfigs...)
	} else {
		log.Debug("Resiliency is not enabled.")
		resiliencyProvider = &resiliency_config.NoOp{}
	}

>>>>>>> a6344e51
	accessControlList, err = acl.ParseAccessControlSpec(globalConfig.Spec.AccessControlSpec, string(runtimeConfig.ApplicationProtocol))
	if err != nil {
		log.Fatalf(err.Error())
	}
	return NewDaprRuntime(runtimeConfig, globalConfig, accessControlList, resiliencyProvider), nil
}

func setEnvVariables(variables map[string]string) error {
	for key, value := range variables {
		err := os.Setenv(key, value)
		if err != nil {
			return err
		}
	}
	return nil
}

func parsePlacementAddr(val string) []string {
	parsed := []string{}
	p := strings.Split(val, ",")
	for _, addr := range p {
		parsed = append(parsed, strings.TrimSpace(addr))
	}
	return parsed
}<|MERGE_RESOLUTION|>--- conflicted
+++ resolved
@@ -283,52 +283,18 @@
 		return nil, err
 	}
 
-<<<<<<< HEAD
 	var accessControlList *global_config.AccessControlList
-=======
-	var globalConfig *global_config.Configuration
-	var configErr error
-
-	if *enableMTLS || *mode == string(modes.KubernetesMode) {
-		runtimeConfig.CertChain, err = security.GetCertChain()
-		if err != nil {
-			return nil, err
-		}
-	}
 
 	// Config and resiliency need the operator client, only initiate once and only if we will actually use it.
 	var operatorClient operator_v1.OperatorClient
-	if *mode == string(modes.KubernetesMode) && *config != "" {
-		log.Infof("Initializing the operator client (config: %s)", *config)
+	if *mode == string(modes.KubernetesMode) && *daprConfig != "" {
+		log.Infof("Initializing the operator client (config: %s)", *daprConfig)
 		client, conn, clientErr := client.GetOperatorClient(*controlPlaneAddress, security.TLSServerName, runtimeConfig.CertChain)
 		if clientErr != nil {
 			return nil, clientErr
 		}
 		defer conn.Close()
 		operatorClient = client
-	}
-
-	var accessControlList *global_config.AccessControlList
-	var namespace string
-	var podName string
-
-	if *config != "" {
-		switch modes.DaprMode(*mode) {
-		case modes.KubernetesMode:
-			namespace = os.Getenv("NAMESPACE")
-			podName = os.Getenv("POD_NAME")
-			globalConfig, configErr = global_config.LoadKubernetesConfiguration(*config, namespace, podName, operatorClient)
-		case modes.StandaloneMode:
-			globalConfig, _, configErr = global_config.LoadStandaloneConfiguration(*config)
-		}
-	}
-
-	if configErr != nil {
-		log.Fatalf("error loading configuration: %s", configErr)
-	}
-	if globalConfig == nil {
-		log.Info("loading default configuration")
-		globalConfig = global_config.LoadDefaultConfiguration()
 	}
 
 	features := globalConfig.Spec.Features
@@ -352,7 +318,6 @@
 		resiliencyProvider = &resiliency_config.NoOp{}
 	}
 
->>>>>>> a6344e51
 	accessControlList, err = acl.ParseAccessControlSpec(globalConfig.Spec.AccessControlSpec, string(runtimeConfig.ApplicationProtocol))
 	if err != nil {
 		log.Fatalf(err.Error())
