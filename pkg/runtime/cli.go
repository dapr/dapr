// ------------------------------------------------------------
// Copyright (c) Microsoft Corporation and Dapr Contributors.
// Licensed under the MIT License.
// ------------------------------------------------------------

package runtime

import (
	"flag"
	"fmt"
	"os"
	"strconv"
	"strings"

	"github.com/pkg/errors"

	"github.com/dapr/kit/logger"

	"github.com/dapr/dapr/pkg/acl"
	global_config "github.com/dapr/dapr/pkg/config"
	env "github.com/dapr/dapr/pkg/config/env"
	"github.com/dapr/dapr/pkg/cors"
	"github.com/dapr/dapr/pkg/grpc"
	"github.com/dapr/dapr/pkg/metrics"
	"github.com/dapr/dapr/pkg/modes"
	"github.com/dapr/dapr/pkg/operator/client"
	"github.com/dapr/dapr/pkg/runtime/security"
	"github.com/dapr/dapr/pkg/version"
	"github.com/dapr/dapr/utils"
)

// FromFlags parses command flags and returns DaprRuntime instance.
func FromFlags() (*DaprRuntime, error) {
	mode := flag.String("mode", string(modes.StandaloneMode), "Runtime mode for Dapr")
	daprHTTPPort := flag.String("dapr-http-port", fmt.Sprintf("%v", DefaultDaprHTTPPort), "HTTP port for Dapr API to listen on")
	daprAPIListenAddresses := flag.String("dapr-listen-addresses", DefaultAPIListenAddress, "One or more addresses for the Dapr API to listen on, CSV limited")
	daprPublicPort := flag.String("dapr-public-port", "", "Public port for Dapr Health and Metadata to listen on")
	daprAPIGRPCPort := flag.String("dapr-grpc-port", fmt.Sprintf("%v", DefaultDaprAPIGRPCPort), "gRPC port for the Dapr API to listen on")
	daprInternalGRPCPort := flag.String("dapr-internal-grpc-port", "", "gRPC port for the Dapr Internal API to listen on")
	appPort := flag.String("app-port", "", "The port the application is listening on")
	profilePort := flag.String("profile-port", fmt.Sprintf("%v", DefaultProfilePort), "The port for the profile server")
	appProtocol := flag.String("app-protocol", string(HTTPProtocol), "Protocol for the application: grpc or http")
	componentsPath := flag.String("components-path", "", "Path for components directory. If empty, components will not be loaded. Self-hosted mode only")
	config := flag.String("config", "", "Path to config file, or name of a configuration object")
	appID := flag.String("app-id", "", "A unique ID for Dapr. Used for Service Discovery and state")
	controlPlaneAddress := flag.String("control-plane-address", "", "Address for a Dapr control plane")
	sentryAddress := flag.String("sentry-address", "", "Address for the Sentry CA service")
	placementServiceHostAddr := flag.String("placement-host-address", "", "Addresses for Dapr Actor Placement servers")
	allowedOrigins := flag.String("allowed-origins", cors.DefaultAllowedOrigins, "Allowed HTTP origins")
	enableProfiling := flag.Bool("enable-profiling", false, "Enable profiling")
	runtimeVersion := flag.Bool("version", false, "Prints the runtime version")
	buildInfo := flag.Bool("build-info", false, "Prints the build info")
	waitCommand := flag.Bool("wait", false, "wait for Dapr outbound ready")
	appMaxConcurrency := flag.Int("app-max-concurrency", -1, "Controls the concurrency level when forwarding requests to user code")
	enableMTLS := flag.Bool("enable-mtls", false, "Enables automatic mTLS for daprd to daprd communication channels")
	appSSL := flag.Bool("app-ssl", false, "Sets the URI scheme of the app to https and attempts an SSL connection")
	daprHTTPMaxRequestSize := flag.Int("dapr-http-max-request-size", -1, "Increasing max size of request body in MB to handle uploading of big files. By default 4 MB.")
<<<<<<< HEAD
	enableDomainSocket := flag.Bool("enable-domain-socket", false, "Enable connect to Dapr with domain socket")
	readinessAddress := flag.String("app-readiness-address", "", "address for check app ready")
	enableWaitAppReady := flag.Bool("daprd-wait-app-ready", false, "Enable daprd bolck until app is ready")
=======
	unixDomainSocket := flag.String("unix-domain-socket", "", "Path to a unix domain socket dir mount. If specified, Dapr API servers will use Unix Domain Sockets")
>>>>>>> 694fbd4e

	loggerOptions := logger.DefaultOptions()
	loggerOptions.AttachCmdFlags(flag.StringVar, flag.BoolVar)

	metricsExporter := metrics.NewExporter(metrics.DefaultMetricNamespace)

	metricsExporter.Options().AttachCmdFlags(flag.StringVar, flag.BoolVar)

	flag.Parse()

	if *runtimeVersion {
		fmt.Println(version.Version())
		os.Exit(0)
	}

	if *buildInfo {
		fmt.Printf("Version: %s\nGit Commit: %s\nGit Version: %s\n", version.Version(), version.Commit(), version.GitVersion())
		os.Exit(0)
	}

	if *waitCommand {
		waitUntilDaprOutboundReady(*daprHTTPPort)
		os.Exit(0)
	}

	if *appID == "" {
		return nil, errors.New("app-id parameter cannot be empty")
	}

	// Apply options to all loggers
	loggerOptions.SetAppID(*appID)
	if err := logger.ApplyOptionsToLoggers(&loggerOptions); err != nil {
		return nil, err
	}

	log.Infof("starting Dapr Runtime -- version %s -- commit %s", version.Version(), version.Commit())
	log.Infof("log level set to: %s", loggerOptions.OutputLevel)

	// Initialize dapr metrics exporter
	if err := metricsExporter.Init(); err != nil {
		log.Fatal(err)
	}

	daprHTTP, err := strconv.Atoi(*daprHTTPPort)
	if err != nil {
		return nil, errors.Wrap(err, "error parsing dapr-http-port flag")
	}

	daprAPIGRPC, err := strconv.Atoi(*daprAPIGRPCPort)
	if err != nil {
		return nil, errors.Wrap(err, "error parsing dapr-grpc-port flag")
	}

	profPort, err := strconv.Atoi(*profilePort)
	if err != nil {
		return nil, errors.Wrap(err, "error parsing profile-port flag")
	}

	var daprInternalGRPC int
	if *daprInternalGRPCPort != "" {
		daprInternalGRPC, err = strconv.Atoi(*daprInternalGRPCPort)
		if err != nil {
			return nil, errors.Wrap(err, "error parsing dapr-internal-grpc-port")
		}
	} else {
		daprInternalGRPC, err = grpc.GetFreePort()
		if err != nil {
			return nil, errors.Wrap(err, "failed to get free port for internal grpc server")
		}
	}

	var publicPort *int
	if *daprPublicPort != "" {
		port, cerr := strconv.Atoi(*daprPublicPort)
		if cerr != nil {
			return nil, errors.Wrap(cerr, "error parsing dapr-public-port")
		}
		publicPort = &port
	}

	var applicationPort int
	if *appPort != "" {
		applicationPort, err = strconv.Atoi(*appPort)
		if err != nil {
			return nil, errors.Wrap(err, "error parsing app-port")
		}
	}

	var maxRequestBodySize int
	if *daprHTTPMaxRequestSize != -1 {
		maxRequestBodySize = *daprHTTPMaxRequestSize
	} else {
		maxRequestBodySize = DefaultMaxRequestBodySize
	}

	placementAddresses := []string{}
	if *placementServiceHostAddr != "" {
		placementAddresses = parsePlacementAddr(*placementServiceHostAddr)
	}

	var concurrency int
	if *appMaxConcurrency != -1 {
		concurrency = *appMaxConcurrency
	}

	appPrtcl := string(HTTPProtocol)
	if *appProtocol != string(HTTPProtocol) {
		appPrtcl = *appProtocol
	}

	daprAPIListenAddressList := strings.Split(*daprAPIListenAddresses, ",")
	if len(daprAPIListenAddressList) == 0 {
		daprAPIListenAddressList = []string{DefaultAPIListenAddress}
	}
	runtimeConfig := NewRuntimeConfig(*appID, placementAddresses, *controlPlaneAddress, *allowedOrigins, *config, *componentsPath,
<<<<<<< HEAD
		appPrtcl, *mode, daprHTTP, daprInternalGRPC, daprAPIGRPC, *daprAPIListenAddress, publicPort, applicationPort, profPort,
		*enableProfiling, concurrency, *enableMTLS, *sentryAddress, *appSSL, maxRequestBodySize, *enableDomainSocket,
		*readinessAddress, *enableWaitAppReady)
=======
		appPrtcl, *mode, daprHTTP, daprInternalGRPC, daprAPIGRPC, daprAPIListenAddressList, publicPort, applicationPort, profPort, *enableProfiling, concurrency, *enableMTLS, *sentryAddress, *appSSL, maxRequestBodySize, *unixDomainSocket)
>>>>>>> 694fbd4e

	// set environment variables
	// TODO - consider adding host address to runtime config and/or caching result in utils package
	host, err := utils.GetHostAddress()
	if err != nil {
		log.Warnf("failed to get host address, env variable %s will not be set", env.HostAddress)
	}

	variables := map[string]string{
		env.AppID:           *appID,
		env.AppPort:         *appPort,
		env.HostAddress:     host,
		env.DaprPort:        strconv.Itoa(daprInternalGRPC),
		env.DaprGRPCPort:    *daprAPIGRPCPort,
		env.DaprHTTPPort:    *daprHTTPPort,
		env.DaprMetricsPort: metricsExporter.Options().Port, // TODO - consider adding to runtime config
		env.DaprProfilePort: *profilePort,
	}

	if err = setEnvVariables(variables); err != nil {
		return nil, err
	}

	var globalConfig *global_config.Configuration
	var configErr error

	if *enableMTLS || *mode == string(modes.KubernetesMode) {
		runtimeConfig.CertChain, err = security.GetCertChain()
		if err != nil {
			return nil, err
		}
	}

	var accessControlList *global_config.AccessControlList
	var namespace string

	if *config != "" {
		switch modes.DaprMode(*mode) {
		case modes.KubernetesMode:
			client, conn, clientErr := client.GetOperatorClient(*controlPlaneAddress, security.TLSServerName, runtimeConfig.CertChain)
			if clientErr != nil {
				return nil, clientErr
			}
			defer conn.Close()
			namespace = os.Getenv("NAMESPACE")
			globalConfig, configErr = global_config.LoadKubernetesConfiguration(*config, namespace, client)
		case modes.StandaloneMode:
			globalConfig, _, configErr = global_config.LoadStandaloneConfiguration(*config)
		}

		if configErr != nil {
			log.Debugf("Config error: %v", configErr)
		}
	}

	if configErr != nil {
		log.Fatalf("error loading configuration: %s", configErr)
	}
	if globalConfig == nil {
		log.Info("loading default configuration")
		globalConfig = global_config.LoadDefaultConfiguration()
	}

	accessControlList, err = acl.ParseAccessControlSpec(globalConfig.Spec.AccessControlSpec, string(runtimeConfig.ApplicationProtocol))
	if err != nil {
		log.Fatalf(err.Error())
	}
	return NewDaprRuntime(runtimeConfig, globalConfig, accessControlList), nil
}

func setEnvVariables(variables map[string]string) error {
	for key, value := range variables {
		err := os.Setenv(key, value)
		if err != nil {
			return err
		}
	}
	return nil
}

func parsePlacementAddr(val string) []string {
	parsed := []string{}
	p := strings.Split(val, ",")
	for _, addr := range p {
		parsed = append(parsed, strings.TrimSpace(addr))
	}
	return parsed
}<|MERGE_RESOLUTION|>--- conflicted
+++ resolved
@@ -55,13 +55,9 @@
 	enableMTLS := flag.Bool("enable-mtls", false, "Enables automatic mTLS for daprd to daprd communication channels")
 	appSSL := flag.Bool("app-ssl", false, "Sets the URI scheme of the app to https and attempts an SSL connection")
 	daprHTTPMaxRequestSize := flag.Int("dapr-http-max-request-size", -1, "Increasing max size of request body in MB to handle uploading of big files. By default 4 MB.")
-<<<<<<< HEAD
-	enableDomainSocket := flag.Bool("enable-domain-socket", false, "Enable connect to Dapr with domain socket")
 	readinessAddress := flag.String("app-readiness-address", "", "address for check app ready")
 	enableWaitAppReady := flag.Bool("daprd-wait-app-ready", false, "Enable daprd bolck until app is ready")
-=======
 	unixDomainSocket := flag.String("unix-domain-socket", "", "Path to a unix domain socket dir mount. If specified, Dapr API servers will use Unix Domain Sockets")
->>>>>>> 694fbd4e
 
 	loggerOptions := logger.DefaultOptions()
 	loggerOptions.AttachCmdFlags(flag.StringVar, flag.BoolVar)
@@ -177,13 +173,8 @@
 		daprAPIListenAddressList = []string{DefaultAPIListenAddress}
 	}
 	runtimeConfig := NewRuntimeConfig(*appID, placementAddresses, *controlPlaneAddress, *allowedOrigins, *config, *componentsPath,
-<<<<<<< HEAD
-		appPrtcl, *mode, daprHTTP, daprInternalGRPC, daprAPIGRPC, *daprAPIListenAddress, publicPort, applicationPort, profPort,
-		*enableProfiling, concurrency, *enableMTLS, *sentryAddress, *appSSL, maxRequestBodySize, *enableDomainSocket,
-		*readinessAddress, *enableWaitAppReady)
-=======
-		appPrtcl, *mode, daprHTTP, daprInternalGRPC, daprAPIGRPC, daprAPIListenAddressList, publicPort, applicationPort, profPort, *enableProfiling, concurrency, *enableMTLS, *sentryAddress, *appSSL, maxRequestBodySize, *unixDomainSocket)
->>>>>>> 694fbd4e
+		appPrtcl, *mode, daprHTTP, daprInternalGRPC, daprAPIGRPC, daprAPIListenAddressList, publicPort, applicationPort, profPort,
+		*enableProfiling, concurrency, *enableMTLS, *sentryAddress, *appSSL, maxRequestBodySize, *unixDomainSocket, *readinessAddress, *enableWaitAppReady)
 
 	// set environment variables
 	// TODO - consider adding host address to runtime config and/or caching result in utils package
