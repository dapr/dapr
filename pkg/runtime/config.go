--- conflicted
+++ resolved
@@ -81,18 +81,10 @@
 
 // NewRuntimeConfig returns a new runtime config.
 func NewRuntimeConfig(
-<<<<<<< HEAD
 	id string, placementAddresses []string, controlPlaneAddress, allowedOrigins, globalConfig, componentsPath,
 	appProtocol, mode string, httpPort, internalGRPCPort, apiGRPCPort int, apiListenAddresses []string, publicPort *int,
 	appPort, profilePort int, enableProfiling bool, maxConcurrency int, mtlsEnabled bool, sentryAddress string, appSSL bool,
-	maxRequestBodySize int, unixDomainSocket string, readBufferSize int, streamRequestBody bool, gracefulShutdownDuration time.Duration, enableAPILogging bool,
-=======
-	id string, placementAddresses []string,
-	controlPlaneAddress, allowedOrigins, globalConfig, componentsPath, appProtocol, mode string,
-	httpPort, internalGRPCPort, apiGRPCPort int, apiListenAddresses []string, publicPort *int, appPort, profilePort int,
-	enableProfiling bool, maxConcurrency int, mtlsEnabled bool, sentryAddress string, appSSL bool, maxRequestBodySize int,
-	unixDomainSocket string, readBufferSize int, streamRequestBody bool, gracefulShutdownDuration time.Duration, enableAPILogging bool, disableBuiltinK8sSecretStore bool,
->>>>>>> ae49999f
+	maxRequestBodySize int, unixDomainSocket string, readBufferSize int, streamRequestBody bool, gracefulShutdownDuration time.Duration, enableAPILogging bool, disableBuiltinK8sSecretStore bool,
 ) *Config {
 	return &Config{
 		ID:                  id,
