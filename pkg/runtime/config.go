// ------------------------------------------------------------
// Copyright (c) Microsoft Corporation and Dapr Contributors.
// Licensed under the MIT License.
// ------------------------------------------------------------

package runtime

import (
	config "github.com/dapr/dapr/pkg/config/modes"
	"github.com/dapr/dapr/pkg/credentials"
	"github.com/dapr/dapr/pkg/modes"
)

// Protocol is a communications protocol.
type Protocol string

const (
	// GRPCProtocol is a gRPC communication protocol.
	GRPCProtocol Protocol = "grpc"
	// HTTPProtocol is a HTTP communication protocol.
	HTTPProtocol Protocol = "http"
	// DefaultDaprHTTPPort is the default http port for Dapr.
	DefaultDaprHTTPPort = 3500
	// DefaultDaprPublicPort is the default http port for Dapr.
	DefaultDaprPublicPort = 3501
	// DefaultDaprAPIGRPCPort is the default API gRPC port for Dapr.
	DefaultDaprAPIGRPCPort = 50001
	// DefaultProfilePort is the default port for profiling endpoints.
	DefaultProfilePort = 7777
	// DefaultMetricsPort is the default port for metrics endpoints.
	DefaultMetricsPort = 9090
	// DefaultMaxRequestBodySize is the default option for the maximum body size in MB for Dapr HTTP servers.
	DefaultMaxRequestBodySize = 4
	// DefaultAPIListenAddress is which address to listen for the Dapr HTTP and GRPC APIs. Empty string is all addresses.
	DefaultAPIListenAddress = ""
	// DefaultReadBufferSize is the default option for the maximum header size in KB for Dapr HTTP servers.
	DefaultReadBufferSize = 4
)

// Config holds the Dapr Runtime configuration.
type Config struct {
	ID                   string
	HTTPPort             int
	PublicPort           *int
	ProfilePort          int
	EnableProfiling      bool
	APIGRPCPort          int
	InternalGRPCPort     int
	ApplicationPort      int
	APIListenAddresses   []string
	ApplicationProtocol  Protocol
	Mode                 modes.DaprMode
	PlacementAddresses   []string
	GlobalConfig         string
	AllowedOrigins       string
	Standalone           config.StandaloneConfig
	Kubernetes           config.KubernetesConfig
	MaxConcurrency       int
	mtlsEnabled          bool
	SentryServiceAddress string
	CertChain            *credentials.CertChain
	AppSSL               bool
	MaxRequestBodySize   int
	UnixDomainSocket     string
<<<<<<< HEAD
	WaitingProbe         string
	WaitingContainers    []string
=======
	ReadBufferSize       int
	StreamRequestBody    bool
>>>>>>> c0621214
}

// NewRuntimeConfig returns a new runtime config.
func NewRuntimeConfig(
	id string, placementAddresses []string,
	controlPlaneAddress, allowedOrigins, globalConfig, componentsPath, appProtocol, mode string,
	httpPort, internalGRPCPort, apiGRPCPort int, apiListenAddresses []string, publicPort *int, appPort, profilePort int,
<<<<<<< HEAD
	enableProfiling bool, maxConcurrency int, mtlsEnabled bool, sentryAddress string, appSSL bool, maxRequestBodySize int,
	unixDomainSocket string, waitingProbe string, waitingContainers []string) *Config {
=======
	enableProfiling bool, maxConcurrency int, mtlsEnabled bool, sentryAddress string, appSSL bool, maxRequestBodySize int, unixDomainSocket string, readBufferSize int, streamRequestBody bool) *Config {
>>>>>>> c0621214
	return &Config{
		ID:                  id,
		HTTPPort:            httpPort,
		PublicPort:          publicPort,
		InternalGRPCPort:    internalGRPCPort,
		APIGRPCPort:         apiGRPCPort,
		ApplicationPort:     appPort,
		ProfilePort:         profilePort,
		APIListenAddresses:  apiListenAddresses,
		ApplicationProtocol: Protocol(appProtocol),
		Mode:                modes.DaprMode(mode),
		PlacementAddresses:  placementAddresses,
		GlobalConfig:        globalConfig,
		AllowedOrigins:      allowedOrigins,
		Standalone: config.StandaloneConfig{
			ComponentsPath: componentsPath,
		},
		Kubernetes: config.KubernetesConfig{
			ControlPlaneAddress: controlPlaneAddress,
		},
		EnableProfiling:      enableProfiling,
		MaxConcurrency:       maxConcurrency,
		mtlsEnabled:          mtlsEnabled,
		SentryServiceAddress: sentryAddress,
		AppSSL:               appSSL,
		MaxRequestBodySize:   maxRequestBodySize,
		UnixDomainSocket:     unixDomainSocket,
<<<<<<< HEAD
		WaitingProbe:         waitingProbe,
		WaitingContainers:    waitingContainers,
=======
		ReadBufferSize:       readBufferSize,
		StreamRequestBody:    streamRequestBody,
>>>>>>> c0621214
	}
}<|MERGE_RESOLUTION|>--- conflicted
+++ resolved
@@ -62,13 +62,10 @@
 	AppSSL               bool
 	MaxRequestBodySize   int
 	UnixDomainSocket     string
-<<<<<<< HEAD
+	ReadBufferSize       int
+	StreamRequestBody    bool
 	WaitingProbe         string
 	WaitingContainers    []string
-=======
-	ReadBufferSize       int
-	StreamRequestBody    bool
->>>>>>> c0621214
 }
 
 // NewRuntimeConfig returns a new runtime config.
@@ -76,12 +73,7 @@
 	id string, placementAddresses []string,
 	controlPlaneAddress, allowedOrigins, globalConfig, componentsPath, appProtocol, mode string,
 	httpPort, internalGRPCPort, apiGRPCPort int, apiListenAddresses []string, publicPort *int, appPort, profilePort int,
-<<<<<<< HEAD
-	enableProfiling bool, maxConcurrency int, mtlsEnabled bool, sentryAddress string, appSSL bool, maxRequestBodySize int,
-	unixDomainSocket string, waitingProbe string, waitingContainers []string) *Config {
-=======
-	enableProfiling bool, maxConcurrency int, mtlsEnabled bool, sentryAddress string, appSSL bool, maxRequestBodySize int, unixDomainSocket string, readBufferSize int, streamRequestBody bool) *Config {
->>>>>>> c0621214
+	enableProfiling bool, maxConcurrency int, mtlsEnabled bool, sentryAddress string, appSSL bool, maxRequestBodySize int, unixDomainSocket string, readBufferSize int, streamRequestBody bool, waitingProbe string, waitingContainers []string) *Config {
 	return &Config{
 		ID:                  id,
 		HTTPPort:            httpPort,
@@ -109,12 +101,9 @@
 		AppSSL:               appSSL,
 		MaxRequestBodySize:   maxRequestBodySize,
 		UnixDomainSocket:     unixDomainSocket,
-<<<<<<< HEAD
+		ReadBufferSize:       readBufferSize,
+		StreamRequestBody:    streamRequestBody,
 		WaitingProbe:         waitingProbe,
 		WaitingContainers:    waitingContainers,
-=======
-		ReadBufferSize:       readBufferSize,
-		StreamRequestBody:    streamRequestBody,
->>>>>>> c0621214
 	}
 }