--- conflicted
+++ resolved
@@ -68,14 +68,9 @@
 func NewRuntimeConfig(
 	id string, placementAddresses []string,
 	controlPlaneAddress, allowedOrigins, globalConfig, componentsPath, appProtocol, mode string,
-<<<<<<< HEAD
-	httpPort, internalGRPCPort, apiGRPCPort, appPort, profilePort int,
+	httpPort, internalGRPCPort, apiGRPCPort int, apiListenAddress string, publicPort *int, appPort, profilePort int,
 	enableProfiling bool, maxConcurrency int, mtlsEnabled bool, sentryAddress string, appSSL bool, maxRequestBodySize int,
 	enableDomainSocket bool, readinessAddress string, enableWaitAppReady bool) *Config {
-=======
-	httpPort, internalGRPCPort, apiGRPCPort int, apiListenAddress string, publicPort *int, appPort, profilePort int,
-	enableProfiling bool, maxConcurrency int, mtlsEnabled bool, sentryAddress string, appSSL bool, maxRequestBodySize int, enableDomainSocket bool) *Config {
->>>>>>> 42cc5a65
 	return &Config{
 		ID:                  id,
 		HTTPPort:            httpPort,
