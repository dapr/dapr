/*
Copyright 2021 The Dapr Authors
Licensed under the Apache License, Version 2.0 (the "License");
you may not use this file except in compliance with the License.
You may obtain a copy of the License at
    http://www.apache.org/licenses/LICENSE-2.0
Unless required by applicable law or agreed to in writing, software
distributed under the License is distributed on an "AS IS" BASIS,
WITHOUT WARRANTIES OR CONDITIONS OF ANY KIND, either express or implied.
See the License for the specific language governing permissions and
limitations under the License.
*/

package runtime

import (
	"time"

	config "github.com/dapr/dapr/pkg/config/modes"
	"github.com/dapr/dapr/pkg/credentials"
	"github.com/dapr/dapr/pkg/modes"
)

// Protocol is a communications protocol.
type Protocol string

const (
	// GRPCProtocol is a gRPC communication protocol.
	GRPCProtocol Protocol = "grpc"
	// HTTPProtocol is a HTTP communication protocol.
	HTTPProtocol Protocol = "http"
	// DefaultDaprHTTPPort is the default http port for Dapr.
	DefaultDaprHTTPPort = 3500
	// DefaultDaprPublicPort is the default http port for Dapr.
	DefaultDaprPublicPort = 3501
	// DefaultDaprAPIGRPCPort is the default API gRPC port for Dapr.
	DefaultDaprAPIGRPCPort = 50001
	// DefaultProfilePort is the default port for profiling endpoints.
	DefaultProfilePort = 7777
	// DefaultMetricsPort is the default port for metrics endpoints.
	DefaultMetricsPort = 9090
	// DefaultMaxRequestBodySize is the default option for the maximum body size in MB for Dapr HTTP servers.
	DefaultMaxRequestBodySize = 4
	// DefaultAPIListenAddress is which address to listen for the Dapr HTTP and GRPC APIs. Empty string is all addresses.
	DefaultAPIListenAddress = ""
	// DefaultReadBufferSize is the default option for the maximum header size in KB for Dapr HTTP servers.
	DefaultReadBufferSize = 4
)

// Config holds the Dapr Runtime configuration.
type Config struct {
<<<<<<< HEAD
	ID                   string
	HTTPPort             int
	PublicPort           *int
	ProfilePort          int
	EnableProfiling      bool
	APIGRPCPort          int
	InternalGRPCPort     int
	ApplicationPort      int
	APIListenAddresses   []string
	ApplicationProtocol  Protocol
	Mode                 modes.DaprMode
	EnablePlacement      bool
	PlacementAddresses   []string
	GlobalConfig         string
	AllowedOrigins       string
	Standalone           config.StandaloneConfig
	Kubernetes           config.KubernetesConfig
	MaxConcurrency       int
	mtlsEnabled          bool
	SentryServiceAddress string
	CertChain            *credentials.CertChain
	AppSSL               bool
	MaxRequestBodySize   int
	UnixDomainSocket     string
	ReadBufferSize       int
	StreamRequestBody    bool
=======
	ID                       string
	HTTPPort                 int
	PublicPort               *int
	ProfilePort              int
	EnableProfiling          bool
	APIGRPCPort              int
	InternalGRPCPort         int
	ApplicationPort          int
	APIListenAddresses       []string
	ApplicationProtocol      Protocol
	Mode                     modes.DaprMode
	PlacementAddresses       []string
	GlobalConfig             string
	AllowedOrigins           string
	Standalone               config.StandaloneConfig
	Kubernetes               config.KubernetesConfig
	MaxConcurrency           int
	mtlsEnabled              bool
	SentryServiceAddress     string
	CertChain                *credentials.CertChain
	AppSSL                   bool
	MaxRequestBodySize       int
	UnixDomainSocket         string
	ReadBufferSize           int
	StreamRequestBody        bool
	GracefulShutdownDuration time.Duration
>>>>>>> 9e826c16
}

// NewRuntimeConfig returns a new runtime config.
func NewRuntimeConfig(
	id string, enablePlacement bool, placementAddresses []string,
	controlPlaneAddress, allowedOrigins, globalConfig, componentsPath, appProtocol, mode string,
	httpPort, internalGRPCPort, apiGRPCPort int, apiListenAddresses []string, publicPort *int, appPort, profilePort int,
<<<<<<< HEAD
	enableProfiling bool, maxConcurrency int, mtlsEnabled bool, sentryAddress string, appSSL bool, maxRequestBodySize int,
	unixDomainSocket string, readBufferSize int, streamRequestBody bool) *Config {
=======
	enableProfiling bool, maxConcurrency int, mtlsEnabled bool, sentryAddress string, appSSL bool, maxRequestBodySize int, unixDomainSocket string, readBufferSize int, streamRequestBody bool, gracefulShutdownDuration time.Duration) *Config {
>>>>>>> 9e826c16
	return &Config{
		ID:                  id,
		HTTPPort:            httpPort,
		PublicPort:          publicPort,
		InternalGRPCPort:    internalGRPCPort,
		APIGRPCPort:         apiGRPCPort,
		ApplicationPort:     appPort,
		ProfilePort:         profilePort,
		APIListenAddresses:  apiListenAddresses,
		ApplicationProtocol: Protocol(appProtocol),
		Mode:                modes.DaprMode(mode),
		EnablePlacement:     enablePlacement,
		PlacementAddresses:  placementAddresses,
		GlobalConfig:        globalConfig,
		AllowedOrigins:      allowedOrigins,
		Standalone: config.StandaloneConfig{
			ComponentsPath: componentsPath,
		},
		Kubernetes: config.KubernetesConfig{
			ControlPlaneAddress: controlPlaneAddress,
		},
		EnableProfiling:          enableProfiling,
		MaxConcurrency:           maxConcurrency,
		mtlsEnabled:              mtlsEnabled,
		SentryServiceAddress:     sentryAddress,
		AppSSL:                   appSSL,
		MaxRequestBodySize:       maxRequestBodySize,
		UnixDomainSocket:         unixDomainSocket,
		ReadBufferSize:           readBufferSize,
		StreamRequestBody:        streamRequestBody,
		GracefulShutdownDuration: gracefulShutdownDuration,
	}
}<|MERGE_RESOLUTION|>--- conflicted
+++ resolved
@@ -49,34 +49,6 @@
 
 // Config holds the Dapr Runtime configuration.
 type Config struct {
-<<<<<<< HEAD
-	ID                   string
-	HTTPPort             int
-	PublicPort           *int
-	ProfilePort          int
-	EnableProfiling      bool
-	APIGRPCPort          int
-	InternalGRPCPort     int
-	ApplicationPort      int
-	APIListenAddresses   []string
-	ApplicationProtocol  Protocol
-	Mode                 modes.DaprMode
-	EnablePlacement      bool
-	PlacementAddresses   []string
-	GlobalConfig         string
-	AllowedOrigins       string
-	Standalone           config.StandaloneConfig
-	Kubernetes           config.KubernetesConfig
-	MaxConcurrency       int
-	mtlsEnabled          bool
-	SentryServiceAddress string
-	CertChain            *credentials.CertChain
-	AppSSL               bool
-	MaxRequestBodySize   int
-	UnixDomainSocket     string
-	ReadBufferSize       int
-	StreamRequestBody    bool
-=======
 	ID                       string
 	HTTPPort                 int
 	PublicPort               *int
@@ -88,6 +60,7 @@
 	APIListenAddresses       []string
 	ApplicationProtocol      Protocol
 	Mode                     modes.DaprMode
+	EnablePlacement          bool
 	PlacementAddresses       []string
 	GlobalConfig             string
 	AllowedOrigins           string
@@ -103,7 +76,6 @@
 	ReadBufferSize           int
 	StreamRequestBody        bool
 	GracefulShutdownDuration time.Duration
->>>>>>> 9e826c16
 }
 
 // NewRuntimeConfig returns a new runtime config.
@@ -111,12 +83,8 @@
 	id string, enablePlacement bool, placementAddresses []string,
 	controlPlaneAddress, allowedOrigins, globalConfig, componentsPath, appProtocol, mode string,
 	httpPort, internalGRPCPort, apiGRPCPort int, apiListenAddresses []string, publicPort *int, appPort, profilePort int,
-<<<<<<< HEAD
 	enableProfiling bool, maxConcurrency int, mtlsEnabled bool, sentryAddress string, appSSL bool, maxRequestBodySize int,
-	unixDomainSocket string, readBufferSize int, streamRequestBody bool) *Config {
-=======
-	enableProfiling bool, maxConcurrency int, mtlsEnabled bool, sentryAddress string, appSSL bool, maxRequestBodySize int, unixDomainSocket string, readBufferSize int, streamRequestBody bool, gracefulShutdownDuration time.Duration) *Config {
->>>>>>> 9e826c16
+	unixDomainSocket string, readBufferSize int, streamRequestBody bool, gracefulShutdownDuration time.Duration) *Config {
 	return &Config{
 		ID:                  id,
 		HTTPPort:            httpPort,
