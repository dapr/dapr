--- conflicted
+++ resolved
@@ -83,12 +83,8 @@
 	id string, placementAddresses []string,
 	controlPlaneAddress, allowedOrigins, globalConfig, componentsPath, appProtocol, mode string,
 	httpPort, internalGRPCPort, apiGRPCPort int, apiListenAddresses []string, publicPort *int, appPort, profilePort int,
-<<<<<<< HEAD
-	enableProfiling bool, maxConcurrency int, mtlsEnabled bool, sentryAddress string, appSSL bool, maxRequestBodySize int, unixDomainSocket string, readBufferSize int, streamRequestBody bool, gracefulShutdownDuration time.Duration, enableAPILogging bool) *Config {
-=======
 	enableProfiling bool, maxConcurrency int, mtlsEnabled bool, sentryAddress string, appSSL bool, maxRequestBodySize int, unixDomainSocket string, readBufferSize int, streamRequestBody bool, gracefulShutdownDuration time.Duration, enableAPILogging bool,
 ) *Config {
->>>>>>> da9ea6f8
 	return &Config{
 		ID:                  id,
 		HTTPPort:            httpPort,
