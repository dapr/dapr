package runtime

import (
<<<<<<< HEAD
	"github.com/dapr/dapr/pkg/components/bindings"
	"github.com/dapr/dapr/pkg/components/configuration"
	"github.com/dapr/dapr/pkg/components/lock"
	"github.com/dapr/dapr/pkg/components/middleware/http"
	"github.com/dapr/dapr/pkg/components/nameresolution"
	"github.com/dapr/dapr/pkg/components/pubsub"
	"github.com/dapr/dapr/pkg/components/secretstores"
	"github.com/dapr/dapr/pkg/components/state"
	"github.com/dapr/dapr/pkg/components/transaction"
=======
	bindingsLoader "github.com/dapr/dapr/pkg/components/bindings"
	configurationLoader "github.com/dapr/dapr/pkg/components/configuration"
	lockLoader "github.com/dapr/dapr/pkg/components/lock"
	httpMiddlewareLoader "github.com/dapr/dapr/pkg/components/middleware/http"
	nrLoader "github.com/dapr/dapr/pkg/components/nameresolution"
	pubsubLoader "github.com/dapr/dapr/pkg/components/pubsub"
	secretstoresLoader "github.com/dapr/dapr/pkg/components/secretstores"
	stateLoader "github.com/dapr/dapr/pkg/components/state"
>>>>>>> bb3df850
)

type (
	// runtimeOpts encapsulates the components to include in the runtime.
	runtimeOpts struct {
<<<<<<< HEAD
		secretStores    []secretstores.SecretStore
		states          []state.State
		configurations  []configuration.Configuration
		locks           []lock.Lock
		pubsubs         []pubsub.PubSub
		nameResolutions []nameresolution.NameResolution
		inputBindings   []bindings.InputBinding
		outputBindings  []bindings.OutputBinding
		httpMiddleware  []http.Middleware
		transactions    []transaction.Transaction

		componentsCallback ComponentsCallback
=======
		secretStoreRegistry    *secretstoresLoader.Registry
		stateRegistry          *stateLoader.Registry
		configurationRegistry  *configurationLoader.Registry
		lockRegistry           *lockLoader.Registry
		pubsubRegistry         *pubsubLoader.Registry
		nameResolutionRegistry *nrLoader.Registry
		bindingRegistry        *bindingsLoader.Registry
		httpMiddlewareRegistry *httpMiddlewareLoader.Registry
		componentsCallback     ComponentsCallback
>>>>>>> bb3df850
	}

	// Option is a function that customizes the runtime.
	Option func(o *runtimeOpts)
)

// WithSecretStores adds secret store components to the runtime.
func WithSecretStores(registry *secretstoresLoader.Registry) Option {
	return func(o *runtimeOpts) {
		o.secretStoreRegistry = registry
	}
}

// WithStates adds state store components to the runtime.
func WithStates(registry *stateLoader.Registry) Option {
	return func(o *runtimeOpts) {
		o.stateRegistry = registry
	}
}

// WithConfigurations adds configuration store components to the runtime.
func WithConfigurations(registry *configurationLoader.Registry) Option {
	return func(o *runtimeOpts) {
		o.configurationRegistry = registry
	}
}

func WithLocks(registry *lockLoader.Registry) Option {
	return func(o *runtimeOpts) {
		o.lockRegistry = registry
	}
}

// WithPubSubs adds pubsub store components to the runtime.
func WithPubSubs(registry *pubsubLoader.Registry) Option {
	return func(o *runtimeOpts) {
		o.pubsubRegistry = registry
	}
}

// WithNameResolutions adds name resolution components to the runtime.
func WithNameResolutions(registry *nrLoader.Registry) Option {
	return func(o *runtimeOpts) {
		o.nameResolutionRegistry = registry
	}
}

// WithBindings adds binding components to the runtime.
func WithBindings(registry *bindingsLoader.Registry) Option {
	return func(o *runtimeOpts) {
		o.bindingRegistry = registry
	}
}

// WithHTTPMiddlewares adds HTTP middleware components to the runtime.
func WithHTTPMiddlewares(registry *httpMiddlewareLoader.Registry) Option {
	return func(o *runtimeOpts) {
		o.httpMiddlewareRegistry = registry
	}
}

// WithComponentsCallback sets the components callback for applications that embed Dapr.
func WithComponentsCallback(componentsCallback ComponentsCallback) Option {
	return func(o *runtimeOpts) {
		o.componentsCallback = componentsCallback
	}
}

func WithTransactions(transactions ...transaction.Transaction) Option {
	return func(o *runtimeOpts) {
		o.transactions = append(o.transactions, transactions...)
	}
}<|MERGE_RESOLUTION|>--- conflicted
+++ resolved
@@ -1,17 +1,6 @@
 package runtime
 
 import (
-<<<<<<< HEAD
-	"github.com/dapr/dapr/pkg/components/bindings"
-	"github.com/dapr/dapr/pkg/components/configuration"
-	"github.com/dapr/dapr/pkg/components/lock"
-	"github.com/dapr/dapr/pkg/components/middleware/http"
-	"github.com/dapr/dapr/pkg/components/nameresolution"
-	"github.com/dapr/dapr/pkg/components/pubsub"
-	"github.com/dapr/dapr/pkg/components/secretstores"
-	"github.com/dapr/dapr/pkg/components/state"
-	"github.com/dapr/dapr/pkg/components/transaction"
-=======
 	bindingsLoader "github.com/dapr/dapr/pkg/components/bindings"
 	configurationLoader "github.com/dapr/dapr/pkg/components/configuration"
 	lockLoader "github.com/dapr/dapr/pkg/components/lock"
@@ -20,26 +9,12 @@
 	pubsubLoader "github.com/dapr/dapr/pkg/components/pubsub"
 	secretstoresLoader "github.com/dapr/dapr/pkg/components/secretstores"
 	stateLoader "github.com/dapr/dapr/pkg/components/state"
->>>>>>> bb3df850
+	transactionLoader "github.com/dapr/dapr/pkg/components/transaction"
 )
 
 type (
 	// runtimeOpts encapsulates the components to include in the runtime.
 	runtimeOpts struct {
-<<<<<<< HEAD
-		secretStores    []secretstores.SecretStore
-		states          []state.State
-		configurations  []configuration.Configuration
-		locks           []lock.Lock
-		pubsubs         []pubsub.PubSub
-		nameResolutions []nameresolution.NameResolution
-		inputBindings   []bindings.InputBinding
-		outputBindings  []bindings.OutputBinding
-		httpMiddleware  []http.Middleware
-		transactions    []transaction.Transaction
-
-		componentsCallback ComponentsCallback
-=======
 		secretStoreRegistry    *secretstoresLoader.Registry
 		stateRegistry          *stateLoader.Registry
 		configurationRegistry  *configurationLoader.Registry
@@ -48,8 +23,8 @@
 		nameResolutionRegistry *nrLoader.Registry
 		bindingRegistry        *bindingsLoader.Registry
 		httpMiddlewareRegistry *httpMiddlewareLoader.Registry
+		transactionRegistry    *transactionLoader.Registry
 		componentsCallback     ComponentsCallback
->>>>>>> bb3df850
 	}
 
 	// Option is a function that customizes the runtime.
@@ -118,8 +93,8 @@
 	}
 }
 
-func WithTransactions(transactions ...transaction.Transaction) Option {
+func WithTransactions(registry *transactionLoader.Registry) Option {
 	return func(o *runtimeOpts) {
-		o.transactions = append(o.transactions, transactions...)
+		o.transactionRegistry = registry
 	}
 }