package runtime

import (
	bindingsLoader "github.com/dapr/dapr/pkg/components/bindings"
	configurationLoader "github.com/dapr/dapr/pkg/components/configuration"
	cryptoLoader "github.com/dapr/dapr/pkg/components/crypto"
	lockLoader "github.com/dapr/dapr/pkg/components/lock"
	httpMiddlewareLoader "github.com/dapr/dapr/pkg/components/middleware/http"
	nrLoader "github.com/dapr/dapr/pkg/components/nameresolution"
	pubsubLoader "github.com/dapr/dapr/pkg/components/pubsub"
	secretstoresLoader "github.com/dapr/dapr/pkg/components/secretstores"
	stateLoader "github.com/dapr/dapr/pkg/components/state"
	workflowsLoader "github.com/dapr/dapr/pkg/components/workflows"
)

type (
	// runtimeOpts encapsulates the components to include in the runtime.
	runtimeOpts struct {
<<<<<<< HEAD
		secretStoreRegistry    *secretstoresLoader.Registry
		stateRegistry          *stateLoader.Registry
		configurationRegistry  *configurationLoader.Registry
		lockRegistry           *lockLoader.Registry
		pubsubRegistry         *pubsubLoader.Registry
		nameResolutionRegistry *nrLoader.Registry
		bindingRegistry        *bindingsLoader.Registry
		httpMiddlewareRegistry *httpMiddlewareLoader.Registry
		cryptoProviderRegistry *cryptoLoader.Registry
		componentsCallback     ComponentsCallback
=======
		secretStoreRegistry       *secretstoresLoader.Registry
		stateRegistry             *stateLoader.Registry
		configurationRegistry     *configurationLoader.Registry
		lockRegistry              *lockLoader.Registry
		pubsubRegistry            *pubsubLoader.Registry
		nameResolutionRegistry    *nrLoader.Registry
		bindingRegistry           *bindingsLoader.Registry
		httpMiddlewareRegistry    *httpMiddlewareLoader.Registry
		workflowComponentRegistry *workflowsLoader.Registry
		componentsCallback        ComponentsCallback
>>>>>>> 364376ba
	}

	// Option is a function that customizes the runtime.
	Option func(o *runtimeOpts)
)

// WithSecretStores adds secret store components to the runtime.
func WithSecretStores(registry *secretstoresLoader.Registry) Option {
	return func(o *runtimeOpts) {
		o.secretStoreRegistry = registry
	}
}

// WithStates adds state store components to the runtime.
func WithStates(registry *stateLoader.Registry) Option {
	return func(o *runtimeOpts) {
		o.stateRegistry = registry
	}
}

// WithConfigurations adds configuration store components to the runtime.
func WithConfigurations(registry *configurationLoader.Registry) Option {
	return func(o *runtimeOpts) {
		o.configurationRegistry = registry
	}
}

// WithCryptoProviders adds crypto provider components to the runtime.
func WithCryptoProviders(registry *cryptoLoader.Registry) Option {
	return func(o *runtimeOpts) {
		o.cryptoProviderRegistry = registry
	}
}

// WithLocks add lock store components to the runtime.
func WithLocks(registry *lockLoader.Registry) Option {
	return func(o *runtimeOpts) {
		o.lockRegistry = registry
	}
}

// WithPubSubs adds pubsub store components to the runtime.
func WithPubSubs(registry *pubsubLoader.Registry) Option {
	return func(o *runtimeOpts) {
		o.pubsubRegistry = registry
	}
}

// WithNameResolutions adds name resolution components to the runtime.
func WithNameResolutions(registry *nrLoader.Registry) Option {
	return func(o *runtimeOpts) {
		o.nameResolutionRegistry = registry
	}
}

// WithBindings adds binding components to the runtime.
func WithBindings(registry *bindingsLoader.Registry) Option {
	return func(o *runtimeOpts) {
		o.bindingRegistry = registry
	}
}

// WithHTTPMiddlewares adds HTTP middleware components to the runtime.
func WithHTTPMiddlewares(registry *httpMiddlewareLoader.Registry) Option {
	return func(o *runtimeOpts) {
		o.httpMiddlewareRegistry = registry
	}
}

// WithWorkflowComponents adds workflow components to the runtime.
func WithWorkflowComponents(registry *workflowsLoader.Registry) Option {
	return func(o *runtimeOpts) {
		o.workflowComponentRegistry = registry
	}
}

// WithComponentsCallback sets the components callback for applications that embed Dapr.
func WithComponentsCallback(componentsCallback ComponentsCallback) Option {
	return func(o *runtimeOpts) {
		o.componentsCallback = componentsCallback
	}
}<|MERGE_RESOLUTION|>--- conflicted
+++ resolved
@@ -16,18 +16,6 @@
 type (
 	// runtimeOpts encapsulates the components to include in the runtime.
 	runtimeOpts struct {
-<<<<<<< HEAD
-		secretStoreRegistry    *secretstoresLoader.Registry
-		stateRegistry          *stateLoader.Registry
-		configurationRegistry  *configurationLoader.Registry
-		lockRegistry           *lockLoader.Registry
-		pubsubRegistry         *pubsubLoader.Registry
-		nameResolutionRegistry *nrLoader.Registry
-		bindingRegistry        *bindingsLoader.Registry
-		httpMiddlewareRegistry *httpMiddlewareLoader.Registry
-		cryptoProviderRegistry *cryptoLoader.Registry
-		componentsCallback     ComponentsCallback
-=======
 		secretStoreRegistry       *secretstoresLoader.Registry
 		stateRegistry             *stateLoader.Registry
 		configurationRegistry     *configurationLoader.Registry
@@ -37,8 +25,8 @@
 		bindingRegistry           *bindingsLoader.Registry
 		httpMiddlewareRegistry    *httpMiddlewareLoader.Registry
 		workflowComponentRegistry *workflowsLoader.Registry
+		cryptoProviderRegistry    *cryptoLoader.Registry
 		componentsCallback        ComponentsCallback
->>>>>>> 364376ba
 	}
 
 	// Option is a function that customizes the runtime.
