--- conflicted
+++ resolved
@@ -171,24 +171,16 @@
 	switch codes.Code(statusCode) {
 	case codes.OK:
 		log.Debugf("Sent job %s to app", job.GetName())
-<<<<<<< HEAD
 		diag.DefaultComponentMonitoring.JobTriggeredSuccess(ctx, diag.JobTriggerOp, elapsed)
-=======
 		return nil
->>>>>>> 776209e5
 	case codes.NotFound:
 		log.Errorf("non-retriable error returned from app while processing triggered job %s. status code returned: %v", job.GetName(), statusCode)
 		// return nil to signal SUCCESS
 		return nil
 	default:
-<<<<<<< HEAD
 		log.Errorf("unexpected status code returned from app while processing triggered job %s. status code returned: %v", job.GetName(), statusCode)
 		diag.DefaultComponentMonitoring.JobTriggeredFailure(ctx, diag.JobTriggerOp, elapsed)
-=======
-		err := fmt.Errorf("unexpected status code returned from app while processing triggered job %s. status code returned: %v", job.GetName(), statusCode)
-		log.Error(err.Error())
 		return err
->>>>>>> 776209e5
 	}
 }
 
