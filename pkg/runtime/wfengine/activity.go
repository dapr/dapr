/*
Copyright 2023 The Dapr Authors
Licensed under the Apache License, Version 2.0 (the "License");
you may not use this file except in compliance with the License.
You may obtain a copy of the License at

	http://www.apache.org/licenses/LICENSE-2.0

Unless required by applicable law or agreed to in writing, software
distributed under the License is distributed on an "AS IS" BASIS,
WITHOUT WARRANTIES OR CONDITIONS OF ANY KIND, either express or implied.
See the License for the specific language governing permissions and
limitations under the License.
*/
package wfengine

import (
	"bytes"
	"context"
	"encoding/json"
	"errors"
	"fmt"
	"strings"
	"time"

	"github.com/microsoft/durabletask-go/api"
	"github.com/microsoft/durabletask-go/backend"

	"github.com/dapr/dapr/pkg/actors"
	diag "github.com/dapr/dapr/pkg/diagnostics"
	invokev1 "github.com/dapr/dapr/pkg/messaging/v1"
	internalsv1pb "github.com/dapr/dapr/pkg/proto/internals/v1"
)

var ErrDuplicateInvocation = errors.New("duplicate invocation")

const activityStateKey = "activityState"

type activityActor struct {
	actorID          string
	actorRuntime     actors.Actors
	scheduler        activityScheduler
	state            *activityState
	cachingDisabled  bool
	defaultTimeout   time.Duration
	reminderInterval time.Duration
	config           actorsBackendConfig
}

// ActivityRequest represents a request by a worklow to invoke an activity.
type ActivityRequest struct {
	HistoryEvent []byte
}

type activityState struct {
	EventPayload []byte
}

// activityScheduler is a func interface for pushing activity work items into the backend
type activityScheduler func(ctx context.Context, wi *backend.ActivityWorkItem) error

type activityActorOpts struct {
	cachingDisabled  bool
	defaultTimeout   time.Duration
	reminderInterval time.Duration
}

// NewActivityActor creates an internal activity actor for executing workflow activity logic.
func NewActivityActor(scheduler activityScheduler, backendConfig actorsBackendConfig, opts *activityActorOpts) actors.InternalActorFactory {
	return func(actorType string, actorID string, actors actors.Actors) actors.InternalActor {
		a := &activityActor{
			actorID:          actorID,
			actorRuntime:     actors,
			scheduler:        scheduler,
			defaultTimeout:   1 * time.Hour,
			reminderInterval: 1 * time.Minute,
			config:           backendConfig,
			cachingDisabled:  opts.cachingDisabled,
		}

		if opts.defaultTimeout > 0 {
			a.defaultTimeout = opts.defaultTimeout
		}
		if opts.reminderInterval > 0 {
			a.reminderInterval = opts.reminderInterval
		}

		return a
	}
}

// InvokeMethod implements actors.InternalActor and schedules the background execution of a workflow activity.
// Activities are scheduled by workflows and can execute for arbitrary lengths of time. Instead of executing
// activity logic directly, InvokeMethod creates a reminder that executes the activity logic. InvokeMethod
// returns immediately after creating the reminder, enabling the workflow to continue processing other events
// in parallel.
func (a *activityActor) InvokeMethod(ctx context.Context, methodName string, data []byte, metadata map[string][]string) ([]byte, error) {
	wfLogger.Debugf("Activity actor '%s': invoking method '%s'", a.actorID, methodName)

	var ar ActivityRequest
	if err := actors.DecodeInternalActorData(bytes.NewReader(data), &ar); err != nil {
		return nil, fmt.Errorf("failed to decode activity request: %w", err)
	}

	// Try to load activity state. If we find any, that means the activity invocation is a duplicate.
	if _, err := a.loadActivityState(ctx); err != nil {
		return nil, err
	}

	if methodName == "PurgeWorkflowState" {
		return nil, a.purgeActivityState(ctx)
	}

	// Save the request details to the state store in case we need it after recovering from a failure.
	err := a.saveActivityState(ctx, &activityState{
		EventPayload: ar.HistoryEvent,
	})
	if err != nil {
		return nil, err
	}

	// The actual execution is triggered by a reminder
	err = a.createReliableReminder(ctx, nil)
	return nil, err
}

// InvokeReminder implements actors.InternalActor and executes the activity logic.
func (a *activityActor) InvokeReminder(ctx context.Context, reminder actors.InternalActorReminder, metadata map[string][]string) error {
	wfLogger.Debugf("Activity actor '%s': invoking reminder '%s'", a.actorID, reminder.Name)

	state, _ := a.loadActivityState(ctx)
	// TODO: On error, reply with a failure - this requires support from durabletask-go to produce TaskFailure results

	timeoutCtx, cancelTimeout := context.WithTimeout(ctx, a.defaultTimeout)
	defer cancelTimeout()

	err := a.executeActivity(timeoutCtx, reminder.Name, state.EventPayload)

	var recoverableErr *recoverableError
	// Returning nil signals that we want the execution to be retried in the next period interval
	switch {
	case err == nil:
		// We delete the reminder on success and on non-recoverable errors.
		return actors.ErrReminderCanceled
	case errors.Is(err, context.DeadlineExceeded):
		wfLogger.Warnf("%s: execution of '%s' timed-out and will be retried later: %v", a.actorID, reminder.Name, err)
		return nil
	case errors.Is(err, context.Canceled):
		wfLogger.Warnf("%s: received cancellation signal while waiting for activity execution '%s'", a.actorID, reminder.Name)
		return nil
	case errors.As(err, &recoverableErr):
		wfLogger.Warnf("%s: execution failed with a recoverable error and will be retried later: %v", a.actorID, err)
		return nil
	default: // Other error
		wfLogger.Errorf("%s: execution failed with a non-recoverable error: %v", a.actorID, err)
		// TODO: Reply with a failure - this requires support from durabletask-go to produce TaskFailure results
		return actors.ErrReminderCanceled
	}
}

func (a *activityActor) executeActivity(ctx context.Context, name string, eventPayload []byte) error {
	taskEvent, err := backend.UnmarshalHistoryEvent(eventPayload)
	if err != nil {
		return err
	}
	activityName := ""
	if ts := taskEvent.GetTaskScheduled(); ts != nil {
		activityName = ts.GetName()
	} else {
		return fmt.Errorf("invalid activity task event: '%s'", taskEvent.String())
	}

	endIndex := strings.Index(a.actorID, "::")
	if endIndex < 0 {
		return fmt.Errorf("invalid activity actor ID: '%s'", a.actorID)
	}
	workflowID := a.actorID[0:endIndex]

	wi := &backend.ActivityWorkItem{
		SequenceNumber: int64(taskEvent.GetEventId()),
		InstanceID:     api.InstanceID(workflowID),
		NewEvent:       taskEvent,
		Properties:     make(map[string]interface{}),
	}

	// Executing activity code is a one-way operation. We must wait for the app code to report its completion, which
	// will trigger this callback channel.
	// TODO: Need to come up with a design for timeouts. Some activities may need to run for hours but we also need
	//       to handle the case where the app crashes and never responds to the workflow. It may be necessary to
	//       introduce some kind of heartbeat protocol to help identify such cases.
	callback := make(chan bool)
	wi.Properties[CallbackChannelProperty] = callback
	wfLogger.Debugf("Activity actor '%s': scheduling activity '%s' for workflow with instanceId '%s'", a.actorID, name, wi.InstanceID)
	if err = a.scheduler(ctx, wi); err != nil {
		if errors.Is(err, context.DeadlineExceeded) {
			return newRecoverableError(fmt.Errorf("timed-out trying to schedule an activity execution - this can happen if too many activities are running in parallel or if the workflow engine isn't running: %w", err))
		}
		return newRecoverableError(fmt.Errorf("failed to schedule an activity execution: %w", err))
	}
	// Activity execution started
	start := time.Now()
	executionStatus := ""
	elapsed := float64(0)
	// Record metrics on exit
	defer func() {
		if executionStatus != "" {
			diag.DefaultWorkflowMonitoring.ActivityExecutionEvent(ctx, activityName, executionStatus, elapsed)
		}
	}()
loop:
	for {
		t := time.NewTimer(10 * time.Minute)
		select {
		case <-ctx.Done():
			if !t.Stop() {
				<-t.C
			}
			// Activity execution failed with recoverable error
			elapsed = diag.ElapsedSince(start)
			executionStatus = diag.StatusRecoverable
			return ctx.Err() // will be retried
		case <-t.C:
			if deadline, ok := ctx.Deadline(); ok {
				wfLogger.Warnf("Activity actor '%s': '%s' is still running - will keep waiting until '%v'", a.actorID, name, deadline)
			} else {
				wfLogger.Warnf("Activity actor '%s': '%s' is still running - will keep waiting indefinitely", a.actorID, name)
			}
		case completed := <-callback:
			if !t.Stop() {
				<-t.C
			}
			// Activity execution completed
			elapsed = diag.ElapsedSince(start)
			if completed {
				break loop
			} else {
				// Activity execution failed with recoverable error
				executionStatus = diag.StatusRecoverable
				return newRecoverableError(errExecutionAborted) // AbandonActivityWorkItem was called
			}
		}
	}
	wfLogger.Debugf("Activity actor '%s': activity '%s' completed for workflow with instanceId '%s' ", a.actorID, name, wi.InstanceID)

	// publish the result back to the workflow actor as a new event to be processed
	resultData, err := backend.MarshalHistoryEvent(wi.Result)
	if err != nil {
		// Returning non-recoverable error
		executionStatus = diag.StatusFailed
		return err
	}
	req := internalsv1pb.
		NewInternalInvokeRequest(AddWorkflowEventMethod).
		WithActor(a.config.workflowActorType, workflowID).
		WithData(resultData).
		WithContentType(invokev1.OctetStreamContentType)

	_, err = a.actorRuntime.Call(ctx, req)
	if err != nil {
		// Returning recoverable error, record metrics
		executionStatus = diag.StatusRecoverable
		return newRecoverableError(fmt.Errorf("failed to invoke '%s' method on workflow actor: %w", AddWorkflowEventMethod, err))
	}
<<<<<<< HEAD
=======
	if wi.Result.GetTaskCompleted() != nil {
		// Activity execution completed successfully
		executionStatus = diag.StatusSuccess
	} else if wi.Result.GetTaskFailed() != nil {
		// Activity execution failed
		executionStatus = diag.StatusFailed
	}
	defer resp.Close()
>>>>>>> 40bd88e3
	return nil
}

// InvokeTimer implements actors.InternalActor
func (*activityActor) InvokeTimer(ctx context.Context, timer actors.InternalActorReminder, metadata map[string][]string) error {
	return errors.New("timers are not implemented")
}

// DeactivateActor implements actors.InternalActor
func (a *activityActor) DeactivateActor(ctx context.Context) error {
	wfLogger.Debugf("Activity actor '%s': deactivating", a.actorID)
	a.state = nil // A bit of extra caution, shouldn't be necessary
	return nil
}

func (a *activityActor) loadActivityState(ctx context.Context) (*activityState, error) {
	// See if the state for this actor is already cached in memory.
	if a.state != nil {
		return a.state, nil
	}

	// Loading from the state store is only expected in process failure recovery scenarios.
	wfLogger.Debugf("Activity actor '%s': loading activity state", a.actorID)

	req := actors.GetStateRequest{
		ActorType: a.config.activityActorType,
		ActorID:   a.actorID,
		Key:       activityStateKey,
	}
	res, err := a.actorRuntime.GetState(ctx, &req)
	if err != nil {
		return nil, fmt.Errorf("failed to load activity state: %w", err)
	}

	if len(res.Data) == 0 {
		// no data was found - this is expected on the initial invocation of the activity actor.
		return nil, nil
	}

	state := &activityState{}
	if err = json.Unmarshal(res.Data, state); err != nil {
		return nil, fmt.Errorf("failed to unmarshal activity state: %w", err)
	}
	return state, nil
}

func (a *activityActor) saveActivityState(ctx context.Context, state *activityState) error {
	req := actors.TransactionalRequest{
		ActorType: a.config.activityActorType,
		ActorID:   a.actorID,
		Operations: []actors.TransactionalOperation{{
			Operation: actors.Upsert,
			Request: actors.TransactionalUpsert{
				Key:   activityStateKey,
				Value: state,
			},
		}},
	}
	if err := a.actorRuntime.TransactionalStateOperation(ctx, &req); err != nil {
		return fmt.Errorf("failed to save activity state: %w", err)
	}

	if !a.cachingDisabled {
		a.state = state
	}
	return nil
}

func (a *activityActor) purgeActivityState(ctx context.Context) error {
	wfLogger.Debugf("Activity actor '%s': purging activity state", a.actorID)
	req := actors.TransactionalRequest{
		ActorType: a.config.activityActorType,
		ActorID:   a.actorID,
		Operations: []actors.TransactionalOperation{{
			Operation: actors.Delete,
			Request: actors.TransactionalDelete{
				Key: activityStateKey,
			},
		}},
	}
	if err := a.actorRuntime.TransactionalStateOperation(ctx, &req); err != nil {
		return fmt.Errorf("failed to delete activity state with error: %w", err)
	}

	return nil
}

func (a *activityActor) createReliableReminder(ctx context.Context, data any) error {
	const reminderName = "run-activity"
	wfLogger.Debugf("Activity actor '%s': creating reminder '%s' for immediate execution", a.actorID, reminderName)
	dataEnc, err := json.Marshal(data)
	if err != nil {
		return fmt.Errorf("failed to encode data as JSON: %w", err)
	}
	return a.actorRuntime.CreateReminder(ctx, &actors.CreateReminderRequest{
		ActorType: a.config.activityActorType,
		ActorID:   a.actorID,
		Data:      dataEnc,
		DueTime:   "0s",
		Name:      reminderName,
		Period:    a.reminderInterval.String(),
	})
}<|MERGE_RESOLUTION|>--- conflicted
+++ resolved
@@ -191,10 +191,10 @@
 	callback := make(chan bool)
 	wi.Properties[CallbackChannelProperty] = callback
 	wfLogger.Debugf("Activity actor '%s': scheduling activity '%s' for workflow with instanceId '%s'", a.actorID, name, wi.InstanceID)
-	if err = a.scheduler(ctx, wi); err != nil {
-		if errors.Is(err, context.DeadlineExceeded) {
-			return newRecoverableError(fmt.Errorf("timed-out trying to schedule an activity execution - this can happen if too many activities are running in parallel or if the workflow engine isn't running: %w", err))
-		}
+	err = a.scheduler(ctx, wi)
+	if errors.Is(err, context.DeadlineExceeded) {
+		return newRecoverableError(fmt.Errorf("timed-out trying to schedule an activity execution - this can happen if too many activities are running in parallel or if the workflow engine isn't running: %w", err))
+	} else if err != nil {
 		return newRecoverableError(fmt.Errorf("failed to schedule an activity execution: %w", err))
 	}
 	// Activity execution started
@@ -256,22 +256,18 @@
 		WithContentType(invokev1.OctetStreamContentType)
 
 	_, err = a.actorRuntime.Call(ctx, req)
-	if err != nil {
+	switch {
+	case err != nil:
 		// Returning recoverable error, record metrics
 		executionStatus = diag.StatusRecoverable
 		return newRecoverableError(fmt.Errorf("failed to invoke '%s' method on workflow actor: %w", AddWorkflowEventMethod, err))
-	}
-<<<<<<< HEAD
-=======
-	if wi.Result.GetTaskCompleted() != nil {
+	case wi.Result.GetTaskCompleted() != nil:
 		// Activity execution completed successfully
 		executionStatus = diag.StatusSuccess
-	} else if wi.Result.GetTaskFailed() != nil {
+	case wi.Result.GetTaskFailed() != nil:
 		// Activity execution failed
 		executionStatus = diag.StatusFailed
 	}
-	defer resp.Close()
->>>>>>> 40bd88e3
 	return nil
 }
 
@@ -312,7 +308,8 @@
 	}
 
 	state := &activityState{}
-	if err = json.Unmarshal(res.Data, state); err != nil {
+	err = json.Unmarshal(res.Data, state)
+	if err != nil {
 		return nil, fmt.Errorf("failed to unmarshal activity state: %w", err)
 	}
 	return state, nil
@@ -342,7 +339,7 @@
 
 func (a *activityActor) purgeActivityState(ctx context.Context) error {
 	wfLogger.Debugf("Activity actor '%s': purging activity state", a.actorID)
-	req := actors.TransactionalRequest{
+	err := a.actorRuntime.TransactionalStateOperation(ctx, &actors.TransactionalRequest{
 		ActorType: a.config.activityActorType,
 		ActorID:   a.actorID,
 		Operations: []actors.TransactionalOperation{{
@@ -351,8 +348,8 @@
 				Key: activityStateKey,
 			},
 		}},
-	}
-	if err := a.actorRuntime.TransactionalStateOperation(ctx, &req); err != nil {
+	})
+	if err != nil {
 		return fmt.Errorf("failed to delete activity state with error: %w", err)
 	}
 
