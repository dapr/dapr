--- conflicted
+++ resolved
@@ -279,7 +279,6 @@
 	return wf.scheduleWorkflowStart(ctx, startEvent, state)
 }
 
-<<<<<<< HEAD
 func (wf *workflowActor) scheduleWorkflowStart(ctx context.Context, actorID string, startEvent *backend.HistoryEvent, state *workflowState) error {
 	// Schedule a reminder to execute. The reminder will trigger the actual
 	// workflow execution. This is preferable to using the current thread so that we don't block the client
@@ -293,14 +292,7 @@
 	if delay < 0 {
 		delay = 0
 	}
-	if _, err := wf.createReliableReminder(ctx, actorID, "start", nil, delay); err != nil {
-=======
-func (wf *workflowActor) scheduleWorkflowStart(ctx context.Context, startEvent *backend.HistoryEvent, state *workflowState) error {
-	// Schedule a reminder to execute immediately after this operation. The reminder will trigger the actual
-	// workflow execution. This is preferable to using the current thread so that we don't block the client
-	// while the workflow logic is running.
-	if _, err := wf.createReliableReminder(ctx, "start", nil, 0); err != nil {
->>>>>>> 9c69f83f
+	if _, err := wf.createReliableReminder(ctx, "start", nil, delay); err != nil {
 		return err
 	}
 
