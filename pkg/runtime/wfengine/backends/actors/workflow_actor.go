/*
Copyright 2023 The Dapr Authors
Licensed under the Apache License, Version 2.0 (the "License");
you may not use this file except in compliance with the License.
You may obtain a copy of the License at

	http://www.apache.org/licenses/LICENSE-2.0

Unless required by applicable law or agreed to in writing, software
distributed under the License is distributed on an "AS IS" BASIS,
WITHOUT WARRANTIES OR CONDITIONS OF ANY KIND, either express or implied.
See the License for the specific language governing permissions and
limitations under the License.
*/

package actors

import (
	"context"
	"crypto/rand"
	"encoding/base64"
	"encoding/json"
	"errors"
	"fmt"
	"io"
	"strconv"
	"strings"
	"sync/atomic"
	"time"

	"github.com/microsoft/durabletask-go/api"
	"github.com/microsoft/durabletask-go/backend"
	"google.golang.org/protobuf/types/known/timestamppb"

	"github.com/dapr/dapr/pkg/actors"
	diag "github.com/dapr/dapr/pkg/diagnostics"
	invokev1 "github.com/dapr/dapr/pkg/messaging/v1"
	internalsv1pb "github.com/dapr/dapr/pkg/proto/internals/v1"
)

const (
	CallbackChannelProperty = "dapr.callback"

	CreateWorkflowInstanceMethod = "CreateWorkflowInstance"
	GetWorkflowMetadataMethod    = "GetWorkflowMetadata"
	AddWorkflowEventMethod       = "AddWorkflowEvent"
	PurgeWorkflowStateMethod     = "PurgeWorkflowState"
)

type workflowActor struct {
	actorID               string
	actors                actors.Actors
	state                 *workflowState
	scheduler             workflowScheduler
	cachingDisabled       bool
	defaultTimeout        time.Duration
	reminderInterval      time.Duration
	config                actorsBackendConfig
	activityResultAwaited atomic.Bool
}

type durableTimer struct {
	Bytes      []byte `json:"bytes"`
	Generation uint64 `json:"generation"`
}

type recoverableError struct {
	cause error
}

type CreateWorkflowInstanceRequest struct {
	Policy          *api.OrchestrationIdReusePolicy `json:"policy"`
	StartEventBytes []byte                          `json:"startEventBytes"`
}

// workflowScheduler is a func interface for pushing workflow (orchestration) work items into the backend
type workflowScheduler func(ctx context.Context, wi *backend.OrchestrationWorkItem) error

func NewDurableTimer(bytes []byte, generation uint64) durableTimer {
	return durableTimer{bytes, generation}
}

func newRecoverableError(err error) recoverableError {
	return recoverableError{cause: err}
}

func (err recoverableError) Error() string {
	return err.cause.Error()
}

type workflowActorOpts struct {
	cachingDisabled  bool
	defaultTimeout   time.Duration
	reminderInterval time.Duration
}

func NewWorkflowActor(scheduler workflowScheduler, config actorsBackendConfig, opts *workflowActorOpts) actors.InternalActorFactory {
	return func(actorType string, actorID string, actors actors.Actors) actors.InternalActor {
		wf := &workflowActor{
			actorID:          actorID,
			actors:           actors,
			scheduler:        scheduler,
			defaultTimeout:   30 * time.Second,
			reminderInterval: 1 * time.Minute,
			config:           config,
			cachingDisabled:  opts.cachingDisabled,
		}

		if opts.defaultTimeout > 0 {
			wf.defaultTimeout = opts.defaultTimeout
		}
		if opts.reminderInterval > 0 {
			wf.reminderInterval = opts.reminderInterval
		}

		return wf
	}
}

// InvokeMethod implements actors.InternalActor
func (wf *workflowActor) InvokeMethod(ctx context.Context, methodName string, request []byte, metadata map[string][]string) (res []byte, err error) {
	wfLogger.Debugf("Workflow actor '%s': invoking method '%s'", wf.actorID, methodName)

	switch methodName {
	case CreateWorkflowInstanceMethod:
		err = wf.createWorkflowInstance(ctx, request)
	case GetWorkflowMetadataMethod:
		var resAny any
		resAny, err = wf.getWorkflowMetadata(ctx)
		if err == nil {
			res, err = actors.EncodeInternalActorData(resAny)
		}
	case AddWorkflowEventMethod:
		err = wf.addWorkflowEvent(ctx, request)
	case PurgeWorkflowStateMethod:
		err = wf.purgeWorkflowState(ctx)
	default:
		err = fmt.Errorf("no such method: %s", methodName)
	}

	return res, err
}

// InvokeReminder implements actors.InternalActor
func (wf *workflowActor) InvokeReminder(ctx context.Context, reminder actors.InternalActorReminder, metadata map[string][]string) error {
	wfLogger.Debugf("Workflow actor '%s': invoking reminder '%s'", wf.actorID, reminder.Name)

	// Workflow executions should never take longer than a few seconds at the most
	timeoutCtx, cancelTimeout := context.WithTimeout(ctx, wf.defaultTimeout)
	defer cancelTimeout()
	err := wf.runWorkflow(timeoutCtx, reminder)

	// We delete the reminder on success and on non-recoverable errors.
	// Returning nil signals that we want the execution to be retried in the next period interval
	var re recoverableError
	switch {
	case err == nil:
		return actors.ErrReminderCanceled
	case errors.Is(err, context.DeadlineExceeded):
		wfLogger.Warnf("Workflow actor '%s': execution timed-out and will be retried later: '%v'", wf.actorID, err)
		return nil
	case errors.Is(err, context.Canceled):
		wfLogger.Warnf("Workflow actor '%s': execution was canceled (process shutdown?) and will be retried later: '%v'", wf.actorID, err)
		return nil
	case errors.As(err, &re):
		wfLogger.Warnf("Workflow actor '%s': execution failed with a recoverable error and will be retried later: '%v'", wf.actorID, re)
		return nil
	default: // Other error
		wfLogger.Errorf("Workflow actor '%s': execution failed with a non-recoverable error: %v", wf.actorID, err)
		return actors.ErrReminderCanceled
	}
}

// InvokeTimer implements actors.InternalActor
func (wf *workflowActor) InvokeTimer(ctx context.Context, timer actors.InternalActorReminder, metadata map[string][]string) error {
	return errors.New("timers are not implemented")
}

// DeactivateActor implements actors.InternalActor
func (wf *workflowActor) DeactivateActor(ctx context.Context) error {
	wfLogger.Debugf("Workflow actor '%s': deactivating", wf.actorID)
	wf.state = nil // A bit of extra caution, shouldn't be necessary
	return nil
}

func (wf *workflowActor) createWorkflowInstance(ctx context.Context, request []byte) error {
	// create a new state entry if one doesn't already exist
	state, err := wf.loadInternalState(ctx)
	if err != nil {
		return err
	}

	created := false
	if state == nil {
		state = NewWorkflowState(wf.config)
		created = true
	}

	var createWorkflowInstanceRequest CreateWorkflowInstanceRequest
	if err = json.Unmarshal(request, &createWorkflowInstanceRequest); err != nil {
		return fmt.Errorf("failed to unmarshal createWorkflowInstanceRequest: %w", err)
	}
	reuseIDPolicy := createWorkflowInstanceRequest.Policy
	startEventBytes := createWorkflowInstanceRequest.StartEventBytes

	// Ensure that the start event payload is a valid durabletask execution-started event
	startEvent, err := backend.UnmarshalHistoryEvent(startEventBytes)
	if err != nil {
		return err
	}
	if es := startEvent.GetExecutionStarted(); es == nil {
		return errors.New("invalid execution start event")
	} else {
		if es.GetParentInstance() == nil {
			wfLogger.Debugf("Workflow actor '%s': creating workflow '%s' with instanceId '%s'", wf.actorID, es.GetName(), es.GetOrchestrationInstance().GetInstanceId())
		} else {
			wfLogger.Debugf("Workflow actor '%s': creating child workflow '%s' with instanceId '%s' parentWorkflow '%s' parentWorkflowId '%s'", es.GetName(), es.GetOrchestrationInstance().GetInstanceId(), es.GetParentInstance().GetName(), es.GetParentInstance().GetOrchestrationInstance().GetInstanceId())
		}
	}

	// orchestration didn't exist and was just created
	if created {
		return wf.scheduleWorkflowStart(ctx, startEvent, state)
	}

	// orchestration already existed: apply reuse id policy
	runtimeState := getRuntimeState(wf.actorID, state)
	runtimeStatus := runtimeState.RuntimeStatus()
	// if target status doesn't match, fall back to original logic, create instance only if previous one is completed
	if !isStatusMatch(reuseIDPolicy.GetOperationStatus(), runtimeStatus) {
		return wf.createIfCompleted(ctx, runtimeState, state, startEvent)
	}

	switch reuseIDPolicy.GetAction() {
	case api.REUSE_ID_ACTION_IGNORE:
		// Log an warning message and ignore creating new instance
		wfLogger.Warnf("Workflow actor '%s': ignoring request to recreate the current workflow instance", wf.actorID)
		return nil
	case api.REUSE_ID_ACTION_TERMINATE:
		// terminate existing instance
		if err := wf.cleanupWorkflowStateInternal(ctx, state, false); err != nil {
			return fmt.Errorf("failed to terminate existing instance with ID '%s'", wf.actorID)
		}

		// created a new instance
		state.Reset()
		return wf.scheduleWorkflowStart(ctx, startEvent, state)
	}
	// default Action ERROR, fall back to original logic
	return wf.createIfCompleted(ctx, runtimeState, state, startEvent)
}

func isStatusMatch(statuses []api.OrchestrationStatus, runtimeStatus api.OrchestrationStatus) bool {
	for _, status := range statuses {
		if status == runtimeStatus {
			return true
		}
	}
	return false
}

func (wf *workflowActor) createIfCompleted(ctx context.Context, runtimeState *backend.OrchestrationRuntimeState, state *workflowState, startEvent *backend.HistoryEvent) error {
	// We block (re)creation of existing workflows unless they are in a completed state
	// Or if they still have any pending activity result awaited.
	if !runtimeState.IsCompleted() {
		return fmt.Errorf("an active workflow with ID '%s' already exists", wf.actorID)
	}
	if wf.activityResultAwaited.Load() {
		return fmt.Errorf("a terminated workflow with ID '%s' is already awaiting an activity result", wf.actorID)
	}
	wfLogger.Infof("Workflow actor '%s': workflow was previously completed and is being recreated", wf.actorID)
	state.Reset()
	return wf.scheduleWorkflowStart(ctx, startEvent, state)
}

func (wf *workflowActor) scheduleWorkflowStart(ctx context.Context, startEvent *backend.HistoryEvent, state *workflowState) error {
	// Schedule a reminder to execute immediately after this operation. The reminder will trigger the actual
	// workflow execution. This is preferable to using the current thread so that we don't block the client
	// while the workflow logic is running.
	if _, err := wf.createReliableReminder(ctx, "start", nil, 0); err != nil {
		return err
	}

	state.AddToInbox(startEvent)
	return wf.saveInternalState(ctx, state)
}

// This method cleans up a workflow associated with the given actorID
func (wf *workflowActor) cleanupWorkflowStateInternal(ctx context.Context, state *workflowState, requiredAndNotCompleted bool) error {
	// If the workflow is required to complete but it's not yet completed then return [ErrNotCompleted]
	// This check is used by purging workflow
	if requiredAndNotCompleted {
		return api.ErrNotCompleted
	}

	err := wf.removeCompletedStateData(ctx, state)
	if err != nil {
		return err
	}

	// This will create a request to purge everything
	req, err := state.GetPurgeRequest(wf.actorID)
	if err != nil {
		return err
	}
	// This will do the purging
	err = wf.actors.TransactionalStateOperation(ctx, req)
	if err != nil {
		return err
	}
	wf.state = nil
	return nil
}

func (wf *workflowActor) getWorkflowMetadata(ctx context.Context) (*api.OrchestrationMetadata, error) {
	state, err := wf.loadInternalState(ctx)
	if err != nil {
		return nil, err
	}
	if state == nil {
		return nil, api.ErrInstanceNotFound
	}

	runtimeState := getRuntimeState(wf.actorID, state)

	name, _ := runtimeState.Name()
	createdAt, _ := runtimeState.CreatedTime()
	lastUpdated, _ := runtimeState.LastUpdatedTime()
	input, _ := runtimeState.Input()
	output, _ := runtimeState.Output()
	failureDetuils, _ := runtimeState.FailureDetails()

	metadata := api.NewOrchestrationMetadata(
		runtimeState.InstanceID(),
		name,
		runtimeState.RuntimeStatus(),
		createdAt,
		lastUpdated,
		input,
		output,
		state.CustomStatus,
		failureDetuils,
	)
	return metadata, nil
}

// This method purges all the completed activity data from a workflow associated with the given actorID
func (wf *workflowActor) purgeWorkflowState(ctx context.Context) error {
	state, err := wf.loadInternalState(ctx)
	if err != nil {
		return err
	}
	if state == nil {
		return api.ErrInstanceNotFound
	}
	runtimeState := getRuntimeState(wf.actorID, state)
	return wf.cleanupWorkflowStateInternal(ctx, state, !runtimeState.IsCompleted())
}

func (wf *workflowActor) addWorkflowEvent(ctx context.Context, historyEventBytes []byte) error {
	state, err := wf.loadInternalState(ctx)
	if err != nil {
		return err
	}
	if state == nil {
		return api.ErrInstanceNotFound
	}

	e, err := backend.UnmarshalHistoryEvent(historyEventBytes)
	if e.GetTaskCompleted() != nil || e.GetTaskFailed() != nil {
		wf.activityResultAwaited.CompareAndSwap(true, false)
	}
	if err != nil {
		return err
	}
	wfLogger.Debugf("Workflow actor '%s': adding event '%v' to the workflow inbox", wf.actorID, e)
	state.AddToInbox(e)

	if _, err := wf.createReliableReminder(ctx, "new-event", nil, 0); err != nil {
		return err
	}
	return wf.saveInternalState(ctx, state)
}

func (wf *workflowActor) getWorkflowName(oldEvents, newEvents []*backend.HistoryEvent) string {
	for _, e := range oldEvents {
		if es := e.GetExecutionStarted(); es != nil {
			return es.GetName()
		}
	}
	for _, e := range newEvents {
		if es := e.GetExecutionStarted(); es != nil {
			return es.GetName()
		}
	}
	return ""
}

func (wf *workflowActor) runWorkflow(ctx context.Context, reminder actors.InternalActorReminder) error {
	state, err := wf.loadInternalState(ctx)
	if err != nil {
		return fmt.Errorf("error loading internal state: %w", err)
	}
	if state == nil {
		// The assumption is that someone manually deleted the workflow state. This is non-recoverable.
		return errors.New("no workflow state found")
	}

	if strings.HasPrefix(reminder.Name, "timer-") {
		var timerData durableTimer
		if err = reminder.DecodeData(&timerData); err != nil {
			// Likely the result of an incompatible durable task timer format change. This is non-recoverable.
			return err
		}
		if timerData.Generation < state.Generation {
			wfLogger.Infof("Workflow actor '%s': ignoring durable timer from previous generation '%v'", wf.actorID, timerData.Generation)
			return nil
		} else {
			e, eventErr := backend.UnmarshalHistoryEvent(timerData.Bytes)
			if eventErr != nil {
				// Likely the result of an incompatible durable task timer format change. This is non-recoverable.
				return fmt.Errorf("failed to unmarshal timer data %w", eventErr)
			}
			state.Inbox = append(state.Inbox, e)
		}
	}

	if len(state.Inbox) == 0 {
		// This can happen after multiple events are processed in batches; there may still be reminders around
		// for some of those already processed events.
		wfLogger.Debugf("Workflow actor '%s': ignoring run request for reminder '%s' because the workflow inbox is empty", wf.actorID, reminder.Name)
		return nil
	}

	// The logic/for loop below purges/removes any leftover state from a completed or failed activity
	transactionalRequests := make(map[string][]actors.TransactionalOperation)

	for _, e := range state.Inbox {
		var taskID int32
		if ts := e.GetTaskCompleted(); ts != nil {
			taskID = ts.GetTaskScheduledId()
		} else if tf := e.GetTaskFailed(); tf != nil {
			taskID = tf.GetTaskScheduledId()
		} else {
			continue
		}
		op := actors.TransactionalOperation{
			Operation: actors.Delete,
			Request: actors.TransactionalDelete{
				Key: activityStateKey,
			},
		}
		activityActorID := getActivityActorID(wf.actorID, taskID, state.Generation)
		if transactionalRequests[activityActorID] == nil {
			transactionalRequests[activityActorID] = []actors.TransactionalOperation{op}
		} else {
			transactionalRequests[activityActorID] = append(transactionalRequests[activityActorID], op)
		}
	}
	// TODO: for optimization make multiple go routines and run them in parallel
	for activityActorID, operations := range transactionalRequests {
		err = wf.actors.TransactionalStateOperation(ctx, &actors.TransactionalRequest{
			ActorType:  wf.config.activityActorType,
			ActorID:    activityActorID,
			Operations: operations,
		})
		if err != nil {
			return fmt.Errorf("failed to delete activity state for activity actor '%s' with error: %w", activityActorID, err)
		}
	}

	runtimeState := getRuntimeState(wf.actorID, state)
	wi := &backend.OrchestrationWorkItem{
		InstanceID: runtimeState.InstanceID(),
		NewEvents:  state.Inbox,
		RetryCount: -1, // TODO
		State:      runtimeState,
		Properties: make(map[string]any, 1),
	}

	// Executing workflow code is a one-way operation. We must wait for the app code to report its completion, which
	// will trigger this callback channel.
	callback := make(chan bool)
	wi.Properties[CallbackChannelProperty] = callback
	// Setting executionStatus to failed by default to record metrics for non-recoverable errors.
	executionStatus := diag.StatusFailed
	if runtimeState.IsCompleted() {
		// If workflow is already completed, set executionStatus to empty string
		// which will skip recording metrics for this execution.
		executionStatus = ""
	}
	workflowName := wf.getWorkflowName(state.History, state.Inbox)
	// Request to execute workflow
	wfLogger.Debugf("Workflow actor '%s': scheduling workflow execution with instanceId '%s'", wf.actorID, wi.InstanceID)
	// Schedule the workflow execution by signaling the backend
	err = wf.scheduler(ctx, wi)
	if err != nil {
		if errors.Is(err, context.DeadlineExceeded) {
			return newRecoverableError(fmt.Errorf("timed-out trying to schedule a workflow execution - this can happen if there are too many in-flight workflows or if the workflow engine isn't running: %w", err))
		}
		return newRecoverableError(fmt.Errorf("failed to schedule a workflow execution: %w", err))
	}

	wf.recordWorkflowExecutionTimestamps(ctx, state, workflowName)
	wfExecutionElapsedTime := float64(0)

	defer func() {
		if executionStatus != "" {
			diag.DefaultWorkflowMonitoring.WorkflowExecutionEvent(ctx, workflowName, executionStatus)
			diag.DefaultWorkflowMonitoring.WorkflowExecutionLatency(ctx, workflowName, executionStatus, wfExecutionElapsedTime)
		}
	}()

	select {
	case <-ctx.Done(): // caller is responsible for timeout management
		// Workflow execution failed with recoverable error
		executionStatus = diag.StatusRecoverable
		return ctx.Err()
	case completed := <-callback:
		if !completed {
			// Workflow execution failed with recoverable error
			executionStatus = diag.StatusRecoverable
			return newRecoverableError(errExecutionAborted)
		}
	}
	wfLogger.Debugf("Workflow actor '%s': workflow execution returned with status '%s' instanceId '%s'", wf.actorID, runtimeState.RuntimeStatus().String(), wi.InstanceID)

	// Increment the generation counter if the workflow used continue-as-new. Subsequent actions below
	// will use this updated generation value for their duplication execution handling.
	if runtimeState.ContinuedAsNew() {
		wfLogger.Debugf("Workflow actor '%s': workflow with instanceId '%s' continued as new", wf.actorID, wi.InstanceID)
		state.Generation += 1
	}

	if !runtimeState.IsCompleted() {
		// Create reminders for the durable timers. We only do this if the orchestration is still running.
		for _, t := range runtimeState.PendingTimers() {
			tf := t.GetTimerFired()
			if tf == nil {
				return errors.New("invalid event in the PendingTimers list")
			}
			timerBytes, errMarshal := backend.MarshalHistoryEvent(t)
			if errMarshal != nil {
				return fmt.Errorf("failed to marshal pending timer data: %w", errMarshal)
			}
			delay := time.Until(tf.GetFireAt().AsTime())
			if delay < 0 {
				delay = 0
			}
			reminderPrefix := "timer-" + strconv.Itoa(int(tf.GetTimerId()))
			data := NewDurableTimer(timerBytes, state.Generation)
			wfLogger.Debugf("Workflow actor '%s': creating reminder '%s' for the durable timer", wf.actorID, reminderPrefix)
			if _, err = wf.createReliableReminder(ctx, reminderPrefix, data, delay); err != nil {
				executionStatus = diag.StatusRecoverable
				return newRecoverableError(fmt.Errorf("actor '%s' failed to create reminder for timer: %w", wf.actorID, err))
			}
		}
	}

	// Process the outbound orchestrator events
	reqsByName := make(map[string][]backend.OrchestratorMessage, len(runtimeState.PendingMessages()))
	for _, msg := range runtimeState.PendingMessages() {
		if es := msg.HistoryEvent.GetExecutionStarted(); es != nil {
			reqsByName[CreateWorkflowInstanceMethod] = append(reqsByName[CreateWorkflowInstanceMethod], msg)
		} else if msg.HistoryEvent.GetSubOrchestrationInstanceCompleted() != nil || msg.HistoryEvent.GetSubOrchestrationInstanceFailed() != nil {
			reqsByName[AddWorkflowEventMethod] = append(reqsByName[AddWorkflowEventMethod], msg)
		} else {
			wfLogger.Warnf("Workflow actor '%s': don't know how to process outbound message '%v'", wf.actorID, msg)
		}
	}

	// Schedule activities
	// TODO: Parallelism
	for _, e := range runtimeState.PendingTasks() {
		ts := e.GetTaskScheduled()
		if ts == nil {
			wfLogger.Warnf("Workflow actor '%s': unable to process task '%v'", wf.actorID, e)
			continue
		}

		eventData, errMarshal := backend.MarshalHistoryEvent(e)
		if errMarshal != nil {
			return errMarshal
		}
		activityRequestBytes, errInternal := actors.EncodeInternalActorData(ActivityRequest{
			HistoryEvent: eventData,
		})
		if errInternal != nil {
			return errInternal
		}
		targetActorID := getActivityActorID(wf.actorID, e.GetEventId(), state.Generation)

		wf.activityResultAwaited.Store(true)

		wfLogger.Debugf("Workflow actor '%s': invoking execute method on activity actor '%s'", wf.actorID, targetActorID)
		req := internalsv1pb.
			NewInternalInvokeRequest("Execute").
			WithActor(wf.config.activityActorType, targetActorID).
			WithData(activityRequestBytes).
			WithContentType(invokev1.OctetStreamContentType)

		_, err = wf.actors.Call(ctx, req)

		if errors.Is(err, ErrDuplicateInvocation) {
			wfLogger.Warnf("Workflow actor '%s': activity invocation '%s::%d' was flagged as a duplicate and will be skipped", wf.actorID, ts.GetName(), e.GetEventId())
			continue
		} else if err != nil {
			executionStatus = diag.StatusRecoverable
			return newRecoverableError(fmt.Errorf("failed to invoke activity actor '%s' to execute '%s': %w", targetActorID, ts.GetName(), err))
		}
	}

	// TODO: Do these in parallel?
	for method, msgList := range reqsByName {
		for _, msg := range msgList {
			eventData, errMarshal := backend.MarshalHistoryEvent(msg.HistoryEvent)
			if errMarshal != nil {
				return errMarshal
			}

			requestBytes := eventData
			if method == CreateWorkflowInstanceMethod {
				requestBytes, err = json.Marshal(CreateWorkflowInstanceRequest{
					Policy:          &api.OrchestrationIdReusePolicy{},
					StartEventBytes: eventData,
				})
				if err != nil {
					return fmt.Errorf("failed to marshal createWorkflowInstanceRequest: %w", err)
				}
			}

			wfLogger.Debugf("Workflow actor '%s': invoking method '%s' on workflow actor '%s'", wf.actorID, method, msg.TargetInstanceID)
			req := internalsv1pb.
				NewInternalInvokeRequest(method).
				WithActor(wf.config.workflowActorType, msg.TargetInstanceID).
				WithData(requestBytes).
				WithContentType(invokev1.OctetStreamContentType)

			_, err = wf.actors.Call(ctx, req)
			if err != nil {
				executionStatus = diag.StatusRecoverable
				// workflow-related actor methods are never expected to return errors
				return newRecoverableError(fmt.Errorf("method %s on actor '%s' returned an error: %w", method, msg.TargetInstanceID, err))
			}
		}
	}

	state.ApplyRuntimeStateChanges(runtimeState)
	state.ClearInbox()

	err = wf.saveInternalState(ctx, state)
	if err != nil {
		return err
	}
	if executionStatus != "" {
		// If workflow is not completed, set executionStatus to empty string
		// which will skip recording metrics for this execution.
		executionStatus = ""
		if runtimeState.IsCompleted() {
			if runtimeState.RuntimeStatus() == api.RUNTIME_STATUS_COMPLETED {
				executionStatus = diag.StatusSuccess
			} else {
				// Setting executionStatus to failed if workflow has failed/terminated/cancelled
				executionStatus = diag.StatusFailed
			}
			wfExecutionElapsedTime = wf.calculateWorkflowExecutionElapsedTime(state)
		}
	}
	return nil
}

<<<<<<< HEAD
func (*workflowActor) calculateWorkflowExecutionElapsedTime(state *workflowState) (wfExecutionElapsedTime float64) {
	var execStartedTimestamp time.Time
	for _, e := range state.History {
		if es := e.GetExecutionStarted(); es != nil {
			execStartedTimestamp = es.GetExecutionStartedTimestamp().AsTime()
			return diag.ElapsedSince(execStartedTimestamp)
		}
	}
	return 0
}

func (*workflowActor) recordWorkflowExecutionTimestamps(ctx context.Context, state *workflowState, workflowName string) {
	for _, e := range state.Inbox {
		// If the event is an execution started event, then we need to record the scheduled start timestamp
		if es := e.GetExecutionStarted(); es != nil {
			currentTimestamp := time.Now()
			es.ExecutionStartedTimestamp = timestamppb.New(currentTimestamp)

			var scheduledStartTimestamp time.Time
			timestamp := es.GetScheduledStartTimestamp()

			if timestamp != nil {
				scheduledStartTimestamp = timestamp.AsTime()
			} else {
				// if scheduledStartTimestamp is nil, then use the event timestamp to consider scheduling latency
				// This case will happen when the workflow is created and started immediately
				scheduledStartTimestamp = e.GetTimestamp().AsTime()
			}

			wfSchedulingLatency := float64(currentTimestamp.Sub(scheduledStartTimestamp).Milliseconds())
			diag.DefaultWorkflowMonitoring.WorkflowSchedulingLatency(ctx, workflowName, wfSchedulingLatency)
			break
		}
	}
}

func (wf *workflowActor) loadInternalState(ctx context.Context, actorID string) (*workflowState, error) {
	if !wf.cachingDisabled {
		// see if the state for this actor is already cached in memory
		cachedState, ok := wf.states.Load(actorID)
		if ok {
			return cachedState.(*workflowState), nil
		}
=======
func (wf *workflowActor) loadInternalState(ctx context.Context) (*workflowState, error) {
	// See if the state for this actor is already cached in memory
	if !wf.cachingDisabled && wf.state != nil {
		return wf.state, nil
>>>>>>> 8c5551d9
	}

	// state is not cached, so try to load it from the state store
	wfLogger.Debugf("Workflow actor '%s': loading workflow state", wf.actorID)
	state, err := LoadWorkflowState(ctx, wf.actors, wf.actorID, wf.config)
	if err != nil {
		return nil, err
	}
	if state == nil {
		// No such state exists in the state store
		return nil, nil
	}
	if !wf.cachingDisabled {
		// Update cached state
		wf.state = state
	}
	return state, nil
}

func (wf *workflowActor) saveInternalState(ctx context.Context, state *workflowState) error {
	// generate and run a state store operation that saves all changes
	req, err := state.GetSaveRequest(wf.actorID)
	if err != nil {
		return err
	}

	wfLogger.Debugf("Workflow actor '%s': saving %d keys to actor state store", wf.actorID, len(req.Operations))
	if err = wf.actors.TransactionalStateOperation(ctx, req); err != nil {
		return err
	}

	// ResetChangeTracking should always be called after a save operation succeeds
	state.ResetChangeTracking()

	if !wf.cachingDisabled {
		// Update cached state
		wf.state = state
	}
	return nil
}

func (wf *workflowActor) createReliableReminder(ctx context.Context, namePrefix string, data any, delay time.Duration) (string, error) {
	// Reminders need to have unique names or else they may not fire in certain race conditions.
	b := make([]byte, 6)
	_, err := io.ReadFull(rand.Reader, b)
	if err != nil {
		return "", fmt.Errorf("failed to generate reminder ID: %w", err)
	}
	reminderName := namePrefix + "-" + base64.RawURLEncoding.EncodeToString(b)
	wfLogger.Debugf("Workflow actor '%s': creating '%s' reminder with DueTime = '%s'", wf.actorID, reminderName, delay)

	dataEnc, err := json.Marshal(data)
	if err != nil {
		return reminderName, fmt.Errorf("failed to encode data as JSON: %w", err)
	}

	return reminderName, wf.actors.CreateReminder(ctx, &actors.CreateReminderRequest{
		ActorType: wf.config.workflowActorType,
		ActorID:   wf.actorID,
		Data:      dataEnc,
		DueTime:   delay.String(),
		Name:      reminderName,
		Period:    wf.reminderInterval.String(),
	})
}

func getRuntimeState(actorID string, state *workflowState) *backend.OrchestrationRuntimeState {
	// TODO: Add caching when a good invalidation policy can be determined
	return backend.NewOrchestrationRuntimeState(api.InstanceID(actorID), state.History)
}

func getActivityActorID(workflowActorID string, taskID int32, generation uint64) string {
	// An activity can be identified by its name followed by its task ID and generation. Example: SayHello::0::1, SayHello::1::1, etc.
	return workflowActorID + "::" + strconv.Itoa(int(taskID)) + "::" + strconv.FormatUint(generation, 10)
}

func (wf *workflowActor) removeCompletedStateData(ctx context.Context, state *workflowState) error {
	// The logic/for loop below purges/removes any leftover state from a completed or failed activity
	// TODO: for optimization make multiple go routines and run them in parallel
	var err error
	for _, e := range state.Inbox {
		var taskID int32
		if ts := e.GetTaskCompleted(); ts != nil {
			taskID = ts.GetTaskScheduledId()
		} else if tf := e.GetTaskFailed(); tf != nil {
			taskID = tf.GetTaskScheduledId()
		} else {
			continue
		}
		req := actors.TransactionalRequest{
			ActorType: wf.config.activityActorType,
			ActorID:   getActivityActorID(wf.actorID, taskID, state.Generation),
			Operations: []actors.TransactionalOperation{{
				Operation: actors.Delete,
				Request: actors.TransactionalDelete{
					Key: activityStateKey,
				},
			}},
		}
		if err = wf.actors.TransactionalStateOperation(ctx, &req); err != nil {
			return fmt.Errorf("failed to delete activity state with error: %w", err)
		}
	}

	return err
}<|MERGE_RESOLUTION|>--- conflicted
+++ resolved
@@ -669,7 +669,6 @@
 	return nil
 }
 
-<<<<<<< HEAD
 func (*workflowActor) calculateWorkflowExecutionElapsedTime(state *workflowState) (wfExecutionElapsedTime float64) {
 	var execStartedTimestamp time.Time
 	for _, e := range state.History {
@@ -705,20 +704,10 @@
 		}
 	}
 }
-
-func (wf *workflowActor) loadInternalState(ctx context.Context, actorID string) (*workflowState, error) {
-	if !wf.cachingDisabled {
-		// see if the state for this actor is already cached in memory
-		cachedState, ok := wf.states.Load(actorID)
-		if ok {
-			return cachedState.(*workflowState), nil
-		}
-=======
 func (wf *workflowActor) loadInternalState(ctx context.Context) (*workflowState, error) {
 	// See if the state for this actor is already cached in memory
 	if !wf.cachingDisabled && wf.state != nil {
 		return wf.state, nil
->>>>>>> 8c5551d9
 	}
 
 	// state is not cached, so try to load it from the state store
