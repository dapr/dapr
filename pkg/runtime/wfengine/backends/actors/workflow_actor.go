--- conflicted
+++ resolved
@@ -612,14 +612,7 @@
 			if errMarshal != nil {
 				return errMarshal
 			}
-<<<<<<< HEAD
-
-			wfLogger.Debugf("Workflow actor '%s': invoking method '%s' on workflow actor '%s'", wf.actorID, method, msg.TargetInstanceID)
-			req := internalsv1pb.
-				NewInternalInvokeRequest(method).
-				WithActor(wf.config.workflowActorType, msg.TargetInstanceID).
-				WithData(eventData).
-=======
+
 			requestBytes := eventData
 			if method == CreateWorkflowInstanceMethod {
 				requestBytes, err = json.Marshal(CreateWorkflowInstanceRequest{
@@ -630,12 +623,12 @@
 					return fmt.Errorf("failed to marshal createWorkflowInstanceRequest: %w", err)
 				}
 			}
-			wfLogger.Debugf("Workflow actor '%s': invoking method '%s' on workflow actor '%s'", actorID, method, msg.TargetInstanceID)
-			req := invokev1.
-				NewInvokeMethodRequest(method).
+
+			wfLogger.Debugf("Workflow actor '%s': invoking method '%s' on workflow actor '%s'", wf.actorID, method, msg.TargetInstanceID)
+			req := internalsv1pb.
+				NewInternalInvokeRequest(method).
 				WithActor(wf.config.workflowActorType, msg.TargetInstanceID).
-				WithRawDataBytes(requestBytes).
->>>>>>> 525a3def
+				WithData(requestBytes).
 				WithContentType(invokev1.OctetStreamContentType)
 
 			_, err = wf.actors.Call(ctx, req)
