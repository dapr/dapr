/*
Copyright 2023 The Dapr Authors
Licensed under the Apache License, Version 2.0 (the "License");
you may not use this file except in compliance with the License.
You may obtain a copy of the License at

	http://www.apache.org/licenses/LICENSE-2.0

Unless required by applicable law or agreed to in writing, software
distributed under the License is distributed on an "AS IS" BASIS,
WITHOUT WARRANTIES OR CONDITIONS OF ANY KIND, either express or implied.
See the License for the specific language governing permissions and
limitations under the License.
*/

// wfengine_test is a suite of integration tests that verify workflow
// engine behavior using only exported APIs.
package wfengine_test

import (
	"context"
	"fmt"
	"sort"
	"strings"
	"testing"
	"time"

	"github.com/microsoft/durabletask-go/api"
	"github.com/microsoft/durabletask-go/backend"
	"github.com/microsoft/durabletask-go/task"
	"github.com/stretchr/testify/assert"
	"github.com/stretchr/testify/require"
	"google.golang.org/grpc"

	"github.com/dapr/components-contrib/state"
	"github.com/dapr/dapr/pkg/actors"
	"github.com/dapr/dapr/pkg/config"
	"github.com/dapr/dapr/pkg/resiliency"
	"github.com/dapr/dapr/pkg/runtime/compstore"
	"github.com/dapr/dapr/pkg/runtime/wfengine"
	daprt "github.com/dapr/dapr/pkg/testing"
	"github.com/dapr/kit/logger"
)

const testAppID = "wf-app"

func fakeStore() state.Store {
	return daprt.NewFakeStateStore()
}

type mockPlacement struct{}

func (p *mockPlacement) AddHostedActorType(actorType string) error {
	return nil
}

func NewMockPlacement() actors.PlacementService {
	return &mockPlacement{}
}

// LookupActor implements internal.PlacementService
func (*mockPlacement) LookupActor(actorType string, actorID string) (name string, appID string) {
	return "localhost", testAppID
}

// Start implements internal.PlacementService
func (*mockPlacement) Start() {
	// no-op
}

// Stop implements internal.PlacementService
func (*mockPlacement) Stop() {
	// no-op
}

// WaitUntilPlacementTableIsReady implements internal.PlacementService
func (*mockPlacement) WaitUntilPlacementTableIsReady(ctx context.Context) error {
	return nil
}

// TestStartWorkflowEngine validates that starting the workflow engine returns no errors.
func TestStartWorkflowEngine(t *testing.T) {
	ctx := context.Background()
	engine := getEngine(t)
	grpcServer := grpc.NewServer()
	engine.ConfigureGrpc(grpcServer)
	err := engine.Start(ctx)
	assert.NoError(t, err)
}

// GetTestOptions returns an array of functions for configuring the workflow engine. Each
// string returned by each function can be used as the name of the test configuration.
func GetTestOptions() []func(wfe *wfengine.WorkflowEngine) string {
	return []func(wfe *wfengine.WorkflowEngine) string{
		func(wfe *wfengine.WorkflowEngine) string {
			// caching enabled, etc.
			return "default options"
		},
		func(wfe *wfengine.WorkflowEngine) string {
			// disable caching to test recovery from failure
			wfe.DisableActorCaching(true)
			return "caching disabled"
		},
	}
}

// TestEmptyWorkflow executes a no-op workflow end-to-end and verifies all workflow metadata is correctly initialized.
func TestEmptyWorkflow(t *testing.T) {
	r := task.NewTaskRegistry()
	r.AddOrchestratorN("EmptyWorkflow", func(*task.OrchestrationContext) (any, error) {
		return nil, nil
	})

	ctx := context.Background()
	client, engine := startEngine(ctx, t, r)
	for _, opt := range GetTestOptions() {
		t.Run(opt(engine), func(t *testing.T) {
			preStartTime := time.Now().UTC()
			id, err := client.ScheduleNewOrchestration(ctx, "EmptyWorkflow")
			require.NoError(t, err)

			metadata, err := client.WaitForOrchestrationCompletion(ctx, id)
			require.NoError(t, err)

			assert.Equal(t, id, metadata.InstanceID)
			assert.True(t, metadata.IsComplete())
			assert.GreaterOrEqual(t, metadata.CreatedAt, preStartTime)
			assert.GreaterOrEqual(t, metadata.LastUpdatedAt, metadata.CreatedAt)
			assert.Empty(t, metadata.SerializedInput)
			assert.Empty(t, metadata.SerializedOutput)
			assert.Empty(t, metadata.SerializedCustomStatus)
			assert.Nil(t, metadata.FailureDetails)
		})
	}
}

// TestSingleTimerWorkflow executes a workflow schedules a timer and completes, verifying that timers
// can be used to resume a workflow. This test does not attempt to verify delay accuracy.
func TestSingleTimerWorkflow(t *testing.T) {
	r := task.NewTaskRegistry()
	r.AddOrchestratorN("SingleTimer", func(ctx *task.OrchestrationContext) (any, error) {
		err := ctx.CreateTimer(time.Duration(0)).Await(nil)
		return nil, err
	})

	ctx := context.Background()
	client, engine := startEngine(ctx, t, r)
	for _, opt := range GetTestOptions() {
		t.Run(opt(engine), func(t *testing.T) {
			id, err := client.ScheduleNewOrchestration(ctx, "SingleTimer")
			require.NoError(t, err)
			metadata, err := client.WaitForOrchestrationCompletion(ctx, id)

			require.NoError(t, err)
			assert.True(t, metadata.IsComplete())
			assert.GreaterOrEqual(t, metadata.LastUpdatedAt, metadata.CreatedAt)
		})
	}
}

// TestSingleActivityWorkflow executes a workflow that calls a single activity and completes. The input
// passed to the workflow is also passed to the activity, and the activity's return value is also returned
// by the workflow, allowing the test to verify input and output handling, as well as activity execution.
func TestSingleActivityWorkflow(t *testing.T) {
	r := task.NewTaskRegistry()
	r.AddOrchestratorN("SingleActivity", func(ctx *task.OrchestrationContext) (any, error) {
		var input string
		if err := ctx.GetInput(&input); err != nil {
			return nil, err
		}
		var output string
		err := ctx.CallActivity("SayHello", input).Await(&output)
		return output, err
	})
	r.AddActivityN("SayHello", func(ctx task.ActivityContext) (any, error) {
		var name string
		if err := ctx.GetInput(&name); err != nil {
			return nil, err
		}
		return fmt.Sprintf("Hello, %s!", name), nil
	})

	ctx := context.Background()
	client, engine := startEngine(ctx, t, r)
	for _, opt := range GetTestOptions() {
		t.Run(opt(engine), func(t *testing.T) {
			id, err := client.ScheduleNewOrchestration(ctx, "SingleActivity", api.WithInput("世界"))
			require.NoError(t, err)

			metadata, err := client.WaitForOrchestrationCompletion(ctx, id)
			require.NoError(t, err)
			assert.True(t, metadata.IsComplete())
			assert.Equal(t, `"世界"`, metadata.SerializedInput)
			assert.Equal(t, `"Hello, 世界!"`, metadata.SerializedOutput)
		})
	}
}

// TestActivityChainingWorkflow verifies that a workflow can call multiple activities in a sequence,
// passing the output of the previous activity as the input of the next activity.
func TestActivityChainingWorkflow(t *testing.T) {
	r := task.NewTaskRegistry()
	r.AddOrchestratorN("ActivityChain", func(ctx *task.OrchestrationContext) (any, error) {
		val := 0
		for i := 0; i < 10; i++ {
			if err := ctx.CallActivity("PlusOne", val).Await(&val); err != nil {
				return nil, err
			}
		}
		return val, nil
	})
	r.AddActivityN("PlusOne", func(ctx task.ActivityContext) (any, error) {
		var input int
		if err := ctx.GetInput(&input); err != nil {
			return nil, err
		}
		return input + 1, nil
	})

	ctx := context.Background()
	client, engine := startEngine(ctx, t, r)
	for _, opt := range GetTestOptions() {
		t.Run(opt(engine), func(t *testing.T) {
			id, err := client.ScheduleNewOrchestration(ctx, "ActivityChain")
			if assert.NoError(t, err) {
				metadata, err := client.WaitForOrchestrationCompletion(ctx, id)
				if assert.NoError(t, err) {
					assert.True(t, metadata.IsComplete())
					assert.Equal(t, `10`, metadata.SerializedOutput)
				}
			}
		})
	}
}

// TestConcurrentActivityExecution verifies that a workflow can execute multiple activities in parallel
// and wait for all of them to complete before completing itself.
func TestConcurrentActivityExecution(t *testing.T) {
	r := task.NewTaskRegistry()
	r.AddOrchestratorN("ActivityFanOut", func(ctx *task.OrchestrationContext) (any, error) {
		tasks := []task.Task{}
		for i := 0; i < 10; i++ {
			tasks = append(tasks, ctx.CallActivity("ToString", i))
		}
		results := []string{}
		for _, t := range tasks {
			var result string
			if err := t.Await(&result); err != nil {
				return nil, err
			}
			results = append(results, result)
		}
		sort.Sort(sort.Reverse(sort.StringSlice(results)))
		return results, nil
	})
	r.AddActivityN("ToString", func(ctx task.ActivityContext) (any, error) {
		var input int
		if err := ctx.GetInput(&input); err != nil {
			return nil, err
		}
		// Sleep for 1 second to ensure that the test passes only if all activities execute in parallel.
		time.Sleep(1 * time.Second)
		return fmt.Sprintf("%d", input), nil
	})

	ctx := context.Background()
	client, engine := startEngine(ctx, t, r)
	for _, opt := range GetTestOptions() {
		t.Run(opt(engine), func(t *testing.T) {
			id, err := client.ScheduleNewOrchestration(ctx, "ActivityFanOut")
			if assert.NoError(t, err) {
				metadata, err := client.WaitForOrchestrationCompletion(ctx, id)
				if assert.NoError(t, err) {
					assert.True(t, metadata.IsComplete())
					assert.Equal(t, `["9","8","7","6","5","4","3","2","1","0"]`, metadata.SerializedOutput)

					// Because all the activities run in parallel, they should complete very quickly
					assert.Less(t, metadata.LastUpdatedAt.Sub(metadata.CreatedAt), 3*time.Second)
				}
			}
		})
	}
}

// TestContinueAsNewWorkflow verifies that a workflow can "continue-as-new" to restart itself with a new input.
func TestContinueAsNewWorkflow(t *testing.T) {
	r := task.NewTaskRegistry()
	r.AddOrchestratorN("ContinueAsNewTest", func(ctx *task.OrchestrationContext) (any, error) {
		var input int32
		if err := ctx.GetInput(&input); err != nil {
			return nil, err
		}

		if input < 10 {
			if err := ctx.CreateTimer(0).Await(nil); err != nil {
				return nil, err
			}
			var nextInput int32
			if err := ctx.CallActivity("PlusOne", input).Await(&nextInput); err != nil {
				return nil, err
			}
			ctx.ContinueAsNew(nextInput)
		}
		return input, nil
	})
	r.AddActivityN("PlusOne", func(ctx task.ActivityContext) (any, error) {
		var input int32
		if err := ctx.GetInput(&input); err != nil {
			return nil, err
		}
		return input + 1, nil
	})

	ctx := context.Background()
	client, engine := startEngine(ctx, t, r)
	for _, opt := range GetTestOptions() {
		t.Run(opt(engine), func(t *testing.T) {
			id, err := client.ScheduleNewOrchestration(ctx, "ContinueAsNewTest", api.WithInput(0))
			require.NoError(t, err)
			metadata, err := client.WaitForOrchestrationCompletion(ctx, id)

			require.NoError(t, err)
			assert.True(t, metadata.IsComplete())
			assert.Equal(t, `10`, metadata.SerializedOutput)
		})
	}
}

// TestRecreateCompletedWorkflow verifies that completed workflows can be restarted with new inputs externally.
func TestRecreateCompletedWorkflow(t *testing.T) {
	r := task.NewTaskRegistry()
	r.AddOrchestratorN("EchoWorkflow", func(ctx *task.OrchestrationContext) (any, error) {
		var input any
		if err := ctx.GetInput(&input); err != nil {
			return nil, err
		}
		return input, nil
	})

	ctx := context.Background()
	client, engine := startEngine(ctx, t, r)
	for _, opt := range GetTestOptions() {
		t.Run(opt(engine), func(t *testing.T) {
			// First workflow
			var metadata *api.OrchestrationMetadata
			id, err := client.ScheduleNewOrchestration(ctx, "EchoWorkflow", api.WithInput("echo!"))
			if assert.NoError(t, err) {
				if metadata, err = client.WaitForOrchestrationCompletion(ctx, id); assert.NoError(t, err) {
					assert.True(t, metadata.IsComplete())
					assert.Equal(t, `"echo!"`, metadata.SerializedOutput)
				}
			}

			// Second workflow, using the same ID as the first but a different input
			_, err = client.ScheduleNewOrchestration(ctx, "EchoWorkflow", api.WithInstanceID(id), api.WithInput(42))
			if assert.NoError(t, err) {
				if metadata, err = client.WaitForOrchestrationCompletion(ctx, id); assert.NoError(t, err) {
					assert.True(t, metadata.IsComplete())
					assert.Equal(t, `42`, metadata.SerializedOutput)
				}
			}
		})
	}
}

func TestInternalActorsSetupForWF(t *testing.T) {
	ctx := context.Background()
	_, engine := startEngine(ctx, t, task.NewTaskRegistry())
	assert.Equal(t, 2, len(engine.InternalActors()))
	assert.Contains(t, engine.InternalActors(), workflowActorType)
	assert.Contains(t, engine.InternalActors(), activityActorType)
}

// TestRecreateRunningWorkflowFails verifies that a workflow can't be recreated if it's in a running state.
func TestRecreateRunningWorkflowFails(t *testing.T) {
	r := task.NewTaskRegistry()
	r.AddOrchestratorN("SleepyWorkflow", func(ctx *task.OrchestrationContext) (any, error) {
		err := ctx.CreateTimer(24 * time.Hour).Await(nil)
		return nil, err
	})

	ctx := context.Background()
	client, engine := startEngine(ctx, t, r)

	for _, opt := range GetTestOptions() {
		t.Run(opt(engine), func(t *testing.T) {
			// Start the first workflow, which will not complete
			var metadata *api.OrchestrationMetadata
			id, err := client.ScheduleNewOrchestration(ctx, "SleepyWorkflow")
			if assert.NoError(t, err) {
				if metadata, err = client.WaitForOrchestrationStart(ctx, id); assert.NoError(t, err) {
					assert.False(t, metadata.IsComplete())
				}
			}

			// Attempting to start a second workflow with the same ID should fail
			_, err = client.ScheduleNewOrchestration(ctx, "SleepyWorkflow", api.WithInstanceID(id))
			require.Error(t, err)
			// We expect that the workflow instance ID is included in the error message
			assert.Contains(t, err.Error(), id)
		})
	}
}

// TestRetryWorkflowOnTimeout verifies that workflow operations are retried when they fail to complete.
func TestRetryWorkflowOnTimeout(t *testing.T) {
	const expectedCallCount = 3
	actualCallCount := 0

	r := task.NewTaskRegistry()
	r.AddOrchestratorN("FlakyWorkflow", func(ctx *task.OrchestrationContext) (any, error) {
		// update this global counter each time the workflow gets invoked
		actualCallCount++
		if actualCallCount < expectedCallCount {
			// simulate a hang for the first two calls
			time.Sleep(5 * time.Minute)
		}
		return actualCallCount, nil
	})

	ctx := context.Background()
	client, engine := startEngine(ctx, t, r)

	// Set a really short timeout to override the default workflow timeout so that we can exercise the timeout
	// handling codepath in a short period of time.
	engine.SetWorkflowTimeout(1 * time.Second)

	// Set a really short reminder interval to retry workflows immediately after they time out.
	engine.SetActorReminderInterval(1 * time.Millisecond)

	for _, opt := range GetTestOptions() {
		t.Run(opt(engine), func(t *testing.T) {
			actualCallCount = 0

			id, err := client.ScheduleNewOrchestration(ctx, "FlakyWorkflow")
			require.NoError(t, err)
			// Add a 5 second timeout so that the test doesn't take forever if something isn't working
			timeoutCtx, cancel := context.WithTimeout(ctx, 5*time.Second)
			defer cancel()

			metadata, err := client.WaitForOrchestrationCompletion(timeoutCtx, id)
			require.NoError(t, err)
			assert.True(t, metadata.IsComplete())
			assert.Equal(t, fmt.Sprintf("%d", expectedCallCount), metadata.SerializedOutput)
		})
	}
}

// TestRetryActivityOnTimeout verifies that activity operations are retried when they fail to complete.
func TestRetryActivityOnTimeout(t *testing.T) {
	r := task.NewTaskRegistry()
	r.AddOrchestratorN("FlakyWorkflow", func(ctx *task.OrchestrationContext) (any, error) {
		var output int
		err := ctx.CallActivity("FlakyActivity", nil).Await(&output)
		return output, err
	})

	const expectedCallCount = 3
	actualCallCount := 0

	r.AddActivityN("FlakyActivity", func(ctx task.ActivityContext) (any, error) {
		// update this global counter each time the activity gets invoked
		actualCallCount++
		if actualCallCount < expectedCallCount {
			// simulate a hang for the first two calls
			time.Sleep(5 * time.Minute)
		}
		return actualCallCount, nil
	})

	ctx := context.Background()
	client, engine := startEngine(ctx, t, r)

	// Set a really short timeout to override the default activity timeout (1 hour at the time of writing)
	// so that we can exercise the timeout handling codepath in a short period of time.
	engine.SetActivityTimeout(1 * time.Second)

	// Set a really short reminder interval to retry activities immediately after they time out.
	engine.SetActorReminderInterval(1 * time.Millisecond)

	for _, opt := range GetTestOptions() {
		t.Run(opt(engine), func(t *testing.T) {
			actualCallCount = 0

			id, err := client.ScheduleNewOrchestration(ctx, "FlakyWorkflow")
			require.NoError(t, err)
			// Add a 5 second timeout so that the test doesn't take forever if something isn't working
			timeoutCtx, cancel := context.WithTimeout(ctx, 5*time.Second)
			defer cancel()

			metadata, err := client.WaitForOrchestrationCompletion(timeoutCtx, id)
			require.NoError(t, err)
			assert.True(t, metadata.IsComplete())
			assert.Equal(t, fmt.Sprintf("%d", expectedCallCount), metadata.SerializedOutput)
		})
	}
}

func TestConcurrentTimerExecution(t *testing.T) {
	r := task.NewTaskRegistry()
	r.AddOrchestratorN("TimerFanOut", func(ctx *task.OrchestrationContext) (any, error) {
		tasks := []task.Task{}
		for i := 0; i < 2; i++ {
			tasks = append(tasks, ctx.CreateTimer(1*time.Second))
		}
		for _, t := range tasks {
			if err := t.Await(nil); err != nil {
				return nil, err
			}
		}
		return nil, nil
	})

	ctx := context.Background()
	client, engine := startEngine(ctx, t, r)
	for _, opt := range GetTestOptions() {
		t.Run(opt(engine), func(t *testing.T) {
			id, err := client.ScheduleNewOrchestration(ctx, "TimerFanOut")
			if assert.NoError(t, err) {
				// Add a 5 second timeout so that the test doesn't take forever if something isn't working
				timeoutCtx, cancel := context.WithTimeout(ctx, 5*time.Second)
				defer cancel()

				metadata, err := client.WaitForOrchestrationCompletion(timeoutCtx, id)
				if assert.NoError(t, err) {
					assert.True(t, metadata.IsComplete())

					// Because all the timers run in parallel, they should complete very quickly
					assert.Less(t, metadata.LastUpdatedAt.Sub(metadata.CreatedAt), 3*time.Second)
				}
			}
		})
	}
}

// TestRaiseEvent verifies that a workflow can have an event raised against it to trigger specific functionality.
func TestRaiseEvent(t *testing.T) {
	r := task.NewTaskRegistry()
	r.AddOrchestratorN("WorkflowForRaiseEvent", func(ctx *task.OrchestrationContext) (any, error) {
		var nameInput string
		if err := ctx.WaitForSingleEvent("NameOfEventBeingRaised", 30*time.Second).Await(&nameInput); err != nil {
			// Timeout expired
			return nil, err
		}
		return fmt.Sprintf("Hello, %s!", nameInput), nil
	})

	ctx := context.Background()
	client, engine := startEngine(ctx, t, r)
	for _, opt := range GetTestOptions() {
		t.Run(opt(engine), func(t *testing.T) {
			id, err := client.ScheduleNewOrchestration(ctx, "WorkflowForRaiseEvent")
			if assert.NoError(t, err) {
				metadata, err := client.WaitForOrchestrationStart(ctx, id)
				if assert.NoError(t, err) {
					assert.Equal(t, id, metadata.InstanceID)
					client.RaiseEvent(ctx, id, "NameOfEventBeingRaised", "NameOfInput")
					metadata, _ = client.WaitForOrchestrationCompletion(ctx, id)
					assert.True(t, metadata.IsComplete())
					assert.Equal(t, `"Hello, NameOfInput!"`, metadata.SerializedOutput)
					assert.Nil(t, metadata.FailureDetails)
				}
			}
		})
	}
}

// TestPurge verifies that a workflow can have a series of activites created and then
// verifies that all the metadata for those activities can be deleted from the statestore
func TestPurge(t *testing.T) {
	r := task.NewTaskRegistry()
	r.AddOrchestratorN("ActivityChainToPurge", func(ctx *task.OrchestrationContext) (any, error) {
		val := 0
		for i := 0; i < 10; i++ {
			if err := ctx.CallActivity("PlusOne", val).Await(&val); err != nil {
				return nil, err
			}
		}
		return val, nil
	})
	r.AddActivityN("PlusOne", func(ctx task.ActivityContext) (any, error) {
		var input int
		if err := ctx.GetInput(&input); err != nil {
			return nil, err
		}
		return input + 1, nil
	})

	ctx := context.Background()
	client, engine, stateStore := startEngineAndGetStore(ctx, r)
	for _, opt := range GetTestOptions() {
		t.Run(opt(engine), func(t *testing.T) {
			id, err := client.ScheduleNewOrchestration(ctx, "ActivityChainToPurge")
			if assert.NoError(t, err) {
				metadata, err := client.WaitForOrchestrationCompletion(ctx, id)
				if assert.NoError(t, err) {
					assert.Equal(t, id, metadata.InstanceID)

					err := client.PurgeOrchestrationState(ctx, id)
					assert.NoError(t, err)

					// Check that no key from the statestore that was expected to be purged is still present in the statestore
					keysPostPurge := []string{}
					for key := range stateStore.(*fakeStateStore).items {
						keysPostPurge = append(keysPostPurge, key)
					}

					for _, item := range keysPostPurge {
						// Note that "activityState" comes from "getActivityInvocationKey" inside activity.go
						if strings.Contains(item, "history") || strings.Contains(item, "activityState") || strings.Contains(item, "inbox") {
							assert.True(t, false)
						}
					}
				}
			}
		})
	}
}

func TestPauseResumeWorkflow(t *testing.T) {
	r := task.NewTaskRegistry()
	r.AddOrchestratorN("PauseWorkflow", func(ctx *task.OrchestrationContext) (any, error) {
		if err := ctx.WaitForSingleEvent("WaitForThisEvent", 30*time.Second).Await(nil); err != nil {
			// Timeout expired
			return nil, err
		}
		return nil, nil
	})

	ctx := context.Background()
	client, engine := startEngine(ctx, t, r)
	for _, opt := range GetTestOptions() {
		t.Run(opt(engine), func(t *testing.T) {
			id, err := client.ScheduleNewOrchestration(ctx, "PauseWorkflow")
			if assert.NoError(t, err) {
				metadata, err := client.WaitForOrchestrationStart(ctx, id)
				if assert.NoError(t, err) {
					assert.Equal(t, id, metadata.InstanceID)
					client.SuspendOrchestration(ctx, id, "PauseWFReasonTest")
					client.RaiseEvent(ctx, id, "WaitForThisEvent", nil)
					assert.True(t, metadata.IsRunning())
					client.ResumeOrchestration(ctx, id, "ResumeWFReasonTest")
					metadata, _ = client.WaitForOrchestrationCompletion(ctx, id)
					assert.True(t, metadata.IsComplete())
					assert.Nil(t, metadata.FailureDetails)
				}
			}
		})
	}
}

func startEngine(ctx context.Context, t *testing.T, r *task.TaskRegistry) (backend.TaskHubClient, *wfengine.WorkflowEngine) {
	var client backend.TaskHubClient
	engine := getEngine(t)
	engine.ConfigureExecutor(func(be backend.Backend) backend.Executor {
		client = backend.NewTaskHubClient(be)
		return task.NewTaskExecutor(r)
	})
	if err := engine.Start(ctx); err != nil {
		require.NoError(t, err)
	}
	return client, engine
}

<<<<<<< HEAD
func startEngineAndGetStore(ctx context.Context, r *task.TaskRegistry) (backend.TaskHubClient, *wfengine.WorkflowEngine, state.Store) {
	var client backend.TaskHubClient
	engine, store := getEngineAndStateStore()
	engine.ConfigureExecutor(func(be backend.Backend) backend.Executor {
		client = backend.NewTaskHubClient(be)
		return task.NewTaskExecutor(r)
	})
	if err := engine.Start(ctx); err != nil {
		panic(err)
	}
	return client, engine, store
}

func getEngine() *wfengine.WorkflowEngine {
	engine := wfengine.NewWorkflowEngine()
=======
func getEngine(t *testing.T) *wfengine.WorkflowEngine {
	engine := wfengine.NewWorkflowEngine(wfengine.NewWorkflowConfig(testAppID))
>>>>>>> c7694606
	store := fakeStore()
	cfg := actors.NewConfig(actors.ConfigOpts{
		AppID:              testAppID,
		PlacementAddresses: []string{"placement:5050"},
		AppConfig:          config.ApplicationConfig{},
	})
	compStore := compstore.New()
	compStore.AddStateStore("workflowStore", store)
	actors := actors.NewActors(actors.ActorsOpts{
		CompStore:      compStore,
		Config:         cfg,
		StateStoreName: "workflowStore",
		MockPlacement:  NewMockPlacement(),
		Resiliency:     resiliency.New(logger.NewLogger("test")),
	})

	if err := actors.Init(); err != nil {
		require.NoError(t, err)
	}
	engine.SetActorRuntime(actors)
	return engine
}

func getEngineAndStateStore() (*wfengine.WorkflowEngine, state.Store) {
	engine := wfengine.NewWorkflowEngine()
	store := fakeStore().(*fakeStateStore)
	cfg := actors.NewConfig(actors.ConfigOpts{
		AppID:              testAppID,
		PlacementAddresses: []string{"placement:5050"},
		AppConfig:          config.ApplicationConfig{},
	})
	actors := actors.NewActors(actors.ActorsOpts{
		StateStore:     store,
		Config:         cfg,
		StateStoreName: "workflowStore",
		MockPlacement:  NewMockPlacement(),
		Resiliency:     resiliency.New(logger.NewLogger("test")),
	})

	if err := actors.Init(); err != nil {
		panic(err)
	}
	engine.SetActorRuntime(actors)
	return engine, store
}<|MERGE_RESOLUTION|>--- conflicted
+++ resolved
@@ -662,7 +662,6 @@
 	return client, engine
 }
 
-<<<<<<< HEAD
 func startEngineAndGetStore(ctx context.Context, r *task.TaskRegistry) (backend.TaskHubClient, *wfengine.WorkflowEngine, state.Store) {
 	var client backend.TaskHubClient
 	engine, store := getEngineAndStateStore()
@@ -676,12 +675,8 @@
 	return client, engine, store
 }
 
-func getEngine() *wfengine.WorkflowEngine {
-	engine := wfengine.NewWorkflowEngine()
-=======
 func getEngine(t *testing.T) *wfengine.WorkflowEngine {
 	engine := wfengine.NewWorkflowEngine(wfengine.NewWorkflowConfig(testAppID))
->>>>>>> c7694606
 	store := fakeStore()
 	cfg := actors.NewConfig(actors.ConfigOpts{
 		AppID:              testAppID,
