--- conflicted
+++ resolved
@@ -715,7 +715,6 @@
 	}
 }
 
-<<<<<<< HEAD
 // TestPurge verifies that a workflow can have a series of activites created and then
 // verifies that all the metadata for those activities can be deleted from the statestore
 func TestPurge(t *testing.T) {
@@ -742,28 +741,10 @@
 	for _, opt := range GetTestOptions() {
 		t.Run(opt(engine), func(t *testing.T) {
 			id, err := client.ScheduleNewOrchestration(ctx, "ActivityChainToPurge")
-=======
-func TestPauseResumeWorkflow(t *testing.T) {
-	r := task.NewTaskRegistry()
-	r.AddOrchestratorN("PauseWorkflow", func(ctx *task.OrchestrationContext) (any, error) {
-		if err := ctx.WaitForSingleEvent("WaitForThisEvent", 30*time.Second).Await(nil); err != nil {
-			// Timeout expired
-			return nil, err
-		}
-		return nil, nil
-	})
-
-	ctx := context.Background()
-	client, engine := startEngine(ctx, r)
-	for _, opt := range GetTestOptions() {
-		t.Run(opt(engine), func(t *testing.T) {
-			id, err := client.ScheduleNewOrchestration(ctx, "PauseWorkflow")
->>>>>>> e988ea9b
 			if assert.NoError(t, err) {
 				metadata, err := client.WaitForOrchestrationStart(ctx, id)
 				if assert.NoError(t, err) {
 					assert.Equal(t, id, metadata.InstanceID)
-<<<<<<< HEAD
 					metadata, err = client.FetchOrchestrationMetadata(ctx, id)
 					time.Sleep(5 * time.Second) // The sleep is here to avoid purging an on-going activity
 
@@ -782,7 +763,31 @@
 							assert.True(t, false)
 						}
 					}
-=======
+				}
+			}
+		})
+	}
+}
+
+func TestPauseResumeWorkflow(t *testing.T) {
+	r := task.NewTaskRegistry()
+	r.AddOrchestratorN("PauseWorkflow", func(ctx *task.OrchestrationContext) (any, error) {
+		if err := ctx.WaitForSingleEvent("WaitForThisEvent", 30*time.Second).Await(nil); err != nil {
+			// Timeout expired
+			return nil, err
+		}
+		return nil, nil
+	})
+
+	ctx := context.Background()
+	client, engine := startEngine(ctx, r)
+	for _, opt := range GetTestOptions() {
+		t.Run(opt(engine), func(t *testing.T) {
+			id, err := client.ScheduleNewOrchestration(ctx, "PauseWorkflow")
+			if assert.NoError(t, err) {
+				metadata, err := client.WaitForOrchestrationStart(ctx, id)
+				if assert.NoError(t, err) {
+					assert.Equal(t, id, metadata.InstanceID)
 					client.SuspendOrchestration(ctx, id, "PauseWFReasonTest")
 					client.RaiseEvent(ctx, id, "WaitForThisEvent", nil)
 					assert.True(t, metadata.IsRunning())
@@ -790,7 +795,6 @@
 					metadata, _ = client.WaitForOrchestrationCompletion(ctx, id)
 					assert.True(t, metadata.IsComplete())
 					assert.Nil(t, metadata.FailureDetails)
->>>>>>> e988ea9b
 				}
 			}
 		})
