//go:build unit
// +build unit

/*
Copyright 2023 The Dapr Authors
Licensed under the Apache License, Version 2.0 (the "License");
you may not use this file except in compliance with the License.
You may obtain a copy of the License at

	http://www.apache.org/licenses/LICENSE-2.0

Unless required by applicable law or agreed to in writing, software
distributed under the License is distributed on an "AS IS" BASIS,
WITHOUT WARRANTIES OR CONDITIONS OF ANY KIND, either express or implied.
See the License for the specific language governing permissions and
limitations under the License.
*/

// wfengine_test is a suite of integration tests that verify workflow
// engine behavior using only exported APIs.
package wfengine_test

import (
	"context"
	"fmt"
	"sort"
	"strconv"
	"strings"
	"sync/atomic"
	"testing"
	"time"

	"github.com/microsoft/durabletask-go/api"
	"github.com/microsoft/durabletask-go/backend"
	"github.com/microsoft/durabletask-go/task"
	"github.com/stretchr/testify/assert"
	"github.com/stretchr/testify/require"
	"google.golang.org/grpc"

	"github.com/dapr/components-contrib/state"
	"github.com/dapr/dapr/pkg/actors"
	"github.com/dapr/dapr/pkg/config"
	"github.com/dapr/dapr/pkg/resiliency"
	"github.com/dapr/dapr/pkg/runtime/compstore"
	"github.com/dapr/dapr/pkg/runtime/wfengine"
	daprt "github.com/dapr/dapr/pkg/testing"
	"github.com/dapr/kit/logger"
)

const testAppID = "wf-app"

func fakeStore() state.Store {
	return daprt.NewFakeStateStore()
}

func init() {
	wfengine.SetLogLevel(logger.DebugLevel)
}

// TestStartWorkflowEngine validates that starting the workflow engine returns no errors.
func TestStartWorkflowEngine(t *testing.T) {
	ctx := context.Background()
	engine := getEngine(t)
	engine.ConfigureGrpcExecutor()
	grpcServer := grpc.NewServer()
	engine.RegisterGrpcServer(grpcServer)
	err := engine.Start(ctx)
	require.NoError(t, err)
}

// GetTestOptions returns an array of functions for configuring the workflow engine. Each
// string returned by each function can be used as the name of the test configuration.
func GetTestOptions() []func(wfe *wfengine.WorkflowEngine) string {
	return []func(wfe *wfengine.WorkflowEngine) string{
		func(wfe *wfengine.WorkflowEngine) string {
			// caching enabled, etc.
			return "default options"
		},
		func(wfe *wfengine.WorkflowEngine) string {
			// disable caching to test recovery from failure
			wfe.DisableActorCaching(true)
			return "caching disabled"
		},
	}
}

// TestEmptyWorkflow executes a no-op workflow end-to-end and verifies all workflow metadata is correctly initialized.
func TestEmptyWorkflow(t *testing.T) {
	r := task.NewTaskRegistry()
	r.AddOrchestratorN("EmptyWorkflow", func(*task.OrchestrationContext) (any, error) {
		return nil, nil
	})

	ctx := context.Background()
	client, engine := startEngine(ctx, t, r)
	for _, opt := range GetTestOptions() {
		t.Run(opt(engine), func(t *testing.T) {
			preStartTime := time.Now().UTC()
			id, err := client.ScheduleNewOrchestration(ctx, "EmptyWorkflow")
			require.NoError(t, err)

			metadata, err := client.WaitForOrchestrationCompletion(ctx, id)
			require.NoError(t, err)

			assert.Equal(t, id, metadata.InstanceID)
			assert.True(t, metadata.IsComplete())
			assert.GreaterOrEqual(t, metadata.CreatedAt, preStartTime)
			assert.GreaterOrEqual(t, metadata.LastUpdatedAt, metadata.CreatedAt)
			assert.Empty(t, metadata.SerializedInput)
			assert.Empty(t, metadata.SerializedOutput)
			assert.Empty(t, metadata.SerializedCustomStatus)
			assert.Nil(t, metadata.FailureDetails)
		})
	}
}

// TestSingleTimerWorkflow executes a workflow schedules a timer and completes, verifying that timers
// can be used to resume a workflow. This test does not attempt to verify delay accuracy.
func TestSingleTimerWorkflow(t *testing.T) {
	r := task.NewTaskRegistry()
	r.AddOrchestratorN("SingleTimer", func(ctx *task.OrchestrationContext) (any, error) {
		err := ctx.CreateTimer(time.Duration(0)).Await(nil)
		return nil, err
	})

	ctx := context.Background()
	client, engine := startEngine(ctx, t, r)
	for _, opt := range GetTestOptions() {
		t.Run(opt(engine), func(t *testing.T) {
			id, err := client.ScheduleNewOrchestration(ctx, "SingleTimer")
			require.NoError(t, err)
			metadata, err := client.WaitForOrchestrationCompletion(ctx, id)

			require.NoError(t, err)
			assert.True(t, metadata.IsComplete())
			assert.GreaterOrEqual(t, metadata.LastUpdatedAt, metadata.CreatedAt)
		})
	}
}

// TestSingleActivityWorkflow executes a workflow that calls a single activity and completes. The input
// passed to the workflow is also passed to the activity, and the activity's return value is also returned
// by the workflow, allowing the test to verify input and output handling, as well as activity execution.
func TestSingleActivityWorkflow(t *testing.T) {
	r := task.NewTaskRegistry()
	r.AddOrchestratorN("SingleActivity", func(ctx *task.OrchestrationContext) (any, error) {
		var input string
		if err := ctx.GetInput(&input); err != nil {
			return nil, err
		}
		var output string
		err := ctx.CallActivity("SayHello", task.WithActivityInput(input)).Await(&output)
		return output, err
	})
	r.AddActivityN("SayHello", func(ctx task.ActivityContext) (any, error) {
		var name string
		if err := ctx.GetInput(&name); err != nil {
			return nil, err
		}
		return fmt.Sprintf("Hello, %s!", name), nil
	})

	ctx := context.Background()
	client, engine := startEngine(ctx, t, r)
	for _, opt := range GetTestOptions() {
		t.Run(opt(engine), func(t *testing.T) {
			id, err := client.ScheduleNewOrchestration(ctx, "SingleActivity", api.WithInput("世界"))
			require.NoError(t, err)

			metadata, err := client.WaitForOrchestrationCompletion(ctx, id)
			require.NoError(t, err)
			assert.True(t, metadata.IsComplete())
			assert.Equal(t, `"世界"`, metadata.SerializedInput)
			assert.Equal(t, `"Hello, 世界!"`, metadata.SerializedOutput)
		})
	}
}

// TestActivityChainingWorkflow verifies that a workflow can call multiple activities in a sequence,
// passing the output of the previous activity as the input of the next activity.
func TestActivityChainingWorkflow(t *testing.T) {
	r := task.NewTaskRegistry()
	r.AddOrchestratorN("ActivityChain", func(ctx *task.OrchestrationContext) (any, error) {
		val := 0
		for i := 0; i < 10; i++ {
			if err := ctx.CallActivity("PlusOne", task.WithActivityInput(val)).Await(&val); err != nil {
				return nil, err
			}
		}
		return val, nil
	})
	r.AddActivityN("PlusOne", func(ctx task.ActivityContext) (any, error) {
		var input int
		if err := ctx.GetInput(&input); err != nil {
			return nil, err
		}
		return input + 1, nil
	})

	ctx := context.Background()
	client, engine, _ := startEngineAndGetStore(ctx, t, r)
	for _, opt := range GetTestOptions() {
		t.Run(opt(engine), func(t *testing.T) {
			id, err := client.ScheduleNewOrchestration(ctx, "ActivityChain")
			require.NoError(t, err)
<<<<<<< HEAD

			metadata, err := client.WaitForOrchestrationCompletion(ctx, id)
			require.NoError(t, err)

=======
			metadata, err := client.WaitForOrchestrationCompletion(ctx, id)
			require.NoError(t, err)
>>>>>>> 9758d99f
			assert.True(t, metadata.IsComplete())
			assert.Equal(t, `10`, metadata.SerializedOutput)
		})
	}
}

// TestConcurrentActivityExecution verifies that a workflow can execute multiple activities in parallel
// and wait for all of them to complete before completing itself.
func TestConcurrentActivityExecution(t *testing.T) {
	r := task.NewTaskRegistry()
	r.AddOrchestratorN("ActivityFanOut", func(ctx *task.OrchestrationContext) (any, error) {
		tasks := []task.Task{}
		for i := 0; i < 10; i++ {
			tasks = append(tasks, ctx.CallActivity("ToString", task.WithActivityInput(i)))
		}
		results := []string{}
		for _, t := range tasks {
			var result string
			if err := t.Await(&result); err != nil {
				return nil, err
			}
			results = append(results, result)
		}
		sort.Sort(sort.Reverse(sort.StringSlice(results)))
		return results, nil
	})
	r.AddActivityN("ToString", func(ctx task.ActivityContext) (any, error) {
		var input int
		if err := ctx.GetInput(&input); err != nil {
			return nil, err
		}
		// Sleep for 1 second to ensure that the test passes only if all activities execute in parallel.
		time.Sleep(1 * time.Second)
		return strconv.Itoa(input), nil
	})

	ctx := context.Background()
	client, engine := startEngine(ctx, t, r)
	for _, opt := range GetTestOptions() {
		t.Run(opt(engine), func(t *testing.T) {
			id, err := client.ScheduleNewOrchestration(ctx, "ActivityFanOut")
			require.NoError(t, err)
			metadata, err := client.WaitForOrchestrationCompletion(ctx, id)
			require.NoError(t, err)
<<<<<<< HEAD

=======
>>>>>>> 9758d99f
			assert.True(t, metadata.IsComplete())
			assert.Equal(t, `["9","8","7","6","5","4","3","2","1","0"]`, metadata.SerializedOutput)

			// Because all the activities run in parallel, they should complete very quickly
			assert.Less(t, metadata.LastUpdatedAt.Sub(metadata.CreatedAt), 3*time.Second)
		})
	}
}

// TestContinueAsNewWorkflow verifies that a workflow can "continue-as-new" to restart itself with a new input.
func TestContinueAsNewWorkflow(t *testing.T) {
	r := task.NewTaskRegistry()
	r.AddOrchestratorN("ContinueAsNewTest", func(ctx *task.OrchestrationContext) (any, error) {
		var input int32
		if err := ctx.GetInput(&input); err != nil {
			return nil, err
		}

		if input < 10 {
			if err := ctx.CreateTimer(0).Await(nil); err != nil {
				return nil, err
			}
			var nextInput int32
			if err := ctx.CallActivity("PlusOne", task.WithActivityInput(input)).Await(&nextInput); err != nil {
				return nil, err
			}
			ctx.ContinueAsNew(nextInput)
		}
		return input, nil
	})
	r.AddActivityN("PlusOne", func(ctx task.ActivityContext) (any, error) {
		var input int32
		if err := ctx.GetInput(&input); err != nil {
			return nil, err
		}
		return input + 1, nil
	})

	ctx := context.Background()
	client, engine := startEngine(ctx, t, r)
	for _, opt := range GetTestOptions() {
		t.Run(opt(engine), func(t *testing.T) {
			id, err := client.ScheduleNewOrchestration(ctx, "ContinueAsNewTest", api.WithInput(0))
			require.NoError(t, err)
			metadata, err := client.WaitForOrchestrationCompletion(ctx, id)

			require.NoError(t, err)
			assert.True(t, metadata.IsComplete())
			assert.Equal(t, `10`, metadata.SerializedOutput)
		})
	}
}

// TestRecreateCompletedWorkflow verifies that completed workflows can be restarted with new inputs externally.
func TestRecreateCompletedWorkflow(t *testing.T) {
	r := task.NewTaskRegistry()
	r.AddOrchestratorN("EchoWorkflow", func(ctx *task.OrchestrationContext) (any, error) {
		var input any
		if err := ctx.GetInput(&input); err != nil {
			return nil, err
		}
		return input, nil
	})

	ctx := context.Background()
	client, engine := startEngine(ctx, t, r)
	for _, opt := range GetTestOptions() {
		t.Run(opt(engine), func(t *testing.T) {
			// First workflow
			var metadata *api.OrchestrationMetadata
			id, err := client.ScheduleNewOrchestration(ctx, "EchoWorkflow", api.WithInput("echo!"))
			require.NoError(t, err)
			metadata, err = client.WaitForOrchestrationCompletion(ctx, id)
			require.NoError(t, err)
			assert.True(t, metadata.IsComplete())
			assert.Equal(t, `"echo!"`, metadata.SerializedOutput)

			// Second workflow, using the same ID as the first but a different input
			_, err = client.ScheduleNewOrchestration(ctx, "EchoWorkflow", api.WithInstanceID(id), api.WithInput(42))
			require.NoError(t, err)
			metadata, err = client.WaitForOrchestrationCompletion(ctx, id)
			require.NoError(t, err)
			assert.True(t, metadata.IsComplete())
			assert.Equal(t, `42`, metadata.SerializedOutput)
		})
	}
}

func TestInternalActorsSetupForWF(t *testing.T) {
	ctx := context.Background()
	_, engine := startEngine(ctx, t, task.NewTaskRegistry())
	assert.Len(t, engine.GetInternalActorsMap(), 2)
	assert.Contains(t, engine.GetInternalActorsMap(), workflowActorType)
	assert.Contains(t, engine.GetInternalActorsMap(), activityActorType)
}

// TestRecreateRunningWorkflowFails verifies that a workflow can't be recreated if it's in a running state.
func TestRecreateRunningWorkflowFails(t *testing.T) {
	r := task.NewTaskRegistry()
	r.AddOrchestratorN("SleepyWorkflow", func(ctx *task.OrchestrationContext) (any, error) {
		err := ctx.CreateTimer(24 * time.Hour).Await(nil)
		return nil, err
	})

	ctx := context.Background()
	client, engine := startEngine(ctx, t, r)

	for _, opt := range GetTestOptions() {
		t.Run(opt(engine), func(t *testing.T) {
			// Start the first workflow, which will not complete
			var metadata *api.OrchestrationMetadata
			id, err := client.ScheduleNewOrchestration(ctx, "SleepyWorkflow")
			require.NoError(t, err)
			metadata, err = client.WaitForOrchestrationStart(ctx, id)
			require.NoError(t, err)
			assert.False(t, metadata.IsComplete())

			// Attempting to start a second workflow with the same ID should fail
			_, err = client.ScheduleNewOrchestration(ctx, "SleepyWorkflow", api.WithInstanceID(id))
			require.Error(t, err)
			// We expect that the workflow instance ID is included in the error message
			assert.Contains(t, err.Error(), id)
		})
	}
}

// TestRetryWorkflowOnTimeout verifies that workflow operations are retried when they fail to complete.
func TestRetryWorkflowOnTimeout(t *testing.T) {
	const expectedCallCount = 3
	actualCallCount := atomic.Int32{}

	r := task.NewTaskRegistry()
	r.AddOrchestratorN("FlakyWorkflow", func(ctx *task.OrchestrationContext) (any, error) {
		// update this global counter each time the workflow gets invoked
		acc := actualCallCount.Add(1)
		if acc < expectedCallCount {
			// simulate a hang for the first two calls
			time.Sleep(5 * time.Minute)
		}
		return acc, nil
	})

	ctx := context.Background()
	client, engine := startEngine(ctx, t, r)

	// Set a really short timeout to override the default workflow timeout so that we can exercise the timeout
	// handling codepath in a short period of time.
	engine.SetWorkflowTimeout(1 * time.Second)

	// Set a really short reminder interval to retry workflows immediately after they time out.
	engine.SetActorReminderInterval(1 * time.Millisecond)

	for _, opt := range GetTestOptions() {
		t.Run(opt(engine), func(t *testing.T) {
			actualCallCount.Store(0)

			id, err := client.ScheduleNewOrchestration(ctx, "FlakyWorkflow")
			require.NoError(t, err)
			// Add a 5 second timeout so that the test doesn't take forever if something isn't working
			timeoutCtx, cancel := context.WithTimeout(ctx, 5*time.Second)
			defer cancel()

			metadata, err := client.WaitForOrchestrationCompletion(timeoutCtx, id)
			require.NoError(t, err)
			assert.True(t, metadata.IsComplete())
			assert.Equal(t, strconv.Itoa(expectedCallCount), metadata.SerializedOutput)
		})
	}
}

// TestRetryActivityOnTimeout verifies that activity operations are retried when they fail to complete.
func TestRetryActivityOnTimeout(t *testing.T) {
	r := task.NewTaskRegistry()
	r.AddOrchestratorN("FlakyWorkflow", func(ctx *task.OrchestrationContext) (any, error) {
		var output int
		err := ctx.CallActivity("FlakyActivity").Await(&output)
		return output, err
	})

	const expectedCallCount = 3
	actualCallCount := atomic.Int32{}

	r.AddActivityN("FlakyActivity", func(ctx task.ActivityContext) (any, error) {
		// update this global counter each time the activity gets invoked
		acc := actualCallCount.Add(1)
		if acc < expectedCallCount {
			// simulate a hang for the first two calls
			time.Sleep(5 * time.Minute)
		}
		return acc, nil
	})

	ctx := context.Background()
	client, engine := startEngine(ctx, t, r)

	// Set a really short timeout to override the default activity timeout (1 hour at the time of writing)
	// so that we can exercise the timeout handling codepath in a short period of time.
	engine.SetActivityTimeout(1 * time.Second)

	// Set a really short reminder interval to retry activities immediately after they time out.
	engine.SetActorReminderInterval(1 * time.Millisecond)

	for _, opt := range GetTestOptions() {
		t.Run(opt(engine), func(t *testing.T) {
			actualCallCount.Store(0)

			id, err := client.ScheduleNewOrchestration(ctx, "FlakyWorkflow")
			require.NoError(t, err)
			// Add a 5 second timeout so that the test doesn't take forever if something isn't working
			timeoutCtx, cancel := context.WithTimeout(ctx, 5*time.Second)
			defer cancel()

			metadata, err := client.WaitForOrchestrationCompletion(timeoutCtx, id)
			require.NoError(t, err)
			assert.True(t, metadata.IsComplete())
			assert.Equal(t, strconv.Itoa(expectedCallCount), metadata.SerializedOutput)
		})
	}
}

func TestConcurrentTimerExecution(t *testing.T) {
	r := task.NewTaskRegistry()
	r.AddOrchestratorN("TimerFanOut", func(ctx *task.OrchestrationContext) (any, error) {
		tasks := []task.Task{}
		for i := 0; i < 2; i++ {
			tasks = append(tasks, ctx.CreateTimer(1*time.Second))
		}
		for _, t := range tasks {
			if err := t.Await(nil); err != nil {
				return nil, err
			}
		}
		return nil, nil
	})

	ctx := context.Background()
	client, engine := startEngine(ctx, t, r)
	for _, opt := range GetTestOptions() {
		t.Run(opt(engine), func(t *testing.T) {
			id, err := client.ScheduleNewOrchestration(ctx, "TimerFanOut")
			require.NoError(t, err)
			// Add a 5 second timeout so that the test doesn't take forever if something isn't working
			timeoutCtx, cancel := context.WithTimeout(ctx, 5*time.Second)
			defer cancel()

			metadata, err := client.WaitForOrchestrationCompletion(timeoutCtx, id)
			require.NoError(t, err)
			assert.True(t, metadata.IsComplete())

			// Because all the timers run in parallel, they should complete very quickly
			assert.Less(t, metadata.LastUpdatedAt.Sub(metadata.CreatedAt), 3*time.Second)
		})
	}
}

// TestRaiseEvent verifies that a workflow can have an event raised against it to trigger specific functionality.
func TestRaiseEvent(t *testing.T) {
	r := task.NewTaskRegistry()
	r.AddOrchestratorN("WorkflowForRaiseEvent", func(ctx *task.OrchestrationContext) (any, error) {
		var nameInput string
		if err := ctx.WaitForSingleEvent("NameOfEventBeingRaised", 30*time.Second).Await(&nameInput); err != nil {
			// Timeout expired
			return nil, err
		}
		return fmt.Sprintf("Hello, %s!", nameInput), nil
	})

	ctx := context.Background()
	client, engine := startEngine(ctx, t, r)
	for _, opt := range GetTestOptions() {
		t.Run(opt(engine), func(t *testing.T) {
			id, err := client.ScheduleNewOrchestration(ctx, "WorkflowForRaiseEvent")
			require.NoError(t, err)
			metadata, err := client.WaitForOrchestrationStart(ctx, id)
			require.NoError(t, err)
			assert.Equal(t, id, metadata.InstanceID)
			client.RaiseEvent(ctx, id, "NameOfEventBeingRaised", api.WithEventPayload("NameOfInput"))
			metadata, _ = client.WaitForOrchestrationCompletion(ctx, id)
			assert.True(t, metadata.IsComplete())
			assert.Equal(t, `"Hello, NameOfInput!"`, metadata.SerializedOutput)
			assert.Nil(t, metadata.FailureDetails)
		})
	}
}

// TestContinueAsNew_WithEvents verifies that a workflow can continue as new and process any received events
// in subsequent iterations.
func TestContinueAsNew_WithEvents(t *testing.T) {
	r := task.NewTaskRegistry()
	r.AddOrchestratorN("ContinueAsNewTest", func(ctx *task.OrchestrationContext) (any, error) {
		var input int32
		if err := ctx.GetInput(&input); err != nil {
			return nil, err
		}
		var complete bool
		if err := ctx.WaitForSingleEvent("MyEvent", -1).Await(&complete); err != nil {
			return nil, err
		}
		if complete {
			return input, nil
		}
		ctx.ContinueAsNew(input+1, task.WithKeepUnprocessedEvents())
		return nil, nil
	})

	// Initialization
	ctx := context.Background()
	client, engine := startEngine(ctx, t, r)
	for _, opt := range GetTestOptions() {
		t.Run(opt(engine), func(t *testing.T) {
			// Run the orchestration
			id, err := client.ScheduleNewOrchestration(ctx, "ContinueAsNewTest", api.WithInput(0))
			require.NoError(t, err)
			for i := 0; i < 10; i++ {
				require.NoError(t, client.RaiseEvent(ctx, id, "MyEvent", api.WithEventPayload(false)))
			}
			require.NoError(t, client.RaiseEvent(ctx, id, "MyEvent", api.WithEventPayload(true)))
			metadata, err := client.WaitForOrchestrationCompletion(ctx, id)
			require.NoError(t, err)
			assert.True(t, metadata.IsComplete())
			assert.Equal(t, `10`, metadata.SerializedOutput)
		})
	}
}

// TestPurge verifies that a workflow can have a series of activities created and then
// verifies that all the metadata for those activities can be deleted from the statestore
func TestPurge(t *testing.T) {
	r := task.NewTaskRegistry()
	r.AddOrchestratorN("ActivityChainToPurge", func(ctx *task.OrchestrationContext) (any, error) {
		val := 0
		for i := 0; i < 10; i++ {
			if err := ctx.CallActivity("PlusOne", task.WithActivityInput(val)).Await(&val); err != nil {
				return nil, err
			}
		}
		return val, nil
	})
	r.AddActivityN("PlusOne", func(ctx task.ActivityContext) (any, error) {
		var input int
		if err := ctx.GetInput(&input); err != nil {
			return nil, err
		}
		return input + 1, nil
	})

	ctx := context.Background()
	client, engine, stateStore := startEngineAndGetStore(ctx, t, r)
	for _, opt := range GetTestOptions() {
		t.Run(opt(engine), func(t *testing.T) {
			id, err := client.ScheduleNewOrchestration(ctx, "ActivityChainToPurge")
			require.NoError(t, err)
			metadata, err := client.WaitForOrchestrationCompletion(ctx, id)
			require.NoError(t, err)
			assert.Equal(t, id, metadata.InstanceID)

			// Get the number of keys that were stored from the activity and ensure that at least some keys were stored
			keyCounter := atomic.Int64{}
			for key := range stateStore.GetItems() {
				if strings.Contains(key, string(id)) {
					keyCounter.Add(1)
				}
			}
			assert.Greater(t, keyCounter.Load(), int64(10))

			err = client.PurgeOrchestrationState(ctx, id)
			require.NoError(t, err)

			// Check that no key from the statestore containing the actor id is still present in the statestore
			keysPostPurge := []string{}
			for key := range stateStore.GetItems() {
				keysPostPurge = append(keysPostPurge, key)
			}

			for _, item := range keysPostPurge {
				if strings.Contains(item, string(id)) {
					assert.Truef(t, false, "Found key post-purge that should not have existed: %v", item)
				}
			}
		})
	}
}

func TestPurgeContinueAsNew(t *testing.T) {
	r := task.NewTaskRegistry()
	r.AddOrchestratorN("ContinueAsNewTest", func(ctx *task.OrchestrationContext) (any, error) {
		var input int32
		if err := ctx.GetInput(&input); err != nil {
			return nil, err
		}

		if input < 10 {
			if err := ctx.CreateTimer(0).Await(nil); err != nil {
				return nil, err
			}
			var nextInput int32
			if err := ctx.CallActivity("PlusOne", task.WithActivityInput(input)).Await(&nextInput); err != nil {
				return nil, err
			}
			ctx.ContinueAsNew(nextInput)
		}
		return input, nil
	})
	r.AddActivityN("PlusOne", func(ctx task.ActivityContext) (any, error) {
		var input int32
		if err := ctx.GetInput(&input); err != nil {
			return nil, err
		}
		return input + 1, nil
	})
	ctx := context.Background()
	client, engine, stateStore := startEngineAndGetStore(ctx, t, r)
	for _, opt := range GetTestOptions() {
		t.Run(opt(engine), func(t *testing.T) {
			id, err := client.ScheduleNewOrchestration(ctx, "ContinueAsNewTest", api.WithInput(0))
			require.NoError(t, err)
			metadata, err := client.WaitForOrchestrationCompletion(ctx, id)
			require.NoError(t, err)
			assert.True(t, metadata.IsComplete())
			assert.Equal(t, `10`, metadata.SerializedOutput)

			// Purging
			// Get the number of keys that were stored from the activity and ensure that at least some keys were stored
			keyCounter := atomic.Int64{}
			for key := range stateStore.GetItems() {
				if strings.Contains(key, string(id)) {
					keyCounter.Add(1)
				}
			}
			assert.Greater(t, keyCounter.Load(), int64(2))

			err = client.PurgeOrchestrationState(ctx, id)
			require.NoError(t, err)

			// Check that no key from the statestore containing the actor id is still present in the statestore
			keysPostPurge := []string{}
			for key := range stateStore.GetItems() {
				keysPostPurge = append(keysPostPurge, key)
			}

			for _, item := range keysPostPurge {
				if strings.Contains(item, string(id)) {
					assert.True(t, false)
				}
			}
		})
	}
}

func TestPauseResumeWorkflow(t *testing.T) {
	r := task.NewTaskRegistry()
	r.AddOrchestratorN("PauseWorkflow", func(ctx *task.OrchestrationContext) (any, error) {
		if err := ctx.WaitForSingleEvent("WaitForThisEvent", 30*time.Second).Await(nil); err != nil {
			// Timeout expired
			return nil, err
		}
		return nil, nil
	})

	ctx := context.Background()
	client, engine := startEngine(ctx, t, r)
	for _, opt := range GetTestOptions() {
		t.Run(opt(engine), func(t *testing.T) {
			id, err := client.ScheduleNewOrchestration(ctx, "PauseWorkflow")
			require.NoError(t, err)
			metadata, err := client.WaitForOrchestrationStart(ctx, id)
			require.NoError(t, err)
			assert.Equal(t, id, metadata.InstanceID)
			client.SuspendOrchestration(ctx, id, "PauseWFReasonTest")
			client.RaiseEvent(ctx, id, "WaitForThisEvent")
			assert.True(t, metadata.IsRunning())
			client.ResumeOrchestration(ctx, id, "ResumeWFReasonTest")
			metadata, _ = client.WaitForOrchestrationCompletion(ctx, id)
			assert.True(t, metadata.IsComplete())
			assert.Nil(t, metadata.FailureDetails)
		})
	}
}

func startEngine(ctx context.Context, t *testing.T, r *task.TaskRegistry) (backend.TaskHubClient, *wfengine.WorkflowEngine) {
	client, engine, _ := startEngineAndGetStore(ctx, t, r)
	return client, engine
}

func startEngineAndGetStore(ctx context.Context, t *testing.T, r *task.TaskRegistry) (backend.TaskHubClient, *wfengine.WorkflowEngine, *daprt.FakeStateStore) {
	var client backend.TaskHubClient
	engine, store := getEngineAndStateStore(t)
	engine.SetExecutor(func(be backend.Backend) backend.Executor {
		client = backend.NewTaskHubClient(be)
		return task.NewTaskExecutor(r)
	})
	require.NoError(t, engine.Start(ctx))
	return client, engine, store
}

func getEngine(t *testing.T) *wfengine.WorkflowEngine {
	spec := config.WorkflowSpec{MaxConcurrentWorkflowInvocations: 100, MaxConcurrentActivityInvocations: 100}
	engine := wfengine.NewWorkflowEngine(testAppID, spec)
	store := fakeStore()
	cfg := actors.NewConfig(actors.ConfigOpts{
		AppID:              testAppID,
		PlacementAddresses: []string{"placement:5050"},
		AppConfig:          config.ApplicationConfig{},
	})
	compStore := compstore.New()
	compStore.AddStateStore("workflowStore", store)
	actors := actors.NewActors(actors.ActorsOpts{
		CompStore:      compStore,
		Config:         cfg,
		StateStoreName: "workflowStore",
		MockPlacement:  actors.NewMockPlacement(testAppID),
		Resiliency:     resiliency.New(logger.NewLogger("test")),
	})

	if err := actors.Init(context.Background()); err != nil {
		require.NoError(t, err)
	}
	engine.SetActorRuntime(actors)
	return engine
}

func getEngineAndStateStore(t *testing.T) (*wfengine.WorkflowEngine, *daprt.FakeStateStore) {
	spec := config.WorkflowSpec{MaxConcurrentWorkflowInvocations: 100, MaxConcurrentActivityInvocations: 100}
	engine := wfengine.NewWorkflowEngine(testAppID, spec)
	store := fakeStore().(*daprt.FakeStateStore)
	cfg := actors.NewConfig(actors.ConfigOpts{
		AppID:              testAppID,
		PlacementAddresses: []string{"placement:5050"},
		AppConfig:          config.ApplicationConfig{},
	})
	compStore := compstore.New()
	compStore.AddStateStore("workflowStore", store)

	actors := actors.NewActors(actors.ActorsOpts{
		CompStore:      compStore,
		Config:         cfg,
		StateStoreName: "workflowStore",
		MockPlacement:  actors.NewMockPlacement(testAppID),
		Resiliency:     resiliency.New(logger.NewLogger("test")),
	})

	require.NoError(t, actors.Init(context.Background()))
	engine.SetActorRuntime(actors)
	return engine, store
}<|MERGE_RESOLUTION|>--- conflicted
+++ resolved
@@ -203,15 +203,10 @@
 		t.Run(opt(engine), func(t *testing.T) {
 			id, err := client.ScheduleNewOrchestration(ctx, "ActivityChain")
 			require.NoError(t, err)
-<<<<<<< HEAD
-
-			metadata, err := client.WaitForOrchestrationCompletion(ctx, id)
-			require.NoError(t, err)
-
-=======
-			metadata, err := client.WaitForOrchestrationCompletion(ctx, id)
-			require.NoError(t, err)
->>>>>>> 9758d99f
+
+			metadata, err := client.WaitForOrchestrationCompletion(ctx, id)
+			require.NoError(t, err)
+
 			assert.True(t, metadata.IsComplete())
 			assert.Equal(t, `10`, metadata.SerializedOutput)
 		})
@@ -256,10 +251,7 @@
 			require.NoError(t, err)
 			metadata, err := client.WaitForOrchestrationCompletion(ctx, id)
 			require.NoError(t, err)
-<<<<<<< HEAD
-
-=======
->>>>>>> 9758d99f
+
 			assert.True(t, metadata.IsComplete())
 			assert.Equal(t, `["9","8","7","6","5","4","3","2","1","0"]`, metadata.SerializedOutput)
 
