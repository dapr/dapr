--- conflicted
+++ resolved
@@ -345,17 +345,11 @@
 func TestInternalActorsSetupForWF(t *testing.T) {
 	ctx := context.Background()
 	_, engine := startEngine(ctx, t, task.NewTaskRegistry())
-<<<<<<< HEAD
 	if abe, ok := engine.Backend.(*wfengine.ActorBackend); ok {
-		assert.Equal(t, 2, len(abe.GetInternalActorsMap()))
+		assert.Len(t, abe.GetInternalActorsMap(), 2)
 		assert.Contains(t, abe.GetInternalActorsMap(), workflowActorType)
 		assert.Contains(t, abe.GetInternalActorsMap(), activityActorType)
 	}
-=======
-	assert.Len(t, engine.GetInternalActorsMap(), 2)
-	assert.Contains(t, engine.GetInternalActorsMap(), workflowActorType)
-	assert.Contains(t, engine.GetInternalActorsMap(), activityActorType)
->>>>>>> 72a439c1
 }
 
 // TestRecreateRunningWorkflowFails verifies that a workflow can't be recreated if it's in a running state.
