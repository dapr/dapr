--- conflicted
+++ resolved
@@ -21,11 +21,7 @@
 	"context"
 	"fmt"
 	"sort"
-<<<<<<< HEAD
 	"strings"
-	"sync"
-=======
->>>>>>> f5a0963f
 	"testing"
 	"time"
 
@@ -587,11 +583,9 @@
 		t.Run(opt(engine), func(t *testing.T) {
 			id, err := client.ScheduleNewOrchestration(ctx, "ActivityChainToPurge")
 			if assert.NoError(t, err) {
-				metadata, err := client.WaitForOrchestrationStart(ctx, id)
+				metadata, err := client.WaitForOrchestrationCompletion(ctx, id)
 				if assert.NoError(t, err) {
 					assert.Equal(t, id, metadata.InstanceID)
-					metadata, err = client.FetchOrchestrationMetadata(ctx, id)
-					time.Sleep(5 * time.Second) // The sleep is here to avoid purging an on-going activity
 
 					err := client.PurgeOrchestrationState(ctx, id)
 					assert.NoError(t, err)
