--- conflicted
+++ resolved
@@ -487,11 +487,7 @@
 	defer func() {
 		if executionStatus != "" {
 			// execution latency for workflow is not supported yet.
-<<<<<<< HEAD
-			diag.DefaultWorkflowMonitoring.WorkflowExecutionEvent(ctx, diag.WorkflowComponentName, workflowName, executionStatus, wfElapsedTime)
-=======
-			diag.DefaultWorkflowMonitoring.WorkflowExecutionEvent(ctx, workflowName, executionStatus)
->>>>>>> 32aab9de
+			diag.DefaultWorkflowMonitoring.WorkflowExecutionEvent(ctx, workflowName, executionStatus, wfElapsedTime)
 		}
 	}()
 
