/*
Copyright 2021 The Dapr Authors
Licensed under the Apache License, Version 2.0 (the "License");
you may not use this file except in compliance with the License.
You may obtain a copy of the License at
    http://www.apache.org/licenses/LICENSE-2.0
Unless required by applicable law or agreed to in writing, software
distributed under the License is distributed on an "AS IS" BASIS,
WITHOUT WARRANTIES OR CONDITIONS OF ANY KIND, either express or implied.
See the License for the specific language governing permissions and
limitations under the License.
*/

package runtime

import (
	"context"
	"crypto/rand"
	"encoding/base64"
	"encoding/hex"
	"encoding/json"
	"fmt"
	"net"
	"net/http"
	"net/http/httptest"
	"net/url"
	"os"
	"reflect"
	"strconv"
	"strings"
	"sync"
	"testing"
	"time"

	"contrib.go.opencensus.io/exporter/zipkin"
	"github.com/ghodss/yaml"
	"github.com/google/uuid"
	"github.com/hashicorp/go-multierror"
	jsoniter "github.com/json-iterator/go"
	"github.com/phayes/freeport"
	"github.com/pkg/errors"
	"github.com/stretchr/testify/assert"
	"github.com/stretchr/testify/mock"
	"github.com/stretchr/testify/require"
	"go.opencensus.io/trace"
	"google.golang.org/grpc"
	"google.golang.org/grpc/codes"
	"google.golang.org/grpc/status"
	v1 "k8s.io/apiextensions-apiserver/pkg/apis/apiextensions/v1"
	meta_v1 "k8s.io/apimachinery/pkg/apis/meta/v1"

	"github.com/dapr/components-contrib/bindings"
	"github.com/dapr/components-contrib/contenttype"
	"github.com/dapr/components-contrib/nameresolution"
	"github.com/dapr/components-contrib/pubsub"
	"github.com/dapr/components-contrib/secretstores"
	"github.com/dapr/components-contrib/state"
	"github.com/dapr/kit/logger"

	components_v1alpha1 "github.com/dapr/dapr/pkg/apis/components/v1alpha1"
	"github.com/dapr/dapr/pkg/apis/resiliency/v1alpha1"
	subscriptionsapi "github.com/dapr/dapr/pkg/apis/subscriptions/v1alpha1"
	channelt "github.com/dapr/dapr/pkg/channel/testing"
	bindings_loader "github.com/dapr/dapr/pkg/components/bindings"
	nr_loader "github.com/dapr/dapr/pkg/components/nameresolution"
	pubsub_loader "github.com/dapr/dapr/pkg/components/pubsub"
	secretstores_loader "github.com/dapr/dapr/pkg/components/secretstores"
	state_loader "github.com/dapr/dapr/pkg/components/state"
	"github.com/dapr/dapr/pkg/config"
	"github.com/dapr/dapr/pkg/cors"
	diag_utils "github.com/dapr/dapr/pkg/diagnostics/utils"
	"github.com/dapr/dapr/pkg/encryption"
	"github.com/dapr/dapr/pkg/expr"
	invokev1 "github.com/dapr/dapr/pkg/messaging/v1"
	"github.com/dapr/dapr/pkg/modes"
	operatorv1pb "github.com/dapr/dapr/pkg/proto/operator/v1"
	runtimev1pb "github.com/dapr/dapr/pkg/proto/runtime/v1"
	"github.com/dapr/dapr/pkg/resiliency"
	runtime_pubsub "github.com/dapr/dapr/pkg/runtime/pubsub"
	"github.com/dapr/dapr/pkg/runtime/security"
	"github.com/dapr/dapr/pkg/scopes"
	"github.com/dapr/dapr/pkg/sentry/certs"
	daprt "github.com/dapr/dapr/pkg/testing"
)

const (
	TestRuntimeConfigID  = "consumer0"
	TestPubsubName       = "testpubsub"
	TestSecondPubsubName = "testpubsub2"
	maxGRPCServerUptime  = 200 * time.Millisecond
)

var (
	testCertRoot = `-----BEGIN CERTIFICATE-----
MIIBjjCCATOgAwIBAgIQdZeGNuAHZhXSmb37Pnx2QzAKBggqhkjOPQQDAjAYMRYw
FAYDVQQDEw1jbHVzdGVyLmxvY2FsMB4XDTIwMDIwMTAwMzUzNFoXDTMwMDEyOTAw
MzUzNFowGDEWMBQGA1UEAxMNY2x1c3Rlci5sb2NhbDBZMBMGByqGSM49AgEGCCqG
SM49AwEHA0IABAeMFRst4JhcFpebfgEs1MvJdD7h5QkCbLwChRHVEUoaDqd1aYjm
bX5SuNBXz5TBEhHfTV3Objh6LQ2N+CBoCeOjXzBdMA4GA1UdDwEB/wQEAwIBBjAS
BgNVHRMBAf8ECDAGAQH/AgEBMB0GA1UdDgQWBBRBWthv5ZQ3vALl2zXWwAXSmZ+m
qTAYBgNVHREEETAPgg1jbHVzdGVyLmxvY2FsMAoGCCqGSM49BAMCA0kAMEYCIQDN
rQNOck4ENOhmLROE/wqH0MKGjE6P8yzesgnp9fQI3AIhAJaVPrZloxl1dWCgmNWo
Iklq0JnMgJU7nS+VpVvlgBN8
-----END CERTIFICATE-----`

	testInputBindingData = []byte("fakedata")
)

var testResiliency = &v1alpha1.Resiliency{
	Spec: v1alpha1.ResiliencySpec{
		Policies: v1alpha1.Policies{
			Retries: map[string]v1alpha1.Retry{
				"singleRetry": {
					MaxRetries:  1,
					MaxInterval: "100ms",
					Policy:      "constant",
					Duration:    "10ms",
				},
			},
			Timeouts: map[string]string{
				"fast": "100ms",
			},
		},
		Targets: v1alpha1.Targets{
			Components: map[string]v1alpha1.ComponentPolicyNames{
				"failOutput": {
					Outbound: v1alpha1.PolicyNames{
						Retry:   "singleRetry",
						Timeout: "fast",
					},
				},
				"failPubsub": {
					Outbound: v1alpha1.PolicyNames{
						Retry:   "singleRetry",
						Timeout: "fast",
					},
					Inbound: v1alpha1.PolicyNames{
						Retry:   "singleRetry",
						Timeout: "fast",
					},
				},
				"failingInputBinding": {
					Inbound: v1alpha1.PolicyNames{
						Retry:   "singleRetry",
						Timeout: "fast",
					},
				},
			},
		},
	},
}

type MockKubernetesStateStore struct {
	callback func()
}

func (m *MockKubernetesStateStore) Init(metadata secretstores.Metadata) error {
	if m.callback != nil {
		m.callback()
	}
	return nil
}

func (m *MockKubernetesStateStore) GetSecret(req secretstores.GetSecretRequest) (secretstores.GetSecretResponse, error) {
	return secretstores.GetSecretResponse{
		Data: map[string]string{
			"key1":   "value1",
			"_value": "_value_data",
			"name1":  "value1",
		},
	}, nil
}

func (m *MockKubernetesStateStore) BulkGetSecret(req secretstores.BulkGetSecretRequest) (secretstores.BulkGetSecretResponse, error) {
	response := map[string]map[string]string{}
	response["k8s-secret"] = map[string]string{
		"key1":   "value1",
		"_value": "_value_data",
		"name1":  "value1",
	}
	return secretstores.BulkGetSecretResponse{
		Data: response,
	}, nil
}

func (m *MockKubernetesStateStore) Close() error {
	return nil
}

func NewMockKubernetesStore() secretstores.SecretStore {
	return &MockKubernetesStateStore{}
}

func NewMockKubernetesStoreWithInitCallback(cb func()) secretstores.SecretStore {
	return &MockKubernetesStateStore{callback: cb}
}

func TestNewRuntime(t *testing.T) {
	// act
	r := NewDaprRuntime(&Config{}, &config.Configuration{}, &config.AccessControlList{}, resiliency.New(logger.NewLogger("test")))

	// assert
	assert.NotNil(t, r, "runtime must be initiated")
}

// helper to populate subscription array for 2 pubsubs.
// 'topics' are the topics for the first pubsub.
// 'topics2' are the topics for the second pubsub.
func getSubscriptionsJSONString(topics []string, topics2 []string) string {
	s := []runtime_pubsub.SubscriptionJSON{}
	for _, t := range topics {
		s = append(s, runtime_pubsub.SubscriptionJSON{
			PubsubName: TestPubsubName,
			Topic:      t,
			Routes: runtime_pubsub.RoutesJSON{
				Default: t,
			},
		})
	}

	for _, t := range topics2 {
		s = append(s, runtime_pubsub.SubscriptionJSON{
			PubsubName: TestSecondPubsubName,
			Topic:      t,
			Routes: runtime_pubsub.RoutesJSON{
				Default: t,
			},
		})
	}
	b, _ := json.Marshal(&s)

	return string(b)
}

func getSubscriptionCustom(topic, path string) string {
	s := []runtime_pubsub.SubscriptionJSON{
		{
			PubsubName: TestPubsubName,
			Topic:      topic,
			Routes: runtime_pubsub.RoutesJSON{
				Default: path,
			},
		},
	}
	b, _ := json.Marshal(&s)
	return string(b)
}

func testDeclarativeSubscription() subscriptionsapi.Subscription {
	return subscriptionsapi.Subscription{
		TypeMeta: meta_v1.TypeMeta{
			Kind:       "Subscription",
			APIVersion: "v1alpha1",
		},
		Spec: subscriptionsapi.SubscriptionSpec{
			Topic:      "topic1",
			Route:      "myroute",
			Pubsubname: "pubsub",
		},
	}
}

func writeSubscriptionToDisk(subscription subscriptionsapi.Subscription, filePath string) {
	b, _ := yaml.Marshal(subscription)
	os.WriteFile(filePath, b, 0o600)
}

func TestProcessComponentsAndDependents(t *testing.T) {
	rt := NewTestDaprRuntime(modes.StandaloneMode)
	defer stopRuntime(t, rt)

	incorrectComponentType := components_v1alpha1.Component{

		ObjectMeta: meta_v1.ObjectMeta{
			Name: TestPubsubName,
		},
		Spec: components_v1alpha1.ComponentSpec{
			Type:     "pubsubs.mockPubSub",
			Version:  "v1",
			Metadata: getFakeMetadataItems(),
		},
	}

	t.Run("test incorrect type", func(t *testing.T) {
		err := rt.processComponentAndDependents(incorrectComponentType)
		assert.Error(t, err, "expected an error")
		assert.Equal(t, "incorrect type pubsubs.mockPubSub", err.Error(), "expected error strings to match")
	})
}

func TestDoProcessComponent(t *testing.T) {
	rt := NewTestDaprRuntime(modes.StandaloneMode)
	defer stopRuntime(t, rt)

	pubsubComponent := components_v1alpha1.Component{

		ObjectMeta: meta_v1.ObjectMeta{
			Name: TestPubsubName,
		},
		Spec: components_v1alpha1.ComponentSpec{
			Type:     "pubsub.mockPubSub",
			Version:  "v1",
			Metadata: getFakeMetadataItems(),
		},
	}

	t.Run("test error on pubsub init", func(t *testing.T) {
		// setup
		mockPubSub := new(daprt.MockPubSub)

		rt.pubSubRegistry.Register(
			pubsub_loader.New("mockPubSub", func() pubsub.PubSub {
				return mockPubSub
			}),
		)
		expectedMetadata := pubsub.Metadata{
			Properties: getFakeProperties(),
		}

		mockPubSub.On("Init", expectedMetadata).Return(assert.AnError)

		// act
		err := rt.doProcessOneComponent(ComponentCategory("pubsub"), pubsubComponent)

		// assert
		assert.Error(t, err, "expected an error")
		assert.Equal(t, assert.AnError.Error(), err.Error(), "expected error strings to match")
	})

	t.Run("test invalid category component", func(t *testing.T) {
		// act
		err := rt.doProcessOneComponent(ComponentCategory("invalid"), pubsubComponent)

		// assert
		assert.NoError(t, err, "no error expected")
	})
}

// mockOperatorClient is a mock implementation of operatorv1pb.OperatorClient.
// It is used to test `beginComponentsUpdates`.
type mockOperatorClient struct {
	operatorv1pb.OperatorClient

	lock                      sync.RWMutex
	compsByName               map[string]*components_v1alpha1.Component
	clientStreams             []*mockOperatorComponentUpdateClientStream
	clientStreamCreateWait    chan struct{}
	clientStreamCreatedNotify chan struct{}
}

func newMockOperatorClient() *mockOperatorClient {
	mockOpCli := &mockOperatorClient{
		compsByName:               make(map[string]*components_v1alpha1.Component),
		clientStreams:             make([]*mockOperatorComponentUpdateClientStream, 0, 1),
		clientStreamCreateWait:    make(chan struct{}, 1),
		clientStreamCreatedNotify: make(chan struct{}, 1),
	}
	return mockOpCli
}

func (c *mockOperatorClient) ComponentUpdate(ctx context.Context, in *operatorv1pb.ComponentUpdateRequest, opts ...grpc.CallOption) (operatorv1pb.Operator_ComponentUpdateClient, error) {
	// Used to block stream creation.
	<-c.clientStreamCreateWait

	cs := &mockOperatorComponentUpdateClientStream{
		updateCh: make(chan *operatorv1pb.ComponentUpdateEvent, 1),
	}

	c.lock.Lock()
	c.clientStreams = append(c.clientStreams, cs)
	c.lock.Unlock()

	c.clientStreamCreatedNotify <- struct{}{}

	return cs, nil
}

func (c *mockOperatorClient) ListComponents(ctx context.Context, in *operatorv1pb.ListComponentsRequest, opts ...grpc.CallOption) (*operatorv1pb.ListComponentResponse, error) {
	c.lock.RLock()
	defer c.lock.RUnlock()

	resp := &operatorv1pb.ListComponentResponse{
		Components: [][]byte{},
	}
	for _, comp := range c.compsByName {
		b, err := json.Marshal(comp)
		if err != nil {
			continue
		}
		resp.Components = append(resp.Components, b)
	}
	return resp, nil
}

func (c *mockOperatorClient) ClientStreamCount() int {
	c.lock.RLock()
	defer c.lock.RUnlock()

	return len(c.clientStreams)
}

func (c *mockOperatorClient) AllowOneNewClientStreamCreate() {
	c.clientStreamCreateWait <- struct{}{}
}

func (c *mockOperatorClient) WaitOneNewClientStreamCreated(ctx context.Context) error {
	select {
	case <-c.clientStreamCreatedNotify:
		return nil
	case <-ctx.Done():
		return ctx.Err()
	}
}

func (c *mockOperatorClient) CloseAllClientStreams() {
	c.lock.Lock()
	defer c.lock.Unlock()

	for _, cs := range c.clientStreams {
		close(cs.updateCh)
	}
	c.clientStreams = []*mockOperatorComponentUpdateClientStream{}
}

func (c *mockOperatorClient) UpdateComponent(comp *components_v1alpha1.Component) {
	b, err := json.Marshal(comp)
	if err != nil {
		return
	}

	c.lock.Lock()
	defer c.lock.Unlock()

	c.compsByName[comp.Name] = comp
	for _, cs := range c.clientStreams {
		cs.updateCh <- &operatorv1pb.ComponentUpdateEvent{Component: b}
	}
}

type mockOperatorComponentUpdateClientStream struct {
	operatorv1pb.Operator_ComponentUpdateClient

	updateCh chan *operatorv1pb.ComponentUpdateEvent
}

func (cs *mockOperatorComponentUpdateClientStream) Recv() (*operatorv1pb.ComponentUpdateEvent, error) {
	e, ok := <-cs.updateCh
	if !ok {
		return nil, fmt.Errorf("stream closed")
	}
	return e, nil
}

func TestComponentsUpdate(t *testing.T) {
	rt := NewTestDaprRuntime(modes.KubernetesMode)
	defer stopRuntime(t, rt)

	mockOpCli := newMockOperatorClient()
	rt.operatorClient = mockOpCli

	processedCh := make(chan struct{}, 1)
	mockProcessComponents := func() {
		for comp := range rt.pendingComponents {
			if comp.Name == "" {
				continue
			}
			rt.appendOrReplaceComponents(comp)
			processedCh <- struct{}{}
		}
	}
	go mockProcessComponents()

	go rt.beginComponentsUpdates()

	comp1 := &components_v1alpha1.Component{
		ObjectMeta: meta_v1.ObjectMeta{
			Name: "mockPubSub1",
		},
		Spec: components_v1alpha1.ComponentSpec{
			Type:    "pubsub.mockPubSub1",
			Version: "v1",
		},
	}
	comp2 := &components_v1alpha1.Component{
		ObjectMeta: meta_v1.ObjectMeta{
			Name: "mockPubSub2",
		},
		Spec: components_v1alpha1.ComponentSpec{
			Type:    "pubsub.mockPubSub2",
			Version: "v1",
		},
	}
	comp3 := &components_v1alpha1.Component{
		ObjectMeta: meta_v1.ObjectMeta{
			Name: "mockPubSub3",
		},
		Spec: components_v1alpha1.ComponentSpec{
			Type:    "pubsub.mockPubSub3",
			Version: "v1",
		},
	}

	// Allow a new stream to create.
	mockOpCli.AllowOneNewClientStreamCreate()
	// Wait a new stream created.
	waitCtx, cancel := context.WithTimeout(context.Background(), time.Second*3)
	defer cancel()
	if err := mockOpCli.WaitOneNewClientStreamCreated(waitCtx); err != nil {
		t.Errorf("Wait new stream err: %s", err.Error())
		t.FailNow()
	}

	// Wait comp1 received and processed.
	mockOpCli.UpdateComponent(comp1)
	select {
	case <-processedCh:
	case <-time.After(time.Second * 10):
		t.Errorf("Expect component [comp1] processed.")
		t.FailNow()
	}
	_, exists := rt.getComponent(comp1.Spec.Type, comp1.Name)
	assert.True(t, exists, fmt.Sprintf("expect component, type: %s, name: %s", comp1.Spec.Type, comp1.Name))

	// Close all client streams to trigger an stream error in `beginComponentsUpdates`
	mockOpCli.CloseAllClientStreams()

	// Update during stream error.
	mockOpCli.UpdateComponent(comp2)

	// Assert no client stream created.
	assert.Equal(t, mockOpCli.ClientStreamCount(), 0, "Expect 0 client stream")

	// Allow a new stream to create.
	mockOpCli.AllowOneNewClientStreamCreate()
	// Wait a new stream created.
	waitCtx, cancel = context.WithTimeout(context.Background(), time.Second*3)
	defer cancel()
	if err := mockOpCli.WaitOneNewClientStreamCreated(waitCtx); err != nil {
		t.Errorf("Wait new stream err: %s", err.Error())
		t.FailNow()
	}

	// Wait comp2 received and processed.
	select {
	case <-processedCh:
	case <-time.After(time.Second * 10):
		t.Errorf("Expect component [comp2] processed.")
		t.FailNow()
	}
	_, exists = rt.getComponent(comp2.Spec.Type, comp2.Name)
	assert.True(t, exists, fmt.Sprintf("Expect component, type: %s, name: %s", comp2.Spec.Type, comp2.Name))

	mockOpCli.UpdateComponent(comp3)

	// Wait comp3 received and processed.
	select {
	case <-processedCh:
	case <-time.After(time.Second * 10):
		t.Errorf("Expect component [comp3] processed.")
		t.FailNow()
	}
	_, exists = rt.getComponent(comp3.Spec.Type, comp3.Name)
	assert.True(t, exists, fmt.Sprintf("Expect component, type: %s, name: %s", comp3.Spec.Type, comp3.Name))
}

func TestInitState(t *testing.T) {
	rt := NewTestDaprRuntime(modes.StandaloneMode)
	defer stopRuntime(t, rt)

	bytes := make([]byte, 32)
	rand.Read(bytes)

	primaryKey := hex.EncodeToString(bytes)

	mockStateComponent := components_v1alpha1.Component{
		ObjectMeta: meta_v1.ObjectMeta{
			Name: TestPubsubName,
		},
		Spec: components_v1alpha1.ComponentSpec{
			Type:    "state.mockState",
			Version: "v1",
			Metadata: []components_v1alpha1.MetadataItem{
				{
					Name: "actorStateStore",
					Value: components_v1alpha1.DynamicValue{
						JSON: v1.JSON{Raw: []byte("true")},
					},
				},
				{
					Name: "primaryEncryptionKey",
					Value: components_v1alpha1.DynamicValue{
						JSON: v1.JSON{Raw: []byte(primaryKey)},
					},
				},
			},
		},
		Auth: components_v1alpha1.Auth{
			SecretStore: "mockSecretStore",
		},
	}

	initMockStateStoreForRuntime := func(rt *DaprRuntime, e error) *daprt.MockStateStore {
		mockStateStore := new(daprt.MockStateStore)

		rt.stateStoreRegistry.Register(
			state_loader.New("mockState", func() state.Store {
				return mockStateStore
			}),
		)

		expectedMetadata := state.Metadata{
			Properties: map[string]string{
				actorStateStore:        "true",
				"primaryEncryptionKey": primaryKey,
			},
		}

		mockStateStore.On("Init", expectedMetadata).Return(e)

		return mockStateStore
	}

	t.Run("test init state store", func(t *testing.T) {
		// setup
		initMockStateStoreForRuntime(rt, nil)

		// act
		err := rt.initState(mockStateComponent)

		// assert
		assert.NoError(t, err, "expected no error")
	})

	t.Run("test init state store error", func(t *testing.T) {
		// setup
		initMockStateStoreForRuntime(rt, assert.AnError)

		// act
		err := rt.initState(mockStateComponent)

		// assert
		assert.Error(t, err, "expected error")
		assert.Equal(t, assert.AnError.Error(), err.Error(), "expected error strings to match")
	})

	t.Run("test init state store, encryption not enabled", func(t *testing.T) {
		// setup
		initMockStateStoreForRuntime(rt, nil)

		// act
		err := rt.initState(mockStateComponent)
		ok := encryption.EncryptedStateStore("mockState")

		// assert
		assert.NoError(t, err)
		assert.False(t, ok)
	})

	t.Run("test init state store, encryption enabled", func(t *testing.T) {
		// setup
		initMockStateStoreForRuntime(rt, nil)

		rt.secretStores["mockSecretStore"] = &mockSecretStore{}

		err := rt.initState(mockStateComponent)
		ok := encryption.EncryptedStateStore("testpubsub")

		// assert
		assert.NoError(t, err)
		assert.True(t, ok)
	})
}

func TestInitNameResolution(t *testing.T) {
	initMockResolverForRuntime := func(rt *DaprRuntime, resolverName string, e error) *daprt.MockResolver {
		mockResolver := new(daprt.MockResolver)

		rt.nameResolutionRegistry.Register(
			nr_loader.New(resolverName, func() nameresolution.Resolver {
				return mockResolver
			}),
		)

		expectedMetadata := nameresolution.Metadata{
			Properties: map[string]string{
				nameresolution.DaprHTTPPort:        strconv.Itoa(rt.runtimeConfig.HTTPPort),
				nameresolution.DaprPort:            strconv.Itoa(rt.runtimeConfig.InternalGRPCPort),
				nameresolution.AppPort:             strconv.Itoa(rt.runtimeConfig.ApplicationPort),
				nameresolution.HostAddress:         rt.hostAddress,
				nameresolution.AppID:               rt.runtimeConfig.ID,
				nameresolution.MDNSInstanceName:    rt.runtimeConfig.ID,
				nameresolution.MDNSInstanceAddress: rt.hostAddress,
				nameresolution.MDNSInstancePort:    strconv.Itoa(rt.runtimeConfig.InternalGRPCPort),
			},
		}

		mockResolver.On("Init", expectedMetadata).Return(e)

		return mockResolver
	}

	t.Run("error on unknown resolver", func(t *testing.T) {
		// given
		rt := NewTestDaprRuntime(modes.StandaloneMode)

		// target resolver
		rt.globalConfig.Spec.NameResolutionSpec.Component = "targetResolver"

		// registered resolver
		initMockResolverForRuntime(rt, "anotherResolver", nil)

		// act
		err := rt.initNameResolution()

		// assert
		assert.Error(t, err)
	})

	t.Run("test init nameresolution", func(t *testing.T) {
		// given
		rt := NewTestDaprRuntime(modes.StandaloneMode)

		// target resolver
		rt.globalConfig.Spec.NameResolutionSpec.Component = "someResolver"

		// registered resolver
		initMockResolverForRuntime(rt, "someResolver", nil)

		// act
		err := rt.initNameResolution()

		// assert
		assert.NoError(t, err, "expected no error")
	})

	t.Run("test init nameresolution default in StandaloneMode", func(t *testing.T) {
		// given
		rt := NewTestDaprRuntime(modes.StandaloneMode)

		// target resolver
		rt.globalConfig.Spec.NameResolutionSpec.Component = ""

		// registered resolver
		initMockResolverForRuntime(rt, "mdns", nil)

		// act
		err := rt.initNameResolution()

		// assert
		assert.NoError(t, err, "expected no error")
	})

	t.Run("test init nameresolution default in KubernetesMode", func(t *testing.T) {
		// given
		rt := NewTestDaprRuntime(modes.KubernetesMode)

		// target resolver
		rt.globalConfig.Spec.NameResolutionSpec.Component = ""

		// registered resolver
		initMockResolverForRuntime(rt, "kubernetes", nil)

		// act
		err := rt.initNameResolution()

		// assert
		assert.NoError(t, err, "expected no error")
	})
}

func TestSetupTracing(t *testing.T) {
	testcases := []struct {
		name              string
		tracingConfig     config.TracingSpec
		hostAddress       string
		expectedExporters []trace.Exporter
		expectedErr       string
	}{{
		name:          "no trace exporter",
		tracingConfig: config.TracingSpec{},
	}, {
		name:        "bad host address, failing zipkin",
		hostAddress: "bad:host:address",
		tracingConfig: config.TracingSpec{
			Zipkin: config.ZipkinSpec{
				EndpointAddress: "http://foo.bar",
			},
		},
		expectedErr: "too many colons",
	}, {
		name: "zipkin trace exporter",
		tracingConfig: config.TracingSpec{
			Zipkin: config.ZipkinSpec{
				EndpointAddress: "http://foo.bar",
			},
		},
		expectedExporters: []trace.Exporter{&zipkin.Exporter{}},
	}, {
		name: "stdout trace exporter",
		tracingConfig: config.TracingSpec{
			Stdout: true,
		},
		expectedExporters: []trace.Exporter{&diag_utils.StdoutExporter{}},
	}, {
		name: "all trace exporters",
		tracingConfig: config.TracingSpec{
			Zipkin: config.ZipkinSpec{
				EndpointAddress: "http://foo.bar",
			},
			Stdout: true,
		},
		expectedExporters: []trace.Exporter{&diag_utils.StdoutExporter{}, &zipkin.Exporter{}},
	}}

	for _, tc := range testcases {
		t.Run(tc.name, func(t *testing.T) {
			rt := NewTestDaprRuntime(modes.StandaloneMode)
			defer stopRuntime(t, rt)
			rt.globalConfig.Spec.TracingSpec = tc.tracingConfig
			if tc.hostAddress != "" {
				rt.hostAddress = tc.hostAddress
			}
			// Setup tracing with the fake trace exporter store to confirm
			// the right exporter was registered.
			exporterStore := &fakeTraceExporterStore{}
			if err := rt.setupTracing(rt.hostAddress, exporterStore); tc.expectedErr != "" {
				assert.Contains(t, err.Error(), tc.expectedErr)
			} else {
				assert.Nil(t, err)
			}
			for i, exporter := range exporterStore.exporters {
				// Exporter types don't expose internals, so we can only validate that
				// the right type of  exporter was registered.
				assert.Equal(t, reflect.TypeOf(tc.expectedExporters[i]), reflect.TypeOf(exporter))
			}
			// Setup tracing with the OpenCensus global exporter store.
			// We have no way to validate the result, but we can at least
			// confirm that nothing blows up.
			rt.setupTracing(rt.hostAddress, openCensusExporterStore{})
		})
	}
}

func TestMetadataUUID(t *testing.T) {
	pubsubComponent := components_v1alpha1.Component{
		ObjectMeta: meta_v1.ObjectMeta{
			Name: TestPubsubName,
		},
		Spec: components_v1alpha1.ComponentSpec{
			Type:     "pubsub.mockPubSub",
			Version:  "v1",
			Metadata: getFakeMetadataItems(),
		},
	}

	pubsubComponent.Spec.Metadata = append(
		pubsubComponent.Spec.Metadata,
		components_v1alpha1.MetadataItem{
			Name: "consumerID",
			Value: components_v1alpha1.DynamicValue{
				JSON: v1.JSON{
					Raw: []byte("{uuid}"),
				},
			},
		}, components_v1alpha1.MetadataItem{
			Name: "twoUUIDs",
			Value: components_v1alpha1.DynamicValue{
				JSON: v1.JSON{
					Raw: []byte("{uuid} {uuid}"),
				},
			},
		})
	rt := NewTestDaprRuntime(modes.StandaloneMode)
	defer stopRuntime(t, rt)
	mockPubSub := new(daprt.MockPubSub)

	rt.pubSubRegistry.Register(
		pubsub_loader.New("mockPubSub", func() pubsub.PubSub {
			return mockPubSub
		}),
	)

	mockPubSub.On("Init", mock.Anything).Return(nil).Run(func(args mock.Arguments) {
		metadata := args.Get(0).(pubsub.Metadata)
		consumerID := metadata.Properties["consumerID"]
		uuid0, err := uuid.Parse(consumerID)
		assert.Nil(t, err)

		twoUUIDs := metadata.Properties["twoUUIDs"]
		uuids := strings.Split(twoUUIDs, " ")
		assert.Equal(t, 2, len(uuids))
		uuid1, err := uuid.Parse(uuids[0])
		assert.Nil(t, err)
		uuid2, err := uuid.Parse(uuids[1])
		assert.Nil(t, err)

		assert.NotEqual(t, uuid0, uuid1)
		assert.NotEqual(t, uuid0, uuid2)
		assert.NotEqual(t, uuid1, uuid2)
	})

	err := rt.processComponentAndDependents(pubsubComponent)
	assert.Nil(t, err)
}

func TestOnComponentUpdated(t *testing.T) {
	t.Run("component spec changed, component is updated", func(t *testing.T) {
		rt := NewTestDaprRuntime(modes.KubernetesMode)
		rt.components = append(rt.components, components_v1alpha1.Component{
			ObjectMeta: meta_v1.ObjectMeta{
				Name: "test",
			},
			Spec: components_v1alpha1.ComponentSpec{
				Type:    "pubsub.mockPubSub",
				Version: "v1",
				Metadata: []components_v1alpha1.MetadataItem{
					{
						Name: "name1",
						Value: components_v1alpha1.DynamicValue{
							JSON: v1.JSON{
								Raw: []byte("value1"),
							},
						},
					},
				},
			},
		})

		go func() {
			<-rt.pendingComponents
		}()

		updated := rt.onComponentUpdated(components_v1alpha1.Component{
			ObjectMeta: meta_v1.ObjectMeta{
				Name: "test",
			},
			Spec: components_v1alpha1.ComponentSpec{
				Type:    "pubsub.mockPubSub",
				Version: "v1",
				Metadata: []components_v1alpha1.MetadataItem{
					{
						Name: "name1",
						Value: components_v1alpha1.DynamicValue{
							JSON: v1.JSON{
								Raw: []byte("value2"),
							},
						},
					},
				},
			},
		})

		assert.True(t, updated)
	})

	t.Run("component spec unchanged, component is skipped", func(t *testing.T) {
		rt := NewTestDaprRuntime(modes.KubernetesMode)
		rt.components = append(rt.components, components_v1alpha1.Component{
			ObjectMeta: meta_v1.ObjectMeta{
				Name: "test",
			},
			Spec: components_v1alpha1.ComponentSpec{
				Type:    "pubsub.mockPubSub",
				Version: "v1",
				Metadata: []components_v1alpha1.MetadataItem{
					{
						Name: "name1",
						Value: components_v1alpha1.DynamicValue{
							JSON: v1.JSON{
								Raw: []byte("value1"),
							},
						},
					},
				},
			},
		})

		go func() {
			<-rt.pendingComponents
		}()

		updated := rt.onComponentUpdated(components_v1alpha1.Component{
			ObjectMeta: meta_v1.ObjectMeta{
				Name: "test",
			},
			Spec: components_v1alpha1.ComponentSpec{
				Type:    "pubsub.mockPubSub",
				Version: "v1",
				Metadata: []components_v1alpha1.MetadataItem{
					{
						Name: "name1",
						Value: components_v1alpha1.DynamicValue{
							JSON: v1.JSON{
								Raw: []byte("value1"),
							},
						},
					},
				},
			},
		})

		assert.False(t, updated)
	})
}

func TestConsumerID(t *testing.T) {
	metadata := []components_v1alpha1.MetadataItem{
		{
			Name: "host",
			Value: components_v1alpha1.DynamicValue{
				JSON: v1.JSON{
					Raw: []byte("localhost"),
				},
			},
		},
		{
			Name: "password",
			Value: components_v1alpha1.DynamicValue{
				JSON: v1.JSON{
					Raw: []byte("fakePassword"),
				},
			},
		},
	}
	pubsubComponent := components_v1alpha1.Component{
		ObjectMeta: meta_v1.ObjectMeta{
			Name: TestPubsubName,
		},
		Spec: components_v1alpha1.ComponentSpec{
			Type:     "pubsub.mockPubSub",
			Version:  "v1",
			Metadata: metadata,
		},
	}

	rt := NewTestDaprRuntime(modes.StandaloneMode)
	defer stopRuntime(t, rt)
	mockPubSub := new(daprt.MockPubSub)

	rt.pubSubRegistry.Register(
		pubsub_loader.New("mockPubSub", func() pubsub.PubSub {
			return mockPubSub
		}),
	)

	mockPubSub.On("Init", mock.Anything).Return(nil).Run(func(args mock.Arguments) {
		metadata := args.Get(0).(pubsub.Metadata)
		consumerID := metadata.Properties["consumerID"]
		assert.Equal(t, TestRuntimeConfigID, consumerID)
	})

	err := rt.processComponentAndDependents(pubsubComponent)
	assert.Nil(t, err)
}

func TestInitPubSub(t *testing.T) {
	rt := NewTestDaprRuntime(modes.StandaloneMode)
	defer stopRuntime(t, rt)

	pubsubComponents := []components_v1alpha1.Component{
		{
			ObjectMeta: meta_v1.ObjectMeta{
				Name: TestPubsubName,
			},
			Spec: components_v1alpha1.ComponentSpec{
				Type:     "pubsub.mockPubSub",
				Version:  "v1",
				Metadata: getFakeMetadataItems(),
			},
		}, {
			ObjectMeta: meta_v1.ObjectMeta{
				Name: TestSecondPubsubName,
			},
			Spec: components_v1alpha1.ComponentSpec{
				Type:     "pubsub.mockPubSub2",
				Version:  "v1",
				Metadata: getFakeMetadataItems(),
			},
		},
	}

	initMockPubSubForRuntime := func(rt *DaprRuntime) (*daprt.MockPubSub, *daprt.MockPubSub) {
		mockPubSub := new(daprt.MockPubSub)

		mockPubSub2 := new(daprt.MockPubSub)

		rt.pubSubRegistry.Register(
			pubsub_loader.New("mockPubSub", func() pubsub.PubSub {
				return mockPubSub
			}),

			pubsub_loader.New("mockPubSub2", func() pubsub.PubSub {
				return mockPubSub2
			}),
		)

		expectedMetadata := pubsub.Metadata{
			Properties: getFakeProperties(),
		}

		mockPubSub.On("Init", expectedMetadata).Return(nil)
		mockPubSub.On(
			"Subscribe",
			mock.AnythingOfType("pubsub.SubscribeRequest"),
			mock.AnythingOfType("pubsub.Handler")).Return(nil)

		mockPubSub2.On("Init", expectedMetadata).Return(nil)
		mockPubSub2.On(
			"Subscribe",
			mock.AnythingOfType("pubsub.SubscribeRequest"),
			mock.AnythingOfType("pubsub.Handler")).Return(nil)

		mockAppChannel := new(channelt.MockAppChannel)
		rt.appChannel = mockAppChannel
		rt.topicRoutes = nil
		rt.pubSubs = make(map[string]pubsub.PubSub)

		return mockPubSub, mockPubSub2
	}

	t.Run("subscribe 2 topics", func(t *testing.T) {
		mockPubSub, mockPubSub2 := initMockPubSubForRuntime(rt)

		mockAppChannel := new(channelt.MockAppChannel)
		rt.appChannel = mockAppChannel

		// User App subscribes 2 topics via http app channel
		fakeReq := invokev1.NewInvokeMethodRequest("dapr/subscribe")
		fakeReq.WithHTTPExtension(http.MethodGet, "")
		fakeReq.WithRawData(nil, "application/json")

		fakeResp := invokev1.NewInvokeMethodResponse(200, "OK", nil)
		subs := getSubscriptionsJSONString(
			[]string{"topic0", "topic1"}, // first pubsub
			[]string{"topic0"})           // second pubsub
		fakeResp.WithRawData([]byte(subs), "application/json")

		mockAppChannel.On("InvokeMethod", mock.AnythingOfType("*context.emptyCtx"), fakeReq).Return(fakeResp, nil)

		// act
		for _, comp := range pubsubComponents {
			err := rt.processComponentAndDependents(comp)
			assert.Nil(t, err)
		}

		rt.startSubscribing()

		// assert
		mockPubSub.AssertNumberOfCalls(t, "Init", 1)
		mockPubSub2.AssertNumberOfCalls(t, "Init", 1)

		mockPubSub.AssertNumberOfCalls(t, "Subscribe", 2)
		mockPubSub2.AssertNumberOfCalls(t, "Subscribe", 1)
		mockAppChannel.AssertNumberOfCalls(t, "InvokeMethod", 1)
	})

	t.Run("subscribe to topic with custom route", func(t *testing.T) {
		mockPubSub, _ := initMockPubSubForRuntime(rt)

		mockAppChannel := new(channelt.MockAppChannel)
		rt.appChannel = mockAppChannel

		// User App subscribes to a topic via http app channel
		fakeReq := invokev1.NewInvokeMethodRequest("dapr/subscribe")
		fakeReq.WithHTTPExtension(http.MethodGet, "")
		fakeReq.WithRawData(nil, "application/json")

		fakeResp := invokev1.NewInvokeMethodResponse(200, "OK", nil)
		sub := getSubscriptionCustom("topic0", "customroute/topic0")
		fakeResp.WithRawData([]byte(sub), "application/json")

		mockAppChannel.On("InvokeMethod", mock.AnythingOfType("*context.emptyCtx"), fakeReq).Return(fakeResp, nil)

		// act
		for _, comp := range pubsubComponents {
			err := rt.processComponentAndDependents(comp)
			assert.Nil(t, err)
		}

		rt.startSubscribing()

		// assert
		mockPubSub.AssertNumberOfCalls(t, "Init", 1)

		mockPubSub.AssertNumberOfCalls(t, "Subscribe", 1)
		mockAppChannel.AssertNumberOfCalls(t, "InvokeMethod", 1)
	})

	t.Run("subscribe 0 topics unless user app provides topic list", func(t *testing.T) {
		mockPubSub, _ := initMockPubSubForRuntime(rt)

		mockAppChannel := new(channelt.MockAppChannel)
		rt.appChannel = mockAppChannel

		fakeReq := invokev1.NewInvokeMethodRequest("dapr/subscribe")
		fakeReq.WithHTTPExtension(http.MethodGet, "")
		fakeReq.WithRawData(nil, "application/json")
		fakeResp := invokev1.NewInvokeMethodResponse(404, "Not Found", nil)

		mockAppChannel.On("InvokeMethod", mock.AnythingOfType("*context.emptyCtx"), fakeReq).Return(fakeResp, nil)

		// act
		for _, comp := range pubsubComponents {
			err := rt.processComponentAndDependents(comp)
			assert.Nil(t, err)
		}

		rt.startSubscribing()

		// assert
		mockPubSub.AssertNumberOfCalls(t, "Init", 1)

		mockPubSub.AssertNumberOfCalls(t, "Subscribe", 0)
		mockAppChannel.AssertNumberOfCalls(t, "InvokeMethod", 1)
	})

	t.Run("publish adapter is nil, no pub sub component", func(t *testing.T) {
		rts := NewTestDaprRuntime(modes.StandaloneMode)
		defer stopRuntime(t, rts)
		a := rts.getPublishAdapter()
		assert.Nil(t, a)
	})

	t.Run("publish adapter not nil, with pub sub component", func(t *testing.T) {
		rts := NewTestDaprRuntime(modes.StandaloneMode)
		defer stopRuntime(t, rts)
		rts.pubSubs[TestPubsubName], _ = initMockPubSubForRuntime(rts)
		a := rts.getPublishAdapter()
		assert.NotNil(t, a)
	})

	t.Run("get topic routes but app channel is nil", func(t *testing.T) {
		rts := NewTestDaprRuntime(modes.StandaloneMode)
		rts.appChannel = nil
		routes, err := rts.getTopicRoutes()
		assert.Nil(t, err)
		assert.Equal(t, 0, len(routes))
	})

	t.Run("load declarative subscription, no scopes", func(t *testing.T) {
		dir := "./components"

		rts := NewTestDaprRuntime(modes.StandaloneMode)
		defer stopRuntime(t, rts)

		require.NoError(t, os.Mkdir(dir, 0o777))
		defer os.RemoveAll(dir)

		s := testDeclarativeSubscription()

		filePath := "./components/sub.yaml"
		writeSubscriptionToDisk(s, filePath)

		rts.runtimeConfig.Standalone.ComponentsPath = dir
		subs := rts.getDeclarativeSubscriptions()
		if assert.Len(t, subs, 1) {
			assert.Equal(t, "topic1", subs[0].Topic)
			if assert.Len(t, subs[0].Rules, 1) {
				assert.Equal(t, "myroute", subs[0].Rules[0].Path)
			}
			assert.Equal(t, "pubsub", subs[0].PubsubName)
		}
	})

	t.Run("load declarative subscription, in scopes", func(t *testing.T) {
		dir := "./components"

		rts := NewTestDaprRuntime(modes.StandaloneMode)
		defer stopRuntime(t, rts)

		require.NoError(t, os.Mkdir(dir, 0o777))
		defer os.RemoveAll(dir)

		s := testDeclarativeSubscription()
		s.Scopes = []string{TestRuntimeConfigID}

		filePath := "./components/sub.yaml"
		writeSubscriptionToDisk(s, filePath)

		rts.runtimeConfig.Standalone.ComponentsPath = dir
		subs := rts.getDeclarativeSubscriptions()
		if assert.Len(t, subs, 1) {
			assert.Equal(t, "topic1", subs[0].Topic)
			if assert.Len(t, subs[0].Rules, 1) {
				assert.Equal(t, "myroute", subs[0].Rules[0].Path)
			}
			assert.Equal(t, "pubsub", subs[0].PubsubName)
			assert.Equal(t, TestRuntimeConfigID, subs[0].Scopes[0])
		}
	})

	t.Run("load declarative subscription, not in scopes", func(t *testing.T) {
		dir := "./components"

		rts := NewTestDaprRuntime(modes.StandaloneMode)
		defer stopRuntime(t, rts)

		require.NoError(t, os.Mkdir(dir, 0o777))
		defer os.RemoveAll(dir)

		s := testDeclarativeSubscription()
		s.Scopes = []string{"scope1"}

		filePath := "./components/sub.yaml"
		writeSubscriptionToDisk(s, filePath)

		rts.runtimeConfig.Standalone.ComponentsPath = dir
		subs := rts.getDeclarativeSubscriptions()
		assert.Len(t, subs, 0)
	})

	t.Run("test subscribe, app allowed 1 topic", func(t *testing.T) {
		mockPubSub, mockPubSub2 := initMockPubSubForRuntime(rt)

		mockAppChannel := new(channelt.MockAppChannel)
		rt.appChannel = mockAppChannel

		fakeReq := invokev1.NewInvokeMethodRequest("dapr/subscribe")
		fakeReq.WithHTTPExtension(http.MethodGet, "")
		fakeReq.WithRawData(nil, "application/json")

		// User App subscribes 1 topics via http app channel
		fakeResp := invokev1.NewInvokeMethodResponse(200, "OK", nil)
		subs := getSubscriptionsJSONString([]string{"topic0"}, []string{"topic1"})
		fakeResp.WithRawData([]byte(subs), "application/json")
		mockAppChannel.On("InvokeMethod", mock.AnythingOfType("*context.emptyCtx"), fakeReq).Return(fakeResp, nil)

		// act
		for _, comp := range pubsubComponents {
			err := rt.processComponentAndDependents(comp)
			assert.Nil(t, err)
		}

		rt.startSubscribing()

		// assert
		mockPubSub.AssertNumberOfCalls(t, "Init", 1)
		mockPubSub2.AssertNumberOfCalls(t, "Init", 1)

		mockPubSub.AssertNumberOfCalls(t, "Subscribe", 1)
		mockPubSub2.AssertNumberOfCalls(t, "Subscribe", 1)
	})

	t.Run("test subscribe, app allowed 2 topic", func(t *testing.T) {
		mockPubSub, mockPubSub2 := initMockPubSubForRuntime(rt)

		mockAppChannel := new(channelt.MockAppChannel)
		rt.appChannel = mockAppChannel

		fakeReq := invokev1.NewInvokeMethodRequest("dapr/subscribe")
		fakeReq.WithHTTPExtension(http.MethodGet, "")
		fakeReq.WithRawData(nil, "application/json")

		// User App subscribes 2 topics via http app channel
		fakeResp := invokev1.NewInvokeMethodResponse(200, "OK", nil)
		subs := getSubscriptionsJSONString([]string{"topic0", "topic1"}, []string{"topic0"})
		fakeResp.WithRawData([]byte(subs), "application/json")
		mockAppChannel.On("InvokeMethod", mock.AnythingOfType("*context.emptyCtx"), fakeReq).Return(fakeResp, nil)

		// act
		for _, comp := range pubsubComponents {
			err := rt.processComponentAndDependents(comp)
			assert.Nil(t, err)
		}

		rt.startSubscribing()

		// assert
		mockPubSub.AssertNumberOfCalls(t, "Init", 1)
		mockPubSub2.AssertNumberOfCalls(t, "Init", 1)

		mockPubSub.AssertNumberOfCalls(t, "Subscribe", 2)
		mockPubSub2.AssertNumberOfCalls(t, "Subscribe", 1)
	})

	t.Run("test subscribe, app not allowed 1 topic", func(t *testing.T) {
		mockPubSub, mockPubSub2 := initMockPubSubForRuntime(rt)

		mockAppChannel := new(channelt.MockAppChannel)
		rt.appChannel = mockAppChannel

		fakeReq := invokev1.NewInvokeMethodRequest("dapr/subscribe")
		fakeReq.WithHTTPExtension(http.MethodGet, "")
		fakeReq.WithRawData(nil, "application/json")

		// User App subscribes 1 topics via http app channel
		fakeResp := invokev1.NewInvokeMethodResponse(200, "OK", nil)
		subs := getSubscriptionsJSONString([]string{"topic3"}, []string{"topic5"})
		fakeResp.WithRawData([]byte(subs), "application/json")
		mockAppChannel.On("InvokeMethod", mock.AnythingOfType("*context.emptyCtx"), fakeReq).Return(fakeResp, nil)

		// act
		for _, comp := range pubsubComponents {
			err := rt.processComponentAndDependents(comp)
			assert.Nil(t, err)
		}

		// assert
		mockPubSub.AssertNumberOfCalls(t, "Init", 1)
		mockPubSub.AssertNumberOfCalls(t, "Subscribe", 0)

		mockPubSub2.AssertNumberOfCalls(t, "Init", 1)
		mockPubSub2.AssertNumberOfCalls(t, "Subscribe", 0)
	})

	t.Run("test subscribe, app not allowed 1 topic, allowed one topic", func(t *testing.T) {
		mockPubSub, mockPubSub2 := initMockPubSubForRuntime(rt)

		mockAppChannel := new(channelt.MockAppChannel)
		rt.appChannel = mockAppChannel

		fakeReq := invokev1.NewInvokeMethodRequest("dapr/subscribe")
		fakeReq.WithHTTPExtension(http.MethodGet, "")
		fakeReq.WithRawData(nil, "application/json")

		// User App subscribes 1 topics via http app channel
		fakeResp := invokev1.NewInvokeMethodResponse(200, "OK", nil)

		// topic0 is allowed, topic3 and topic5 are not
		subs := getSubscriptionsJSONString([]string{"topic0", "topic3"}, []string{"topic0", "topic5"})
		fakeResp.WithRawData([]byte(subs), "application/json")
		mockAppChannel.On("InvokeMethod", mock.AnythingOfType("*context.emptyCtx"), fakeReq).Return(fakeResp, nil)

		// act
		for _, comp := range pubsubComponents {
			err := rt.processComponentAndDependents(comp)
			assert.Nil(t, err)
		}

		rt.startSubscribing()

		// assert
		mockPubSub.AssertNumberOfCalls(t, "Init", 1)
		mockPubSub2.AssertNumberOfCalls(t, "Init", 1)

		mockPubSub.AssertNumberOfCalls(t, "Subscribe", 1)
		mockPubSub2.AssertNumberOfCalls(t, "Subscribe", 1)
	})

	t.Run("test publish, topic allowed", func(t *testing.T) {
		initMockPubSubForRuntime(rt)

		mockAppChannel := new(channelt.MockAppChannel)
		rt.appChannel = mockAppChannel

		fakeReq := invokev1.NewInvokeMethodRequest("dapr/subscribe")
		fakeReq.WithHTTPExtension(http.MethodGet, "")
		fakeReq.WithRawData(nil, "application/json")

		// User App subscribes 1 topics via http app channel
		fakeResp := invokev1.NewInvokeMethodResponse(200, "OK", nil)
		subs := getSubscriptionsJSONString([]string{"topic0"}, []string{"topic1"})
		fakeResp.WithRawData([]byte(subs), "application/json")
		mockAppChannel.On("InvokeMethod", mock.AnythingOfType("*context.emptyCtx"), fakeReq).Return(fakeResp, nil)

		// act
		for _, comp := range pubsubComponents {
			err := rt.processComponentAndDependents(comp)
			assert.Nil(t, err)
		}

		rt.pubSubs[TestPubsubName] = &mockPublishPubSub{}
		md := make(map[string]string, 2)
		md["key"] = "v3"
		err := rt.Publish(&pubsub.PublishRequest{
			PubsubName: TestPubsubName,
			Topic:      "topic0",
			Metadata:   md,
		})

		assert.Nil(t, err)

		rt.pubSubs[TestSecondPubsubName] = &mockPublishPubSub{}
		err = rt.Publish(&pubsub.PublishRequest{
			PubsubName: TestSecondPubsubName,
			Topic:      "topic1",
		})

		assert.Nil(t, err)
	})

	t.Run("test publish, topic not allowed", func(t *testing.T) {
		initMockPubSubForRuntime(rt)

		mockAppChannel := new(channelt.MockAppChannel)
		rt.appChannel = mockAppChannel

		fakeReq := invokev1.NewInvokeMethodRequest("dapr/subscribe")
		fakeReq.WithHTTPExtension(http.MethodGet, "")
		fakeReq.WithRawData(nil, "application/json")

		// User App subscribes 1 topics via http app channel
		fakeResp := invokev1.NewInvokeMethodResponse(200, "OK", nil)
		subs := getSubscriptionsJSONString([]string{"topic0"}, []string{"topic0"})
		fakeResp.WithRawData([]byte(subs), "application/json")
		mockAppChannel.On("InvokeMethod", mock.AnythingOfType("*context.emptyCtx"), fakeReq).Return(fakeResp, nil)

		// act
		for _, comp := range pubsubComponents {
			err := rt.processComponentAndDependents(comp)
			assert.Nil(t, err)
		}

		rt.pubSubs[TestPubsubName] = &mockPublishPubSub{}
		err := rt.Publish(&pubsub.PublishRequest{
			PubsubName: TestPubsubName,
			Topic:      "topic5",
		})
		assert.NotNil(t, err)

		rt.pubSubs[TestPubsubName] = &mockPublishPubSub{}
		err = rt.Publish(&pubsub.PublishRequest{
			PubsubName: TestSecondPubsubName,
			Topic:      "topic5",
		})
		assert.NotNil(t, err)
	})

	t.Run("test allowed topics, no scopes, operation allowed", func(t *testing.T) {
		rt.allowedTopics = map[string][]string{TestPubsubName: {"topic1"}}
		a := rt.isPubSubOperationAllowed(TestPubsubName, "topic1", rt.scopedPublishings[TestPubsubName])
		assert.True(t, a)
	})

	t.Run("test allowed topics, no scopes, operation not allowed", func(t *testing.T) {
		rt.allowedTopics = map[string][]string{TestPubsubName: {"topic1"}}
		a := rt.isPubSubOperationAllowed(TestPubsubName, "topic2", rt.scopedPublishings[TestPubsubName])
		assert.False(t, a)
	})

	t.Run("test allowed topics, with scopes, operation allowed", func(t *testing.T) {
		rt.allowedTopics = map[string][]string{TestPubsubName: {"topic1"}}
		rt.scopedPublishings = map[string][]string{TestPubsubName: {"topic1"}}
		a := rt.isPubSubOperationAllowed(TestPubsubName, "topic1", rt.scopedPublishings[TestPubsubName])
		assert.True(t, a)
	})

	t.Run("topic in allowed topics, not in existing publishing scopes, operation not allowed", func(t *testing.T) {
		rt.allowedTopics = map[string][]string{TestPubsubName: {"topic1"}}
		rt.scopedPublishings = map[string][]string{TestPubsubName: {"topic2"}}
		a := rt.isPubSubOperationAllowed(TestPubsubName, "topic1", rt.scopedPublishings[TestPubsubName])
		assert.False(t, a)
	})

	t.Run("topic in allowed topics, not in publishing scopes, operation allowed", func(t *testing.T) {
		rt.allowedTopics = map[string][]string{TestPubsubName: {"topic1"}}
		rt.scopedPublishings = map[string][]string{}
		a := rt.isPubSubOperationAllowed(TestPubsubName, "topic1", rt.scopedPublishings[TestPubsubName])
		assert.True(t, a)
	})

	t.Run("topics A and B in allowed topics, A in publishing scopes, operation allowed for A only", func(t *testing.T) {
		rt.allowedTopics = map[string][]string{TestPubsubName: {"A", "B"}}
		rt.scopedPublishings = map[string][]string{TestPubsubName: {"A"}}

		a := rt.isPubSubOperationAllowed(TestPubsubName, "A", rt.scopedPublishings[TestPubsubName])
		assert.True(t, a)

		b := rt.isPubSubOperationAllowed(TestPubsubName, "B", rt.scopedPublishings[TestPubsubName])
		assert.False(t, b)
	})
}

func TestInitSecretStores(t *testing.T) {
	t.Run("init with store", func(t *testing.T) {
		rt := NewTestDaprRuntime(modes.StandaloneMode)
		defer stopRuntime(t, rt)
		m := NewMockKubernetesStore()
		rt.secretStoresRegistry.Register(
			secretstores_loader.New("kubernetesMock", func() secretstores.SecretStore {
				return m
			}))

		err := rt.processComponentAndDependents(components_v1alpha1.Component{
			ObjectMeta: meta_v1.ObjectMeta{
				Name: "kubernetesMock",
			},
			Spec: components_v1alpha1.ComponentSpec{
				Type:    "secretstores.kubernetesMock",
				Version: "v1",
			},
		})
		assert.NoError(t, err)
	})

	t.Run("secret store is registered", func(t *testing.T) {
		rt := NewTestDaprRuntime(modes.StandaloneMode)
		defer stopRuntime(t, rt)
		m := NewMockKubernetesStore()
		rt.secretStoresRegistry.Register(
			secretstores_loader.New("kubernetesMock", func() secretstores.SecretStore {
				return m
			}))

		err := rt.processComponentAndDependents(components_v1alpha1.Component{
			ObjectMeta: meta_v1.ObjectMeta{
				Name: "kubernetesMock",
			},
			Spec: components_v1alpha1.ComponentSpec{
				Type:    "secretstores.kubernetesMock",
				Version: "v1",
			},
		})
		assert.NoError(t, err)
		assert.NotNil(t, rt.secretStores["kubernetesMock"])
	})

	t.Run("get secret store", func(t *testing.T) {
		rt := NewTestDaprRuntime(modes.StandaloneMode)
		defer stopRuntime(t, rt)
		m := NewMockKubernetesStore()
		rt.secretStoresRegistry.Register(
			secretstores_loader.New("kubernetesMock", func() secretstores.SecretStore {
				return m
			}),
		)

		rt.processComponentAndDependents(components_v1alpha1.Component{
			ObjectMeta: meta_v1.ObjectMeta{
				Name: "kubernetesMock",
			},
			Spec: components_v1alpha1.ComponentSpec{
				Type:    "secretstores.kubernetesMock",
				Version: "v1",
			},
		})

		s := rt.getSecretStore("kubernetesMock")
		assert.NotNil(t, s)
	})
}

func TestMetadataItemsToPropertiesConversion(t *testing.T) {
	t.Run("string", func(t *testing.T) {
		rt := NewTestDaprRuntime(modes.StandaloneMode)
		defer stopRuntime(t, rt)
		items := []components_v1alpha1.MetadataItem{
			{
				Name: "a",
				Value: components_v1alpha1.DynamicValue{
					JSON: v1.JSON{Raw: []byte("b")},
				},
			},
		}
		m := rt.convertMetadataItemsToProperties(items)
		assert.Equal(t, 1, len(m))
		assert.Equal(t, "b", m["a"])
	})

	t.Run("int", func(t *testing.T) {
		rt := NewTestDaprRuntime(modes.StandaloneMode)
		defer stopRuntime(t, rt)
		items := []components_v1alpha1.MetadataItem{
			{
				Name: "a",
				Value: components_v1alpha1.DynamicValue{
					JSON: v1.JSON{Raw: []byte(strconv.Itoa(6))},
				},
			},
		}
		m := rt.convertMetadataItemsToProperties(items)
		assert.Equal(t, 1, len(m))
		assert.Equal(t, "6", m["a"])
	})

	t.Run("bool", func(t *testing.T) {
		rt := NewTestDaprRuntime(modes.StandaloneMode)
		defer stopRuntime(t, rt)
		items := []components_v1alpha1.MetadataItem{
			{
				Name: "a",
				Value: components_v1alpha1.DynamicValue{
					JSON: v1.JSON{Raw: []byte("true")},
				},
			},
		}
		m := rt.convertMetadataItemsToProperties(items)
		assert.Equal(t, 1, len(m))
		assert.Equal(t, "true", m["a"])
	})

	t.Run("float", func(t *testing.T) {
		rt := NewTestDaprRuntime(modes.StandaloneMode)
		defer stopRuntime(t, rt)
		items := []components_v1alpha1.MetadataItem{
			{
				Name: "a",
				Value: components_v1alpha1.DynamicValue{
					JSON: v1.JSON{Raw: []byte("5.5")},
				},
			},
		}
		m := rt.convertMetadataItemsToProperties(items)
		assert.Equal(t, 1, len(m))
		assert.Equal(t, "5.5", m["a"])
	})

	t.Run("JSON string", func(t *testing.T) {
		rt := NewTestDaprRuntime(modes.StandaloneMode)
		defer stopRuntime(t, rt)
		items := []components_v1alpha1.MetadataItem{
			{
				Name: "a",
				Value: components_v1alpha1.DynamicValue{
					JSON: v1.JSON{Raw: []byte(`"hello there"`)},
				},
			},
		}
		m := rt.convertMetadataItemsToProperties(items)
		assert.Equal(t, 1, len(m))
		assert.Equal(t, "hello there", m["a"])
	})
}

func TestPopulateSecretsConfiguration(t *testing.T) {
	t.Run("secret store configuration is populated", func(t *testing.T) {
		// setup
		rt := NewTestDaprRuntime(modes.StandaloneMode)
		defer stopRuntime(t, rt)
		rt.globalConfig.Spec.Secrets.Scopes = []config.SecretsScope{
			{
				StoreName:     "testMock",
				DefaultAccess: "allow",
			},
		}

		// act
		rt.populateSecretsConfiguration()

		// verify
		assert.Contains(t, rt.secretsConfiguration, "testMock", "Expected testMock secret store configuration to be populated")
		assert.Equal(t, config.AllowAccess, rt.secretsConfiguration["testMock"].DefaultAccess, "Expected default access as allow")
		assert.Empty(t, rt.secretsConfiguration["testMock"].DeniedSecrets, "Expected testMock deniedSecrets to not be populated")
		assert.NotContains(t, rt.secretsConfiguration["testMock"].AllowedSecrets, "Expected testMock allowedSecrets to not be populated")
	})
}

func TestProcessComponentSecrets(t *testing.T) {
	mockBinding := components_v1alpha1.Component{
		ObjectMeta: meta_v1.ObjectMeta{
			Name: "mockBinding",
		},
		Spec: components_v1alpha1.ComponentSpec{
			Type:    "bindings.mock",
			Version: "v1",
			Metadata: []components_v1alpha1.MetadataItem{
				{
					Name: "a",
					SecretKeyRef: components_v1alpha1.SecretKeyRef{
						Key:  "key1",
						Name: "name1",
					},
				},
				{
					Name: "b",
					Value: components_v1alpha1.DynamicValue{
						JSON: v1.JSON{Raw: []byte("value2")},
					},
				},
			},
		},
		Auth: components_v1alpha1.Auth{
			SecretStore: "kubernetes",
		},
	}

	t.Run("Standalone Mode", func(t *testing.T) {
		mockBinding.Spec.Metadata[0].Value = components_v1alpha1.DynamicValue{
			JSON: v1.JSON{Raw: []byte("")},
		}
		mockBinding.Spec.Metadata[0].SecretKeyRef = components_v1alpha1.SecretKeyRef{
			Key:  "key1",
			Name: "name1",
		}

		rt := NewTestDaprRuntime(modes.StandaloneMode)
		defer stopRuntime(t, rt)
		m := NewMockKubernetesStore()
		rt.secretStoresRegistry.Register(
			secretstores_loader.New("kubernetes", func() secretstores.SecretStore {
				return m
			}),
		)

		// add Kubernetes component manually
		rt.processComponentAndDependents(components_v1alpha1.Component{
			ObjectMeta: meta_v1.ObjectMeta{
				Name: "kubernetes",
			},
			Spec: components_v1alpha1.ComponentSpec{
				Type:    "secretstores.kubernetes",
				Version: "v1",
			},
		})

		mod, unready := rt.processComponentSecrets(mockBinding)
		assert.Equal(t, "value1", mod.Spec.Metadata[0].Value.String())
		assert.Empty(t, unready)
	})

	t.Run("Kubernetes Mode - no value without operator", func(t *testing.T) {
		mockBinding.Spec.Metadata[0].Value = components_v1alpha1.DynamicValue{
			JSON: v1.JSON{Raw: []byte("")},
		}
		mockBinding.Spec.Metadata[0].SecretKeyRef = components_v1alpha1.SecretKeyRef{
			Key:  "key1",
			Name: "name1",
		}

		rt := NewTestDaprRuntime(modes.KubernetesMode)
		defer stopRuntime(t, rt)
		m := NewMockKubernetesStore()
		rt.secretStoresRegistry.Register(
			secretstores_loader.New("kubernetes", func() secretstores.SecretStore {
				return m
			}),
		)

		// initSecretStore appends Kubernetes component even if kubernetes component is not added
		for _, comp := range rt.builtinSecretStore() {
			err := rt.processComponentAndDependents(comp)
			assert.Nil(t, err)
		}

		mod, unready := rt.processComponentSecrets(mockBinding)
		assert.Equal(t, "", mod.Spec.Metadata[0].Value.String())
		assert.Empty(t, unready)
	})

	t.Run("Look up name only", func(t *testing.T) {
		mockBinding.Spec.Metadata[0].Value = components_v1alpha1.DynamicValue{
			JSON: v1.JSON{Raw: []byte("")},
		}
		mockBinding.Spec.Metadata[0].SecretKeyRef = components_v1alpha1.SecretKeyRef{
			Name: "name1",
		}
		mockBinding.Auth.SecretStore = "mock"

		rt := NewTestDaprRuntime(modes.KubernetesMode)
		defer stopRuntime(t, rt)

		rt.secretStoresRegistry.Register(
			secretstores_loader.New("mock", func() secretstores.SecretStore {
				return &mockSecretStore{}
			}),
		)

		// initSecretStore appends Kubernetes component even if kubernetes component is not added
		err := rt.processComponentAndDependents(components_v1alpha1.Component{
			ObjectMeta: meta_v1.ObjectMeta{
				Name: "mock",
			},
			Spec: components_v1alpha1.ComponentSpec{
				Type:    "secretstores.mock",
				Version: "v1",
			},
		})
		assert.NoError(t, err)

		mod, unready := rt.processComponentSecrets(mockBinding)
		assert.Equal(t, "value1", mod.Spec.Metadata[0].Value.String())
		assert.Empty(t, unready)
	})
}

func TestExtractComponentCategory(t *testing.T) {
	compCategoryTests := []struct {
		specType string
		category string
	}{
		{"pubsub.redis", "pubsub"},
		{"pubsubs.redis", ""},
		{"secretstores.azure.keyvault", "secretstores"},
		{"secretstore.azure.keyvault", ""},
		{"state.redis", "state"},
		{"states.redis", ""},
		{"bindings.kafka", "bindings"},
		{"binding.kafka", ""},
		{"this.is.invalid.category", ""},
	}

	rt := NewTestDaprRuntime(modes.StandaloneMode)
	defer stopRuntime(t, rt)

	for _, tt := range compCategoryTests {
		t.Run(tt.specType, func(t *testing.T) {
			fakeComp := components_v1alpha1.Component{
				Spec: components_v1alpha1.ComponentSpec{
					Type:    tt.specType,
					Version: "v1",
				},
			}
			assert.Equal(t, string(rt.extractComponentCategory(fakeComp)), tt.category)
		})
	}
}

// Test that flushOutstandingComponents waits for components.
func TestFlushOutstandingComponent(t *testing.T) {
	t.Run("We can call flushOustandingComponents more than once", func(t *testing.T) {
		rt := NewTestDaprRuntime(modes.StandaloneMode)
		defer stopRuntime(t, rt)
		wasCalled := false
		m := NewMockKubernetesStoreWithInitCallback(func() {
			time.Sleep(100 * time.Millisecond)
			wasCalled = true
		})
		rt.secretStoresRegistry.Register(
			secretstores_loader.New("kubernetesMock", func() secretstores.SecretStore {
				return m
			}))

		go rt.processComponents()
		rt.pendingComponents <- components_v1alpha1.Component{
			ObjectMeta: meta_v1.ObjectMeta{
				Name: "kubernetesMock",
			},
			Spec: components_v1alpha1.ComponentSpec{
				Type:    "secretstores.kubernetesMock",
				Version: "v1",
			},
		}
		rt.flushOutstandingComponents()
		assert.True(t, wasCalled)

		// Make sure that the goroutine was restarted and can flush a second time
		wasCalled = false
		rt.secretStoresRegistry.Register(
			secretstores_loader.New("kubernetesMock2", func() secretstores.SecretStore {
				return m
			}))

		rt.pendingComponents <- components_v1alpha1.Component{
			ObjectMeta: meta_v1.ObjectMeta{
				Name: "kubernetesMock2",
			},
			Spec: components_v1alpha1.ComponentSpec{
				Type:    "secretstores.kubernetesMock",
				Version: "v1",
			},
		}
		rt.flushOutstandingComponents()
		assert.True(t, wasCalled)
	})
	t.Run("flushOutstandingComponents blocks for components with outstanding dependanices", func(t *testing.T) {
		rt := NewTestDaprRuntime(modes.StandaloneMode)
		defer stopRuntime(t, rt)
		wasCalled := false
		wasCalledChild := false
		wasCalledGrandChild := false
		m := NewMockKubernetesStoreWithInitCallback(func() {
			time.Sleep(100 * time.Millisecond)
			wasCalled = true
		})
		mc := NewMockKubernetesStoreWithInitCallback(func() {
			time.Sleep(100 * time.Millisecond)
			wasCalledChild = true
		})
		mgc := NewMockKubernetesStoreWithInitCallback(func() {
			time.Sleep(100 * time.Millisecond)
			wasCalledGrandChild = true
		})
		rt.secretStoresRegistry.Register(
			secretstores_loader.New("kubernetesMock", func() secretstores.SecretStore {
				return m
			}))
		rt.secretStoresRegistry.Register(
			secretstores_loader.New("kubernetesMockChild", func() secretstores.SecretStore {
				return mc
			}))
		rt.secretStoresRegistry.Register(
			secretstores_loader.New("kubernetesMockGrandChild", func() secretstores.SecretStore {
				return mgc
			}))

		go rt.processComponents()
		rt.pendingComponents <- components_v1alpha1.Component{
			ObjectMeta: meta_v1.ObjectMeta{
				Name: "kubernetesMockGrandChild",
			},
			Spec: components_v1alpha1.ComponentSpec{
				Type:    "secretstores.kubernetesMockGrandChild",
				Version: "v1",
				Metadata: []components_v1alpha1.MetadataItem{
					{
						Name: "a",
						SecretKeyRef: components_v1alpha1.SecretKeyRef{
							Key:  "key1",
							Name: "name1",
						},
					},
				},
			},
			Auth: components_v1alpha1.Auth{
				SecretStore: "kubernetesMockChild",
			},
		}
		rt.pendingComponents <- components_v1alpha1.Component{
			ObjectMeta: meta_v1.ObjectMeta{
				Name: "kubernetesMockChild",
			},
			Spec: components_v1alpha1.ComponentSpec{
				Type:    "secretstores.kubernetesMockChild",
				Version: "v1",
				Metadata: []components_v1alpha1.MetadataItem{
					{
						Name: "a",
						SecretKeyRef: components_v1alpha1.SecretKeyRef{
							Key:  "key1",
							Name: "name1",
						},
					},
				},
			},
			Auth: components_v1alpha1.Auth{
				SecretStore: "kubernetesMock",
			},
		}
		rt.pendingComponents <- components_v1alpha1.Component{
			ObjectMeta: meta_v1.ObjectMeta{
				Name: "kubernetesMock",
			},
			Spec: components_v1alpha1.ComponentSpec{
				Type:    "secretstores.kubernetesMock",
				Version: "v1",
			},
		}
		rt.flushOutstandingComponents()
		assert.True(t, wasCalled)
		assert.True(t, wasCalledChild)
		assert.True(t, wasCalledGrandChild)
	})
}

// Test InitSecretStore if secretstore.* refers to Kubernetes secret store.
func TestInitSecretStoresInKubernetesMode(t *testing.T) {
	rt := NewTestDaprRuntime(modes.KubernetesMode)
	defer stopRuntime(t, rt)

	m := NewMockKubernetesStore()
	rt.secretStoresRegistry.Register(
		secretstores_loader.New("kubernetes", func() secretstores.SecretStore {
			return m
		}),
	)
	for _, comp := range rt.builtinSecretStore() {
		err := rt.processComponentAndDependents(comp)
		assert.Nil(t, err)
	}
}

func TestErrorPublishedNonCloudEventHTTP(t *testing.T) {
	topic := "topic1"

	testPubSubMessage := &pubsubSubscribedMessage{
		cloudEvent: map[string]interface{}{},
		topic:      topic,
		data:       []byte("testing"),
		metadata:   map[string]string{pubsubName: TestPubsubName},
		path:       "topic1",
	}

	fakeReq := invokev1.NewInvokeMethodRequest(testPubSubMessage.topic)
	fakeReq.WithHTTPExtension(http.MethodPost, "")
	fakeReq.WithRawData(testPubSubMessage.data, contenttype.CloudEventContentType)
	fakeReq.WithCustomHTTPMetadata(testPubSubMessage.metadata)

	rt := NewTestDaprRuntime(modes.StandaloneMode)
	defer stopRuntime(t, rt)
	rt.topicRoutes = map[string]TopicRoute{}
	rt.topicRoutes[TestPubsubName] = TopicRoute{routes: make(map[string]Route)}
	rt.topicRoutes[TestPubsubName].routes["topic1"] = Route{rules: []*runtime_pubsub.Rule{{Path: "topic1"}}}

	t.Run("ok without result body", func(t *testing.T) {
		mockAppChannel := new(channelt.MockAppChannel)
		rt.appChannel = mockAppChannel

		// User App subscribes 1 topics via http app channel

		fakeResp := invokev1.NewInvokeMethodResponse(200, "OK", nil)

		mockAppChannel.On("InvokeMethod", mock.Anything, fakeReq).Return(fakeResp, nil)

		// act
		err := rt.publishMessageHTTP(context.Background(), testPubSubMessage)

		// assert
		assert.NoError(t, err)
	})

	t.Run("ok with retry", func(t *testing.T) {
		mockAppChannel := new(channelt.MockAppChannel)
		rt.appChannel = mockAppChannel

		// User App subscribes 1 topics via http app channel

		fakeResp := invokev1.NewInvokeMethodResponse(200, "OK", nil)

		mockAppChannel.On("InvokeMethod", mock.Anything, fakeReq).Return(fakeResp, nil)
		fakeResp.WithRawData([]byte("{ \"status\": \"RETRY\"}"), "application/json")

		// act
		err := rt.publishMessageHTTP(context.Background(), testPubSubMessage)

		// assert
		assert.Error(t, err)
	})

	t.Run("ok with drop", func(t *testing.T) {
		mockAppChannel := new(channelt.MockAppChannel)
		rt.appChannel = mockAppChannel

		// User App subscribes 1 topics via http app channel

		fakeResp := invokev1.NewInvokeMethodResponse(200, "OK", nil)

		mockAppChannel.On("InvokeMethod", mock.Anything, fakeReq).Return(fakeResp, nil)
		fakeResp.WithRawData([]byte("{ \"status\": \"DROP\"}"), "application/json")

		// act
		err := rt.publishMessageHTTP(context.Background(), testPubSubMessage)

		// assert
		assert.NoError(t, err)
	})

	t.Run("ok with unknown", func(t *testing.T) {
		mockAppChannel := new(channelt.MockAppChannel)
		rt.appChannel = mockAppChannel

		// User App subscribes 1 topics via http app channel

		fakeResp := invokev1.NewInvokeMethodResponse(200, "OK", nil)

		mockAppChannel.On("InvokeMethod", mock.Anything, fakeReq).Return(fakeResp, nil)
		fakeResp.WithRawData([]byte("{ \"status\": \"UNKNOWN\"}"), "application/json")

		// act
		err := rt.publishMessageHTTP(context.Background(), testPubSubMessage)

		// assert
		assert.Error(t, err)
	})

	t.Run("not found response", func(t *testing.T) {
		mockAppChannel := new(channelt.MockAppChannel)
		rt.appChannel = mockAppChannel

		// User App subscribes 1 topics via http app channel

		fakeResp := invokev1.NewInvokeMethodResponse(404, "NotFound", nil)

		mockAppChannel.On("InvokeMethod", mock.Anything, fakeReq).Return(fakeResp, nil)

		// act
		err := rt.publishMessageHTTP(context.Background(), testPubSubMessage)

		// assert
		assert.NoError(t, err)
	})
}

func TestErrorPublishedNonCloudEventGRPC(t *testing.T) {
	topic := "topic1"

	testPubSubMessage := &pubsubSubscribedMessage{
		cloudEvent: map[string]interface{}{},
		topic:      topic,
		data:       []byte("testing"),
		metadata:   map[string]string{pubsubName: TestPubsubName},
		path:       "topic1",
	}

	fakeReq := invokev1.NewInvokeMethodRequest(testPubSubMessage.topic)
	fakeReq.WithHTTPExtension(http.MethodPost, "")
	fakeReq.WithRawData(testPubSubMessage.data, contenttype.CloudEventContentType)

	rt := NewTestDaprRuntime(modes.StandaloneMode)
	defer stopRuntime(t, rt)
	rt.topicRoutes = map[string]TopicRoute{}
	rt.topicRoutes[TestPubsubName] = TopicRoute{routes: make(map[string]Route)}
	rt.topicRoutes[TestPubsubName].routes["topic1"] = Route{rules: []*runtime_pubsub.Rule{{Path: "topic1"}}}

	testcases := []struct {
		Name        string
		Status      runtimev1pb.TopicEventResponse_TopicEventResponseStatus
		Error       error
		ExpectError bool
	}{
		{
			Name:   "ok without success",
			Status: runtimev1pb.TopicEventResponse_SUCCESS,
		},
		{
			Name:        "ok with retry",
			Status:      runtimev1pb.TopicEventResponse_RETRY,
			ExpectError: true,
		},
		{
			Name:   "ok with drop",
			Status: runtimev1pb.TopicEventResponse_DROP,
		},
		{
			Name:        "ok with unknown",
			Status:      runtimev1pb.TopicEventResponse_TopicEventResponseStatus(999),
			ExpectError: true,
		},
		{
			Name:        "ok with error",
			Error:       errors.New("TEST"),
			ExpectError: true,
		},
	}

	for _, tc := range testcases {
		t.Run(tc.Name, func(t *testing.T) {
			mockClientConn := channelt.MockClientConn{
				InvokeFn: func(ctx context.Context, method string, args interface{}, reply interface{}, opts ...grpc.CallOption) error {
					if tc.Error != nil {
						return tc.Error
					}

					response, ok := reply.(*runtimev1pb.TopicEventResponse)
					if !ok {
						return errors.Errorf("unexpected reply type: %s", reflect.TypeOf(reply))
					}

					response.Status = tc.Status

					return nil
				},
			}
			rt.grpc.AppClient = &mockClientConn

			err := rt.publishMessageGRPC(context.Background(), testPubSubMessage)
			if tc.ExpectError {
				assert.Error(t, err)
			} else {
				assert.NoError(t, err)
			}
		})
	}
}

func TestOnNewPublishedMessage(t *testing.T) {
	topic := "topic1"

	envelope := pubsub.NewCloudEventsEnvelope("", "", pubsub.DefaultCloudEventType, "", topic,
		TestSecondPubsubName, "", []byte("Test Message"), "", "")
	b, err := json.Marshal(envelope)
	assert.Nil(t, err)

	testPubSubMessage := &pubsubSubscribedMessage{
		cloudEvent: envelope,
		topic:      topic,
		data:       b,
		metadata:   map[string]string{pubsubName: TestPubsubName},
		path:       "topic1",
	}

	fakeReq := invokev1.NewInvokeMethodRequest(testPubSubMessage.topic)
	fakeReq.WithHTTPExtension(http.MethodPost, "")
	fakeReq.WithRawData(testPubSubMessage.data, contenttype.CloudEventContentType)
	fakeReq.WithCustomHTTPMetadata(testPubSubMessage.metadata)

	rt := NewTestDaprRuntime(modes.StandaloneMode)
	defer stopRuntime(t, rt)
	rt.topicRoutes = map[string]TopicRoute{}
	rt.topicRoutes[TestPubsubName] = TopicRoute{routes: make(map[string]Route)}
	rt.topicRoutes[TestPubsubName].routes["topic1"] = Route{rules: []*runtime_pubsub.Rule{{Path: "topic1"}}}

	t.Run("succeeded to publish message to user app with empty response", func(t *testing.T) {
		mockAppChannel := new(channelt.MockAppChannel)
		rt.appChannel = mockAppChannel

		// User App subscribes 1 topics via http app channel
		fakeResp := invokev1.NewInvokeMethodResponse(200, "OK", nil)

		mockAppChannel.On("InvokeMethod", mock.AnythingOfType("*context.valueCtx"), fakeReq).Return(fakeResp, nil)

		// act
		err := rt.publishMessageHTTP(context.Background(), testPubSubMessage)

		// assert
		assert.Nil(t, err)
		mockAppChannel.AssertNumberOfCalls(t, "InvokeMethod", 1)
	})

	t.Run("succeeded to publish message without TraceID", func(t *testing.T) {
		mockAppChannel := new(channelt.MockAppChannel)
		rt.appChannel = mockAppChannel

		// User App subscribes 1 topics via http app channel
		fakeResp := invokev1.NewInvokeMethodResponse(200, "OK", nil)

		// Generate a new envelope to avoid affecting other tests by modifying shared `envelope`
		envelopeNoTraceID := pubsub.NewCloudEventsEnvelope(
			"", "", pubsub.DefaultCloudEventType, "", topic, TestSecondPubsubName, "",
			[]byte("Test Message"), "", "")
		delete(envelopeNoTraceID, pubsub.TraceIDField)
		bNoTraceID, err := json.Marshal(envelopeNoTraceID)
		assert.Nil(t, err)

		message := &pubsubSubscribedMessage{
			cloudEvent: envelopeNoTraceID,
			topic:      topic,
			data:       bNoTraceID,
			metadata:   map[string]string{pubsubName: TestPubsubName},
			path:       "topic1",
		}

		fakeReqNoTraceID := invokev1.NewInvokeMethodRequest(message.topic)
		fakeReqNoTraceID.WithHTTPExtension(http.MethodPost, "")
		fakeReqNoTraceID.WithRawData(message.data, contenttype.CloudEventContentType)
		fakeReqNoTraceID.WithCustomHTTPMetadata(testPubSubMessage.metadata)
		mockAppChannel.On("InvokeMethod", mock.AnythingOfType("*context.emptyCtx"), fakeReqNoTraceID).Return(fakeResp, nil)

		// act
		err = rt.publishMessageHTTP(context.Background(), message)

		// assert
		assert.Nil(t, err)
		mockAppChannel.AssertNumberOfCalls(t, "InvokeMethod", 1)
	})

	t.Run("succeeded to publish message to user app with non-json response", func(t *testing.T) {
		mockAppChannel := new(channelt.MockAppChannel)
		rt.appChannel = mockAppChannel

		// User App subscribes 1 topics via http app channel
		fakeResp := invokev1.NewInvokeMethodResponse(200, "OK", nil)
		fakeResp.WithRawData([]byte("OK"), "application/json")

		mockAppChannel.On("InvokeMethod", mock.AnythingOfType("*context.valueCtx"), fakeReq).Return(fakeResp, nil)

		// act
		err := rt.publishMessageHTTP(context.Background(), testPubSubMessage)

		// assert
		assert.Nil(t, err)
		mockAppChannel.AssertNumberOfCalls(t, "InvokeMethod", 1)
	})

	t.Run("succeeded to publish message to user app with status", func(t *testing.T) {
		mockAppChannel := new(channelt.MockAppChannel)
		rt.appChannel = mockAppChannel

		// User App subscribes 1 topics via http app channel
		fakeResp := invokev1.NewInvokeMethodResponse(200, "OK", nil)
		fakeResp.WithRawData([]byte("{ \"status\": \"SUCCESS\"}"), "application/json")

		mockAppChannel.On("InvokeMethod", mock.AnythingOfType("*context.valueCtx"), fakeReq).Return(fakeResp, nil)

		// act
		err := rt.publishMessageHTTP(context.Background(), testPubSubMessage)

		// assert
		assert.Nil(t, err)
		mockAppChannel.AssertNumberOfCalls(t, "InvokeMethod", 1)
	})

	t.Run("succeeded to publish message to user app but app ask for retry", func(t *testing.T) {
		mockAppChannel := new(channelt.MockAppChannel)
		rt.appChannel = mockAppChannel

		// User App subscribes 1 topics via http app channel
		fakeResp := invokev1.NewInvokeMethodResponse(200, "OK", nil)
		fakeResp.WithRawData([]byte("{ \"status\": \"RETRY\"}"), "application/json")

		mockAppChannel.On("InvokeMethod", mock.AnythingOfType("*context.valueCtx"), fakeReq).Return(fakeResp, nil)

		// act
		err := rt.publishMessageHTTP(context.Background(), testPubSubMessage)

		// assert
		var cloudEvent map[string]interface{}
		json := jsoniter.ConfigFastest
		json.Unmarshal(testPubSubMessage.data, &cloudEvent)
		expectedClientError := errors.Errorf("RETRY status returned from app while processing pub/sub event %v", cloudEvent["id"].(string))
		assert.Equal(t, expectedClientError.Error(), err.Error())
		mockAppChannel.AssertNumberOfCalls(t, "InvokeMethod", 1)
	})

	t.Run("succeeded to publish message to user app but app ask to drop", func(t *testing.T) {
		mockAppChannel := new(channelt.MockAppChannel)
		rt.appChannel = mockAppChannel

		// User App subscribes 1 topics via http app channel
		fakeResp := invokev1.NewInvokeMethodResponse(200, "OK", nil)
		fakeResp.WithRawData([]byte("{ \"status\": \"DROP\"}"), "application/json")

		mockAppChannel.On("InvokeMethod", mock.AnythingOfType("*context.valueCtx"), fakeReq).Return(fakeResp, nil)

		// act
		err := rt.publishMessageHTTP(context.Background(), testPubSubMessage)

		// assert
		assert.Nil(t, err)
		mockAppChannel.AssertNumberOfCalls(t, "InvokeMethod", 1)
	})

	t.Run("succeeded to publish message to user app but app returned unknown status code", func(t *testing.T) {
		mockAppChannel := new(channelt.MockAppChannel)
		rt.appChannel = mockAppChannel

		// User App subscribes 1 topics via http app channel
		fakeResp := invokev1.NewInvokeMethodResponse(200, "OK", nil)
		fakeResp.WithRawData([]byte("{ \"status\": \"not_valid\"}"), "application/json")

		mockAppChannel.On("InvokeMethod", mock.AnythingOfType("*context.valueCtx"), fakeReq).Return(fakeResp, nil)

		// act
		err := rt.publishMessageHTTP(context.Background(), testPubSubMessage)

		// assert
		assert.Error(t, err, "expected error on unknown status")
		mockAppChannel.AssertNumberOfCalls(t, "InvokeMethod", 1)
	})

	t.Run("succeeded to publish message to user app but app returned empty status code", func(t *testing.T) {
		mockAppChannel := new(channelt.MockAppChannel)
		rt.appChannel = mockAppChannel

		// User App subscribes 1 topics via http app channel
		fakeResp := invokev1.NewInvokeMethodResponse(200, "OK", nil)
		fakeResp.WithRawData([]byte("{ \"message\": \"empty status\"}"), "application/json")

		mockAppChannel.On("InvokeMethod", mock.AnythingOfType("*context.valueCtx"), fakeReq).Return(fakeResp, nil)

		// act
		err := rt.publishMessageHTTP(context.Background(), testPubSubMessage)

		// assert
		assert.NoError(t, err, "expected no error on empty status")
		mockAppChannel.AssertNumberOfCalls(t, "InvokeMethod", 1)
	})

	t.Run("succeeded to publish message to user app and app returned unexpected json response", func(t *testing.T) {
		mockAppChannel := new(channelt.MockAppChannel)
		rt.appChannel = mockAppChannel

		// User App subscribes 1 topics via http app channel
		fakeResp := invokev1.NewInvokeMethodResponse(200, "OK", nil)
		fakeResp.WithRawData([]byte("{ \"message\": \"success\"}"), "application/json")

		mockAppChannel.On("InvokeMethod", mock.AnythingOfType("*context.valueCtx"), fakeReq).Return(fakeResp, nil)

		// act
		err := rt.publishMessageHTTP(context.Background(), testPubSubMessage)

		// assert
		assert.Nil(t, err, "expected no error on unknown status")
		mockAppChannel.AssertNumberOfCalls(t, "InvokeMethod", 1)
	})

	t.Run("failed to publish message error on invoking method", func(t *testing.T) {
		mockAppChannel := new(channelt.MockAppChannel)
		rt.appChannel = mockAppChannel
		invokeError := errors.New("error invoking method")

		mockAppChannel.On("InvokeMethod", mock.AnythingOfType("*context.valueCtx"), fakeReq).Return(nil, invokeError)

		// act
		err := rt.publishMessageHTTP(context.Background(), testPubSubMessage)

		// assert
		expectedError := errors.Wrap(invokeError, "error from app channel while sending pub/sub event to app")
		assert.Equal(t, expectedError.Error(), err.Error(), "expected errors to match")
		mockAppChannel.AssertNumberOfCalls(t, "InvokeMethod", 1)
	})

	t.Run("failed to publish message to user app with 404", func(t *testing.T) {
		mockAppChannel := new(channelt.MockAppChannel)
		rt.appChannel = mockAppChannel

		clientError := errors.New("Not Found")
		fakeResp := invokev1.NewInvokeMethodResponse(404, "Not Found", nil)
		fakeResp.WithRawData([]byte(clientError.Error()), "application/json")

		mockAppChannel.On("InvokeMethod", mock.AnythingOfType("*context.valueCtx"), fakeReq).Return(fakeResp, nil)

		// act
		err := rt.publishMessageHTTP(context.Background(), testPubSubMessage)

		// assert
		assert.Nil(t, err, "expected error to be nil")
		mockAppChannel.AssertNumberOfCalls(t, "InvokeMethod", 1)
	})

	t.Run("failed to publish message to user app with 500", func(t *testing.T) {
		mockAppChannel := new(channelt.MockAppChannel)
		rt.appChannel = mockAppChannel

		clientError := errors.New("Internal Error")
		fakeResp := invokev1.NewInvokeMethodResponse(500, "Internal Error", nil)
		fakeResp.WithRawData([]byte(clientError.Error()), "application/json")

		mockAppChannel.On("InvokeMethod", mock.AnythingOfType("*context.valueCtx"), fakeReq).Return(fakeResp, nil)

		// act
		err := rt.publishMessageHTTP(context.Background(), testPubSubMessage)

		// assert
		var cloudEvent map[string]interface{}
		json := jsoniter.ConfigFastest
		json.Unmarshal(testPubSubMessage.data, &cloudEvent)
		expectedClientError := errors.Errorf("retriable error returned from app while processing pub/sub event %v, topic: %v, body: Internal Error. status code returned: 500", cloudEvent["id"].(string), cloudEvent["topic"])
		assert.Equal(t, expectedClientError.Error(), err.Error())
		mockAppChannel.AssertNumberOfCalls(t, "InvokeMethod", 1)
	})
}

func TestOnNewPublishedMessageGRPC(t *testing.T) {
	topic := "topic1"

	envelope := pubsub.NewCloudEventsEnvelope("", "", pubsub.DefaultCloudEventType, "", topic,
		TestSecondPubsubName, "", []byte("Test Message"), "", "")
	b, err := json.Marshal(envelope)
	assert.Nil(t, err)

	testPubSubMessage := &pubsubSubscribedMessage{
		cloudEvent: envelope,
		topic:      topic,
		data:       b,
		metadata:   map[string]string{pubsubName: TestPubsubName},
		path:       "topic1",
	}

	envelope = pubsub.NewCloudEventsEnvelope("", "", pubsub.DefaultCloudEventType, "", topic,
		TestSecondPubsubName, "application/octet-stream", []byte{0x1}, "", "")
	base64, err := json.Marshal(envelope)
	assert.Nil(t, err)

	testPubSubMessageBase64 := &pubsubSubscribedMessage{
		cloudEvent: envelope,
		topic:      topic,
		data:       base64,
		metadata:   map[string]string{pubsubName: TestPubsubName},
		path:       "topic1",
	}

	testCases := []struct {
		name             string
		message          *pubsubSubscribedMessage
		responseStatus   runtimev1pb.TopicEventResponse_TopicEventResponseStatus
		errorExpected    bool
		noResponseStatus bool
		responseError    error
	}{
		{
			name:             "failed to publish message to user app with unimplemented error",
			message:          testPubSubMessage,
			noResponseStatus: true,
			responseError:    status.Errorf(codes.Unimplemented, "unimplemented method"),
			errorExpected:    false, // should be dropped with no error
		},
		{
			name:             "failed to publish message to user app with response error",
			message:          testPubSubMessage,
			noResponseStatus: true,
			responseError:    assert.AnError,
			errorExpected:    true,
		},
		{
			name:             "succeeded to publish message to user app with empty response",
			message:          testPubSubMessage,
			noResponseStatus: true,
		},
		{
			name:           "succeeded to publish message to user app with success response",
			message:        testPubSubMessage,
			responseStatus: runtimev1pb.TopicEventResponse_SUCCESS,
		},
		{
			name:           "succeeded to publish message to user app with base64 encoded cloud event",
			message:        testPubSubMessageBase64,
			responseStatus: runtimev1pb.TopicEventResponse_SUCCESS,
		},
		{
			name:           "succeeded to publish message to user app with retry",
			message:        testPubSubMessage,
			responseStatus: runtimev1pb.TopicEventResponse_RETRY,
			errorExpected:  true,
		},
		{
			name:           "succeeded to publish message to user app with drop",
			message:        testPubSubMessage,
			responseStatus: runtimev1pb.TopicEventResponse_DROP,
		},
		{
			name:           "succeeded to publish message to user app with invalid response",
			message:        testPubSubMessage,
			responseStatus: runtimev1pb.TopicEventResponse_TopicEventResponseStatus(99),
			errorExpected:  true,
		},
	}

	for _, tc := range testCases {
		t.Run(tc.name, func(t *testing.T) {
			// setup
			// getting new port for every run to avoid conflict and timing issues between tests if sharing same port
			port, _ := freeport.GetFreePort()
			rt := NewTestDaprRuntimeWithProtocol(modes.StandaloneMode, string(GRPCProtocol), port)
			rt.topicRoutes = map[string]TopicRoute{}
			rt.topicRoutes[TestPubsubName] = TopicRoute{
				routes: map[string]Route{
					topic: {rules: []*runtime_pubsub.Rule{{Path: topic}}},
				},
			}
			var grpcServer *grpc.Server

			// create mock application server first
			if !tc.noResponseStatus {
				grpcServer = startTestAppCallbackGRPCServer(t, port, &channelt.MockServer{
					TopicEventResponseStatus: tc.responseStatus,
					Error:                    tc.responseError,
				})
			} else {
				grpcServer = startTestAppCallbackGRPCServer(t, port, &channelt.MockServer{
					Error: tc.responseError,
				})
			}
			if grpcServer != nil {
				// properly stop the gRPC server
				defer grpcServer.Stop()
			}

			// create a new AppChannel and gRPC client for every test
			rt.createAppChannel()
			// properly close the app channel created
			defer rt.grpc.AppClient.Close()

			// act
			err = rt.publishMessageGRPC(context.Background(), tc.message)

			// assert
			if tc.errorExpected {
				assert.Error(t, err, "expected an error")
			} else {
				assert.Nil(t, err, "expected no error")
			}
		})
	}
}

func TestPubsubWithResiliency(t *testing.T) {
	r := NewDaprRuntime(&Config{}, &config.Configuration{}, &config.AccessControlList{}, resiliency.FromConfigurations(logger.NewLogger("test"), testResiliency))
	defer stopRuntime(t, r)

	failingPubsub := daprt.FailingPubsub{
		Failure: daprt.Failure{
			Fails: map[string]int{
				"failingTopic": 1,
			},
			Timeouts: map[string]time.Duration{
				"timeoutTopic": time.Second * 10,
			},
			CallCount: map[string]int{},
		},
	}

	failingAppChannel := daprt.FailingAppChannel{
		Failure: daprt.Failure{
			Fails: map[string]int{
				"failingSubTopic": 1,
			},
			Timeouts: map[string]time.Duration{
				"timeoutSubTopic": time.Second * 10,
			},
			CallCount: map[string]int{},
		},
		KeyFunc: func(req *invokev1.InvokeMethodRequest) string {
			rawData := req.Message().Data.Value
			data := make(map[string]string)
			json.Unmarshal(rawData, &data)
			val, _ := base64.StdEncoding.DecodeString(data["data_base64"])
			return string(val)
		},
	}

	r.pubSubRegistry.Register(pubsub_loader.New(
		"failingPubsub", func() pubsub.PubSub { return &failingPubsub },
	))

	component := components_v1alpha1.Component{}
	component.ObjectMeta.Name = "failPubsub"
	component.Spec.Type = "pubsub.failingPubsub"

	err := r.initPubSub(component)
	assert.NoError(t, err)

	t.Run("pubsub publish retries with resiliency", func(t *testing.T) {
		req := &pubsub.PublishRequest{
			PubsubName: "failPubsub",
			Topic:      "failingTopic",
		}
		err := r.Publish(req)

		assert.NoError(t, err)
		assert.Equal(t, 2, failingPubsub.Failure.CallCount["failingTopic"])
	})

	t.Run("pubsub publish times out with resiliency", func(t *testing.T) {
		req := &pubsub.PublishRequest{
			PubsubName: "failPubsub",
			Topic:      "timeoutTopic",
		}

		start := time.Now()
		err := r.Publish(req)
		end := time.Now()

		assert.Error(t, err)
		assert.Equal(t, 2, failingPubsub.Failure.CallCount["timeoutTopic"])
		assert.Less(t, end.Sub(start), time.Second*10)
	})

	r.runtimeConfig.ApplicationProtocol = HTTPProtocol
	r.appChannel = &failingAppChannel

	t.Run("pubsub retries subscription event with resiliency", func(t *testing.T) {
		r.topicRoutes = make(map[string]TopicRoute)
		r.topicRoutes["failPubsub"] = TopicRoute{routes: map[string]Route{
			"failingSubTopic": {
				metadata: map[string]string{
					"rawPayload": "true",
				},
				rules: []*runtime_pubsub.Rule{
					{
						Path: "failingPubsub",
					},
				},
			},
		}}

		err := r.beginPubSub("failPubsub", &failingPubsub)

		assert.NoError(t, err)
		assert.Equal(t, 2, failingAppChannel.Failure.CallCount["failingSubTopic"])
	})

	t.Run("pubsub times out sending event to app with resiliency", func(t *testing.T) {
		r.topicRoutes = make(map[string]TopicRoute)
		r.topicRoutes["failPubsub"] = TopicRoute{routes: map[string]Route{
			"timeoutSubTopic": {
				metadata: map[string]string{
					"rawPayload": "true",
				},
				rules: []*runtime_pubsub.Rule{
					{
						Path: "failingPubsub",
					},
				},
			},
		}}

		start := time.Now()
		err := r.beginPubSub("failPubsub", &failingPubsub)
		end := time.Now()

		// This is eaten, technically.
		assert.NoError(t, err)
		assert.Equal(t, 2, failingAppChannel.Failure.CallCount["timeoutSubTopic"])
		assert.Less(t, end.Sub(start), time.Second*10)
	})
}

func TestGetSubscribedBindingsGRPC(t *testing.T) {
	testCases := []struct {
		name             string
		expectedResponse []string
		responseError    error
		responseFromApp  []string
	}{
		{
			name:             "get list of subscriber bindings success",
			expectedResponse: []string{"binding1", "binding2"},
			responseFromApp:  []string{"binding1", "binding2"},
		},
		{
			name:             "get list of subscriber bindings error from app",
			expectedResponse: []string{},
			responseError:    assert.AnError,
		},
	}
	for _, tc := range testCases {
		t.Run(tc.name, func(t *testing.T) {
			port, _ := freeport.GetFreePort()
			rt := NewTestDaprRuntimeWithProtocol(modes.StandaloneMode, string(GRPCProtocol), port)
			// create mock application server first
			grpcServer := startTestAppCallbackGRPCServer(t, port, &channelt.MockServer{
				Error:    tc.responseError,
				Bindings: tc.responseFromApp,
			})
			defer grpcServer.Stop()

			// create a new AppChannel and gRPC client for every test
			rt.createAppChannel()
			// properly close the app channel created
			defer rt.grpc.AppClient.Close()

			// act
			resp := rt.getSubscribedBindingsGRPC()

			// assert
			assert.Equal(t, tc.expectedResponse, resp, "expected response to match")
		})
	}
}

func startTestAppCallbackGRPCServer(t *testing.T, port int, mockServer runtimev1pb.AppCallbackServer) *grpc.Server {
	lis, err := net.Listen("tcp", fmt.Sprintf(":%d", port))
	assert.NoError(t, err)
	grpcServer := grpc.NewServer()
	go func() {
		runtimev1pb.RegisterAppCallbackServer(grpcServer, mockServer)
		if err := grpcServer.Serve(lis); err != nil {
			panic(err)
		}
	}()
	// wait until server starts
	time.Sleep(maxGRPCServerUptime)

	return grpcServer
}

func getFakeProperties() map[string]string {
	return map[string]string{
		"host":                    "localhost",
		"password":                "fakePassword",
		"consumerID":              TestRuntimeConfigID,
		scopes.SubscriptionScopes: fmt.Sprintf("%s=topic0,topic1", TestRuntimeConfigID),
		scopes.PublishingScopes:   fmt.Sprintf("%s=topic0,topic1", TestRuntimeConfigID),
	}
}

func getFakeMetadataItems() []components_v1alpha1.MetadataItem {
	return []components_v1alpha1.MetadataItem{
		{
			Name: "host",
			Value: components_v1alpha1.DynamicValue{
				JSON: v1.JSON{
					Raw: []byte("localhost"),
				},
			},
		},
		{
			Name: "password",
			Value: components_v1alpha1.DynamicValue{
				JSON: v1.JSON{
					Raw: []byte("fakePassword"),
				},
			},
		},
		{
			Name: "consumerID",
			Value: components_v1alpha1.DynamicValue{
				JSON: v1.JSON{
					Raw: []byte(TestRuntimeConfigID),
				},
			},
		},
		{
			Name: scopes.SubscriptionScopes,
			Value: components_v1alpha1.DynamicValue{
				JSON: v1.JSON{
					Raw: []byte(fmt.Sprintf("%s=topic0,topic1", TestRuntimeConfigID)),
				},
			},
		},
		{
			Name: scopes.PublishingScopes,
			Value: components_v1alpha1.DynamicValue{
				JSON: v1.JSON{
					Raw: []byte(fmt.Sprintf("%s=topic0,topic1", TestRuntimeConfigID)),
				},
			},
		},
	}
}

func NewTestDaprRuntime(mode modes.DaprMode) *DaprRuntime {
	return NewTestDaprRuntimeWithProtocol(mode, string(HTTPProtocol), 1024)
}

func NewTestDaprRuntimeWithProtocol(mode modes.DaprMode, protocol string, appPort int) *DaprRuntime {
	testRuntimeConfig := NewRuntimeConfig(
		TestRuntimeConfigID,
		[]string{"10.10.10.12"},
		"10.10.10.11",
		cors.DefaultAllowedOrigins,
		"globalConfig",
		"",
		protocol,
		string(mode),
		DefaultDaprHTTPPort,
		0,
		DefaultDaprAPIGRPCPort,
		[]string{DefaultAPIListenAddress},
		nil,
		appPort,
		DefaultProfilePort,
		false,
		-1,
		false,
		"",
		false,
		4,
		"",
		4,
		false,
		time.Second,
		"info")

	return NewDaprRuntime(testRuntimeConfig, &config.Configuration{}, &config.AccessControlList{}, resiliency.New(logger.NewLogger("test")))
}

func TestGracefulShutdown(t *testing.T) {
	r := NewTestDaprRuntime(modes.StandaloneMode)
	assert.Equal(t, time.Second, r.runtimeConfig.GracefulShutdownDuration)
}

func TestMTLS(t *testing.T) {
	t.Run("with mTLS enabled", func(t *testing.T) {
		rt := NewTestDaprRuntime(modes.StandaloneMode)
		defer stopRuntime(t, rt)
		rt.runtimeConfig.mtlsEnabled = true
		rt.runtimeConfig.SentryServiceAddress = "1.1.1.1"

		os.Setenv(certs.TrustAnchorsEnvVar, testCertRoot)
		os.Setenv(certs.CertChainEnvVar, "a")
		os.Setenv(certs.CertKeyEnvVar, "b")
		defer func() {
			os.Unsetenv(certs.TrustAnchorsEnvVar)
			os.Unsetenv(certs.CertChainEnvVar)
			os.Unsetenv(certs.CertKeyEnvVar)
		}()

		certChain, err := security.GetCertChain()
		assert.Nil(t, err)
		rt.runtimeConfig.CertChain = certChain

		err = rt.establishSecurity(rt.runtimeConfig.SentryServiceAddress)
		assert.Nil(t, err)
		assert.NotNil(t, rt.authenticator)
	})

	t.Run("with mTLS disabled", func(t *testing.T) {
		rt := NewTestDaprRuntime(modes.StandaloneMode)
		defer stopRuntime(t, rt)

		err := rt.establishSecurity(rt.runtimeConfig.SentryServiceAddress)
		assert.Nil(t, err)
		assert.Nil(t, rt.authenticator)
	})

	t.Run("mTLS disabled, operator fails without TLS certs", func(t *testing.T) {
		rt := NewTestDaprRuntime(modes.KubernetesMode)
		defer stopRuntime(t, rt)

		_, err := rt.getOperatorClient()
		assert.Error(t, err)
	})
}

type mockBinding struct {
	hasError bool
	data     string
	metadata map[string]string
	closeErr error
}

func (b *mockBinding) Init(metadata bindings.Metadata) error {
	return nil
}

func (b *mockBinding) Read(handler func(*bindings.ReadResponse) ([]byte, error)) error {
	b.data = string(testInputBindingData)
	metadata := map[string]string{}
	if b.metadata != nil {
		metadata = b.metadata
	}

	_, err := handler(&bindings.ReadResponse{
		Metadata: metadata,
		Data:     []byte(b.data),
	})
	b.hasError = err != nil
	return nil
}

func (b *mockBinding) Operations() []bindings.OperationKind {
	return []bindings.OperationKind{bindings.CreateOperation, bindings.ListOperation}
}

func (b *mockBinding) Invoke(req *bindings.InvokeRequest) (*bindings.InvokeResponse, error) {
	return nil, nil
}

func (b *mockBinding) Close() error {
	return b.closeErr
}

func TestInvokeOutputBindings(t *testing.T) {
	t.Run("output binding missing operation", func(t *testing.T) {
		rt := NewTestDaprRuntime(modes.StandaloneMode)
		defer stopRuntime(t, rt)

		_, err := rt.sendToOutputBinding("mockBinding", &bindings.InvokeRequest{
			Data: []byte(""),
		})
		assert.NotNil(t, err)
		assert.Equal(t, "operation field is missing from request", err.Error())
	})

	t.Run("output binding valid operation", func(t *testing.T) {
		rt := NewTestDaprRuntime(modes.StandaloneMode)
		defer stopRuntime(t, rt)
		rt.outputBindings["mockBinding"] = &mockBinding{}

		_, err := rt.sendToOutputBinding("mockBinding", &bindings.InvokeRequest{
			Data:      []byte(""),
			Operation: bindings.CreateOperation,
		})
		assert.Nil(t, err)
	})

	t.Run("output binding invalid operation", func(t *testing.T) {
		rt := NewTestDaprRuntime(modes.StandaloneMode)
		defer stopRuntime(t, rt)
		rt.outputBindings["mockBinding"] = &mockBinding{}

		_, err := rt.sendToOutputBinding("mockBinding", &bindings.InvokeRequest{
			Data:      []byte(""),
			Operation: bindings.GetOperation,
		})
		assert.NotNil(t, err)
		assert.Equal(t, "binding mockBinding does not support operation get. supported operations:create list", err.Error())
	})
}

func TestReadInputBindings(t *testing.T) {
	const testInputBindingName = "inputbinding"
	const testInputBindingMethod = "inputbinding"

	t.Run("app acknowledge, no retry", func(t *testing.T) {
		rt := NewTestDaprRuntime(modes.StandaloneMode)
		defer stopRuntime(t, rt)
		mockAppChannel := new(channelt.MockAppChannel)
		rt.appChannel = mockAppChannel

		fakeBindingReq := invokev1.NewInvokeMethodRequest(testInputBindingMethod)
		fakeBindingReq.WithHTTPExtension(http.MethodOptions, "")
		fakeBindingReq.WithRawData(nil, invokev1.JSONContentType)

		fakeBindingResp := invokev1.NewInvokeMethodResponse(200, "OK", nil)

		fakeReq := invokev1.NewInvokeMethodRequest(testInputBindingMethod)
		fakeReq.WithHTTPExtension(http.MethodPost, "")
		fakeReq.WithRawData(testInputBindingData, "application/json")
		fakeReq.WithMetadata(map[string][]string{})

		// User App subscribes 1 topics via http app channel
		fakeResp := invokev1.NewInvokeMethodResponse(200, "OK", nil)
		fakeResp.WithRawData([]byte("OK"), "application/json")

		mockAppChannel.On("InvokeMethod", mock.AnythingOfType("*context.emptyCtx"), fakeBindingReq).Return(fakeBindingResp, nil)
		mockAppChannel.On("InvokeMethod", mock.AnythingOfType("*context.valueCtx"), fakeReq).Return(fakeResp, nil)

		rt.appChannel = mockAppChannel

		rt.inputBindingRoutes[testInputBindingName] = testInputBindingName

		b := mockBinding{}
		rt.readFromBinding(testInputBindingName, &b)

		assert.False(t, b.hasError)
	})

	t.Run("app returns error", func(t *testing.T) {
		rt := NewTestDaprRuntime(modes.StandaloneMode)
		defer stopRuntime(t, rt)
		mockAppChannel := new(channelt.MockAppChannel)
		rt.appChannel = mockAppChannel

		fakeBindingReq := invokev1.NewInvokeMethodRequest(testInputBindingMethod)
		fakeBindingReq.WithHTTPExtension(http.MethodOptions, "")
		fakeBindingReq.WithRawData(nil, invokev1.JSONContentType)

		fakeBindingResp := invokev1.NewInvokeMethodResponse(200, "OK", nil)

		fakeReq := invokev1.NewInvokeMethodRequest(testInputBindingMethod)
		fakeReq.WithHTTPExtension(http.MethodPost, "")
		fakeReq.WithRawData(testInputBindingData, "application/json")
		fakeReq.WithMetadata(map[string][]string{})

		// User App subscribes 1 topics via http app channel
		fakeResp := invokev1.NewInvokeMethodResponse(500, "Internal Error", nil)
		fakeResp.WithRawData([]byte("Internal Error"), "application/json")

		mockAppChannel.On("InvokeMethod", mock.AnythingOfType("*context.emptyCtx"), fakeBindingReq).Return(fakeBindingResp, nil)
		mockAppChannel.On("InvokeMethod", mock.AnythingOfType("*context.valueCtx"), fakeReq).Return(fakeResp, nil)

		rt.appChannel = mockAppChannel
		rt.inputBindingRoutes[testInputBindingName] = testInputBindingName

		b := mockBinding{}
		rt.readFromBinding(testInputBindingName, &b)

		assert.True(t, b.hasError)
	})

	t.Run("binding has data and metadata", func(t *testing.T) {
		rt := NewTestDaprRuntime(modes.StandaloneMode)
		defer stopRuntime(t, rt)
		mockAppChannel := new(channelt.MockAppChannel)
		rt.appChannel = mockAppChannel

		fakeBindingReq := invokev1.NewInvokeMethodRequest(testInputBindingMethod)
		fakeBindingReq.WithHTTPExtension(http.MethodOptions, "")
		fakeBindingReq.WithRawData(nil, invokev1.JSONContentType)

		fakeBindingResp := invokev1.NewInvokeMethodResponse(200, "OK", nil)

		fakeReq := invokev1.NewInvokeMethodRequest(testInputBindingMethod)
		fakeReq.WithHTTPExtension(http.MethodPost, "")
		fakeReq.WithRawData(testInputBindingData, "application/json")
		fakeReq.WithMetadata(map[string][]string{"bindings": {"input"}})

		// User App subscribes 1 topics via http app channel
		fakeResp := invokev1.NewInvokeMethodResponse(200, "OK", nil)
		fakeResp.WithRawData([]byte("OK"), "application/json")

		mockAppChannel.On("InvokeMethod", mock.AnythingOfType("*context.emptyCtx"), fakeBindingReq).Return(fakeBindingResp, nil)
		mockAppChannel.On("InvokeMethod", mock.AnythingOfType("*context.valueCtx"), fakeReq).Return(fakeResp, nil)

		rt.appChannel = mockAppChannel
		rt.inputBindingRoutes[testInputBindingName] = testInputBindingName

		b := mockBinding{metadata: map[string]string{"bindings": "input"}}
		rt.readFromBinding(testInputBindingName, &b)

		assert.Equal(t, string(testInputBindingData), b.data)
	})
}

func TestNamespace(t *testing.T) {
	t.Run("empty namespace", func(t *testing.T) {
		rt := NewTestDaprRuntime(modes.StandaloneMode)
		defer stopRuntime(t, rt)
		ns := rt.getNamespace()

		assert.Empty(t, ns)
	})

	t.Run("non-empty namespace", func(t *testing.T) {
		os.Setenv("NAMESPACE", "a")
		defer os.Unsetenv("NAMESPACE")

		rt := NewTestDaprRuntime(modes.StandaloneMode)
		defer stopRuntime(t, rt)
		ns := rt.getNamespace()

		assert.Equal(t, "a", ns)
	})
}

func TestPodName(t *testing.T) {
	t.Run("empty podName", func(t *testing.T) {
		rt := NewTestDaprRuntime(modes.StandaloneMode)
		defer stopRuntime(t, rt)
		podName := rt.getPodName()

		assert.Empty(t, podName)
	})

	t.Run("non-empty podName", func(t *testing.T) {
		os.Setenv("POD_NAME", "testPodName")
		defer os.Unsetenv("POD_NAME")

		rt := NewTestDaprRuntime(modes.StandaloneMode)
		defer stopRuntime(t, rt)
		podName := rt.getPodName()

		assert.Equal(t, "testPodName", podName)
	})
}

func TestAuthorizedComponents(t *testing.T) {
	testCompName := "fakeComponent"

	t.Run("standalone mode, no namespce", func(t *testing.T) {
		rt := NewTestDaprRuntime(modes.StandaloneMode)
		defer stopRuntime(t, rt)
		component := components_v1alpha1.Component{}
		component.ObjectMeta.Name = testCompName

		comps := rt.getAuthorizedComponents([]components_v1alpha1.Component{component})
		assert.True(t, len(comps) == 1)
		assert.Equal(t, testCompName, comps[0].Name)
	})

	t.Run("namespace mismatch", func(t *testing.T) {
		rt := NewTestDaprRuntime(modes.StandaloneMode)
		defer stopRuntime(t, rt)
		rt.namespace = "a"

		component := components_v1alpha1.Component{}
		component.ObjectMeta.Name = testCompName
		component.ObjectMeta.Namespace = "b"

		comps := rt.getAuthorizedComponents([]components_v1alpha1.Component{component})
		assert.True(t, len(comps) == 0)
	})

	t.Run("namespace match", func(t *testing.T) {
		rt := NewTestDaprRuntime(modes.StandaloneMode)
		defer stopRuntime(t, rt)
		rt.namespace = "a"

		component := components_v1alpha1.Component{}
		component.ObjectMeta.Name = testCompName
		component.ObjectMeta.Namespace = "a"

		comps := rt.getAuthorizedComponents([]components_v1alpha1.Component{component})
		assert.True(t, len(comps) == 1)
	})

	t.Run("in scope, namespace match", func(t *testing.T) {
		rt := NewTestDaprRuntime(modes.StandaloneMode)
		defer stopRuntime(t, rt)
		rt.namespace = "a"

		component := components_v1alpha1.Component{}
		component.ObjectMeta.Name = testCompName
		component.ObjectMeta.Namespace = "a"
		component.Scopes = []string{TestRuntimeConfigID}

		comps := rt.getAuthorizedComponents([]components_v1alpha1.Component{component})
		assert.True(t, len(comps) == 1)
	})

	t.Run("not in scope, namespace match", func(t *testing.T) {
		rt := NewTestDaprRuntime(modes.StandaloneMode)
		defer stopRuntime(t, rt)
		rt.namespace = "a"

		component := components_v1alpha1.Component{}
		component.ObjectMeta.Name = testCompName
		component.ObjectMeta.Namespace = "a"
		component.Scopes = []string{"other"}

		comps := rt.getAuthorizedComponents([]components_v1alpha1.Component{component})
		assert.True(t, len(comps) == 0)
	})

	t.Run("in scope, namespace mismatch", func(t *testing.T) {
		rt := NewTestDaprRuntime(modes.StandaloneMode)
		defer stopRuntime(t, rt)
		rt.namespace = "a"

		component := components_v1alpha1.Component{}
		component.ObjectMeta.Name = testCompName
		component.ObjectMeta.Namespace = "b"
		component.Scopes = []string{TestRuntimeConfigID}

		comps := rt.getAuthorizedComponents([]components_v1alpha1.Component{component})
		assert.True(t, len(comps) == 0)
	})

	t.Run("not in scope, namespace mismatch", func(t *testing.T) {
		rt := NewTestDaprRuntime(modes.StandaloneMode)
		defer stopRuntime(t, rt)
		rt.namespace = "a"

		component := components_v1alpha1.Component{}
		component.ObjectMeta.Name = testCompName
		component.ObjectMeta.Namespace = "b"
		component.Scopes = []string{"other"}

		comps := rt.getAuthorizedComponents([]components_v1alpha1.Component{component})
		assert.True(t, len(comps) == 0)
	})
}

type mockPublishPubSub struct{}

// Init is a mock initialization method.
func (m *mockPublishPubSub) Init(metadata pubsub.Metadata) error {
	return nil
}

// Publish is a mock publish method.
func (m *mockPublishPubSub) Publish(req *pubsub.PublishRequest) error {
	return nil
}

// Subscribe is a mock subscribe method.
func (m *mockPublishPubSub) Subscribe(req pubsub.SubscribeRequest, handler pubsub.Handler) error {
	return nil
}

func (m *mockPublishPubSub) Close() error {
	return nil
}

func (m *mockPublishPubSub) Features() []pubsub.Feature {
	return nil
}

func TestInitActors(t *testing.T) {
	t.Run("missing namespace on kubernetes", func(t *testing.T) {
		r := NewDaprRuntime(&Config{Mode: modes.KubernetesMode}, &config.Configuration{}, &config.AccessControlList{}, resiliency.New(logger.NewLogger("test")))
		defer stopRuntime(t, r)
		r.namespace = ""
		r.runtimeConfig.mtlsEnabled = true

		err := r.initActors()
		assert.Error(t, err)
	})

	t.Run("actors hosted = true", func(t *testing.T) {
		r := NewDaprRuntime(&Config{Mode: modes.KubernetesMode}, &config.Configuration{}, &config.AccessControlList{}, resiliency.New(logger.NewLogger("test")))
		defer stopRuntime(t, r)
		r.appConfig = config.ApplicationConfig{
			Entities: []string{"actor1"},
		}

		hosted := len(r.appConfig.Entities) > 0
		assert.True(t, hosted)
	})

	t.Run("actors hosted = false", func(t *testing.T) {
		r := NewDaprRuntime(&Config{Mode: modes.KubernetesMode}, &config.Configuration{}, &config.AccessControlList{}, resiliency.New(logger.NewLogger("test")))
		defer stopRuntime(t, r)

		hosted := len(r.appConfig.Entities) > 0
		assert.False(t, hosted)
	})
}

func TestInitBindings(t *testing.T) {
	t.Run("single input binding", func(t *testing.T) {
		r := NewDaprRuntime(&Config{}, &config.Configuration{}, &config.AccessControlList{}, resiliency.New(logger.NewLogger("test")))
		defer stopRuntime(t, r)
		r.bindingsRegistry.RegisterInputBindings(
			bindings_loader.NewInput("testInputBinding", func() bindings.InputBinding {
				return &daprt.MockBinding{}
			}),
		)

		c := components_v1alpha1.Component{}
		c.ObjectMeta.Name = "testInputBinding"
		c.Spec.Type = "bindings.testInputBinding"
		err := r.initBinding(c)
		assert.NoError(t, err)
	})

	t.Run("single output binding", func(t *testing.T) {
		r := NewDaprRuntime(&Config{}, &config.Configuration{}, &config.AccessControlList{}, resiliency.New(logger.NewLogger("test")))
		defer stopRuntime(t, r)
		r.bindingsRegistry.RegisterOutputBindings(
			bindings_loader.NewOutput("testOutputBinding", func() bindings.OutputBinding {
				return &daprt.MockBinding{}
			}),
		)

		c := components_v1alpha1.Component{}
		c.ObjectMeta.Name = "testOutputBinding"
		c.Spec.Type = "bindings.testOutputBinding"
		err := r.initBinding(c)
		assert.NoError(t, err)
	})

	t.Run("one input binding, one output binding", func(t *testing.T) {
		r := NewDaprRuntime(&Config{}, &config.Configuration{}, &config.AccessControlList{}, resiliency.New(logger.NewLogger("test")))
		defer stopRuntime(t, r)
		r.bindingsRegistry.RegisterInputBindings(
			bindings_loader.NewInput("testinput", func() bindings.InputBinding {
				return &daprt.MockBinding{}
			}),
		)

		r.bindingsRegistry.RegisterOutputBindings(
			bindings_loader.NewOutput("testoutput", func() bindings.OutputBinding {
				return &daprt.MockBinding{}
			}),
		)

		input := components_v1alpha1.Component{}
		input.ObjectMeta.Name = "testinput"
		input.Spec.Type = "bindings.testinput"
		err := r.initBinding(input)
		assert.NoError(t, err)

		output := components_v1alpha1.Component{}
		output.ObjectMeta.Name = "testinput"
		output.Spec.Type = "bindings.testoutput"
		err = r.initBinding(output)
		assert.NoError(t, err)
	})
}

func TestBindingResiliency(t *testing.T) {
	r := NewDaprRuntime(&Config{}, &config.Configuration{}, &config.AccessControlList{}, resiliency.FromConfigurations(logger.NewLogger("test"), testResiliency))
	defer stopRuntime(t, r)

	failingChannel := daprt.FailingAppChannel{
		Failure: daprt.Failure{
			Fails: map[string]int{
				"inputFailingKey": 1,
			},
			Timeouts: map[string]time.Duration{
				"inputTimeoutKey": time.Second * 10,
			},
			CallCount: map[string]int{},
		},
		KeyFunc: func(req *invokev1.InvokeMethodRequest) string {
			return string(req.Message().Data.Value)
		},
	}

	r.appChannel = &failingChannel
	r.runtimeConfig.ApplicationProtocol = HTTPProtocol

	failingBinding := daprt.FailingBinding{
		Failure: daprt.Failure{
			Fails: map[string]int{
				"outputFailingKey": 1,
			},
			Timeouts: map[string]time.Duration{
				"outputTimeoutKey": time.Second * 10,
			},
			CallCount: map[string]int{},
		},
	}

	r.bindingsRegistry.RegisterOutputBindings(
		bindings_loader.NewOutput("failingoutput", func() bindings.OutputBinding {
			return &failingBinding
		}),
	)

	output := components_v1alpha1.Component{}
	output.ObjectMeta.Name = "failOutput"
	output.Spec.Type = "bindings.failingoutput"
	err := r.initBinding(output)
	assert.NoError(t, err)

	t.Run("output binding retries on failure with resiliency", func(t *testing.T) {
		req := &bindings.InvokeRequest{
			Data:      []byte("outputFailingKey"),
			Operation: "create",
		}
		_, err := r.sendToOutputBinding("failOutput", req)

		assert.Nil(t, err)
		assert.Equal(t, 2, failingBinding.Failure.CallCount["outputFailingKey"])
	})

	t.Run("output binding times out with resiliency", func(t *testing.T) {
		req := &bindings.InvokeRequest{
			Data:      []byte("outputTimeoutKey"),
			Operation: "create",
		}
		start := time.Now()
		_, err := r.sendToOutputBinding("failOutput", req)
		end := time.Now()

		assert.NotNil(t, err)
		assert.Equal(t, 2, failingBinding.Failure.CallCount["outputTimeoutKey"])
		assert.Less(t, end.Sub(start), time.Second*10)
	})

	t.Run("input binding retries on failure with resiliency", func(t *testing.T) {
		_, err := r.sendBindingEventToApp("failingInputBinding", []byte("inputFailingKey"), map[string]string{})

		assert.NoError(t, err)
		assert.Equal(t, 2, failingChannel.Failure.CallCount["inputFailingKey"])
	})

	t.Run("input binding times out with resiliency", func(t *testing.T) {
		start := time.Now()
		_, err := r.sendBindingEventToApp("failingInputBinding", []byte("inputTimeoutKey"), map[string]string{})
		end := time.Now()

		assert.Error(t, err)
		assert.Equal(t, 2, failingChannel.Failure.CallCount["inputTimeoutKey"])
		assert.Less(t, end.Sub(start), time.Second*10)
	})
}

func TestActorReentrancyConfig(t *testing.T) {
	fullConfig := `{
		"entities":["actorType1", "actorType2"],
		"actorIdleTimeout": "1h",
		"actorScanInterval": "30s",
		"drainOngoingCallTimeout": "30s",
		"drainRebalancedActors": true,
		"reentrancy": {
		  "enabled": true,
		  "maxStackDepth": 64
		}
	  }`
	limit := 64

	minimumConfig := `{
		"entities":["actorType1", "actorType2"],
		"actorIdleTimeout": "1h",
		"actorScanInterval": "30s",
		"drainOngoingCallTimeout": "30s",
		"drainRebalancedActors": true,
		"reentrancy": {
		  "enabled": true
		}
	  }`

	emptyConfig := `{
		"entities":["actorType1", "actorType2"],
		"actorIdleTimeout": "1h",
		"actorScanInterval": "30s",
		"drainOngoingCallTimeout": "30s",
		"drainRebalancedActors": true
	  }`

	testcases := []struct {
		Name               string
		Config             []byte
		ExpectedReentrancy bool
		ExpectedLimit      *int
	}{
		{
			Name:               "Test full configuration",
			Config:             []byte(fullConfig),
			ExpectedReentrancy: true,
			ExpectedLimit:      &limit,
		},
		{
			Name:               "Test minimum configuration",
			Config:             []byte(minimumConfig),
			ExpectedReentrancy: true,
			ExpectedLimit:      nil,
		},
		{
			Name:               "Test minimum configuration",
			Config:             []byte(emptyConfig),
			ExpectedReentrancy: false,
			ExpectedLimit:      nil,
		},
	}

	for _, tc := range testcases {
		t.Run(tc.Name, func(t *testing.T) {
			r := NewDaprRuntime(&Config{Mode: modes.KubernetesMode}, &config.Configuration{}, &config.AccessControlList{}, resiliency.New(logger.NewLogger("test")))

			mockAppChannel := new(channelt.MockAppChannel)
			r.appChannel = mockAppChannel
			r.runtimeConfig.ApplicationProtocol = HTTPProtocol

			configResp := config.ApplicationConfig{}
			json.Unmarshal(tc.Config, &configResp)

			mockAppChannel.On("GetAppConfig").Return(&configResp, nil)

			r.loadAppConfiguration()

			assert.NotNil(t, r.appConfig)

			assert.Equal(t, tc.ExpectedReentrancy, r.appConfig.Reentrancy.Enabled)
			assert.Equal(t, tc.ExpectedLimit, r.appConfig.Reentrancy.MaxStackDepth)
		})
	}
}

type mockPubSub struct {
	pubsub.PubSub
	closeErr error
}

func (p *mockPubSub) Init(metadata pubsub.Metadata) error {
	return nil
}

func (p *mockPubSub) Close() error {
	return p.closeErr
}

type mockStateStore struct {
	state.Store
	closeErr error
}

func (s *mockStateStore) Init(metadata state.Metadata) error {
	return nil
}

func (s *mockStateStore) Close() error {
	return s.closeErr
}

type mockSecretStore struct {
	secretstores.SecretStore
	closeErr error
}

func (s *mockSecretStore) GetSecret(req secretstores.GetSecretRequest) (secretstores.GetSecretResponse, error) {
	return secretstores.GetSecretResponse{
		Data: map[string]string{
			"key1":   "value1",
			"_value": "_value_data",
			"name1":  "value1",
		},
	}, nil
}

func (s *mockSecretStore) Init(metadata secretstores.Metadata) error {
	return nil
}

func (s *mockSecretStore) Close() error {
	return s.closeErr
}

type mockNameResolver struct {
	nameresolution.Resolver
	closeErr error
}

func (n *mockNameResolver) Init(metadata nameresolution.Metadata) error {
	return nil
}

func (n *mockNameResolver) Close() error {
	return n.closeErr
}

func TestStopWithErrors(t *testing.T) {
	rt := NewTestDaprRuntime(modes.StandaloneMode)

	testErr := errors.New("mock close error")

	rt.bindingsRegistry.RegisterInputBindings(
		bindings_loader.NewInput("input", func() bindings.InputBinding {
			return &mockBinding{closeErr: testErr}
		}),
	)
	rt.bindingsRegistry.RegisterOutputBindings(
		bindings_loader.NewOutput("output", func() bindings.OutputBinding {
			return &mockBinding{closeErr: testErr}
		}),
	)
	rt.pubSubRegistry.Register(
		pubsub_loader.New("pubsub", func() pubsub.PubSub {
			return &mockPubSub{closeErr: testErr}
		}),
	)
	rt.stateStoreRegistry.Register(
		state_loader.New("statestore", func() state.Store {
			return &mockStateStore{closeErr: testErr}
		}),
	)
	rt.secretStoresRegistry.Register(
		secretstores_loader.New("secretstore", func() secretstores.SecretStore {
			return &mockSecretStore{closeErr: testErr}
		}),
	)

	mockInputBindingComponent := components_v1alpha1.Component{
		ObjectMeta: meta_v1.ObjectMeta{
			Name: TestPubsubName,
		},
		Spec: components_v1alpha1.ComponentSpec{
			Type:    "bindings.input",
			Version: "v1",
			Metadata: []components_v1alpha1.MetadataItem{
				{
					Name: "input",
					Value: components_v1alpha1.DynamicValue{
						JSON: v1.JSON{},
					},
				},
			},
		},
	}
	mockOutputBindingComponent := components_v1alpha1.Component{
		ObjectMeta: meta_v1.ObjectMeta{
			Name: TestPubsubName,
		},
		Spec: components_v1alpha1.ComponentSpec{
			Type:    "bindings.output",
			Version: "v1",
			Metadata: []components_v1alpha1.MetadataItem{
				{
					Name: "output",
					Value: components_v1alpha1.DynamicValue{
						JSON: v1.JSON{},
					},
				},
			},
		},
	}
	mockPubSubComponent := components_v1alpha1.Component{
		ObjectMeta: meta_v1.ObjectMeta{
			Name: TestPubsubName,
		},
		Spec: components_v1alpha1.ComponentSpec{
			Type:    "pubsub.pubsub",
			Version: "v1",
			Metadata: []components_v1alpha1.MetadataItem{
				{
					Name: "pubsub",
					Value: components_v1alpha1.DynamicValue{
						JSON: v1.JSON{},
					},
				},
			},
		},
	}
	mockStateComponent := components_v1alpha1.Component{
		ObjectMeta: meta_v1.ObjectMeta{
			Name: TestPubsubName,
		},
		Spec: components_v1alpha1.ComponentSpec{
			Type:    "state.statestore",
			Version: "v1",
			Metadata: []components_v1alpha1.MetadataItem{
				{
					Name: "statestore",
					Value: components_v1alpha1.DynamicValue{
						JSON: v1.JSON{},
					},
				},
			},
		},
	}
	mockSecretsComponent := components_v1alpha1.Component{
		ObjectMeta: meta_v1.ObjectMeta{
			Name: TestPubsubName,
		},
		Spec: components_v1alpha1.ComponentSpec{
			Type:    "secretstores.secretstore",
			Version: "v1",
			Metadata: []components_v1alpha1.MetadataItem{
				{
					Name: "secretstore",
					Value: components_v1alpha1.DynamicValue{
						JSON: v1.JSON{},
					},
				},
			},
		},
	}

	require.NoError(t, rt.initInputBinding(mockInputBindingComponent))
	require.NoError(t, rt.initOutputBinding(mockOutputBindingComponent))
	require.NoError(t, rt.initPubSub(mockPubSubComponent))
	require.NoError(t, rt.initState(mockStateComponent))
	require.NoError(t, rt.initSecretStore(mockSecretsComponent))
	rt.nameResolver = &mockNameResolver{closeErr: testErr}

	err := rt.shutdownComponents()
	assert.Error(t, err)
	var merr *multierror.Error
	merr, ok := err.(*multierror.Error)
	require.True(t, ok)
	assert.Equal(t, 6, len(merr.Errors))
}

func stopRuntime(t *testing.T, rt *DaprRuntime) {
	rt.stopActor()
	assert.NoError(t, rt.shutdownComponents())
}

func TestFindMatchingRoute(t *testing.T) {
<<<<<<< HEAD
	t.Run("with dataAsPayload", func(t *testing.T) {
		r, err := createRoutingRule(`event.type == "MyEventType"`, "mypath", true)
		require.NoError(t, err)
		route := Route{
			rules: []*runtime_pubsub.Rule{r},
		}
		path, shouldProcess, dataAsPayload, err := findMatchingRoute(&route, map[string]interface{}{
			"type": "MyEventType",
		}, true)
		require.NoError(t, err)
		assert.Equal(t, "mypath", path)
		assert.True(t, shouldProcess)
		assert.True(t, dataAsPayload)
	})

	t.Run("without dataAsPayload", func(t *testing.T) {
		r, err := createRoutingRule(`event.type == "MyEventType"`, "mypath", false)
		require.NoError(t, err)
		route := Route{
			rules: []*runtime_pubsub.Rule{r},
		}
		path, shouldProcess, dataAsPayload, err := findMatchingRoute(&route, map[string]interface{}{
			"type": "MyEventType",
		}, true)
		require.NoError(t, err)
		assert.Equal(t, "mypath", path)
		assert.True(t, shouldProcess)
		assert.False(t, dataAsPayload)
	})

	t.Run("invalid routing rule", func(t *testing.T) {
		r, err := createRoutingRule(`"MyEventType"`, "mypath", false)
		require.NoError(t, err)
		route := Route{
			rules: []*runtime_pubsub.Rule{r},
		}
		_, shouldProcess, dataAsPayload, err := findMatchingRoute(&route, map[string]interface{}{
			"type": "MyEventType",
		}, true)
		require.Error(t, err)
		assert.False(t, shouldProcess)
		assert.False(t, dataAsPayload)
	})
=======
	r, err := createRoutingRule(`event.type == "MyEventType"`, "mypath")
	require.NoError(t, err)
	rules := []*runtime_pubsub.Rule{r}
	path, shouldProcess, err := findMatchingRoute(rules, map[string]interface{}{
		"type": "MyEventType",
	}, true)
	require.NoError(t, err)
	assert.Equal(t, "mypath", path)
	assert.True(t, shouldProcess)
>>>>>>> 6d9e67b4
}

func createRoutingRule(match, path string, dataAsPayload bool) (*runtime_pubsub.Rule, error) {
	var e *expr.Expr
	matchTrimmed := strings.TrimSpace(match)
	if matchTrimmed != "" {
		e = &expr.Expr{}
		if err := e.DecodeString(matchTrimmed); err != nil {
			return nil, err
		}
	}

	return &runtime_pubsub.Rule{
		Match:         e,
		Path:          path,
		DataAsPayload: dataAsPayload,
	}, nil
}

func TestComponentsCallback(t *testing.T) {
	svr := httptest.NewServer(http.HandlerFunc(func(w http.ResponseWriter, r *http.Request) {
		fmt.Fprintf(w, "OK")
	}))
	defer svr.Close()

	u, err := url.Parse(svr.URL)
	require.NoError(t, err)
	port, _ := strconv.Atoi(u.Port())
	rt := NewTestDaprRuntimeWithProtocol(modes.StandaloneMode, "http", port)
	defer stopRuntime(t, rt)

	c := make(chan struct{})
	callbackInvoked := false

	rt.Run(WithComponentsCallback(func(components ComponentRegistry) error {
		close(c)
		callbackInvoked = true

		return nil
	}))

	select {
	case <-c:
	case <-time.After(10 * time.Second):
	}

	assert.True(t, callbackInvoked, "component callback was not invoked")
}<|MERGE_RESOLUTION|>--- conflicted
+++ resolved
@@ -3772,14 +3772,11 @@
 }
 
 func TestFindMatchingRoute(t *testing.T) {
-<<<<<<< HEAD
 	t.Run("with dataAsPayload", func(t *testing.T) {
 		r, err := createRoutingRule(`event.type == "MyEventType"`, "mypath", true)
 		require.NoError(t, err)
-		route := Route{
-			rules: []*runtime_pubsub.Rule{r},
-		}
-		path, shouldProcess, dataAsPayload, err := findMatchingRoute(&route, map[string]interface{}{
+		rules := []*runtime_pubsub.Rule{r}
+		path, shouldProcess, dataAsPayload, err := findMatchingRoute(rules, map[string]interface{}{
 			"type": "MyEventType",
 		}, true)
 		require.NoError(t, err)
@@ -3791,10 +3788,8 @@
 	t.Run("without dataAsPayload", func(t *testing.T) {
 		r, err := createRoutingRule(`event.type == "MyEventType"`, "mypath", false)
 		require.NoError(t, err)
-		route := Route{
-			rules: []*runtime_pubsub.Rule{r},
-		}
-		path, shouldProcess, dataAsPayload, err := findMatchingRoute(&route, map[string]interface{}{
+		rules := []*runtime_pubsub.Rule{r}
+		path, shouldProcess, dataAsPayload, err := findMatchingRoute(rules, map[string]interface{}{
 			"type": "MyEventType",
 		}, true)
 		require.NoError(t, err)
@@ -3806,27 +3801,14 @@
 	t.Run("invalid routing rule", func(t *testing.T) {
 		r, err := createRoutingRule(`"MyEventType"`, "mypath", false)
 		require.NoError(t, err)
-		route := Route{
-			rules: []*runtime_pubsub.Rule{r},
-		}
-		_, shouldProcess, dataAsPayload, err := findMatchingRoute(&route, map[string]interface{}{
+		rules := []*runtime_pubsub.Rule{r}
+		_, shouldProcess, dataAsPayload, err := findMatchingRoute(rules, map[string]interface{}{
 			"type": "MyEventType",
 		}, true)
 		require.Error(t, err)
 		assert.False(t, shouldProcess)
 		assert.False(t, dataAsPayload)
 	})
-=======
-	r, err := createRoutingRule(`event.type == "MyEventType"`, "mypath")
-	require.NoError(t, err)
-	rules := []*runtime_pubsub.Rule{r}
-	path, shouldProcess, err := findMatchingRoute(rules, map[string]interface{}{
-		"type": "MyEventType",
-	}, true)
-	require.NoError(t, err)
-	assert.Equal(t, "mypath", path)
-	assert.True(t, shouldProcess)
->>>>>>> 6d9e67b4
 }
 
 func createRoutingRule(match, path string, dataAsPayload bool) (*runtime_pubsub.Rule, error) {
