--- conflicted
+++ resolved
@@ -196,13 +196,8 @@
 }
 
 func TestNewRuntime(t *testing.T) {
-<<<<<<< HEAD
-	// act.
-	r := NewDaprRuntime(&Config{}, &config.Configuration{}, &config.AccessControlList{})
-=======
 	// act
 	r := NewDaprRuntime(&Config{}, &config.Configuration{}, &config.AccessControlList{}, resiliency.New(logger.NewLogger("test")))
->>>>>>> a6344e51
 
 	// assert.
 	assert.NotNil(t, r, "runtime must be initiated")
