/*
Copyright 2021 The Dapr Authors
Licensed under the Apache License, Version 2.0 (the "License");
you may not use this file except in compliance with the License.
You may obtain a copy of the License at
    http://www.apache.org/licenses/LICENSE-2.0
Unless required by applicable law or agreed to in writing, software
distributed under the License is distributed on an "AS IS" BASIS,
WITHOUT WARRANTIES OR CONDITIONS OF ANY KIND, either express or implied.
See the License for the specific language governing permissions and
limitations under the License.
*/

//nolint:nosnakecase
package runtime

import (
	"context"
	"crypto/rand"
	"encoding/base64"
	"encoding/hex"
	"encoding/json"
	"fmt"
	"io"
	"net"
	"net/http"
	"net/http/httptest"
	"net/url"
	"os"
	"reflect"
	"sort"
	"strconv"
	"strings"
	"sync"
	"testing"
	"time"

	"github.com/golang/mock/gomock"

	"github.com/dapr/components-contrib/lock"
	"github.com/dapr/components-contrib/middleware"

	"github.com/dapr/dapr/pkg/components"
	bindingsLoader "github.com/dapr/dapr/pkg/components/bindings"
	configurationLoader "github.com/dapr/dapr/pkg/components/configuration"
	lockLoader "github.com/dapr/dapr/pkg/components/lock"
	httpMiddlewareLoader "github.com/dapr/dapr/pkg/components/middleware/http"
	pubsubLoader "github.com/dapr/dapr/pkg/components/pubsub"
	stateLoader "github.com/dapr/dapr/pkg/components/state"
	httpMiddleware "github.com/dapr/dapr/pkg/middleware/http"

	"github.com/ghodss/yaml"
	"github.com/google/uuid"
	"github.com/hashicorp/go-multierror"
	"github.com/phayes/freeport"
	"github.com/pkg/errors"
	"github.com/stretchr/testify/assert"
	"github.com/stretchr/testify/mock"
	"github.com/stretchr/testify/require"
	"go.opentelemetry.io/otel/exporters/otlp/otlptrace"
	"go.opentelemetry.io/otel/exporters/zipkin"
	sdktrace "go.opentelemetry.io/otel/sdk/trace"
	"google.golang.org/grpc"
	"google.golang.org/grpc/codes"
	"google.golang.org/grpc/credentials/insecure"
	"google.golang.org/grpc/metadata"
	"google.golang.org/grpc/status"
	v1 "k8s.io/apiextensions-apiserver/pkg/apis/apiextensions/v1"
	metaV1 "k8s.io/apimachinery/pkg/apis/meta/v1"

	"github.com/dapr/components-contrib/bindings"
	"github.com/dapr/components-contrib/contenttype"
	mdata "github.com/dapr/components-contrib/metadata"
	"github.com/dapr/components-contrib/nameresolution"
	"github.com/dapr/components-contrib/pubsub"
	"github.com/dapr/components-contrib/secretstores"
	"github.com/dapr/components-contrib/state"

	"github.com/dapr/kit/logger"

	componentsV1alpha1 "github.com/dapr/dapr/pkg/apis/components/v1alpha1"
	"github.com/dapr/dapr/pkg/apis/resiliency/v1alpha1"
	subscriptionsapi "github.com/dapr/dapr/pkg/apis/subscriptions/v1alpha1"
	channelt "github.com/dapr/dapr/pkg/channel/testing"
	nrLoader "github.com/dapr/dapr/pkg/components/nameresolution"
	secretstoresLoader "github.com/dapr/dapr/pkg/components/secretstores"
	"github.com/dapr/dapr/pkg/config"
	"github.com/dapr/dapr/pkg/cors"
	diagUtils "github.com/dapr/dapr/pkg/diagnostics/utils"
	"github.com/dapr/dapr/pkg/encryption"
	"github.com/dapr/dapr/pkg/expr"
	pb "github.com/dapr/dapr/pkg/grpc/proxy/testservice"
	invokev1 "github.com/dapr/dapr/pkg/messaging/v1"
	"github.com/dapr/dapr/pkg/modes"
	operatorv1pb "github.com/dapr/dapr/pkg/proto/operator/v1"
	runtimev1pb "github.com/dapr/dapr/pkg/proto/runtime/v1"
	"github.com/dapr/dapr/pkg/resiliency"
	runtimePubsub "github.com/dapr/dapr/pkg/runtime/pubsub"
	"github.com/dapr/dapr/pkg/runtime/security"
	"github.com/dapr/dapr/pkg/scopes"
	sentryConsts "github.com/dapr/dapr/pkg/sentry/consts"
	daprt "github.com/dapr/dapr/pkg/testing"
)

const (
	TestRuntimeConfigID  = "consumer0"
	TestPubsubName       = "testpubsub"
	TestSecondPubsubName = "testpubsub2"
	TestLockName         = "testlock"
	componentsDir        = "./components"
	maxGRPCServerUptime  = 200 * time.Millisecond
)

var (
	testCertRoot = `-----BEGIN CERTIFICATE-----
MIIBjjCCATOgAwIBAgIQdZeGNuAHZhXSmb37Pnx2QzAKBggqhkjOPQQDAjAYMRYw
FAYDVQQDEw1jbHVzdGVyLmxvY2FsMB4XDTIwMDIwMTAwMzUzNFoXDTMwMDEyOTAw
MzUzNFowGDEWMBQGA1UEAxMNY2x1c3Rlci5sb2NhbDBZMBMGByqGSM49AgEGCCqG
SM49AwEHA0IABAeMFRst4JhcFpebfgEs1MvJdD7h5QkCbLwChRHVEUoaDqd1aYjm
bX5SuNBXz5TBEhHfTV3Objh6LQ2N+CBoCeOjXzBdMA4GA1UdDwEB/wQEAwIBBjAS
BgNVHRMBAf8ECDAGAQH/AgEBMB0GA1UdDgQWBBRBWthv5ZQ3vALl2zXWwAXSmZ+m
qTAYBgNVHREEETAPgg1jbHVzdGVyLmxvY2FsMAoGCCqGSM49BAMCA0kAMEYCIQDN
rQNOck4ENOhmLROE/wqH0MKGjE6P8yzesgnp9fQI3AIhAJaVPrZloxl1dWCgmNWo
Iklq0JnMgJU7nS+VpVvlgBN8
-----END CERTIFICATE-----`

	testInputBindingData = []byte("fakedata")
)

var testResiliency = &v1alpha1.Resiliency{
	Spec: v1alpha1.ResiliencySpec{
		Policies: v1alpha1.Policies{
			Retries: map[string]v1alpha1.Retry{
				"singleRetry": {
					MaxRetries:  1,
					MaxInterval: "100ms",
					Policy:      "constant",
					Duration:    "10ms",
				},
			},
			Timeouts: map[string]string{
				"fast": "100ms",
			},
		},
		Targets: v1alpha1.Targets{
			Components: map[string]v1alpha1.ComponentPolicyNames{
				"failOutput": {
					Outbound: v1alpha1.PolicyNames{
						Retry:   "singleRetry",
						Timeout: "fast",
					},
				},
				"failPubsub": {
					Outbound: v1alpha1.PolicyNames{
						Retry:   "singleRetry",
						Timeout: "fast",
					},
					Inbound: v1alpha1.PolicyNames{
						Retry:   "singleRetry",
						Timeout: "fast",
					},
				},
				"failingInputBinding": {
					Inbound: v1alpha1.PolicyNames{
						Retry:   "singleRetry",
						Timeout: "fast",
					},
				},
			},
		},
	},
}

type MockKubernetesStateStore struct {
	callback func()
}

func (m *MockKubernetesStateStore) Init(metadata secretstores.Metadata) error {
	if m.callback != nil {
		m.callback()
	}
	return nil
}

func (m *MockKubernetesStateStore) GetSecret(ctx context.Context, req secretstores.GetSecretRequest) (secretstores.GetSecretResponse, error) {
	return secretstores.GetSecretResponse{
		Data: map[string]string{
			"key1":   "value1",
			"_value": "_value_data",
			"name1":  "value1",
		},
	}, nil
}

func (m *MockKubernetesStateStore) BulkGetSecret(ctx context.Context, req secretstores.BulkGetSecretRequest) (secretstores.BulkGetSecretResponse, error) {
	response := map[string]map[string]string{}
	response["k8s-secret"] = map[string]string{
		"key1":   "value1",
		"_value": "_value_data",
		"name1":  "value1",
	}
	return secretstores.BulkGetSecretResponse{
		Data: response,
	}, nil
}

func (m *MockKubernetesStateStore) Close() error {
	return nil
}

func (m *MockKubernetesStateStore) Features() []secretstores.Feature {
	return []secretstores.Feature{}
}

func NewMockKubernetesStore() secretstores.SecretStore {
	return &MockKubernetesStateStore{}
}

func NewMockKubernetesStoreWithInitCallback(cb func()) secretstores.SecretStore {
	return &MockKubernetesStateStore{callback: cb}
}

func TestNewRuntime(t *testing.T) {
	// act
	r := NewDaprRuntime(&Config{}, &config.Configuration{}, &config.AccessControlList{}, resiliency.New(logger.NewLogger("test")))

	// assert
	assert.NotNil(t, r, "runtime must be initiated")
}

// writeComponentToDisk the given content into a file inside components directory.
func writeComponentToDisk(content any, fileName string) (cleanup func(), error error) {
	filePath := fmt.Sprintf("%s/%s", componentsDir, fileName)
	b, err := yaml.Marshal(content)
	if err != nil {
		return nil, err
	}
	return func() {
		os.Remove(filePath)
	}, os.WriteFile(filePath, b, 0o600)
}

// helper to populate subscription array for 2 pubsubs.
// 'topics' are the topics for the first pubsub.
// 'topics2' are the topics for the second pubsub.
func getSubscriptionsJSONString(topics []string, topics2 []string) string {
	s := []runtimePubsub.SubscriptionJSON{}
	for _, t := range topics {
		s = append(s, runtimePubsub.SubscriptionJSON{
			PubsubName: TestPubsubName,
			Topic:      t,
			Routes:     json.RawMessage(fmt.Sprintf(`{"default":"%s"}`, t)),
		})
	}

	for _, t := range topics2 {
		s = append(s, runtimePubsub.SubscriptionJSON{
			PubsubName: TestSecondPubsubName,
			Topic:      t,
			Routes:     json.RawMessage(fmt.Sprintf(`{"default":"%s"}`, t)),
		})
	}
	b, _ := json.Marshal(&s)

	return string(b)
}

func getSubscriptionCustom(topic, path string) string {
	s := []runtimePubsub.SubscriptionJSON{
		{
			PubsubName: TestPubsubName,
			Topic:      topic,
			Routes:     json.RawMessage(fmt.Sprintf(`{"default":"%s"}`, path)),
		},
	}
	b, _ := json.Marshal(&s)
	return string(b)
}

func testDeclarativeSubscription() subscriptionsapi.Subscription {
	return subscriptionsapi.Subscription{
		TypeMeta: metaV1.TypeMeta{
			Kind:       "Subscription",
			APIVersion: "v1alpha1",
		},
		Spec: subscriptionsapi.SubscriptionSpec{
			Topic:      "topic1",
			Route:      "myroute",
			Pubsubname: "pubsub",
		},
	}
}

func TestProcessComponentsAndDependents(t *testing.T) {
	rt := NewTestDaprRuntime(modes.StandaloneMode)
	defer stopRuntime(t, rt)

	incorrectComponentType := componentsV1alpha1.Component{
		ObjectMeta: metaV1.ObjectMeta{
			Name: TestPubsubName,
		},
		Spec: componentsV1alpha1.ComponentSpec{
			Type:     "pubsubs.mockPubSub",
			Version:  "v1",
			Metadata: getFakeMetadataItems(),
		},
	}

	t.Run("test incorrect type", func(t *testing.T) {
		err := rt.processComponentAndDependents(incorrectComponentType)
		assert.Error(t, err, "expected an error")
		assert.Equal(t, "incorrect type pubsubs.mockPubSub", err.Error(), "expected error strings to match")
	})
}

func TestDoProcessComponent(t *testing.T) {
	rt := NewTestDaprRuntime(modes.StandaloneMode)
	defer stopRuntime(t, rt)

	pubsubComponent := componentsV1alpha1.Component{
		ObjectMeta: metaV1.ObjectMeta{
			Name: TestPubsubName,
		},
		Spec: componentsV1alpha1.ComponentSpec{
			Type:     "pubsub.mockPubSub",
			Version:  "v1",
			Metadata: getFakeMetadataItems(),
		},
	}

	lockComponent := componentsV1alpha1.Component{
		ObjectMeta: metaV1.ObjectMeta{
			Name: TestLockName,
		},
		Spec: componentsV1alpha1.ComponentSpec{
			Type:    "lock.mockLock",
			Version: "v1",
		},
	}

	t.Run("test error on lock init", func(t *testing.T) {
		// setup
		ctrl := gomock.NewController(t)
		mockLockStore := daprt.NewMockStore(ctrl)
		mockLockStore.EXPECT().InitLockStore(gomock.Any()).Return(assert.AnError)

		rt.lockStoreRegistry.RegisterComponent(
			func(_ logger.Logger) lock.Store {
				return mockLockStore
			},
			"mockLock",
		)

		// act
		err := rt.doProcessOneComponent(components.CategoryLock, lockComponent)

		// assert
		assert.Error(t, err, "expected an error")
		assert.Equal(t, err.Error(), NewInitError(InitComponentFailure, "testlock (lock.mockLock/v1)", assert.AnError).Error(), "expected error strings to match")
	})

	t.Run("test error when lock version invalid", func(t *testing.T) {
		// setup
		ctrl := gomock.NewController(t)
		mockLockStore := daprt.NewMockStore(ctrl)

		rt.lockStoreRegistry.RegisterComponent(
			func(_ logger.Logger) lock.Store {
				return mockLockStore
			},
			"mockLock",
		)

		lockComponentV3 := lockComponent
		lockComponentV3.Spec.Version = "v3"

		// act
		err := rt.doProcessOneComponent(components.CategoryLock, lockComponentV3)

		// assert
		assert.Error(t, err, "expected an error")
		assert.Equal(t, err.Error(), NewInitError(CreateComponentFailure, "testlock (lock.mockLock/v3)", fmt.Errorf("couldn't find lock store lock.mockLock/v3")).Error())
	})

	t.Run("test error when lock prefix strategy invalid", func(t *testing.T) {
		// setup
		ctrl := gomock.NewController(t)
		mockLockStore := daprt.NewMockStore(ctrl)
		mockLockStore.EXPECT().InitLockStore(gomock.Any()).Return(nil)

		rt.lockStoreRegistry.RegisterComponent(
			func(_ logger.Logger) lock.Store {
				return mockLockStore
			},
			"mockLock",
		)

		lockComponentWithWrongStrategy := lockComponent
		lockComponentWithWrongStrategy.Spec.Metadata = []componentsV1alpha1.MetadataItem{
			{
				Name: "keyPrefix",
				Value: componentsV1alpha1.DynamicValue{
					JSON: v1.JSON{Raw: []byte("||")},
				},
			},
		}
		// act
		err := rt.doProcessOneComponent(components.CategoryLock, lockComponentWithWrongStrategy)
		// assert
		assert.Error(t, err)
	})

	t.Run("lock init successfully and set right strategy", func(t *testing.T) {
		// setup
		ctrl := gomock.NewController(t)
		mockLockStore := daprt.NewMockStore(ctrl)
		mockLockStore.EXPECT().InitLockStore(gomock.Any()).Return(nil)

		rt.lockStoreRegistry.RegisterComponent(
			func(_ logger.Logger) lock.Store {
				return mockLockStore
			},
			"mockLock",
		)

		// act
		err := rt.doProcessOneComponent(components.CategoryLock, lockComponent)
		// assert
		assert.Nil(t, err, "unexpected error")
		// get modified key
		key, err := lockLoader.GetModifiedLockKey("test", "mockLock", "appid-1")
		assert.Nil(t, err, "unexpected error")
		assert.Equal(t, key, "lock||appid-1||test")
	})

	t.Run("test error on pubsub init", func(t *testing.T) {
		// setup
		mockPubSub := new(daprt.MockPubSub)

		rt.pubSubRegistry.RegisterComponent(
			func(_ logger.Logger) pubsub.PubSub {
				return mockPubSub
			},
			"mockPubSub",
		)
		expectedMetadata := pubsub.Metadata{
			Base: mdata.Base{
				Name:       TestPubsubName,
				Properties: getFakeProperties(),
			},
		}

		mockPubSub.On("Init", expectedMetadata).Return(assert.AnError)

		// act
		err := rt.doProcessOneComponent(components.CategoryPubSub, pubsubComponent)

		// assert
		assert.Error(t, err, "expected an error")
		assert.Equal(t, err.Error(), NewInitError(InitComponentFailure, "testpubsub (pubsub.mockPubSub/v1)", assert.AnError).Error(), "expected error strings to match")
	})

	t.Run("test invalid category component", func(t *testing.T) {
		// act
		err := rt.doProcessOneComponent(components.Category("invalid"), pubsubComponent)

		// assert
		assert.NoError(t, err, "no error expected")
	})
}

// mockOperatorClient is a mock implementation of operatorv1pb.OperatorClient.
// It is used to test `beginComponentsUpdates`.
type mockOperatorClient struct {
	operatorv1pb.OperatorClient

	lock                      sync.RWMutex
	compsByName               map[string]*componentsV1alpha1.Component
	clientStreams             []*mockOperatorComponentUpdateClientStream
	clientStreamCreateWait    chan struct{}
	clientStreamCreatedNotify chan struct{}
}

func newMockOperatorClient() *mockOperatorClient {
	mockOpCli := &mockOperatorClient{
		compsByName:               make(map[string]*componentsV1alpha1.Component),
		clientStreams:             make([]*mockOperatorComponentUpdateClientStream, 0, 1),
		clientStreamCreateWait:    make(chan struct{}, 1),
		clientStreamCreatedNotify: make(chan struct{}, 1),
	}
	return mockOpCli
}

func (c *mockOperatorClient) ComponentUpdate(ctx context.Context, in *operatorv1pb.ComponentUpdateRequest, opts ...grpc.CallOption) (operatorv1pb.Operator_ComponentUpdateClient, error) {
	// Used to block stream creation.
	<-c.clientStreamCreateWait

	cs := &mockOperatorComponentUpdateClientStream{
		updateCh: make(chan *operatorv1pb.ComponentUpdateEvent, 1),
	}

	c.lock.Lock()
	c.clientStreams = append(c.clientStreams, cs)
	c.lock.Unlock()

	c.clientStreamCreatedNotify <- struct{}{}

	return cs, nil
}

func (c *mockOperatorClient) ListComponents(ctx context.Context, in *operatorv1pb.ListComponentsRequest, opts ...grpc.CallOption) (*operatorv1pb.ListComponentResponse, error) {
	c.lock.RLock()
	defer c.lock.RUnlock()

	resp := &operatorv1pb.ListComponentResponse{
		Components: [][]byte{},
	}
	for _, comp := range c.compsByName {
		b, err := json.Marshal(comp)
		if err != nil {
			continue
		}
		resp.Components = append(resp.Components, b)
	}
	return resp, nil
}

func (c *mockOperatorClient) ClientStreamCount() int {
	c.lock.RLock()
	defer c.lock.RUnlock()

	return len(c.clientStreams)
}

func (c *mockOperatorClient) AllowOneNewClientStreamCreate() {
	c.clientStreamCreateWait <- struct{}{}
}

func (c *mockOperatorClient) WaitOneNewClientStreamCreated(ctx context.Context) error {
	select {
	case <-c.clientStreamCreatedNotify:
		return nil
	case <-ctx.Done():
		return ctx.Err()
	}
}

func (c *mockOperatorClient) CloseAllClientStreams() {
	c.lock.Lock()
	defer c.lock.Unlock()

	for _, cs := range c.clientStreams {
		close(cs.updateCh)
	}
	c.clientStreams = []*mockOperatorComponentUpdateClientStream{}
}

func (c *mockOperatorClient) UpdateComponent(comp *componentsV1alpha1.Component) {
	b, err := json.Marshal(comp)
	if err != nil {
		return
	}

	c.lock.Lock()
	defer c.lock.Unlock()

	c.compsByName[comp.Name] = comp
	for _, cs := range c.clientStreams {
		cs.updateCh <- &operatorv1pb.ComponentUpdateEvent{Component: b}
	}
}

type mockOperatorComponentUpdateClientStream struct {
	operatorv1pb.Operator_ComponentUpdateClient

	updateCh chan *operatorv1pb.ComponentUpdateEvent
}

func (cs *mockOperatorComponentUpdateClientStream) Recv() (*operatorv1pb.ComponentUpdateEvent, error) {
	e, ok := <-cs.updateCh
	if !ok {
		return nil, fmt.Errorf("stream closed")
	}
	return e, nil
}

func TestComponentsUpdate(t *testing.T) {
	rt := NewTestDaprRuntime(modes.KubernetesMode)
	defer stopRuntime(t, rt)

	mockOpCli := newMockOperatorClient()
	rt.operatorClient = mockOpCli

	processedCh := make(chan struct{}, 1)
	mockProcessComponents := func() {
		for comp := range rt.pendingComponents {
			if comp.Name == "" {
				continue
			}
			rt.appendOrReplaceComponents(comp)
			processedCh <- struct{}{}
		}
	}
	go mockProcessComponents()

	go rt.beginComponentsUpdates()

	comp1 := &componentsV1alpha1.Component{
		ObjectMeta: metaV1.ObjectMeta{
			Name: "mockPubSub1",
		},
		Spec: componentsV1alpha1.ComponentSpec{
			Type:    "pubsub.mockPubSub1",
			Version: "v1",
		},
	}
	comp2 := &componentsV1alpha1.Component{
		ObjectMeta: metaV1.ObjectMeta{
			Name: "mockPubSub2",
		},
		Spec: componentsV1alpha1.ComponentSpec{
			Type:    "pubsub.mockPubSub2",
			Version: "v1",
		},
	}
	comp3 := &componentsV1alpha1.Component{
		ObjectMeta: metaV1.ObjectMeta{
			Name: "mockPubSub3",
		},
		Spec: componentsV1alpha1.ComponentSpec{
			Type:    "pubsub.mockPubSub3",
			Version: "v1",
		},
	}

	// Allow a new stream to create.
	mockOpCli.AllowOneNewClientStreamCreate()
	// Wait a new stream created.
	waitCtx, cancel := context.WithTimeout(context.Background(), time.Second*3)
	defer cancel()
	if err := mockOpCli.WaitOneNewClientStreamCreated(waitCtx); err != nil {
		t.Errorf("Wait new stream err: %s", err.Error())
		t.FailNow()
	}

	// Wait comp1 received and processed.
	mockOpCli.UpdateComponent(comp1)
	select {
	case <-processedCh:
	case <-time.After(time.Second * 10):
		t.Errorf("Expect component [comp1] processed.")
		t.FailNow()
	}
	_, exists := rt.getComponent(comp1.Spec.Type, comp1.Name)
	assert.True(t, exists, fmt.Sprintf("expect component, type: %s, name: %s", comp1.Spec.Type, comp1.Name))

	// Close all client streams to trigger an stream error in `beginComponentsUpdates`
	mockOpCli.CloseAllClientStreams()

	// Update during stream error.
	mockOpCli.UpdateComponent(comp2)

	// Assert no client stream created.
	assert.Equal(t, mockOpCli.ClientStreamCount(), 0, "Expect 0 client stream")

	// Allow a new stream to create.
	mockOpCli.AllowOneNewClientStreamCreate()
	// Wait a new stream created.
	waitCtx, cancel = context.WithTimeout(context.Background(), time.Second*3)
	defer cancel()
	if err := mockOpCli.WaitOneNewClientStreamCreated(waitCtx); err != nil {
		t.Errorf("Wait new stream err: %s", err.Error())
		t.FailNow()
	}

	// Wait comp2 received and processed.
	select {
	case <-processedCh:
	case <-time.After(time.Second * 10):
		t.Errorf("Expect component [comp2] processed.")
		t.FailNow()
	}
	_, exists = rt.getComponent(comp2.Spec.Type, comp2.Name)
	assert.True(t, exists, fmt.Sprintf("Expect component, type: %s, name: %s", comp2.Spec.Type, comp2.Name))

	mockOpCli.UpdateComponent(comp3)

	// Wait comp3 received and processed.
	select {
	case <-processedCh:
	case <-time.After(time.Second * 10):
		t.Errorf("Expect component [comp3] processed.")
		t.FailNow()
	}
	_, exists = rt.getComponent(comp3.Spec.Type, comp3.Name)
	assert.True(t, exists, fmt.Sprintf("Expect component, type: %s, name: %s", comp3.Spec.Type, comp3.Name))
}

func TestInitState(t *testing.T) {
	rt := NewTestDaprRuntime(modes.StandaloneMode)
	defer stopRuntime(t, rt)

	bytes := make([]byte, 32)
	rand.Read(bytes)

	primaryKey := hex.EncodeToString(bytes)

	mockStateComponent := componentsV1alpha1.Component{
		ObjectMeta: metaV1.ObjectMeta{
			Name: TestPubsubName,
		},
		Spec: componentsV1alpha1.ComponentSpec{
			Type:    "state.mockState",
			Version: "v1",
			Metadata: []componentsV1alpha1.MetadataItem{
				{
					Name: "actorStateStore",
					Value: componentsV1alpha1.DynamicValue{
						JSON: v1.JSON{Raw: []byte("true")},
					},
				},
				{
					Name: "primaryEncryptionKey",
					Value: componentsV1alpha1.DynamicValue{
						JSON: v1.JSON{Raw: []byte(primaryKey)},
					},
				},
			},
		},
		Auth: componentsV1alpha1.Auth{
			SecretStore: "mockSecretStore",
		},
	}

	initMockStateStoreForRuntime := func(rt *DaprRuntime, e error) *daprt.MockStateStore {
		mockStateStore := new(daprt.MockStateStore)

		rt.stateStoreRegistry.RegisterComponent(
			func(_ logger.Logger) state.Store {
				return mockStateStore
			},
			"mockState",
		)

		expectedMetadata := state.Metadata{Base: mdata.Base{
			Name: TestPubsubName,
			Properties: map[string]string{
				actorStateStore:        "true",
				"primaryEncryptionKey": primaryKey,
			},
		}}

		mockStateStore.On("Init", expectedMetadata).Return(e)

		return mockStateStore
	}

	t.Run("test init state store", func(t *testing.T) {
		// setup
		initMockStateStoreForRuntime(rt, nil)

		// act
		err := rt.initState(mockStateComponent)

		// assert
		assert.NoError(t, err, "expected no error")
	})

	t.Run("test init state store error", func(t *testing.T) {
		// setup
		initMockStateStoreForRuntime(rt, assert.AnError)

		// act
		err := rt.initState(mockStateComponent)

		// assert
		assert.Error(t, err, "expected error")
		assert.Equal(t, err.Error(), NewInitError(InitComponentFailure, "testpubsub (state.mockState/v1)", assert.AnError).Error(), "expected error strings to match")
	})

	t.Run("test init state store, encryption not enabled", func(t *testing.T) {
		// setup
		initMockStateStoreForRuntime(rt, nil)

		// act
		err := rt.initState(mockStateComponent)
		ok := encryption.EncryptedStateStore("mockState")

		// assert
		assert.NoError(t, err)
		assert.False(t, ok)
	})

	t.Run("test init state store, encryption enabled", func(t *testing.T) {
		// setup
		initMockStateStoreForRuntime(rt, nil)

		rt.secretStores["mockSecretStore"] = &mockSecretStore{}

		err := rt.initState(mockStateComponent)
		ok := encryption.EncryptedStateStore("testpubsub")

		// assert
		assert.NoError(t, err)
		assert.True(t, ok)
	})
}

func TestInitNameResolution(t *testing.T) {
	initMockResolverForRuntime := func(rt *DaprRuntime, resolverName string, e error) *daprt.MockResolver {
		mockResolver := new(daprt.MockResolver)

		rt.nameResolutionRegistry.RegisterComponent(
			func(_ logger.Logger) nameresolution.Resolver {
				return mockResolver
			},
			resolverName,
		)

		expectedMetadata := nameresolution.Metadata{Base: mdata.Base{
			Name: resolverName,
			Properties: map[string]string{
				nameresolution.DaprHTTPPort:        strconv.Itoa(rt.runtimeConfig.HTTPPort),
				nameresolution.DaprPort:            strconv.Itoa(rt.runtimeConfig.InternalGRPCPort),
				nameresolution.AppPort:             strconv.Itoa(rt.runtimeConfig.ApplicationPort),
				nameresolution.HostAddress:         rt.hostAddress,
				nameresolution.AppID:               rt.runtimeConfig.ID,
				nameresolution.MDNSInstanceName:    rt.runtimeConfig.ID,
				nameresolution.MDNSInstanceAddress: rt.hostAddress,
				nameresolution.MDNSInstancePort:    strconv.Itoa(rt.runtimeConfig.InternalGRPCPort),
			},
		}}

		mockResolver.On("Init", expectedMetadata).Return(e)

		return mockResolver
	}

	t.Run("error on unknown resolver", func(t *testing.T) {
		// given
		rt := NewTestDaprRuntime(modes.StandaloneMode)

		// target resolver
		rt.globalConfig.Spec.NameResolutionSpec.Component = "targetResolver"

		// registered resolver
		initMockResolverForRuntime(rt, "anotherResolver", nil)

		// act
		err := rt.initNameResolution()

		// assert
		assert.Error(t, err)
	})

	t.Run("test init nameresolution", func(t *testing.T) {
		// given
		rt := NewTestDaprRuntime(modes.StandaloneMode)

		// target resolver
		rt.globalConfig.Spec.NameResolutionSpec.Component = "someResolver"

		// registered resolver
		initMockResolverForRuntime(rt, "someResolver", nil)

		// act
		err := rt.initNameResolution()

		// assert
		assert.NoError(t, err, "expected no error")
	})

	t.Run("test init nameresolution default in StandaloneMode", func(t *testing.T) {
		// given
		rt := NewTestDaprRuntime(modes.StandaloneMode)

		// target resolver
		rt.globalConfig.Spec.NameResolutionSpec.Component = ""

		// registered resolver
		initMockResolverForRuntime(rt, "mdns", nil)

		// act
		err := rt.initNameResolution()

		// assert
		assert.NoError(t, err, "expected no error")
	})

	t.Run("test init nameresolution default in KubernetesMode", func(t *testing.T) {
		// given
		rt := NewTestDaprRuntime(modes.KubernetesMode)

		// target resolver
		rt.globalConfig.Spec.NameResolutionSpec.Component = ""

		// registered resolver
		initMockResolverForRuntime(rt, "kubernetes", nil)

		// act
		err := rt.initNameResolution()

		// assert
		assert.NoError(t, err, "expected no error")
	})
}

func TestSetupTracing(t *testing.T) {
	testcases := []struct {
		name              string
		tracingConfig     config.TracingSpec
		hostAddress       string
		expectedExporters []sdktrace.SpanExporter
		expectedErr       string
	}{{
		name:          "no trace exporter",
		tracingConfig: config.TracingSpec{},
	}, {
		name: "bad host address, failing zipkin",
		tracingConfig: config.TracingSpec{
			Zipkin: config.ZipkinSpec{
				EndpointAddress: "localhost",
			},
		},
		expectedErr: "invalid collector URL \"localhost\": no scheme or host",
	}, {
		name: "zipkin trace exporter",
		tracingConfig: config.TracingSpec{
			Zipkin: config.ZipkinSpec{
				EndpointAddress: "http://foo.bar",
			},
		},
		expectedExporters: []sdktrace.SpanExporter{&zipkin.Exporter{}},
	}, {
		name: "otel trace http exporter",
		tracingConfig: config.TracingSpec{
			Otel: config.OtelSpec{
				EndpointAddress: "foo.bar",
				IsSecure:        false,
				Protocol:        "http",
			},
		},
		expectedExporters: []sdktrace.SpanExporter{&otlptrace.Exporter{}},
	}, {
		name: "invalid otel trace exporter protocol",
		tracingConfig: config.TracingSpec{
			Otel: config.OtelSpec{
				EndpointAddress: "foo.bar",
				IsSecure:        false,
				Protocol:        "tcp",
			},
		},
		expectedErr: "invalid protocol tcp provided for Otel endpoint",
	}, {
		name: "stdout trace exporter",
		tracingConfig: config.TracingSpec{
			Stdout: true,
		},
		expectedExporters: []sdktrace.SpanExporter{&diagUtils.StdoutExporter{}},
	}, {
		name: "all trace exporters",
		tracingConfig: config.TracingSpec{
			Otel: config.OtelSpec{
				EndpointAddress: "http://foo.bar",
				IsSecure:        false,
				Protocol:        "http",
			},
			Zipkin: config.ZipkinSpec{
				EndpointAddress: "http://foo.bar",
			},
			Stdout: true,
		},
		expectedExporters: []sdktrace.SpanExporter{&diagUtils.StdoutExporter{}, &zipkin.Exporter{}, &otlptrace.Exporter{}},
	}}

	for _, tc := range testcases {
		t.Run(tc.name, func(t *testing.T) {
			rt := NewTestDaprRuntime(modes.StandaloneMode)
			defer stopRuntime(t, rt)
			rt.globalConfig.Spec.TracingSpec = tc.tracingConfig
			if tc.hostAddress != "" {
				rt.hostAddress = tc.hostAddress
			}
			// Setup tracing with the fake tracer provider  store to confirm
			// the right exporter was registered.
			tpStore := newFakeTracerProviderStore()
			if err := rt.setupTracing(rt.hostAddress, tpStore); tc.expectedErr != "" {
				assert.Contains(t, err.Error(), tc.expectedErr)
			} else {
				assert.Nil(t, err)
			}
			for i, exporter := range tpStore.exporters {
				// Exporter types don't expose internals, so we can only validate that
				// the right type of  exporter was registered.
				assert.Equal(t, reflect.TypeOf(tc.expectedExporters[i]), reflect.TypeOf(exporter))
			}
			// Setup tracing with the OpenTelemetry trace provider store.
			// We have no way to validate the result, but we can at least
			// confirm that nothing blows up.
			if tc.expectedErr == "" {
				rt.setupTracing(rt.hostAddress, newOpentelemetryTracerProviderStore())
			}
		})
	}
}

func TestMetadataUUID(t *testing.T) {
	pubsubComponent := componentsV1alpha1.Component{
		ObjectMeta: metaV1.ObjectMeta{
			Name: TestPubsubName,
		},
		Spec: componentsV1alpha1.ComponentSpec{
			Type:     "pubsub.mockPubSub",
			Version:  "v1",
			Metadata: getFakeMetadataItems(),
		},
	}

	pubsubComponent.Spec.Metadata = append(
		pubsubComponent.Spec.Metadata,
		componentsV1alpha1.MetadataItem{
			Name: "consumerID",
			Value: componentsV1alpha1.DynamicValue{
				JSON: v1.JSON{
					Raw: []byte("{uuid}"),
				},
			},
		}, componentsV1alpha1.MetadataItem{
			Name: "twoUUIDs",
			Value: componentsV1alpha1.DynamicValue{
				JSON: v1.JSON{
					Raw: []byte("{uuid} {uuid}"),
				},
			},
		})
	rt := NewTestDaprRuntime(modes.StandaloneMode)
	defer stopRuntime(t, rt)
	mockPubSub := new(daprt.MockPubSub)

	rt.pubSubRegistry.RegisterComponent(
		func(_ logger.Logger) pubsub.PubSub {
			return mockPubSub
		},
		"mockPubSub",
	)

	mockPubSub.On("Init", mock.Anything).Return(nil).Run(func(args mock.Arguments) {
		metadata := args.Get(0).(pubsub.Metadata)
		consumerID := metadata.Properties["consumerID"]
		uuid0, err := uuid.Parse(consumerID)
		assert.Nil(t, err)

		twoUUIDs := metadata.Properties["twoUUIDs"]
		uuids := strings.Split(twoUUIDs, " ")
		assert.Equal(t, 2, len(uuids))
		uuid1, err := uuid.Parse(uuids[0])
		assert.Nil(t, err)
		uuid2, err := uuid.Parse(uuids[1])
		assert.Nil(t, err)

		assert.NotEqual(t, uuid0, uuid1)
		assert.NotEqual(t, uuid0, uuid2)
		assert.NotEqual(t, uuid1, uuid2)
	})

	err := rt.processComponentAndDependents(pubsubComponent)
	assert.Nil(t, err)
}

func TestMetadataPodName(t *testing.T) {
	pubsubComponent := componentsV1alpha1.Component{
		ObjectMeta: metaV1.ObjectMeta{
			Name: TestPubsubName,
		},
		Spec: componentsV1alpha1.ComponentSpec{
			Type:     "pubsub.mockPubSub",
			Version:  "v1",
			Metadata: getFakeMetadataItems(),
		},
	}

	pubsubComponent.Spec.Metadata = append(
		pubsubComponent.Spec.Metadata,
		componentsV1alpha1.MetadataItem{
			Name: "consumerID",
			Value: componentsV1alpha1.DynamicValue{
				JSON: v1.JSON{
					Raw: []byte("{podName}"),
				},
			},
		})
	rt := NewTestDaprRuntime(modes.KubernetesMode)
	defer stopRuntime(t, rt)
	mockPubSub := new(daprt.MockPubSub)

	rt.pubSubRegistry.RegisterComponent(
		func(_ logger.Logger) pubsub.PubSub {
			return mockPubSub
		},
		"mockPubSub",
	)

	rt.podName = "testPodName"

	mockPubSub.On("Init", mock.Anything).Return(nil).Run(func(args mock.Arguments) {
		metadata := args.Get(0).(pubsub.Metadata)
		consumerID := metadata.Properties["consumerID"]

		assert.Equal(t, "testPodName", consumerID)
	})

	err := rt.processComponentAndDependents(pubsubComponent)
	assert.Nil(t, err)
}

func TestMetadataNamespace(t *testing.T) {
	pubsubComponent := componentsV1alpha1.Component{
		ObjectMeta: metaV1.ObjectMeta{
			Name: TestPubsubName,
		},
		Spec: componentsV1alpha1.ComponentSpec{
			Type:     "pubsub.mockPubSub",
			Version:  "v1",
			Metadata: getFakeMetadataItems(),
		},
	}

	pubsubComponent.Spec.Metadata = append(
		pubsubComponent.Spec.Metadata,
		componentsV1alpha1.MetadataItem{
			Name: "consumerID",
			Value: componentsV1alpha1.DynamicValue{
				JSON: v1.JSON{
					Raw: []byte("{namespace}"),
				},
			},
		})
	rt := NewTestDaprRuntime(modes.KubernetesMode)
	rt.namespace = "test"
	rt.runtimeConfig.ID = "app1"

	defer stopRuntime(t, rt)
	mockPubSub := new(daprt.MockPubSub)

	rt.pubSubRegistry.RegisterComponent(
		func(_ logger.Logger) pubsub.PubSub {
			return mockPubSub
		},
		"mockPubSub",
	)

	mockPubSub.On("Init", mock.Anything).Return(nil).Run(func(args mock.Arguments) {
		metadata := args.Get(0).(pubsub.Metadata)
		consumerID := metadata.Properties["consumerID"]

		assert.Equal(t, "test.app1", consumerID)
	})

	err := rt.processComponentAndDependents(pubsubComponent)
	assert.Nil(t, err)
}

func TestOnComponentUpdated(t *testing.T) {
	t.Run("component spec changed, component is updated", func(t *testing.T) {
		rt := NewTestDaprRuntime(modes.KubernetesMode)
		rt.components = append(rt.components, componentsV1alpha1.Component{
			ObjectMeta: metaV1.ObjectMeta{
				Name: "test",
			},
			Spec: componentsV1alpha1.ComponentSpec{
				Type:    "pubsub.mockPubSub",
				Version: "v1",
				Metadata: []componentsV1alpha1.MetadataItem{
					{
						Name: "name1",
						Value: componentsV1alpha1.DynamicValue{
							JSON: v1.JSON{
								Raw: []byte("value1"),
							},
						},
					},
				},
			},
		})

		go func() {
			<-rt.pendingComponents
		}()

		updated := rt.onComponentUpdated(componentsV1alpha1.Component{
			ObjectMeta: metaV1.ObjectMeta{
				Name: "test",
			},
			Spec: componentsV1alpha1.ComponentSpec{
				Type:    "pubsub.mockPubSub",
				Version: "v1",
				Metadata: []componentsV1alpha1.MetadataItem{
					{
						Name: "name1",
						Value: componentsV1alpha1.DynamicValue{
							JSON: v1.JSON{
								Raw: []byte("value2"),
							},
						},
					},
				},
			},
		})

		assert.True(t, updated)
	})

	t.Run("component spec unchanged, component is skipped", func(t *testing.T) {
		rt := NewTestDaprRuntime(modes.KubernetesMode)
		rt.components = append(rt.components, componentsV1alpha1.Component{
			ObjectMeta: metaV1.ObjectMeta{
				Name: "test",
			},
			Spec: componentsV1alpha1.ComponentSpec{
				Type:    "pubsub.mockPubSub",
				Version: "v1",
				Metadata: []componentsV1alpha1.MetadataItem{
					{
						Name: "name1",
						Value: componentsV1alpha1.DynamicValue{
							JSON: v1.JSON{
								Raw: []byte("value1"),
							},
						},
					},
				},
			},
		})

		go func() {
			<-rt.pendingComponents
		}()

		updated := rt.onComponentUpdated(componentsV1alpha1.Component{
			ObjectMeta: metaV1.ObjectMeta{
				Name: "test",
			},
			Spec: componentsV1alpha1.ComponentSpec{
				Type:    "pubsub.mockPubSub",
				Version: "v1",
				Metadata: []componentsV1alpha1.MetadataItem{
					{
						Name: "name1",
						Value: componentsV1alpha1.DynamicValue{
							JSON: v1.JSON{
								Raw: []byte("value1"),
							},
						},
					},
				},
			},
		})

		assert.False(t, updated)
	})
}

func TestConsumerID(t *testing.T) {
	metadata := []componentsV1alpha1.MetadataItem{
		{
			Name: "host",
			Value: componentsV1alpha1.DynamicValue{
				JSON: v1.JSON{
					Raw: []byte("localhost"),
				},
			},
		},
		{
			Name: "password",
			Value: componentsV1alpha1.DynamicValue{
				JSON: v1.JSON{
					Raw: []byte("fakePassword"),
				},
			},
		},
	}
	pubsubComponent := componentsV1alpha1.Component{
		ObjectMeta: metaV1.ObjectMeta{
			Name: TestPubsubName,
		},
		Spec: componentsV1alpha1.ComponentSpec{
			Type:     "pubsub.mockPubSub",
			Version:  "v1",
			Metadata: metadata,
		},
	}

	rt := NewTestDaprRuntime(modes.StandaloneMode)
	defer stopRuntime(t, rt)
	mockPubSub := new(daprt.MockPubSub)

	rt.pubSubRegistry.RegisterComponent(
		func(_ logger.Logger) pubsub.PubSub {
			return mockPubSub
		},
		"mockPubSub",
	)

	mockPubSub.On("Init", mock.Anything).Return(nil).Run(func(args mock.Arguments) {
		metadata := args.Get(0).(pubsub.Metadata)
		consumerID := metadata.Properties["consumerID"]
		assert.Equal(t, TestRuntimeConfigID, consumerID)
	})

	err := rt.processComponentAndDependents(pubsubComponent)
	assert.Nil(t, err)
}

func TestInitPubSub(t *testing.T) {
	rt := NewTestDaprRuntime(modes.StandaloneMode)
	defer stopRuntime(t, rt)

	pubsubComponents := []componentsV1alpha1.Component{
		{
			ObjectMeta: metaV1.ObjectMeta{
				Name: TestPubsubName,
			},
			Spec: componentsV1alpha1.ComponentSpec{
				Type:     "pubsub.mockPubSub",
				Version:  "v1",
				Metadata: getFakeMetadataItems(),
			},
		}, {
			ObjectMeta: metaV1.ObjectMeta{
				Name: TestSecondPubsubName,
			},
			Spec: componentsV1alpha1.ComponentSpec{
				Type:     "pubsub.mockPubSub2",
				Version:  "v1",
				Metadata: getFakeMetadataItems(),
			},
		},
	}

	initMockPubSubForRuntime := func(rt *DaprRuntime) (*daprt.MockPubSub, *daprt.MockPubSub) {
		mockPubSub := new(daprt.MockPubSub)

		mockPubSub2 := new(daprt.MockPubSub)

		rt.pubSubRegistry.RegisterComponent(func(_ logger.Logger) pubsub.PubSub {
			return mockPubSub
		}, "mockPubSub")
		rt.pubSubRegistry.RegisterComponent(func(_ logger.Logger) pubsub.PubSub {
			return mockPubSub2
		}, "mockPubSub2")

		expectedMetadata := pubsub.Metadata{
			Base: mdata.Base{
				Name:       TestPubsubName,
				Properties: getFakeProperties(),
			},
		}

		mockPubSub.On("Init", expectedMetadata).Return(nil)
		mockPubSub.On(
			"Subscribe",
			mock.AnythingOfType("pubsub.SubscribeRequest"),
			mock.AnythingOfType("pubsub.Handler")).Return(nil)

		expectedSecondPubsubMetadata := pubsub.Metadata{
			Base: mdata.Base{
				Name:       TestSecondPubsubName,
				Properties: getFakeProperties(),
			},
		}
		mockPubSub2.On("Init", expectedSecondPubsubMetadata).Return(nil)
		mockPubSub2.On(
			"Subscribe",
			mock.AnythingOfType("pubsub.SubscribeRequest"),
			mock.AnythingOfType("pubsub.Handler")).Return(nil)

		mockAppChannel := new(channelt.MockAppChannel)
		rt.appChannel = mockAppChannel
		rt.topicRoutes = nil
		rt.pubSubs = make(map[string]pubsubItem)

		return mockPubSub, mockPubSub2
	}

	t.Run("subscribe 2 topics", func(t *testing.T) {
		mockPubSub, mockPubSub2 := initMockPubSubForRuntime(rt)

		mockAppChannel := new(channelt.MockAppChannel)
		rt.appChannel = mockAppChannel

		// User App subscribes 2 topics via http app channel
		fakeReq := invokev1.NewInvokeMethodRequest("dapr/subscribe")
		fakeReq.WithHTTPExtension(http.MethodGet, "")
		fakeReq.WithRawData(nil, "application/json")

		fakeResp := invokev1.NewInvokeMethodResponse(200, "OK", nil)
		subs := getSubscriptionsJSONString(
			[]string{"topic0", "topic1"}, // first pubsub
			[]string{"topic0"})           // second pubsub
		fakeResp.WithRawData([]byte(subs), "application/json")

		mockAppChannel.On("InvokeMethod", mock.AnythingOfType("*context.emptyCtx"), fakeReq).Return(fakeResp, nil)

		// act
		for _, comp := range pubsubComponents {
			err := rt.processComponentAndDependents(comp)
			assert.Nil(t, err)
		}

		rt.startSubscriptions()

		// assert
		mockPubSub.AssertNumberOfCalls(t, "Init", 1)
		mockPubSub2.AssertNumberOfCalls(t, "Init", 1)

		mockPubSub.AssertNumberOfCalls(t, "Subscribe", 2)
		mockPubSub2.AssertNumberOfCalls(t, "Subscribe", 1)
		mockAppChannel.AssertNumberOfCalls(t, "InvokeMethod", 1)
	})

	t.Run("subscribe to topic with custom route", func(t *testing.T) {
		mockPubSub, _ := initMockPubSubForRuntime(rt)

		mockAppChannel := new(channelt.MockAppChannel)
		rt.appChannel = mockAppChannel

		// User App subscribes to a topic via http app channel
		fakeReq := invokev1.NewInvokeMethodRequest("dapr/subscribe")
		fakeReq.WithHTTPExtension(http.MethodGet, "")
		fakeReq.WithRawData(nil, "application/json")

		fakeResp := invokev1.NewInvokeMethodResponse(200, "OK", nil)
		sub := getSubscriptionCustom("topic0", "customroute/topic0")
		fakeResp.WithRawData([]byte(sub), "application/json")

		mockAppChannel.On("InvokeMethod", mock.AnythingOfType("*context.emptyCtx"), fakeReq).Return(fakeResp, nil)

		// act
		for _, comp := range pubsubComponents {
			err := rt.processComponentAndDependents(comp)
			assert.Nil(t, err)
		}

		rt.startSubscriptions()

		// assert
		mockPubSub.AssertNumberOfCalls(t, "Init", 1)

		mockPubSub.AssertNumberOfCalls(t, "Subscribe", 1)
		mockAppChannel.AssertNumberOfCalls(t, "InvokeMethod", 1)
	})

	t.Run("subscribe 0 topics unless user app provides topic list", func(t *testing.T) {
		mockPubSub, _ := initMockPubSubForRuntime(rt)

		mockAppChannel := new(channelt.MockAppChannel)
		rt.appChannel = mockAppChannel

		fakeReq := invokev1.NewInvokeMethodRequest("dapr/subscribe")
		fakeReq.WithHTTPExtension(http.MethodGet, "")
		fakeReq.WithRawData(nil, "application/json")
		fakeResp := invokev1.NewInvokeMethodResponse(404, "Not Found", nil)

		mockAppChannel.On("InvokeMethod", mock.AnythingOfType("*context.emptyCtx"), fakeReq).Return(fakeResp, nil)

		// act
		for _, comp := range pubsubComponents {
			err := rt.processComponentAndDependents(comp)
			assert.Nil(t, err)
		}

		rt.startSubscriptions()

		// assert
		mockPubSub.AssertNumberOfCalls(t, "Init", 1)

		mockPubSub.AssertNumberOfCalls(t, "Subscribe", 0)
		mockAppChannel.AssertNumberOfCalls(t, "InvokeMethod", 1)
	})

	t.Run("publish adapter is nil, no pub sub component", func(t *testing.T) {
		rts := NewTestDaprRuntime(modes.StandaloneMode)
		defer stopRuntime(t, rts)
		a := rts.getPublishAdapter()
		assert.Nil(t, a)
	})

	t.Run("publish adapter not nil, with pub sub component", func(t *testing.T) {
		rts := NewTestDaprRuntime(modes.StandaloneMode)
		defer stopRuntime(t, rts)
		ps, _ := initMockPubSubForRuntime(rts)
		rts.pubSubs[TestPubsubName] = pubsubItem{
			component: ps,
		}
		a := rts.getPublishAdapter()
		assert.NotNil(t, a)
	})

	t.Run("get subscriptions but app channel is nil", func(t *testing.T) {
		rts := NewTestDaprRuntime(modes.StandaloneMode)
		rts.appChannel = nil
		subs, err := rts.getSubscriptions()
		assert.Nil(t, err)
		assert.Equal(t, 0, len(subs))
	})

	t.Run("load declarative subscription, no scopes", func(t *testing.T) {
		rts := NewTestDaprRuntime(modes.StandaloneMode)
		defer stopRuntime(t, rts)

		require.NoError(t, os.Mkdir(componentsDir, 0o777))
		defer os.RemoveAll(componentsDir)

		s := testDeclarativeSubscription()

		cleanup, err := writeComponentToDisk(s, "sub.yaml")
		assert.Nil(t, err)
		defer cleanup()

		rts.runtimeConfig.Standalone.ComponentsPath = componentsDir
		subs := rts.getDeclarativeSubscriptions()
		if assert.Len(t, subs, 1) {
			assert.Equal(t, "topic1", subs[0].Topic)
			if assert.Len(t, subs[0].Rules, 1) {
				assert.Equal(t, "myroute", subs[0].Rules[0].Path)
			}
			assert.Equal(t, "pubsub", subs[0].PubsubName)
		}
	})

	t.Run("load declarative subscription, in scopes", func(t *testing.T) {
		rts := NewTestDaprRuntime(modes.StandaloneMode)
		defer stopRuntime(t, rts)

		require.NoError(t, os.Mkdir(componentsDir, 0o777))
		defer os.RemoveAll(componentsDir)

		s := testDeclarativeSubscription()
		s.Scopes = []string{TestRuntimeConfigID}

		cleanup, err := writeComponentToDisk(s, "sub.yaml")
		assert.Nil(t, err)
		defer cleanup()

		rts.runtimeConfig.Standalone.ComponentsPath = componentsDir
		subs := rts.getDeclarativeSubscriptions()
		if assert.Len(t, subs, 1) {
			assert.Equal(t, "topic1", subs[0].Topic)
			if assert.Len(t, subs[0].Rules, 1) {
				assert.Equal(t, "myroute", subs[0].Rules[0].Path)
			}
			assert.Equal(t, "pubsub", subs[0].PubsubName)
			assert.Equal(t, TestRuntimeConfigID, subs[0].Scopes[0])
		}
	})

	t.Run("load declarative subscription, not in scopes", func(t *testing.T) {
		rts := NewTestDaprRuntime(modes.StandaloneMode)
		defer stopRuntime(t, rts)

		require.NoError(t, os.Mkdir(componentsDir, 0o777))
		defer os.RemoveAll(componentsDir)

		s := testDeclarativeSubscription()
		s.Scopes = []string{"scope1"}

		cleanup, err := writeComponentToDisk(s, "sub.yaml")
		assert.Nil(t, err)
		defer cleanup()

		rts.runtimeConfig.Standalone.ComponentsPath = componentsDir
		subs := rts.getDeclarativeSubscriptions()
		assert.Len(t, subs, 0)
	})

	t.Run("test subscribe, app allowed 1 topic", func(t *testing.T) {
		mockPubSub, mockPubSub2 := initMockPubSubForRuntime(rt)

		mockAppChannel := new(channelt.MockAppChannel)
		rt.appChannel = mockAppChannel

		fakeReq := invokev1.NewInvokeMethodRequest("dapr/subscribe")
		fakeReq.WithHTTPExtension(http.MethodGet, "")
		fakeReq.WithRawData(nil, "application/json")

		// User App subscribes 1 topics via http app channel
		fakeResp := invokev1.NewInvokeMethodResponse(200, "OK", nil)
		subs := getSubscriptionsJSONString([]string{"topic0"}, []string{"topic1"})
		fakeResp.WithRawData([]byte(subs), "application/json")
		mockAppChannel.On("InvokeMethod", mock.AnythingOfType("*context.emptyCtx"), fakeReq).Return(fakeResp, nil)

		// act
		for _, comp := range pubsubComponents {
			err := rt.processComponentAndDependents(comp)
			assert.Nil(t, err)
		}

		rt.startSubscriptions()

		// assert
		mockPubSub.AssertNumberOfCalls(t, "Init", 1)
		mockPubSub2.AssertNumberOfCalls(t, "Init", 1)

		mockPubSub.AssertNumberOfCalls(t, "Subscribe", 1)
		mockPubSub2.AssertNumberOfCalls(t, "Subscribe", 1)
	})

	t.Run("test subscribe, app allowed 2 topic", func(t *testing.T) {
		mockPubSub, mockPubSub2 := initMockPubSubForRuntime(rt)

		mockAppChannel := new(channelt.MockAppChannel)
		rt.appChannel = mockAppChannel

		fakeReq := invokev1.NewInvokeMethodRequest("dapr/subscribe")
		fakeReq.WithHTTPExtension(http.MethodGet, "")
		fakeReq.WithRawData(nil, "application/json")

		// User App subscribes 2 topics via http app channel
		fakeResp := invokev1.NewInvokeMethodResponse(200, "OK", nil)
		subs := getSubscriptionsJSONString([]string{"topic0", "topic1"}, []string{"topic0"})
		fakeResp.WithRawData([]byte(subs), "application/json")
		mockAppChannel.On("InvokeMethod", mock.AnythingOfType("*context.emptyCtx"), fakeReq).Return(fakeResp, nil)

		// act
		for _, comp := range pubsubComponents {
			err := rt.processComponentAndDependents(comp)
			assert.Nil(t, err)
		}

		rt.startSubscriptions()

		// assert
		mockPubSub.AssertNumberOfCalls(t, "Init", 1)
		mockPubSub2.AssertNumberOfCalls(t, "Init", 1)

		mockPubSub.AssertNumberOfCalls(t, "Subscribe", 2)
		mockPubSub2.AssertNumberOfCalls(t, "Subscribe", 1)
	})

	t.Run("test subscribe, app not allowed 1 topic", func(t *testing.T) {
		mockPubSub, mockPubSub2 := initMockPubSubForRuntime(rt)

		mockAppChannel := new(channelt.MockAppChannel)
		rt.appChannel = mockAppChannel

		fakeReq := invokev1.NewInvokeMethodRequest("dapr/subscribe")
		fakeReq.WithHTTPExtension(http.MethodGet, "")
		fakeReq.WithRawData(nil, "application/json")

		// User App subscribes 1 topics via http app channel
		fakeResp := invokev1.NewInvokeMethodResponse(200, "OK", nil)
		subs := getSubscriptionsJSONString([]string{"topic3"}, []string{"topic5"})
		fakeResp.WithRawData([]byte(subs), "application/json")
		mockAppChannel.On("InvokeMethod", mock.AnythingOfType("*context.emptyCtx"), fakeReq).Return(fakeResp, nil)

		// act
		for _, comp := range pubsubComponents {
			err := rt.processComponentAndDependents(comp)
			assert.Nil(t, err)
		}

		// assert
		mockPubSub.AssertNumberOfCalls(t, "Init", 1)
		mockPubSub.AssertNumberOfCalls(t, "Subscribe", 0)

		mockPubSub2.AssertNumberOfCalls(t, "Init", 1)
		mockPubSub2.AssertNumberOfCalls(t, "Subscribe", 0)
	})

	t.Run("test subscribe, app not allowed 1 topic, allowed one topic", func(t *testing.T) {
		mockPubSub, mockPubSub2 := initMockPubSubForRuntime(rt)

		mockAppChannel := new(channelt.MockAppChannel)
		rt.appChannel = mockAppChannel

		fakeReq := invokev1.NewInvokeMethodRequest("dapr/subscribe")
		fakeReq.WithHTTPExtension(http.MethodGet, "")
		fakeReq.WithRawData(nil, "application/json")

		// User App subscribes 1 topics via http app channel
		fakeResp := invokev1.NewInvokeMethodResponse(200, "OK", nil)

		// topic0 is allowed, topic3 and topic5 are not
		subs := getSubscriptionsJSONString([]string{"topic0", "topic3"}, []string{"topic0", "topic5"})
		fakeResp.WithRawData([]byte(subs), "application/json")
		mockAppChannel.On("InvokeMethod", mock.AnythingOfType("*context.emptyCtx"), fakeReq).Return(fakeResp, nil)

		// act
		for _, comp := range pubsubComponents {
			err := rt.processComponentAndDependents(comp)
			assert.Nil(t, err)
		}

		rt.startSubscriptions()

		// assert
		mockPubSub.AssertNumberOfCalls(t, "Init", 1)
		mockPubSub2.AssertNumberOfCalls(t, "Init", 1)

		mockPubSub.AssertNumberOfCalls(t, "Subscribe", 1)
		mockPubSub2.AssertNumberOfCalls(t, "Subscribe", 1)
	})

	t.Run("test publish, topic allowed", func(t *testing.T) {
		initMockPubSubForRuntime(rt)

		mockAppChannel := new(channelt.MockAppChannel)
		rt.appChannel = mockAppChannel

		fakeReq := invokev1.NewInvokeMethodRequest("dapr/subscribe")
		fakeReq.WithHTTPExtension(http.MethodGet, "")
		fakeReq.WithRawData(nil, "application/json")

		// User App subscribes 1 topics via http app channel
		fakeResp := invokev1.NewInvokeMethodResponse(200, "OK", nil)
		subs := getSubscriptionsJSONString([]string{"topic0"}, []string{"topic1"})
		fakeResp.WithRawData([]byte(subs), "application/json")
		mockAppChannel.On("InvokeMethod", mock.AnythingOfType("*context.emptyCtx"), fakeReq).Return(fakeResp, nil)

		// act
		for _, comp := range pubsubComponents {
			err := rt.processComponentAndDependents(comp)
			assert.Nil(t, err)
		}

		rt.pubSubs[TestPubsubName] = pubsubItem{component: &mockPublishPubSub{}}
		md := make(map[string]string, 2)
		md["key"] = "v3"
		err := rt.Publish(&pubsub.PublishRequest{
			PubsubName: TestPubsubName,
			Topic:      "topic0",
			Metadata:   md,
		})

		assert.Nil(t, err)

		rt.pubSubs[TestSecondPubsubName] = pubsubItem{component: &mockPublishPubSub{}}
		err = rt.Publish(&pubsub.PublishRequest{
			PubsubName: TestSecondPubsubName,
			Topic:      "topic1",
		})

		assert.Nil(t, err)
	})

	t.Run("test publish, topic not allowed", func(t *testing.T) {
		initMockPubSubForRuntime(rt)

		mockAppChannel := new(channelt.MockAppChannel)
		rt.appChannel = mockAppChannel

		fakeReq := invokev1.NewInvokeMethodRequest("dapr/subscribe")
		fakeReq.WithHTTPExtension(http.MethodGet, "")
		fakeReq.WithRawData(nil, "application/json")

		// User App subscribes 1 topics via http app channel
		fakeResp := invokev1.NewInvokeMethodResponse(200, "OK", nil)
		subs := getSubscriptionsJSONString([]string{"topic0"}, []string{"topic0"})
		fakeResp.WithRawData([]byte(subs), "application/json")
		mockAppChannel.On("InvokeMethod", mock.AnythingOfType("*context.emptyCtx"), fakeReq).Return(fakeResp, nil)

		// act
		for _, comp := range pubsubComponents {
			err := rt.processComponentAndDependents(comp)
			require.Nil(t, err)
		}

		rt.pubSubs[TestPubsubName] = pubsubItem{
			component:     &mockPublishPubSub{},
			allowedTopics: []string{"topic1"},
		}
		err := rt.Publish(&pubsub.PublishRequest{
			PubsubName: TestPubsubName,
			Topic:      "topic5",
		})
		assert.NotNil(t, err)

		rt.pubSubs[TestPubsubName] = pubsubItem{
			component:     &mockPublishPubSub{},
			allowedTopics: []string{"topic1"},
		}
		err = rt.Publish(&pubsub.PublishRequest{
			PubsubName: TestSecondPubsubName,
			Topic:      "topic5",
		})
		assert.NotNil(t, err)
	})

	t.Run("test allowed topics, no scopes, operation allowed", func(t *testing.T) {
		rt.pubSubs = map[string]pubsubItem{
			TestPubsubName: {allowedTopics: []string{"topic1"}},
		}
		a := rt.isPubSubOperationAllowed(TestPubsubName, "topic1", rt.pubSubs[TestPubsubName].scopedPublishings)
		assert.True(t, a)
	})

	t.Run("test allowed topics, no scopes, operation not allowed", func(t *testing.T) {
		rt.pubSubs = map[string]pubsubItem{
			TestPubsubName: {allowedTopics: []string{"topic1"}},
		}
		a := rt.isPubSubOperationAllowed(TestPubsubName, "topic2", rt.pubSubs[TestPubsubName].scopedPublishings)
		assert.False(t, a)
	})

	t.Run("test allowed topics, with scopes, operation allowed", func(t *testing.T) {
		rt.pubSubs = map[string]pubsubItem{
			TestPubsubName: {
				allowedTopics:     []string{"topic1"},
				scopedPublishings: []string{"topic1"},
			},
		}
		a := rt.isPubSubOperationAllowed(TestPubsubName, "topic1", rt.pubSubs[TestPubsubName].scopedPublishings)
		assert.True(t, a)
	})

	t.Run("topic in allowed topics, not in existing publishing scopes, operation not allowed", func(t *testing.T) {
		rt.pubSubs = map[string]pubsubItem{
			TestPubsubName: {
				allowedTopics:     []string{"topic1"},
				scopedPublishings: []string{"topic2"},
			},
		}
		a := rt.isPubSubOperationAllowed(TestPubsubName, "topic1", rt.pubSubs[TestPubsubName].scopedPublishings)
		assert.False(t, a)
	})

	t.Run("topic in allowed topics, not in publishing scopes, operation allowed", func(t *testing.T) {
		rt.pubSubs = map[string]pubsubItem{
			TestPubsubName: {
				allowedTopics:     []string{"topic1"},
				scopedPublishings: []string{},
			},
		}
		a := rt.isPubSubOperationAllowed(TestPubsubName, "topic1", rt.pubSubs[TestPubsubName].scopedPublishings)
		assert.True(t, a)
	})

	t.Run("topics A and B in allowed topics, A in publishing scopes, operation allowed for A only", func(t *testing.T) {
		rt.pubSubs = map[string]pubsubItem{
			TestPubsubName: {
				allowedTopics:     []string{"A", "B"},
				scopedPublishings: []string{"A"},
			},
		}

		a := rt.isPubSubOperationAllowed(TestPubsubName, "A", rt.pubSubs[TestPubsubName].scopedPublishings)
		assert.True(t, a)

		b := rt.isPubSubOperationAllowed(TestPubsubName, "B", rt.pubSubs[TestPubsubName].scopedPublishings)
		assert.False(t, b)
	})
}

func TestInitSecretStores(t *testing.T) {
	t.Run("init with store", func(t *testing.T) {
		rt := NewTestDaprRuntime(modes.StandaloneMode)
		defer stopRuntime(t, rt)
		m := NewMockKubernetesStore()
		rt.secretStoresRegistry.RegisterComponent(
			func(_ logger.Logger) secretstores.SecretStore {
				return m
			},
			"kubernetesMock",
		)

		err := rt.processComponentAndDependents(componentsV1alpha1.Component{
			ObjectMeta: metaV1.ObjectMeta{
				Name: "kubernetesMock",
			},
			Spec: componentsV1alpha1.ComponentSpec{
				Type:    "secretstores.kubernetesMock",
				Version: "v1",
			},
		})
		assert.NoError(t, err)
	})

	t.Run("secret store is registered", func(t *testing.T) {
		rt := NewTestDaprRuntime(modes.StandaloneMode)
		defer stopRuntime(t, rt)
		m := NewMockKubernetesStore()
		rt.secretStoresRegistry.RegisterComponent(
			func(_ logger.Logger) secretstores.SecretStore {
				return m
			},
			"kubernetesMock",
		)

		err := rt.processComponentAndDependents(componentsV1alpha1.Component{
			ObjectMeta: metaV1.ObjectMeta{
				Name: "kubernetesMock",
			},
			Spec: componentsV1alpha1.ComponentSpec{
				Type:    "secretstores.kubernetesMock",
				Version: "v1",
			},
		})
		assert.NoError(t, err)
		assert.NotNil(t, rt.secretStores["kubernetesMock"])
	})

	t.Run("get secret store", func(t *testing.T) {
		rt := NewTestDaprRuntime(modes.StandaloneMode)
		defer stopRuntime(t, rt)
		m := NewMockKubernetesStore()
		rt.secretStoresRegistry.RegisterComponent(
			func(_ logger.Logger) secretstores.SecretStore {
				return m
			},
			"kubernetesMock",
		)

		rt.processComponentAndDependents(componentsV1alpha1.Component{
			ObjectMeta: metaV1.ObjectMeta{
				Name: "kubernetesMock",
			},
			Spec: componentsV1alpha1.ComponentSpec{
				Type:    "secretstores.kubernetesMock",
				Version: "v1",
			},
		})

		s := rt.getSecretStore("kubernetesMock")
		assert.NotNil(t, s)
	})
}

func TestMiddlewareBuildPipeline(t *testing.T) {
	t.Run("build when no global config are set", func(t *testing.T) {
		rt := &DaprRuntime{}

		pipeline, err := rt.buildHTTPPipelineForSpec(config.PipelineSpec{}, "test")
		require.NoError(t, err)
		assert.Empty(t, pipeline.Handlers)
	})
	t.Run("build when component does not exists", func(t *testing.T) {
		rt := &DaprRuntime{
			globalConfig:   &config.Configuration{},
			componentsLock: &sync.RWMutex{},
		}

		_, err := rt.buildHTTPPipelineForSpec(config.PipelineSpec{
			Handlers: []config.HandlerSpec{
				{
					Name:         "not_exists",
					Type:         "not_exists",
					Version:      "not_exists",
					SelectorSpec: config.SelectorSpec{},
				},
			},
		}, "test")
		require.NotNil(t, err)
	})
	t.Run("build when component exists", func(t *testing.T) {
		const name = "fake"
		typ := fmt.Sprintf("middleware.http.%s", name)
		rt := &DaprRuntime{
			globalConfig:           &config.Configuration{},
			componentsLock:         &sync.RWMutex{},
			httpMiddlewareRegistry: httpMiddlewareLoader.NewRegistry(),
			components: []componentsV1alpha1.Component{
				{
					TypeMeta: metaV1.TypeMeta{},
					ObjectMeta: metaV1.ObjectMeta{
						Name: name,
					},
					Spec: componentsV1alpha1.ComponentSpec{
						Type:    typ,
						Version: "v1",
					},
					Auth:   componentsV1alpha1.Auth{},
					Scopes: []string{},
				},
			},
		}
		called := 0
		rt.httpMiddlewareRegistry.RegisterComponent(
			func(_ logger.Logger) httpMiddlewareLoader.FactoryMethod {
				called++
				return func(metadata middleware.Metadata) (httpMiddleware.Middleware, error) {
					return func(next http.Handler) http.Handler {
						return http.HandlerFunc(func(w http.ResponseWriter, r *http.Request) {})
					}, nil
				}
			},
			name,
		)

		pipeline, err := rt.buildHTTPPipelineForSpec(config.PipelineSpec{
			Handlers: []config.HandlerSpec{
				{
					Name:         name,
					Type:         typ,
					Version:      "v1",
					SelectorSpec: config.SelectorSpec{},
				},
			},
		}, "test")
		require.NoError(t, err)
		assert.Len(t, pipeline.Handlers, 1)
	})
}

func TestMetadataItemsToPropertiesConversion(t *testing.T) {
	t.Run("string", func(t *testing.T) {
		rt := NewTestDaprRuntime(modes.StandaloneMode)
		defer stopRuntime(t, rt)
		items := []componentsV1alpha1.MetadataItem{
			{
				Name: "a",
				Value: componentsV1alpha1.DynamicValue{
					JSON: v1.JSON{Raw: []byte("b")},
				},
			},
		}
		m := rt.convertMetadataItemsToProperties(items)
		assert.Equal(t, 1, len(m))
		assert.Equal(t, "b", m["a"])
	})

	t.Run("int", func(t *testing.T) {
		rt := NewTestDaprRuntime(modes.StandaloneMode)
		defer stopRuntime(t, rt)
		items := []componentsV1alpha1.MetadataItem{
			{
				Name: "a",
				Value: componentsV1alpha1.DynamicValue{
					JSON: v1.JSON{Raw: []byte(strconv.Itoa(6))},
				},
			},
		}
		m := rt.convertMetadataItemsToProperties(items)
		assert.Equal(t, 1, len(m))
		assert.Equal(t, "6", m["a"])
	})

	t.Run("bool", func(t *testing.T) {
		rt := NewTestDaprRuntime(modes.StandaloneMode)
		defer stopRuntime(t, rt)
		items := []componentsV1alpha1.MetadataItem{
			{
				Name: "a",
				Value: componentsV1alpha1.DynamicValue{
					JSON: v1.JSON{Raw: []byte("true")},
				},
			},
		}
		m := rt.convertMetadataItemsToProperties(items)
		assert.Equal(t, 1, len(m))
		assert.Equal(t, "true", m["a"])
	})

	t.Run("float", func(t *testing.T) {
		rt := NewTestDaprRuntime(modes.StandaloneMode)
		defer stopRuntime(t, rt)
		items := []componentsV1alpha1.MetadataItem{
			{
				Name: "a",
				Value: componentsV1alpha1.DynamicValue{
					JSON: v1.JSON{Raw: []byte("5.5")},
				},
			},
		}
		m := rt.convertMetadataItemsToProperties(items)
		assert.Equal(t, 1, len(m))
		assert.Equal(t, "5.5", m["a"])
	})

	t.Run("JSON string", func(t *testing.T) {
		rt := NewTestDaprRuntime(modes.StandaloneMode)
		defer stopRuntime(t, rt)
		items := []componentsV1alpha1.MetadataItem{
			{
				Name: "a",
				Value: componentsV1alpha1.DynamicValue{
					JSON: v1.JSON{Raw: []byte(`"hello there"`)},
				},
			},
		}
		m := rt.convertMetadataItemsToProperties(items)
		assert.Equal(t, 1, len(m))
		assert.Equal(t, "hello there", m["a"])
	})
}

func TestPopulateSecretsConfiguration(t *testing.T) {
	t.Run("secret store configuration is populated", func(t *testing.T) {
		// setup
		rt := NewTestDaprRuntime(modes.StandaloneMode)
		defer stopRuntime(t, rt)
		rt.globalConfig.Spec.Secrets.Scopes = []config.SecretsScope{
			{
				StoreName:     "testMock",
				DefaultAccess: "allow",
			},
		}

		// act
		rt.populateSecretsConfiguration()

		// verify
		assert.Contains(t, rt.secretsConfiguration, "testMock", "Expected testMock secret store configuration to be populated")
		assert.Equal(t, config.AllowAccess, rt.secretsConfiguration["testMock"].DefaultAccess, "Expected default access as allow")
		assert.Empty(t, rt.secretsConfiguration["testMock"].DeniedSecrets, "Expected testMock deniedSecrets to not be populated")
		assert.NotContains(t, rt.secretsConfiguration["testMock"].AllowedSecrets, "Expected testMock allowedSecrets to not be populated")
	})
}

func TestProcessComponentSecrets(t *testing.T) {
	mockBinding := componentsV1alpha1.Component{
		ObjectMeta: metaV1.ObjectMeta{
			Name: "mockBinding",
		},
		Spec: componentsV1alpha1.ComponentSpec{
			Type:    "bindings.mock",
			Version: "v1",
			Metadata: []componentsV1alpha1.MetadataItem{
				{
					Name: "a",
					SecretKeyRef: componentsV1alpha1.SecretKeyRef{
						Key:  "key1",
						Name: "name1",
					},
				},
				{
					Name: "b",
					Value: componentsV1alpha1.DynamicValue{
						JSON: v1.JSON{Raw: []byte("value2")},
					},
				},
			},
		},
		Auth: componentsV1alpha1.Auth{
			SecretStore: secretstoresLoader.BuiltinKubernetesSecretStore,
		},
	}

	t.Run("Standalone Mode", func(t *testing.T) {
		mockBinding.Spec.Metadata[0].Value = componentsV1alpha1.DynamicValue{
			JSON: v1.JSON{Raw: []byte("")},
		}
		mockBinding.Spec.Metadata[0].SecretKeyRef = componentsV1alpha1.SecretKeyRef{
			Key:  "key1",
			Name: "name1",
		}

		rt := NewTestDaprRuntime(modes.StandaloneMode)
		defer stopRuntime(t, rt)
		m := NewMockKubernetesStore()
		rt.secretStoresRegistry.RegisterComponent(
			func(_ logger.Logger) secretstores.SecretStore {
				return m
			},
			secretstoresLoader.BuiltinKubernetesSecretStore,
		)

		// add Kubernetes component manually
		rt.processComponentAndDependents(componentsV1alpha1.Component{
			ObjectMeta: metaV1.ObjectMeta{
				Name: secretstoresLoader.BuiltinKubernetesSecretStore,
			},
			Spec: componentsV1alpha1.ComponentSpec{
				Type:    "secretstores.kubernetes",
				Version: "v1",
			},
		})

		mod, unready := rt.processComponentSecrets(mockBinding)
		assert.Equal(t, "value1", mod.Spec.Metadata[0].Value.String())
		assert.Empty(t, unready)
	})

	t.Run("Kubernetes Mode - no value without operator", func(t *testing.T) {
		mockBinding.Spec.Metadata[0].Value = componentsV1alpha1.DynamicValue{
			JSON: v1.JSON{Raw: []byte("")},
		}
		mockBinding.Spec.Metadata[0].SecretKeyRef = componentsV1alpha1.SecretKeyRef{
			Key:  "key1",
			Name: "name1",
		}

		rt := NewTestDaprRuntime(modes.KubernetesMode)
		defer stopRuntime(t, rt)
		m := NewMockKubernetesStore()
		rt.secretStoresRegistry.RegisterComponent(
			func(_ logger.Logger) secretstores.SecretStore {
				return m
			},
			secretstoresLoader.BuiltinKubernetesSecretStore,
		)

		// initSecretStore appends Kubernetes component even if kubernetes component is not added
		assertBuiltInSecretStore(t, rt)

		mod, unready := rt.processComponentSecrets(mockBinding)
		assert.Equal(t, "", mod.Spec.Metadata[0].Value.String())
		assert.Empty(t, unready)
	})

	t.Run("Look up name only", func(t *testing.T) {
		mockBinding.Spec.Metadata[0].Value = componentsV1alpha1.DynamicValue{
			JSON: v1.JSON{Raw: []byte("")},
		}
		mockBinding.Spec.Metadata[0].SecretKeyRef = componentsV1alpha1.SecretKeyRef{
			Name: "name1",
		}
		mockBinding.Auth.SecretStore = "mock"

		rt := NewTestDaprRuntime(modes.KubernetesMode)
		defer stopRuntime(t, rt)

		rt.secretStoresRegistry.RegisterComponent(
			func(_ logger.Logger) secretstores.SecretStore {
				return &mockSecretStore{}
			},
			"mock",
		)

		// initSecretStore appends Kubernetes component even if kubernetes component is not added
		err := rt.processComponentAndDependents(componentsV1alpha1.Component{
			ObjectMeta: metaV1.ObjectMeta{
				Name: "mock",
			},
			Spec: componentsV1alpha1.ComponentSpec{
				Type:    "secretstores.mock",
				Version: "v1",
			},
		})
		assert.NoError(t, err)

		mod, unready := rt.processComponentSecrets(mockBinding)
		assert.Equal(t, "value1", mod.Spec.Metadata[0].Value.String())
		assert.Empty(t, unready)
	})
}

func TestExtractComponentCategory(t *testing.T) {
	compCategoryTests := []struct {
		specType string
		category string
	}{
		{"pubsub.redis", "pubsub"},
		{"pubsubs.redis", ""},
		{"secretstores.azure.keyvault", "secretstores"},
		{"secretstore.azure.keyvault", ""},
		{"state.redis", "state"},
		{"states.redis", ""},
		{"bindings.kafka", "bindings"},
		{"binding.kafka", ""},
		{"this.is.invalid.category", ""},
	}

	rt := NewTestDaprRuntime(modes.StandaloneMode)
	defer stopRuntime(t, rt)

	for _, tt := range compCategoryTests {
		t.Run(tt.specType, func(t *testing.T) {
			fakeComp := componentsV1alpha1.Component{
				Spec: componentsV1alpha1.ComponentSpec{
					Type:    tt.specType,
					Version: "v1",
				},
			}
			assert.Equal(t, string(rt.extractComponentCategory(fakeComp)), tt.category)
		})
	}
}

// Test that flushOutstandingComponents waits for components.
func TestFlushOutstandingComponent(t *testing.T) {
	t.Run("We can call flushOustandingComponents more than once", func(t *testing.T) {
		rt := NewTestDaprRuntime(modes.StandaloneMode)
		defer stopRuntime(t, rt)
		wasCalled := false
		m := NewMockKubernetesStoreWithInitCallback(func() {
			time.Sleep(100 * time.Millisecond)
			wasCalled = true
		})
		rt.secretStoresRegistry.RegisterComponent(
			func(_ logger.Logger) secretstores.SecretStore {
				return m
			},
			"kubernetesMock",
		)

		go rt.processComponents()
		rt.pendingComponents <- componentsV1alpha1.Component{
			ObjectMeta: metaV1.ObjectMeta{
				Name: "kubernetesMock",
			},
			Spec: componentsV1alpha1.ComponentSpec{
				Type:    "secretstores.kubernetesMock",
				Version: "v1",
			},
		}
		rt.flushOutstandingComponents()
		assert.True(t, wasCalled)

		// Make sure that the goroutine was restarted and can flush a second time
		wasCalled = false
		rt.secretStoresRegistry.RegisterComponent(
			func(_ logger.Logger) secretstores.SecretStore {
				return m
			},
			"kubernetesMock2",
		)

		rt.pendingComponents <- componentsV1alpha1.Component{
			ObjectMeta: metaV1.ObjectMeta{
				Name: "kubernetesMock2",
			},
			Spec: componentsV1alpha1.ComponentSpec{
				Type:    "secretstores.kubernetesMock",
				Version: "v1",
			},
		}
		rt.flushOutstandingComponents()
		assert.True(t, wasCalled)
	})
	t.Run("flushOutstandingComponents blocks for components with outstanding dependanices", func(t *testing.T) {
		rt := NewTestDaprRuntime(modes.StandaloneMode)
		defer stopRuntime(t, rt)
		wasCalled := false
		wasCalledChild := false
		wasCalledGrandChild := false
		m := NewMockKubernetesStoreWithInitCallback(func() {
			time.Sleep(100 * time.Millisecond)
			wasCalled = true
		})
		mc := NewMockKubernetesStoreWithInitCallback(func() {
			time.Sleep(100 * time.Millisecond)
			wasCalledChild = true
		})
		mgc := NewMockKubernetesStoreWithInitCallback(func() {
			time.Sleep(100 * time.Millisecond)
			wasCalledGrandChild = true
		})
		rt.secretStoresRegistry.RegisterComponent(
			func(_ logger.Logger) secretstores.SecretStore {
				return m
			},
			"kubernetesMock",
		)
		rt.secretStoresRegistry.RegisterComponent(
			func(_ logger.Logger) secretstores.SecretStore {
				return mc
			},
			"kubernetesMockChild",
		)
		rt.secretStoresRegistry.RegisterComponent(
			func(_ logger.Logger) secretstores.SecretStore {
				return mgc
			},
			"kubernetesMockGrandChild",
		)

		go rt.processComponents()
		rt.pendingComponents <- componentsV1alpha1.Component{
			ObjectMeta: metaV1.ObjectMeta{
				Name: "kubernetesMockGrandChild",
			},
			Spec: componentsV1alpha1.ComponentSpec{
				Type:    "secretstores.kubernetesMockGrandChild",
				Version: "v1",
				Metadata: []componentsV1alpha1.MetadataItem{
					{
						Name: "a",
						SecretKeyRef: componentsV1alpha1.SecretKeyRef{
							Key:  "key1",
							Name: "name1",
						},
					},
				},
			},
			Auth: componentsV1alpha1.Auth{
				SecretStore: "kubernetesMockChild",
			},
		}
		rt.pendingComponents <- componentsV1alpha1.Component{
			ObjectMeta: metaV1.ObjectMeta{
				Name: "kubernetesMockChild",
			},
			Spec: componentsV1alpha1.ComponentSpec{
				Type:    "secretstores.kubernetesMockChild",
				Version: "v1",
				Metadata: []componentsV1alpha1.MetadataItem{
					{
						Name: "a",
						SecretKeyRef: componentsV1alpha1.SecretKeyRef{
							Key:  "key1",
							Name: "name1",
						},
					},
				},
			},
			Auth: componentsV1alpha1.Auth{
				SecretStore: "kubernetesMock",
			},
		}
		rt.pendingComponents <- componentsV1alpha1.Component{
			ObjectMeta: metaV1.ObjectMeta{
				Name: "kubernetesMock",
			},
			Spec: componentsV1alpha1.ComponentSpec{
				Type:    "secretstores.kubernetesMock",
				Version: "v1",
			},
		}
		rt.flushOutstandingComponents()
		assert.True(t, wasCalled)
		assert.True(t, wasCalledChild)
		assert.True(t, wasCalledGrandChild)
	})
}

// Test InitSecretStore if secretstore.* refers to Kubernetes secret store.
func TestInitSecretStoresInKubernetesMode(t *testing.T) {
	t.Run("built-in secret store is added", func(t *testing.T) {
		rt := NewTestDaprRuntime(modes.KubernetesMode)
		defer stopRuntime(t, rt)

		m := NewMockKubernetesStore()
		rt.secretStoresRegistry.RegisterComponent(
			func(_ logger.Logger) secretstores.SecretStore {
				return m
			},
			secretstoresLoader.BuiltinKubernetesSecretStore,
		)

		assertBuiltInSecretStore(t, rt)
	})

	t.Run("disable built-in secret store flag", func(t *testing.T) {
		rt := NewTestDaprRuntime(modes.KubernetesMode)
		defer stopRuntime(t, rt)
		rt.runtimeConfig.DisableBuiltinK8sSecretStore = true

		testOk := make(chan struct{})
		defer close(testOk)
		go func() {
			// If the test fails, this call blocks forever, eventually causing a timeout
			rt.appendBuiltinSecretStore()
			testOk <- struct{}{}
		}()
		select {
		case <-testOk:
			return
		case <-time.After(5 * time.Second):
			t.Fatalf("test failed")
		}
	})

	t.Run("built-in secret store bypasses authorizers", func(t *testing.T) {
		rt := NewTestDaprRuntime(modes.KubernetesMode)
		defer stopRuntime(t, rt)
		rt.componentAuthorizers = []ComponentAuthorizer{
			func(component componentsV1alpha1.Component) bool {
				return false
			},
		}

		m := NewMockKubernetesStore()
		rt.secretStoresRegistry.RegisterComponent(
			func(_ logger.Logger) secretstores.SecretStore {
				return m
			},
			secretstoresLoader.BuiltinKubernetesSecretStore,
		)

		assertBuiltInSecretStore(t, rt)
	})
}

func assertBuiltInSecretStore(t *testing.T, rt *DaprRuntime) {
	wg := sync.WaitGroup{}
	go func() {
		for comp := range rt.pendingComponents {
			err := rt.processComponentAndDependents(comp)
			assert.Nil(t, err)
			if comp.Name == secretstoresLoader.BuiltinKubernetesSecretStore {
				wg.Done()
			}
		}
	}()
	wg.Add(1)
	rt.appendBuiltinSecretStore()
	wg.Wait()
	close(rt.pendingComponents)
}

func TestErrorPublishedNonCloudEventHTTP(t *testing.T) {
	topic := "topic1"

	testPubSubMessage := &pubsubSubscribedMessage{
		cloudEvent: map[string]interface{}{},
		topic:      topic,
		data:       []byte("testing"),
		metadata:   map[string]string{pubsubName: TestPubsubName},
		path:       "topic1",
	}

	fakeReq := invokev1.NewInvokeMethodRequest(testPubSubMessage.topic)
	fakeReq.WithHTTPExtension(http.MethodPost, "")
	fakeReq.WithRawData(testPubSubMessage.data, contenttype.CloudEventContentType)
	fakeReq.WithCustomHTTPMetadata(testPubSubMessage.metadata)

	rt := NewTestDaprRuntime(modes.StandaloneMode)
	defer stopRuntime(t, rt)
	rt.topicRoutes = map[string]runtimePubsub.Subscription{
		pubsubTopicKey(TestPubsubName, "topic1"): {
			PubsubName: TestPubsubName,
			Topic:      "topic1",
			Rules:      []*runtimePubsub.Rule{{Path: "topic1"}},
		},
	}

	t.Run("ok without result body", func(t *testing.T) {
		mockAppChannel := new(channelt.MockAppChannel)
		rt.appChannel = mockAppChannel

		// User App subscribes 1 topics via http app channel

		fakeResp := invokev1.NewInvokeMethodResponse(200, "OK", nil)

		mockAppChannel.On("InvokeMethod", mock.Anything, fakeReq).Return(fakeResp, nil)

		// act
		err := rt.publishMessageHTTP(context.Background(), testPubSubMessage)

		// assert
		assert.NoError(t, err)
	})

	t.Run("ok with retry", func(t *testing.T) {
		mockAppChannel := new(channelt.MockAppChannel)
		rt.appChannel = mockAppChannel

		// User App subscribes 1 topics via http app channel

		fakeResp := invokev1.NewInvokeMethodResponse(200, "OK", nil)

		mockAppChannel.On("InvokeMethod", mock.Anything, fakeReq).Return(fakeResp, nil)
		fakeResp.WithRawData([]byte("{ \"status\": \"RETRY\"}"), "application/json")

		// act
		err := rt.publishMessageHTTP(context.Background(), testPubSubMessage)

		// assert
		assert.Error(t, err)
	})

	t.Run("ok with drop", func(t *testing.T) {
		mockAppChannel := new(channelt.MockAppChannel)
		rt.appChannel = mockAppChannel

		// User App subscribes 1 topics via http app channel

		fakeResp := invokev1.NewInvokeMethodResponse(200, "OK", nil)

		mockAppChannel.On("InvokeMethod", mock.Anything, fakeReq).Return(fakeResp, nil)
		fakeResp.WithRawData([]byte("{ \"status\": \"DROP\"}"), "application/json")

		// act
		err := rt.publishMessageHTTP(context.Background(), testPubSubMessage)

		// assert
		assert.NoError(t, err)
	})

	t.Run("ok with unknown", func(t *testing.T) {
		mockAppChannel := new(channelt.MockAppChannel)
		rt.appChannel = mockAppChannel

		// User App subscribes 1 topics via http app channel

		fakeResp := invokev1.NewInvokeMethodResponse(200, "OK", nil)

		mockAppChannel.On("InvokeMethod", mock.Anything, fakeReq).Return(fakeResp, nil)
		fakeResp.WithRawData([]byte("{ \"status\": \"UNKNOWN\"}"), "application/json")

		// act
		err := rt.publishMessageHTTP(context.Background(), testPubSubMessage)

		// assert
		assert.Error(t, err)
	})

	t.Run("not found response", func(t *testing.T) {
		mockAppChannel := new(channelt.MockAppChannel)
		rt.appChannel = mockAppChannel

		// User App subscribes 1 topics via http app channel

		fakeResp := invokev1.NewInvokeMethodResponse(404, "NotFound", nil)

		mockAppChannel.On("InvokeMethod", mock.Anything, fakeReq).Return(fakeResp, nil)

		// act
		err := rt.publishMessageHTTP(context.Background(), testPubSubMessage)

		// assert
		assert.NoError(t, err)
	})
}

func TestErrorPublishedNonCloudEventGRPC(t *testing.T) {
	topic := "topic1"

	testPubSubMessage := &pubsubSubscribedMessage{
		cloudEvent: map[string]interface{}{},
		topic:      topic,
		data:       []byte("testing"),
		metadata:   map[string]string{pubsubName: TestPubsubName},
		path:       "topic1",
	}

	fakeReq := invokev1.NewInvokeMethodRequest(testPubSubMessage.topic)
	fakeReq.WithHTTPExtension(http.MethodPost, "")
	fakeReq.WithRawData(testPubSubMessage.data, contenttype.CloudEventContentType)

	rt := NewTestDaprRuntime(modes.StandaloneMode)
	defer stopRuntime(t, rt)
	rt.topicRoutes = map[string]runtimePubsub.Subscription{
		pubsubTopicKey(TestPubsubName, "topic1"): {
			PubsubName: TestPubsubName,
			Topic:      "topic1",
			Rules:      []*runtimePubsub.Rule{{Path: "topic1"}},
		},
	}

	testcases := []struct {
		Name        string
		Status      runtimev1pb.TopicEventResponse_TopicEventResponseStatus
		Error       error
		ExpectError bool
	}{
		{
			Name:   "ok without success",
			Status: runtimev1pb.TopicEventResponse_SUCCESS,
		},
		{
			Name:        "ok with retry",
			Status:      runtimev1pb.TopicEventResponse_RETRY,
			ExpectError: true,
		},
		{
			Name:   "ok with drop",
			Status: runtimev1pb.TopicEventResponse_DROP,
		},
		{
			Name:        "ok with unknown",
			Status:      runtimev1pb.TopicEventResponse_TopicEventResponseStatus(999),
			ExpectError: true,
		},
		{
			Name:        "ok with error",
			Error:       errors.New("TEST"),
			ExpectError: true,
		},
	}

	for _, tc := range testcases {
		t.Run(tc.Name, func(t *testing.T) {
			mockClientConn := channelt.MockClientConn{
				InvokeFn: func(ctx context.Context, method string, args interface{}, reply interface{}, opts ...grpc.CallOption) error {
					if tc.Error != nil {
						return tc.Error
					}

					response, ok := reply.(*runtimev1pb.TopicEventResponse)
					if !ok {
						return errors.Errorf("unexpected reply type: %s", reflect.TypeOf(reply))
					}

					response.Status = tc.Status

					return nil
				},
			}
			rt.grpc.AppClient = &mockClientConn

			err := rt.publishMessageGRPC(context.Background(), testPubSubMessage)
			if tc.ExpectError {
				assert.Error(t, err)
			} else {
				assert.NoError(t, err)
			}
		})
	}
}

func TestOnNewPublishedMessage(t *testing.T) {
	topic := "topic1"

	envelope := pubsub.NewCloudEventsEnvelope("", "", pubsub.DefaultCloudEventType, "", topic,
		TestSecondPubsubName, "", []byte("Test Message"), "", "")
	b, err := json.Marshal(envelope)
	assert.Nil(t, err)

	testPubSubMessage := &pubsubSubscribedMessage{
		cloudEvent: envelope,
		topic:      topic,
		data:       b,
		metadata:   map[string]string{pubsubName: TestPubsubName},
		path:       "topic1",
	}

	fakeReq := invokev1.NewInvokeMethodRequest(testPubSubMessage.topic)
	fakeReq.WithHTTPExtension(http.MethodPost, "")
	fakeReq.WithRawData(testPubSubMessage.data, contenttype.CloudEventContentType)
	fakeReq.WithCustomHTTPMetadata(testPubSubMessage.metadata)

	rt := NewTestDaprRuntime(modes.StandaloneMode)
	defer stopRuntime(t, rt)
	rt.topicRoutes = map[string]runtimePubsub.Subscription{
		pubsubTopicKey(TestPubsubName, "topic1"): {
			PubsubName: TestPubsubName,
			Topic:      "topic1",
			Rules:      []*runtimePubsub.Rule{{Path: "topic1"}},
		},
	}

	t.Run("succeeded to publish message to user app with empty response", func(t *testing.T) {
		mockAppChannel := new(channelt.MockAppChannel)
		rt.appChannel = mockAppChannel

		// User App subscribes 1 topics via http app channel
		fakeResp := invokev1.NewInvokeMethodResponse(200, "OK", nil)

		mockAppChannel.On("InvokeMethod", mock.AnythingOfType("*context.valueCtx"), fakeReq).Return(fakeResp, nil)

		// act
		err := rt.publishMessageHTTP(context.Background(), testPubSubMessage)

		// assert
		assert.Nil(t, err)
		mockAppChannel.AssertNumberOfCalls(t, "InvokeMethod", 1)
	})

	t.Run("succeeded to publish message without TraceID", func(t *testing.T) {
		mockAppChannel := new(channelt.MockAppChannel)
		rt.appChannel = mockAppChannel

		// User App subscribes 1 topics via http app channel
		fakeResp := invokev1.NewInvokeMethodResponse(200, "OK", nil)

		// Generate a new envelope to avoid affecting other tests by modifying shared `envelope`
		envelopeNoTraceID := pubsub.NewCloudEventsEnvelope(
			"", "", pubsub.DefaultCloudEventType, "", topic, TestSecondPubsubName, "",
			[]byte("Test Message"), "", "")
		delete(envelopeNoTraceID, pubsub.TraceIDField)
		bNoTraceID, err := json.Marshal(envelopeNoTraceID)
		assert.Nil(t, err)

		message := &pubsubSubscribedMessage{
			cloudEvent: envelopeNoTraceID,
			topic:      topic,
			data:       bNoTraceID,
			metadata:   map[string]string{pubsubName: TestPubsubName},
			path:       "topic1",
		}

		fakeReqNoTraceID := invokev1.NewInvokeMethodRequest(message.topic)
		fakeReqNoTraceID.WithHTTPExtension(http.MethodPost, "")
		fakeReqNoTraceID.WithRawData(message.data, contenttype.CloudEventContentType)
		fakeReqNoTraceID.WithCustomHTTPMetadata(testPubSubMessage.metadata)
		mockAppChannel.On("InvokeMethod", mock.AnythingOfType("*context.emptyCtx"), fakeReqNoTraceID).Return(fakeResp, nil)

		// act
		err = rt.publishMessageHTTP(context.Background(), message)

		// assert
		assert.Nil(t, err)
		mockAppChannel.AssertNumberOfCalls(t, "InvokeMethod", 1)
	})

	t.Run("succeeded to publish message to user app with non-json response", func(t *testing.T) {
		mockAppChannel := new(channelt.MockAppChannel)
		rt.appChannel = mockAppChannel

		// User App subscribes 1 topics via http app channel
		fakeResp := invokev1.NewInvokeMethodResponse(200, "OK", nil)
		fakeResp.WithRawData([]byte("OK"), "application/json")

		mockAppChannel.On("InvokeMethod", mock.AnythingOfType("*context.valueCtx"), fakeReq).Return(fakeResp, nil)

		// act
		err := rt.publishMessageHTTP(context.Background(), testPubSubMessage)

		// assert
		assert.Nil(t, err)
		mockAppChannel.AssertNumberOfCalls(t, "InvokeMethod", 1)
	})

	t.Run("succeeded to publish message to user app with status", func(t *testing.T) {
		mockAppChannel := new(channelt.MockAppChannel)
		rt.appChannel = mockAppChannel

		// User App subscribes 1 topics via http app channel
		fakeResp := invokev1.NewInvokeMethodResponse(200, "OK", nil)
		fakeResp.WithRawData([]byte("{ \"status\": \"SUCCESS\"}"), "application/json")

		mockAppChannel.On("InvokeMethod", mock.AnythingOfType("*context.valueCtx"), fakeReq).Return(fakeResp, nil)

		// act
		err := rt.publishMessageHTTP(context.Background(), testPubSubMessage)

		// assert
		assert.Nil(t, err)
		mockAppChannel.AssertNumberOfCalls(t, "InvokeMethod", 1)
	})

	t.Run("succeeded to publish message to user app but app ask for retry", func(t *testing.T) {
		mockAppChannel := new(channelt.MockAppChannel)
		rt.appChannel = mockAppChannel

		// User App subscribes 1 topics via http app channel
		fakeResp := invokev1.NewInvokeMethodResponse(200, "OK", nil)
		fakeResp.WithRawData([]byte("{ \"status\": \"RETRY\"}"), "application/json")

		mockAppChannel.On("InvokeMethod", mock.AnythingOfType("*context.valueCtx"), fakeReq).Return(fakeResp, nil)

		// act
		err := rt.publishMessageHTTP(context.Background(), testPubSubMessage)

		// assert
		var cloudEvent map[string]interface{}
		json.Unmarshal(testPubSubMessage.data, &cloudEvent)
		expectedClientError := errors.Errorf("RETRY status returned from app while processing pub/sub event %v", cloudEvent["id"].(string))
		assert.Equal(t, expectedClientError.Error(), err.Error())
		mockAppChannel.AssertNumberOfCalls(t, "InvokeMethod", 1)
	})

	t.Run("succeeded to publish message to user app but app ask to drop", func(t *testing.T) {
		mockAppChannel := new(channelt.MockAppChannel)
		rt.appChannel = mockAppChannel

		// User App subscribes 1 topics via http app channel
		fakeResp := invokev1.NewInvokeMethodResponse(200, "OK", nil)
		fakeResp.WithRawData([]byte("{ \"status\": \"DROP\"}"), "application/json")

		mockAppChannel.On("InvokeMethod", mock.AnythingOfType("*context.valueCtx"), fakeReq).Return(fakeResp, nil)

		// act
		err := rt.publishMessageHTTP(context.Background(), testPubSubMessage)

		// assert
		assert.Nil(t, err)
		mockAppChannel.AssertNumberOfCalls(t, "InvokeMethod", 1)
	})

	t.Run("succeeded to publish message to user app but app returned unknown status code", func(t *testing.T) {
		mockAppChannel := new(channelt.MockAppChannel)
		rt.appChannel = mockAppChannel

		// User App subscribes 1 topics via http app channel
		fakeResp := invokev1.NewInvokeMethodResponse(200, "OK", nil)
		fakeResp.WithRawData([]byte("{ \"status\": \"not_valid\"}"), "application/json")

		mockAppChannel.On("InvokeMethod", mock.AnythingOfType("*context.valueCtx"), fakeReq).Return(fakeResp, nil)

		// act
		err := rt.publishMessageHTTP(context.Background(), testPubSubMessage)

		// assert
		assert.Error(t, err, "expected error on unknown status")
		mockAppChannel.AssertNumberOfCalls(t, "InvokeMethod", 1)
	})

	t.Run("succeeded to publish message to user app but app returned empty status code", func(t *testing.T) {
		mockAppChannel := new(channelt.MockAppChannel)
		rt.appChannel = mockAppChannel

		// User App subscribes 1 topics via http app channel
		fakeResp := invokev1.NewInvokeMethodResponse(200, "OK", nil)
		fakeResp.WithRawData([]byte("{ \"message\": \"empty status\"}"), "application/json")

		mockAppChannel.On("InvokeMethod", mock.AnythingOfType("*context.valueCtx"), fakeReq).Return(fakeResp, nil)

		// act
		err := rt.publishMessageHTTP(context.Background(), testPubSubMessage)

		// assert
		assert.NoError(t, err, "expected no error on empty status")
		mockAppChannel.AssertNumberOfCalls(t, "InvokeMethod", 1)
	})

	t.Run("succeeded to publish message to user app and app returned unexpected json response", func(t *testing.T) {
		mockAppChannel := new(channelt.MockAppChannel)
		rt.appChannel = mockAppChannel

		// User App subscribes 1 topics via http app channel
		fakeResp := invokev1.NewInvokeMethodResponse(200, "OK", nil)
		fakeResp.WithRawData([]byte("{ \"message\": \"success\"}"), "application/json")

		mockAppChannel.On("InvokeMethod", mock.AnythingOfType("*context.valueCtx"), fakeReq).Return(fakeResp, nil)

		// act
		err := rt.publishMessageHTTP(context.Background(), testPubSubMessage)

		// assert
		assert.Nil(t, err, "expected no error on unknown status")
		mockAppChannel.AssertNumberOfCalls(t, "InvokeMethod", 1)
	})

	t.Run("failed to publish message error on invoking method", func(t *testing.T) {
		mockAppChannel := new(channelt.MockAppChannel)
		rt.appChannel = mockAppChannel
		invokeError := errors.New("error invoking method")

		mockAppChannel.On("InvokeMethod", mock.AnythingOfType("*context.valueCtx"), fakeReq).Return(nil, invokeError)

		// act
		err := rt.publishMessageHTTP(context.Background(), testPubSubMessage)

		// assert
		expectedError := errors.Wrap(invokeError, "error from app channel while sending pub/sub event to app")
		assert.Equal(t, expectedError.Error(), err.Error(), "expected errors to match")
		mockAppChannel.AssertNumberOfCalls(t, "InvokeMethod", 1)
	})

	t.Run("failed to publish message to user app with 404", func(t *testing.T) {
		mockAppChannel := new(channelt.MockAppChannel)
		rt.appChannel = mockAppChannel

		clientError := errors.New("Not Found")
		fakeResp := invokev1.NewInvokeMethodResponse(404, "Not Found", nil)
		fakeResp.WithRawData([]byte(clientError.Error()), "application/json")

		mockAppChannel.On("InvokeMethod", mock.AnythingOfType("*context.valueCtx"), fakeReq).Return(fakeResp, nil)

		// act
		err := rt.publishMessageHTTP(context.Background(), testPubSubMessage)

		// assert
		assert.Nil(t, err, "expected error to be nil")
		mockAppChannel.AssertNumberOfCalls(t, "InvokeMethod", 1)
	})

	t.Run("failed to publish message to user app with 500", func(t *testing.T) {
		mockAppChannel := new(channelt.MockAppChannel)
		rt.appChannel = mockAppChannel

		clientError := errors.New("Internal Error")
		fakeResp := invokev1.NewInvokeMethodResponse(500, "Internal Error", nil)
		fakeResp.WithRawData([]byte(clientError.Error()), "application/json")

		mockAppChannel.On("InvokeMethod", mock.AnythingOfType("*context.valueCtx"), fakeReq).Return(fakeResp, nil)

		// act
		err := rt.publishMessageHTTP(context.Background(), testPubSubMessage)

		// assert
		var cloudEvent map[string]interface{}
		json.Unmarshal(testPubSubMessage.data, &cloudEvent)
		expectedClientError := errors.Errorf("retriable error returned from app while processing pub/sub event %v, topic: %v, body: Internal Error. status code returned: 500", cloudEvent["id"].(string), cloudEvent["topic"])
		assert.Equal(t, expectedClientError.Error(), err.Error())
		mockAppChannel.AssertNumberOfCalls(t, "InvokeMethod", 1)
	})
}

func TestOnNewPublishedMessageGRPC(t *testing.T) {
	topic := "topic1"

	envelope := pubsub.NewCloudEventsEnvelope("", "", pubsub.DefaultCloudEventType, "", topic,
		TestSecondPubsubName, "", []byte("Test Message"), "", "")
	b, err := json.Marshal(envelope)
	assert.Nil(t, err)

	testPubSubMessage := &pubsubSubscribedMessage{
		cloudEvent: envelope,
		topic:      topic,
		data:       b,
		metadata:   map[string]string{pubsubName: TestPubsubName},
		path:       "topic1",
	}

	envelope = pubsub.NewCloudEventsEnvelope("", "", pubsub.DefaultCloudEventType, "", topic,
		TestSecondPubsubName, "application/octet-stream", []byte{0x1}, "", "")
	base64, err := json.Marshal(envelope)
	assert.Nil(t, err)

	testPubSubMessageBase64 := &pubsubSubscribedMessage{
		cloudEvent: envelope,
		topic:      topic,
		data:       base64,
		metadata:   map[string]string{pubsubName: TestPubsubName},
		path:       "topic1",
	}

	testCases := []struct {
		name             string
		message          *pubsubSubscribedMessage
		responseStatus   runtimev1pb.TopicEventResponse_TopicEventResponseStatus
		errorExpected    bool
		noResponseStatus bool
		responseError    error
	}{
		{
			name:             "failed to publish message to user app with unimplemented error",
			message:          testPubSubMessage,
			noResponseStatus: true,
			responseError:    status.Errorf(codes.Unimplemented, "unimplemented method"),
			errorExpected:    false, // should be dropped with no error
		},
		{
			name:             "failed to publish message to user app with response error",
			message:          testPubSubMessage,
			noResponseStatus: true,
			responseError:    assert.AnError,
			errorExpected:    true,
		},
		{
			name:             "succeeded to publish message to user app with empty response",
			message:          testPubSubMessage,
			noResponseStatus: true,
		},
		{
			name:           "succeeded to publish message to user app with success response",
			message:        testPubSubMessage,
			responseStatus: runtimev1pb.TopicEventResponse_SUCCESS,
		},
		{
			name:           "succeeded to publish message to user app with base64 encoded cloud event",
			message:        testPubSubMessageBase64,
			responseStatus: runtimev1pb.TopicEventResponse_SUCCESS,
		},
		{
			name:           "succeeded to publish message to user app with retry",
			message:        testPubSubMessage,
			responseStatus: runtimev1pb.TopicEventResponse_RETRY,
			errorExpected:  true,
		},
		{
			name:           "succeeded to publish message to user app with drop",
			message:        testPubSubMessage,
			responseStatus: runtimev1pb.TopicEventResponse_DROP,
		},
		{
			name:           "succeeded to publish message to user app with invalid response",
			message:        testPubSubMessage,
			responseStatus: runtimev1pb.TopicEventResponse_TopicEventResponseStatus(99),
			errorExpected:  true,
		},
	}

	for _, tc := range testCases {
		t.Run(tc.name, func(t *testing.T) {
			// setup
			// getting new port for every run to avoid conflict and timing issues between tests if sharing same port
			port, _ := freeport.GetFreePort()
			rt := NewTestDaprRuntimeWithProtocol(modes.StandaloneMode, string(GRPCProtocol), port)
			rt.topicRoutes = map[string]runtimePubsub.Subscription{}
			rt.topicRoutes[pubsubTopicKey(TestPubsubName, topic)] = runtimePubsub.Subscription{
				PubsubName: TestPubsubName,
				Topic:      topic,
				Rules:      []*runtimePubsub.Rule{{Path: topic}},
			}
			var grpcServer *grpc.Server

			// create mock application server first
			if !tc.noResponseStatus {
				grpcServer = startTestAppCallbackGRPCServer(t, port, &channelt.MockServer{
					TopicEventResponseStatus: tc.responseStatus,
					Error:                    tc.responseError,
				})
			} else {
				grpcServer = startTestAppCallbackGRPCServer(t, port, &channelt.MockServer{
					Error: tc.responseError,
				})
			}
			if grpcServer != nil {
				// properly stop the gRPC server
				defer grpcServer.Stop()
			}

			// create a new AppChannel and gRPC client for every test
			rt.createAppChannel()
			// properly close the app channel created
			defer rt.grpc.AppClient.Close()

			// act
			err = rt.publishMessageGRPC(context.Background(), tc.message)

			// assert
			if tc.errorExpected {
				assert.Error(t, err, "expected an error")
			} else {
				assert.Nil(t, err, "expected no error")
			}
		})
	}
}

func TestPubsubLifecycle(t *testing.T) {
	rt := NewTestDaprRuntime(modes.StandaloneMode)
	rt.pubSubRegistry = pubsubLoader.NewRegistry()
	defer func() {
		if rt != nil {
			stopRuntime(t, rt)
		}
	}()

	comp1 := componentsV1alpha1.Component{
		ObjectMeta: metaV1.ObjectMeta{
			Name: "mockPubSub1",
		},
		Spec: componentsV1alpha1.ComponentSpec{
			Type:     "pubsub.mockPubSubAlpha",
			Version:  "v1",
			Metadata: []componentsV1alpha1.MetadataItem{},
		},
	}
	comp2 := componentsV1alpha1.Component{
		ObjectMeta: metaV1.ObjectMeta{
			Name: "mockPubSub2",
		},
		Spec: componentsV1alpha1.ComponentSpec{
			Type:     "pubsub.mockPubSubBeta",
			Version:  "v1",
			Metadata: []componentsV1alpha1.MetadataItem{},
		},
	}
	comp3 := componentsV1alpha1.Component{
		ObjectMeta: metaV1.ObjectMeta{
			Name: "mockPubSub3",
		},
		Spec: componentsV1alpha1.ComponentSpec{
			Type:     "pubsub.mockPubSubBeta",
			Version:  "v1",
			Metadata: []componentsV1alpha1.MetadataItem{},
		},
	}

	rt.pubSubRegistry.RegisterComponent(func(_ logger.Logger) pubsub.PubSub {
		c := new(daprt.InMemoryPubsub)
		c.On("Init", mock.AnythingOfType("pubsub.Metadata")).Return(nil)
		return c
	}, "mockPubSubAlpha")
	rt.pubSubRegistry.RegisterComponent(func(_ logger.Logger) pubsub.PubSub {
		c := new(daprt.InMemoryPubsub)
		c.On("Init", mock.AnythingOfType("pubsub.Metadata")).Return(nil)
		return c
	}, "mockPubSubBeta")

	err := rt.processComponentAndDependents(comp1)
	assert.Nil(t, err)
	err = rt.processComponentAndDependents(comp2)
	assert.Nil(t, err)
	err = rt.processComponentAndDependents(comp3)
	assert.Nil(t, err)

	forEachPubSub := func(f func(name string, comp *daprt.InMemoryPubsub)) int {
		i := 0
		for name, ps := range rt.pubSubs {
			f(name, ps.component.(*daprt.InMemoryPubsub))
			i++
		}
		return i
	}
	getPubSub := func(name string) *daprt.InMemoryPubsub {
		return rt.pubSubs[name].component.(*daprt.InMemoryPubsub)
	}

	done := forEachPubSub(func(name string, comp *daprt.InMemoryPubsub) {
		comp.AssertNumberOfCalls(t, "Init", 1)
	})
	require.Equal(t, 3, done)

	subscriptions := make(map[string][]string)
	messages := make(map[string][]*pubsub.NewMessage)
	var (
		subscriptionsCh  chan struct{}
		messagesCh       chan struct{}
		subscriptionsMux sync.Mutex
		msgMux           sync.Mutex
	)
	forEachPubSub(func(name string, comp *daprt.InMemoryPubsub) {
		comp.SetOnSubscribedTopicsChanged(func(topics []string) {
			sort.Strings(topics)
			subscriptionsMux.Lock()
			subscriptions[name] = topics
			subscriptionsMux.Unlock()
			if subscriptionsCh != nil {
				subscriptionsCh <- struct{}{}
			}
		})
		comp.SetHandler(func(topic string, msg *pubsub.NewMessage) {
			msgMux.Lock()
			if messages[name+"|"+topic] == nil {
				messages[name+"|"+topic] = []*pubsub.NewMessage{msg}
			} else {
				messages[name+"|"+topic] = append(messages[name+"|"+topic], msg)
			}
			msgMux.Unlock()
			if messagesCh != nil {
				messagesCh <- struct{}{}
			}
		})
	})

	setTopicRoutes := func() {
		_ = mockAppChannelSubscriptions(rt, []runtimePubsub.SubscriptionJSON{
			{
				PubsubName: "mockPubSub1",
				Topic:      "topic1",
				Metadata:   map[string]string{"rawPayload": "true"},
				Route:      "topic1",
			},
			{
				PubsubName: "mockPubSub2",
				Topic:      "topic2",
				Metadata:   map[string]string{"rawPayload": "true"},
				Route:      "topic2",
			},
			{
				PubsubName: "mockPubSub2",
				Topic:      "topic3",
				Metadata:   map[string]string{"rawPayload": "true"},
				Route:      "topic3",
			},
		})

		forEachPubSub(func(name string, comp *daprt.InMemoryPubsub) {
			comp.Calls = nil
			comp.On("Subscribe", mock.AnythingOfType("pubsub.SubscribeRequest"), mock.AnythingOfType("pubsub.Handler")).Return(nil)
		})
	}

	resetState := func() {
		messages = make(map[string][]*pubsub.NewMessage)
		forEachPubSub(func(name string, comp *daprt.InMemoryPubsub) {
			comp.Calls = nil
		})
	}

	subscribePredefined := func(t *testing.T) {
		setTopicRoutes()

		subscriptionsCh = make(chan struct{}, 5)
		rt.startSubscriptions()

		done := forEachPubSub(func(name string, comp *daprt.InMemoryPubsub) {
			switch name {
			case "mockPubSub1":
				comp.AssertNumberOfCalls(t, "Subscribe", 1)
			case "mockPubSub2":
				comp.AssertNumberOfCalls(t, "Subscribe", 2)
			case "mockPubSub3":
				comp.AssertNumberOfCalls(t, "Subscribe", 0)
			}
		})
		require.Equal(t, 3, done)

		for i := 0; i < 3; i++ {
			<-subscriptionsCh
		}
		close(subscriptionsCh)
		subscriptionsCh = nil

		assert.True(t, reflect.DeepEqual(subscriptions["mockPubSub1"], []string{"topic1"}),
			"expected %v to equal %v", subscriptions["mockPubSub1"], []string{"topic1"})
		assert.True(t, reflect.DeepEqual(subscriptions["mockPubSub2"], []string{"topic2", "topic3"}),
			"expected %v to equal %v", subscriptions["mockPubSub2"], []string{"topic2", "topic3"})
		assert.Len(t, subscriptions["mockPubSub3"], 0)
	}

	t.Run("subscribe to 3 topics on 2 components", subscribePredefined)

	ciao := []byte("ciao")
	sendMessages := func(t *testing.T, expect int) {
		send := []pubsub.PublishRequest{
			{Data: ciao, PubsubName: "mockPubSub1", Topic: "topic1"},
			{Data: ciao, PubsubName: "mockPubSub2", Topic: "topic2"},
			{Data: ciao, PubsubName: "mockPubSub2", Topic: "topic3"},
			{Data: ciao, PubsubName: "mockPubSub3", Topic: "topic4"},
			{Data: ciao, PubsubName: "mockPubSub3", Topic: "not-subscribed"},
		}

		messagesCh = make(chan struct{}, expect+2)

		for _, m := range send {
			//nolint:gosec
			err = rt.Publish(&m)
			assert.NoError(t, err)
		}

		for i := 0; i < expect; i++ {
			<-messagesCh
		}

		// Sleep to ensure no new messages have come in
		time.Sleep(10 * time.Millisecond)
		assert.Len(t, messagesCh, 0)

		close(messagesCh)
		messagesCh = nil
	}

	t.Run("messages are delivered to 3 topics", func(t *testing.T) {
		resetState()
		sendMessages(t, 3)

		require.Len(t, messages, 3)
		_ = assert.Len(t, messages["mockPubSub1|topic1"], 1) &&
			assert.Equal(t, messages["mockPubSub1|topic1"][0].Data, ciao)
		_ = assert.Len(t, messages["mockPubSub2|topic2"], 1) &&
			assert.Equal(t, messages["mockPubSub2|topic2"][0].Data, ciao)
		_ = assert.Len(t, messages["mockPubSub2|topic3"], 1) &&
			assert.Equal(t, messages["mockPubSub2|topic3"][0].Data, ciao)
	})

	t.Run("unsubscribe from mockPubSub2/topic2", func(t *testing.T) {
		resetState()
		comp := getPubSub("mockPubSub2")
		comp.On("unsubscribed", "topic2").Return(nil).Once()

		res, er := rt.Unsubscribe("mockPubSub2", "topic2")
		require.NoError(t, er)

		subs := []string{}
		for _, s := range res {
			subs = append(subs, pubsubTopicKey(s.PubsubName, s.Topic))
		}
		sort.Strings(subs)
		assert.Equal(t, []string{"mockPubSub1||topic1", "mockPubSub2||topic3"}, subs)
		assert.Len(t, rt.topicCtxCancels, 2)

		sendMessages(t, 2)

		require.Len(t, messages, 2)
		_ = assert.Len(t, messages["mockPubSub1|topic1"], 1) &&
			assert.Equal(t, messages["mockPubSub1|topic1"][0].Data, ciao)
		_ = assert.Len(t, messages["mockPubSub2|topic3"], 1) &&
			assert.Equal(t, messages["mockPubSub2|topic3"][0].Data, ciao)
		comp.AssertCalled(t, "unsubscribed", "topic2")
	})

	t.Run("unsubscribe from mockPubSub1/topic1", func(t *testing.T) {
		resetState()
		comp := getPubSub("mockPubSub1")
		comp.On("unsubscribed", "topic1").Return(nil).Once()

		res, er := rt.Unsubscribe("mockPubSub1", "topic1")
		require.NoError(t, er)
		subs := []string{}
		for _, s := range res {
			subs = append(subs, pubsubTopicKey(s.PubsubName, s.Topic))
		}
		sort.Strings(subs)
		assert.Equal(t, []string{"mockPubSub2||topic3"}, subs)
		assert.Len(t, rt.topicCtxCancels, 1)

		sendMessages(t, 1)

		require.Len(t, messages, 1)
		_ = assert.Len(t, messages["mockPubSub2|topic3"], 1) &&
			assert.Equal(t, messages["mockPubSub2|topic3"][0].Data, ciao)
		comp.AssertCalled(t, "unsubscribed", "topic1")
	})

	t.Run("subscribe to mockPubSub3/topic4", func(t *testing.T) {
		resetState()

		err = rt.subscribeTopic(rt.pubsubCtx, &runtimePubsub.Subscription{
			PubsubName: "mockPubSub3",
			Topic:      "topic4",
		})
		require.NoError(t, err)

		sendMessages(t, 2)

		require.Len(t, messages, 2)
		_ = assert.Len(t, messages["mockPubSub2|topic3"], 1) &&
			assert.Equal(t, messages["mockPubSub2|topic3"][0].Data, ciao)
		_ = assert.Len(t, messages["mockPubSub3|topic4"], 1) &&
			assert.Equal(t, messages["mockPubSub3|topic4"][0].Data, ciao)
	})

	t.Run("stopSubscriptions", func(t *testing.T) {
		resetState()
		comp2 := getPubSub("mockPubSub2")
		comp2.On("unsubscribed", "topic3").Return(nil).Once()
		comp3 := getPubSub("mockPubSub3")
		comp3.On("unsubscribed", "topic4").Return(nil).Once()

		rt.stopSubscriptions()

		sendMessages(t, 0)

		require.Len(t, messages, 0)
		comp2.AssertCalled(t, "unsubscribed", "topic3")
		comp3.AssertCalled(t, "unsubscribed", "topic4")
	})

	t.Run("restart subscriptions with pre-defined ones", subscribePredefined)

	t.Run("shutdown", func(t *testing.T) {
		resetState()

		comp1 := getPubSub("mockPubSub1")
		comp1.On("unsubscribed", "topic1").Return(nil).Once()
		comp2 := getPubSub("mockPubSub2")
		comp2.On("unsubscribed", "topic2").Return(nil).Once()
		comp2.On("unsubscribed", "topic3").Return(nil).Once()

		stopRuntime(t, rt)
		rt = nil

		comp1.AssertCalled(t, "unsubscribed", "topic1")
		comp2.AssertCalled(t, "unsubscribed", "topic2")
		comp2.AssertCalled(t, "unsubscribed", "topic3")
	})
}

func TestPubsubWithResiliency(t *testing.T) {
	r := NewDaprRuntime(&Config{}, &config.Configuration{}, &config.AccessControlList{}, resiliency.FromConfigurations(logger.NewLogger("test"), testResiliency))
	r.pubSubRegistry = pubsubLoader.NewRegistry()
	defer stopRuntime(t, r)

	failingPubsub := daprt.FailingPubsub{
		Failure: daprt.NewFailure(
			map[string]int{
				"failingTopic": 1,
			},
			map[string]time.Duration{
				"timeoutTopic": time.Second * 10,
			},
			map[string]int{},
		),
	}

	failingAppChannel := daprt.FailingAppChannel{
		Failure: daprt.NewFailure(
			map[string]int{
				"failingSubTopic": 1,
			},
			map[string]time.Duration{
				"timeoutSubTopic": time.Second * 10,
			},
			map[string]int{},
		),
		KeyFunc: func(req *invokev1.InvokeMethodRequest) string {
			rawData := req.Message().Data.Value
			data := make(map[string]string)
			json.Unmarshal(rawData, &data)
			val, _ := base64.StdEncoding.DecodeString(data["data_base64"])
			return string(val)
		},
	}

	r.pubSubRegistry.RegisterComponent(func(_ logger.Logger) pubsub.PubSub { return &failingPubsub }, "failingPubsub")

	component := componentsV1alpha1.Component{}
	component.ObjectMeta.Name = "failPubsub"
	component.Spec.Type = "pubsub.failingPubsub"

	err := r.initPubSub(component)
	assert.NoError(t, err)

	t.Run("pubsub publish retries with resiliency", func(t *testing.T) {
		req := &pubsub.PublishRequest{
			PubsubName: "failPubsub",
			Topic:      "failingTopic",
		}
		err := r.Publish(req)

		assert.NoError(t, err)
		assert.Equal(t, 2, failingPubsub.Failure.CallCount("failingTopic"))
	})

	t.Run("pubsub publish times out with resiliency", func(t *testing.T) {
		req := &pubsub.PublishRequest{
			PubsubName: "failPubsub",
			Topic:      "timeoutTopic",
		}

		start := time.Now()
		err := r.Publish(req)
		end := time.Now()

		assert.Error(t, err)
		assert.Equal(t, 2, failingPubsub.Failure.CallCount("timeoutTopic"))
		assert.Less(t, end.Sub(start), time.Second*10)
	})

	r.runtimeConfig.ApplicationProtocol = HTTPProtocol
	r.appChannel = &failingAppChannel

	t.Run("pubsub retries subscription event with resiliency", func(t *testing.T) {
		sub := &runtimePubsub.Subscription{
			PubsubName: "failPubsub",
			Topic:      "failingSubTopic",
			Metadata: map[string]string{
				"rawPayload": "true",
			},
			Rules: []*runtimePubsub.Rule{
				{
					Path: "failingPubsub",
				},
			},
		}
		r.pubSubs = map[string]pubsubItem{
			"failPubsub": {
				component: &failingPubsub,
			},
		}

		r.startSubscriptions()

		_, err := r.Subscribe(sub)
		require.NoError(t, err)

<<<<<<< HEAD
		assert.Equal(t, 2, failingAppChannel.Failure.CallCount["failingSubTopic"])
=======
		assert.NoError(t, err)
		assert.Equal(t, 2, failingAppChannel.Failure.CallCount("failingSubTopic"))
>>>>>>> 4c3b1d24
	})

	t.Run("pubsub times out sending event to app with resiliency", func(t *testing.T) {
		sub := &runtimePubsub.Subscription{
			PubsubName: "failPubsub",
			Topic:      "timeoutSubTopic",
			Metadata: map[string]string{
				"rawPayload": "true",
			},
			Rules: []*runtimePubsub.Rule{
				{
					Path: "failingPubsub",
				},
			},
		}
		r.pubSubs = map[string]pubsubItem{
			"failPubsub": {
				component: &failingPubsub,
			},
		}

		r.startSubscriptions()

		start := time.Now()
		_, err := r.Subscribe(sub)
		end := time.Now()

<<<<<<< HEAD
		assert.Error(t, err)
		assert.Equal(t, 2, failingAppChannel.Failure.CallCount["timeoutSubTopic"])
=======
		// This is eaten, technically.
		assert.NoError(t, err)
		assert.Equal(t, 2, failingAppChannel.Failure.CallCount("timeoutSubTopic"))
>>>>>>> 4c3b1d24
		assert.Less(t, end.Sub(start), time.Second*10)
	})
}

// mockSubscribePubSub is an in-memory pubsub component.
type mockSubscribePubSub struct {
	handlers map[string]pubsub.Handler
	pubCount map[string]int
}

// Init is a mock initialization method.
func (m *mockSubscribePubSub) Init(metadata pubsub.Metadata) error {
	m.handlers = make(map[string]pubsub.Handler)
	m.pubCount = make(map[string]int)
	return nil
}

// Publish is a mock publish method. Immediately trigger handler if topic is subscribed.
func (m *mockSubscribePubSub) Publish(req *pubsub.PublishRequest) error {
	m.pubCount[req.Topic]++
	if handler, ok := m.handlers[req.Topic]; ok {
		pubsubMsg := &pubsub.NewMessage{
			Data:  req.Data,
			Topic: req.Topic,
		}
		handler(context.Background(), pubsubMsg)
	}

	return nil
}

// Subscribe is a mock subscribe method.
func (m *mockSubscribePubSub) Subscribe(_ context.Context, req pubsub.SubscribeRequest, handler pubsub.Handler) error {
	m.handlers[req.Topic] = handler
	return nil
}

func (m *mockSubscribePubSub) Close() error {
	return nil
}

func (m *mockSubscribePubSub) Features() []pubsub.Feature {
	return nil
}

func mockAppChannelSubscriptions(rt *DaprRuntime, subs []runtimePubsub.SubscriptionJSON) *channelt.MockAppChannel {
	req := invokev1.NewInvokeMethodRequest("dapr/subscribe")
	req.WithHTTPExtension(http.MethodGet, "")
	req.WithRawData(nil, invokev1.JSONContentType)

	sub, _ := json.Marshal(subs)
	fakeResp := invokev1.NewInvokeMethodResponse(200, "OK", nil)
	fakeResp.WithRawData(sub, "application/json")

	mockAppChannel := new(channelt.MockAppChannel)
	rt.appChannel = mockAppChannel
	mockAppChannel.On("InvokeMethod", mock.MatchedBy(matchContextInterface), req).Return(fakeResp, nil)
	// Mock send message to app returns error.
	mockAppChannel.On("InvokeMethod", mock.MatchedBy(matchContextInterface), mock.Anything).Return(nil, errors.New("failed to send"))

	return mockAppChannel
}

func TestPubSubDeadLetter(t *testing.T) {
	const testDeadLetterPubsub = "failPubsub"
	pubsubComponent := componentsV1alpha1.Component{
		ObjectMeta: metaV1.ObjectMeta{
			Name: testDeadLetterPubsub,
		},
		Spec: componentsV1alpha1.ComponentSpec{
			Type:     "pubsub.mockPubSub",
			Version:  "v1",
			Metadata: getFakeMetadataItems(),
		},
	}

	t.Run("succeeded to publish message to dead letter when send message to app returns error", func(t *testing.T) {
		rt := NewTestDaprRuntime(modes.StandaloneMode)
		defer stopRuntime(t, rt)
		rt.pubSubRegistry.RegisterComponent(
			func(_ logger.Logger) pubsub.PubSub {
				return &mockSubscribePubSub{}
			},
			"mockPubSub",
		)
		mockAppChannel := mockAppChannelSubscriptions(rt, []runtimePubsub.SubscriptionJSON{
			{PubsubName: testDeadLetterPubsub, Topic: "topic0", DeadLetterTopic: "topic1", Route: "error"},
			{PubsubName: testDeadLetterPubsub, Topic: "topic1", Route: "success"},
		})
		require.NoError(t, rt.initPubSub(pubsubComponent))
		rt.startSubscriptions()

		err := rt.Publish(&pubsub.PublishRequest{
			PubsubName: testDeadLetterPubsub,
			Topic:      "topic0",
			Data:       []byte(`{"id":"1"}`),
		})
		assert.Nil(t, err)
		pubsubIns := rt.pubSubs[testDeadLetterPubsub].component.(*mockSubscribePubSub)
		assert.Equal(t, 1, pubsubIns.pubCount["topic0"])
		// Ensure the message is sent to dead letter topic.
		assert.Equal(t, 1, pubsubIns.pubCount["topic1"])
		mockAppChannel.AssertNumberOfCalls(t, "InvokeMethod", 3)
	})

	t.Run("use dead letter with resiliency", func(t *testing.T) {
		rt := NewTestDaprRuntime(modes.StandaloneMode)
		defer stopRuntime(t, rt)
		rt.resiliency = resiliency.FromConfigurations(logger.NewLogger("test"), testResiliency)
		rt.pubSubRegistry.RegisterComponent(
			func(_ logger.Logger) pubsub.PubSub {
				return &mockSubscribePubSub{}
			},
			"mockPubSub",
		)
		mockAppChannel := mockAppChannelSubscriptions(rt, []runtimePubsub.SubscriptionJSON{
			{PubsubName: testDeadLetterPubsub, Topic: "topic0", DeadLetterTopic: "topic1", Route: "error"},
			{PubsubName: testDeadLetterPubsub, Topic: "topic1", Route: "success"},
		})
		require.NoError(t, rt.initPubSub(pubsubComponent))
		rt.startSubscriptions()

		err := rt.Publish(&pubsub.PublishRequest{
			PubsubName: testDeadLetterPubsub,
			Topic:      "topic0",
			Data:       []byte(`{"id":"1"}`),
		})
		assert.Nil(t, err)
		pubsubIns := rt.pubSubs[testDeadLetterPubsub].component.(*mockSubscribePubSub)
		// Consider of resiliency, publish message may retry in some cases, make sure the pub count is greater than 1.
		assert.True(t, pubsubIns.pubCount["topic0"] >= 1)
		// Make sure every message that is sent to topic0 is sent to its dead letter topic1.
		assert.Equal(t, pubsubIns.pubCount["topic0"], pubsubIns.pubCount["topic1"])
		// Except of the one getting config from app, make sure each publish will result to twice subscribe call
		mockAppChannel.AssertNumberOfCalls(t, "InvokeMethod", 1+2*pubsubIns.pubCount["topic0"]+2*pubsubIns.pubCount["topic1"])
	})
}

func TestGetSubscribedBindingsGRPC(t *testing.T) {
	testCases := []struct {
		name             string
		expectedResponse []string
		responseError    error
		responseFromApp  []string
	}{
		{
			name:             "get list of subscriber bindings success",
			expectedResponse: []string{"binding1", "binding2"},
			responseFromApp:  []string{"binding1", "binding2"},
		},
		{
			name:             "get list of subscriber bindings error from app",
			expectedResponse: []string{},
			responseError:    assert.AnError,
		},
	}
	for _, tc := range testCases {
		t.Run(tc.name, func(t *testing.T) {
			port, _ := freeport.GetFreePort()
			rt := NewTestDaprRuntimeWithProtocol(modes.StandaloneMode, string(GRPCProtocol), port)
			// create mock application server first
			grpcServer := startTestAppCallbackGRPCServer(t, port, &channelt.MockServer{
				Error:    tc.responseError,
				Bindings: tc.responseFromApp,
			})
			defer grpcServer.Stop()

			// create a new AppChannel and gRPC client for every test
			rt.createAppChannel()
			// properly close the app channel created
			defer rt.grpc.AppClient.Close()

			// act
			resp := rt.getSubscribedBindingsGRPC()

			// assert
			assert.Equal(t, tc.expectedResponse, resp, "expected response to match")
		})
	}
}

func startTestAppCallbackGRPCServer(t *testing.T, port int, mockServer runtimev1pb.AppCallbackServer) *grpc.Server {
	lis, err := net.Listen("tcp", fmt.Sprintf(":%d", port))
	assert.NoError(t, err)
	grpcServer := grpc.NewServer()
	go func() {
		runtimev1pb.RegisterAppCallbackServer(grpcServer, mockServer)
		if err := grpcServer.Serve(lis); err != nil {
			panic(err)
		}
	}()
	// wait until server starts
	time.Sleep(maxGRPCServerUptime)

	return grpcServer
}

func getFakeProperties() map[string]string {
	return map[string]string{
		"host":                    "localhost",
		"password":                "fakePassword",
		"consumerID":              TestRuntimeConfigID,
		scopes.SubscriptionScopes: fmt.Sprintf("%s=topic0,topic1", TestRuntimeConfigID),
		scopes.PublishingScopes:   fmt.Sprintf("%s=topic0,topic1", TestRuntimeConfigID),
	}
}

func getFakeMetadataItems() []componentsV1alpha1.MetadataItem {
	return []componentsV1alpha1.MetadataItem{
		{
			Name: "host",
			Value: componentsV1alpha1.DynamicValue{
				JSON: v1.JSON{
					Raw: []byte("localhost"),
				},
			},
		},
		{
			Name: "password",
			Value: componentsV1alpha1.DynamicValue{
				JSON: v1.JSON{
					Raw: []byte("fakePassword"),
				},
			},
		},
		{
			Name: "consumerID",
			Value: componentsV1alpha1.DynamicValue{
				JSON: v1.JSON{
					Raw: []byte(TestRuntimeConfigID),
				},
			},
		},
		{
			Name: scopes.SubscriptionScopes,
			Value: componentsV1alpha1.DynamicValue{
				JSON: v1.JSON{
					Raw: []byte(fmt.Sprintf("%s=topic0,topic1", TestRuntimeConfigID)),
				},
			},
		},
		{
			Name: scopes.PublishingScopes,
			Value: componentsV1alpha1.DynamicValue{
				JSON: v1.JSON{
					Raw: []byte(fmt.Sprintf("%s=topic0,topic1", TestRuntimeConfigID)),
				},
			},
		},
	}
}

func NewTestDaprRuntime(mode modes.DaprMode) *DaprRuntime {
	return NewTestDaprRuntimeWithProtocol(mode, string(HTTPProtocol), 1024)
}

func NewTestDaprRuntimeWithProtocol(mode modes.DaprMode, protocol string, appPort int) *DaprRuntime {
	testRuntimeConfig := NewTestDaprRuntimeConfig(mode, protocol, appPort)

	rt := NewDaprRuntime(testRuntimeConfig, &config.Configuration{}, &config.AccessControlList{}, resiliency.New(logger.NewLogger("test")))
	rt.stateStoreRegistry = stateLoader.NewRegistry()
	rt.secretStoresRegistry = secretstoresLoader.NewRegistry()
	rt.nameResolutionRegistry = nrLoader.NewRegistry()
	rt.bindingsRegistry = bindingsLoader.NewRegistry()
	rt.pubSubRegistry = pubsubLoader.NewRegistry()
	rt.httpMiddlewareRegistry = httpMiddlewareLoader.NewRegistry()
	rt.configurationStoreRegistry = configurationLoader.NewRegistry()
	rt.lockStoreRegistry = lockLoader.NewRegistry()

	return rt
}

func NewTestDaprRuntimeConfig(mode modes.DaprMode, protocol string, appPort int) *Config {
	return NewRuntimeConfig(NewRuntimeConfigOpts{
		ID:                           TestRuntimeConfigID,
		PlacementAddresses:           []string{"10.10.10.12"},
		controlPlaneAddress:          "10.10.10.11",
		AllowedOrigins:               cors.DefaultAllowedOrigins,
		GlobalConfig:                 "globalConfig",
		ComponentsPath:               "",
		AppProtocol:                  protocol,
		Mode:                         string(mode),
		HTTPPort:                     DefaultDaprHTTPPort,
		InternalGRPCPort:             0,
		APIGRPCPort:                  DefaultDaprAPIGRPCPort,
		APIListenAddresses:           []string{DefaultAPIListenAddress},
		PublicPort:                   nil,
		AppPort:                      appPort,
		ProfilePort:                  DefaultProfilePort,
		EnableProfiling:              false,
		MaxConcurrency:               -1,
		MTLSEnabled:                  false,
		SentryAddress:                "",
		AppSSL:                       false,
		MaxRequestBodySize:           4,
		UnixDomainSocket:             "",
		ReadBufferSize:               4,
		GracefulShutdownDuration:     time.Second,
		EnableAPILogging:             true,
		DisableBuiltinK8sSecretStore: false,
	})
}

func TestGracefulShutdown(t *testing.T) {
	r := NewTestDaprRuntime(modes.StandaloneMode)
	assert.Equal(t, time.Second, r.runtimeConfig.GracefulShutdownDuration)
}

func TestMTLS(t *testing.T) {
	t.Run("with mTLS enabled", func(t *testing.T) {
		rt := NewTestDaprRuntime(modes.StandaloneMode)
		defer stopRuntime(t, rt)
		rt.runtimeConfig.mtlsEnabled = true
		rt.runtimeConfig.SentryServiceAddress = "1.1.1.1"

		t.Setenv(sentryConsts.TrustAnchorsEnvVar, testCertRoot)
		t.Setenv(sentryConsts.CertChainEnvVar, "a")
		t.Setenv(sentryConsts.CertKeyEnvVar, "b")

		certChain, err := security.GetCertChain()
		assert.Nil(t, err)
		rt.runtimeConfig.CertChain = certChain

		err = rt.establishSecurity(rt.runtimeConfig.SentryServiceAddress)
		assert.Nil(t, err)
		assert.NotNil(t, rt.authenticator)
	})

	t.Run("with mTLS disabled", func(t *testing.T) {
		rt := NewTestDaprRuntime(modes.StandaloneMode)
		defer stopRuntime(t, rt)

		err := rt.establishSecurity(rt.runtimeConfig.SentryServiceAddress)
		assert.Nil(t, err)
		assert.Nil(t, rt.authenticator)
	})

	t.Run("mTLS disabled, operator fails without TLS certs", func(t *testing.T) {
		rt := NewTestDaprRuntime(modes.KubernetesMode)
		defer stopRuntime(t, rt)

		_, err := rt.getOperatorClient()
		assert.Error(t, err)
	})
}

type mockBinding struct {
	readErrorCh chan bool
	data        string
	metadata    map[string]string
	closeErr    error
}

func (b *mockBinding) Init(metadata bindings.Metadata) error {
	return nil
}

func (b *mockBinding) Read(ctx context.Context, handler bindings.Handler) error {
	b.data = string(testInputBindingData)
	metadata := map[string]string{}
	if b.metadata != nil {
		metadata = b.metadata
	}

	go func() {
		_, err := handler(context.Background(), &bindings.ReadResponse{
			Metadata: metadata,
			Data:     []byte(b.data),
		})
		if b.readErrorCh != nil {
			b.readErrorCh <- (err != nil)
		}
	}()

	return nil
}

func (b *mockBinding) Operations() []bindings.OperationKind {
	return []bindings.OperationKind{bindings.CreateOperation, bindings.ListOperation}
}

func (b *mockBinding) Invoke(ctx context.Context, req *bindings.InvokeRequest) (*bindings.InvokeResponse, error) {
	return nil, nil
}

func (b *mockBinding) Close() error {
	return b.closeErr
}

func TestInvokeOutputBindings(t *testing.T) {
	t.Run("output binding missing operation", func(t *testing.T) {
		rt := NewTestDaprRuntime(modes.StandaloneMode)
		defer stopRuntime(t, rt)

		_, err := rt.sendToOutputBinding("mockBinding", &bindings.InvokeRequest{
			Data: []byte(""),
		})
		assert.NotNil(t, err)
		assert.Equal(t, "operation field is missing from request", err.Error())
	})

	t.Run("output binding valid operation", func(t *testing.T) {
		rt := NewTestDaprRuntime(modes.StandaloneMode)
		defer stopRuntime(t, rt)
		rt.outputBindings["mockBinding"] = &mockBinding{}

		_, err := rt.sendToOutputBinding("mockBinding", &bindings.InvokeRequest{
			Data:      []byte(""),
			Operation: bindings.CreateOperation,
		})
		assert.Nil(t, err)
	})

	t.Run("output binding invalid operation", func(t *testing.T) {
		rt := NewTestDaprRuntime(modes.StandaloneMode)
		defer stopRuntime(t, rt)
		rt.outputBindings["mockBinding"] = &mockBinding{}

		_, err := rt.sendToOutputBinding("mockBinding", &bindings.InvokeRequest{
			Data:      []byte(""),
			Operation: bindings.GetOperation,
		})
		assert.NotNil(t, err)
		assert.Equal(t, "binding mockBinding does not support operation get. supported operations:create list", err.Error())
	})
}

func TestReadInputBindings(t *testing.T) {
	const testInputBindingName = "inputbinding"
	const testInputBindingMethod = "inputbinding"

	t.Run("app acknowledge, no retry", func(t *testing.T) {
		rt := NewTestDaprRuntime(modes.StandaloneMode)
		defer stopRuntime(t, rt)
		mockAppChannel := new(channelt.MockAppChannel)
		rt.appChannel = mockAppChannel

		fakeBindingReq := invokev1.NewInvokeMethodRequest(testInputBindingMethod)
		fakeBindingReq.WithHTTPExtension(http.MethodOptions, "")
		fakeBindingReq.WithRawData(nil, invokev1.JSONContentType)

		fakeBindingResp := invokev1.NewInvokeMethodResponse(200, "OK", nil)

		fakeReq := invokev1.NewInvokeMethodRequest(testInputBindingMethod)
		fakeReq.WithHTTPExtension(http.MethodPost, "")
		fakeReq.WithRawData(testInputBindingData, "application/json")
		fakeReq.WithMetadata(map[string][]string{})

		// User App subscribes 1 topics via http app channel
		fakeResp := invokev1.NewInvokeMethodResponse(200, "OK", nil)
		fakeResp.WithRawData([]byte("OK"), "application/json")

		mockAppChannel.On("InvokeMethod", mock.AnythingOfType("*context.emptyCtx"), fakeBindingReq).Return(fakeBindingResp, nil)
		mockAppChannel.On("InvokeMethod", mock.AnythingOfType("*context.valueCtx"), fakeReq).Return(fakeResp, nil)

		rt.appChannel = mockAppChannel

		rt.inputBindingRoutes[testInputBindingName] = testInputBindingName

		b := mockBinding{}
		ctx, cancel := context.WithTimeout(context.Background(), 500*time.Millisecond)
		ch := make(chan bool, 1)
		b.readErrorCh = ch
		rt.readFromBinding(ctx, testInputBindingName, &b)
		cancel()

		assert.False(t, <-ch)
	})

	t.Run("app returns error", func(t *testing.T) {
		rt := NewTestDaprRuntime(modes.StandaloneMode)
		defer stopRuntime(t, rt)
		mockAppChannel := new(channelt.MockAppChannel)
		rt.appChannel = mockAppChannel

		fakeBindingReq := invokev1.NewInvokeMethodRequest(testInputBindingMethod)
		fakeBindingReq.WithHTTPExtension(http.MethodOptions, "")
		fakeBindingReq.WithRawData(nil, invokev1.JSONContentType)

		fakeBindingResp := invokev1.NewInvokeMethodResponse(200, "OK", nil)

		fakeReq := invokev1.NewInvokeMethodRequest(testInputBindingMethod)
		fakeReq.WithHTTPExtension(http.MethodPost, "")
		fakeReq.WithRawData(testInputBindingData, "application/json")
		fakeReq.WithMetadata(map[string][]string{})

		// User App subscribes 1 topics via http app channel
		fakeResp := invokev1.NewInvokeMethodResponse(500, "Internal Error", nil)
		fakeResp.WithRawData([]byte("Internal Error"), "application/json")

		mockAppChannel.On("InvokeMethod", mock.AnythingOfType("*context.emptyCtx"), fakeBindingReq).Return(fakeBindingResp, nil)
		mockAppChannel.On("InvokeMethod", mock.AnythingOfType("*context.valueCtx"), fakeReq).Return(fakeResp, nil)

		rt.appChannel = mockAppChannel
		rt.inputBindingRoutes[testInputBindingName] = testInputBindingName

		b := mockBinding{}
		ctx, cancel := context.WithTimeout(context.Background(), 500*time.Millisecond)
		ch := make(chan bool, 1)
		b.readErrorCh = ch
		rt.readFromBinding(ctx, testInputBindingName, &b)
		cancel()

		assert.True(t, <-ch)
	})

	t.Run("binding has data and metadata", func(t *testing.T) {
		rt := NewTestDaprRuntime(modes.StandaloneMode)
		defer stopRuntime(t, rt)
		mockAppChannel := new(channelt.MockAppChannel)
		rt.appChannel = mockAppChannel

		fakeBindingReq := invokev1.NewInvokeMethodRequest(testInputBindingMethod)
		fakeBindingReq.WithHTTPExtension(http.MethodOptions, "")
		fakeBindingReq.WithRawData(nil, invokev1.JSONContentType)

		fakeBindingResp := invokev1.NewInvokeMethodResponse(200, "OK", nil)

		fakeReq := invokev1.NewInvokeMethodRequest(testInputBindingMethod)
		fakeReq.WithHTTPExtension(http.MethodPost, "")
		fakeReq.WithRawData(testInputBindingData, "application/json")
		fakeReq.WithMetadata(map[string][]string{"bindings": {"input"}})

		// User App subscribes 1 topics via http app channel
		fakeResp := invokev1.NewInvokeMethodResponse(200, "OK", nil)
		fakeResp.WithRawData([]byte("OK"), "application/json")

		mockAppChannel.On("InvokeMethod", mock.AnythingOfType("*context.emptyCtx"), fakeBindingReq).Return(fakeBindingResp, nil)
		mockAppChannel.On("InvokeMethod", mock.AnythingOfType("*context.valueCtx"), fakeReq).Return(fakeResp, nil)

		rt.appChannel = mockAppChannel
		rt.inputBindingRoutes[testInputBindingName] = testInputBindingName

		b := mockBinding{metadata: map[string]string{"bindings": "input"}}
		ctx, cancel := context.WithTimeout(context.Background(), 500*time.Millisecond)
		ch := make(chan bool, 1)
		b.readErrorCh = ch
		rt.readFromBinding(ctx, testInputBindingName, &b)
		cancel()

		assert.Equal(t, string(testInputBindingData), b.data)
	})

	t.Run("start and stop reading", func(t *testing.T) {
		rt := NewDaprRuntime(&Config{}, &config.Configuration{}, &config.AccessControlList{}, resiliency.New(logger.NewLogger("test")))
		defer stopRuntime(t, rt)

		closeCh := make(chan struct{})
		defer close(closeCh)

		b := &daprt.MockBinding{}
		b.SetOnReadCloseCh(closeCh)
		b.On("Read", mock.MatchedBy(matchContextInterface), mock.Anything).Return(nil).Once()

		ctx, cancel := context.WithCancel(context.Background())
		rt.readFromBinding(ctx, testInputBindingName, b)
		time.Sleep(80 * time.Millisecond)
		cancel()
		select {
		case <-closeCh:
			// All good
		case <-time.After(time.Second):
			t.Fatal("timeout while waiting for binding to stop reading")
		}

		b.AssertNumberOfCalls(t, "Read", 1)
	})
}

func TestNamespace(t *testing.T) {
	t.Run("empty namespace", func(t *testing.T) {
		rt := NewTestDaprRuntime(modes.StandaloneMode)
		defer stopRuntime(t, rt)
		ns := rt.getNamespace()

		assert.Empty(t, ns)
	})

	t.Run("non-empty namespace", func(t *testing.T) {
		t.Setenv("NAMESPACE", "a")

		rt := NewTestDaprRuntime(modes.StandaloneMode)
		defer stopRuntime(t, rt)
		ns := rt.getNamespace()

		assert.Equal(t, "a", ns)
	})
}

func TestPodName(t *testing.T) {
	t.Run("empty podName", func(t *testing.T) {
		rt := NewTestDaprRuntime(modes.StandaloneMode)
		defer stopRuntime(t, rt)
		podName := rt.getPodName()

		assert.Empty(t, podName)
	})

	t.Run("non-empty podName", func(t *testing.T) {
		t.Setenv("POD_NAME", "testPodName")

		rt := NewTestDaprRuntime(modes.StandaloneMode)
		defer stopRuntime(t, rt)
		podName := rt.getPodName()

		assert.Equal(t, "testPodName", podName)
	})
}

func TestAuthorizedComponents(t *testing.T) {
	testCompName := "fakeComponent"

	t.Run("standalone mode, no namespce", func(t *testing.T) {
		rt := NewTestDaprRuntime(modes.StandaloneMode)
		defer stopRuntime(t, rt)
		component := componentsV1alpha1.Component{}
		component.ObjectMeta.Name = testCompName

		comps := rt.getAuthorizedComponents([]componentsV1alpha1.Component{component})
		assert.True(t, len(comps) == 1)
		assert.Equal(t, testCompName, comps[0].Name)
	})

	t.Run("namespace mismatch", func(t *testing.T) {
		rt := NewTestDaprRuntime(modes.StandaloneMode)
		defer stopRuntime(t, rt)
		rt.namespace = "a"

		component := componentsV1alpha1.Component{}
		component.ObjectMeta.Name = testCompName
		component.ObjectMeta.Namespace = "b"

		comps := rt.getAuthorizedComponents([]componentsV1alpha1.Component{component})
		assert.True(t, len(comps) == 0)
	})

	t.Run("namespace match", func(t *testing.T) {
		rt := NewTestDaprRuntime(modes.StandaloneMode)
		defer stopRuntime(t, rt)
		rt.namespace = "a"

		component := componentsV1alpha1.Component{}
		component.ObjectMeta.Name = testCompName
		component.ObjectMeta.Namespace = "a"

		comps := rt.getAuthorizedComponents([]componentsV1alpha1.Component{component})
		assert.True(t, len(comps) == 1)
	})

	t.Run("in scope, namespace match", func(t *testing.T) {
		rt := NewTestDaprRuntime(modes.StandaloneMode)
		defer stopRuntime(t, rt)
		rt.namespace = "a"

		component := componentsV1alpha1.Component{}
		component.ObjectMeta.Name = testCompName
		component.ObjectMeta.Namespace = "a"
		component.Scopes = []string{TestRuntimeConfigID}

		comps := rt.getAuthorizedComponents([]componentsV1alpha1.Component{component})
		assert.True(t, len(comps) == 1)
	})

	t.Run("not in scope, namespace match", func(t *testing.T) {
		rt := NewTestDaprRuntime(modes.StandaloneMode)
		defer stopRuntime(t, rt)
		rt.namespace = "a"

		component := componentsV1alpha1.Component{}
		component.ObjectMeta.Name = testCompName
		component.ObjectMeta.Namespace = "a"
		component.Scopes = []string{"other"}

		comps := rt.getAuthorizedComponents([]componentsV1alpha1.Component{component})
		assert.True(t, len(comps) == 0)
	})

	t.Run("in scope, namespace mismatch", func(t *testing.T) {
		rt := NewTestDaprRuntime(modes.StandaloneMode)
		defer stopRuntime(t, rt)
		rt.namespace = "a"

		component := componentsV1alpha1.Component{}
		component.ObjectMeta.Name = testCompName
		component.ObjectMeta.Namespace = "b"
		component.Scopes = []string{TestRuntimeConfigID}

		comps := rt.getAuthorizedComponents([]componentsV1alpha1.Component{component})
		assert.True(t, len(comps) == 0)
	})

	t.Run("not in scope, namespace mismatch", func(t *testing.T) {
		rt := NewTestDaprRuntime(modes.StandaloneMode)
		defer stopRuntime(t, rt)
		rt.namespace = "a"

		component := componentsV1alpha1.Component{}
		component.ObjectMeta.Name = testCompName
		component.ObjectMeta.Namespace = "b"
		component.Scopes = []string{"other"}

		comps := rt.getAuthorizedComponents([]componentsV1alpha1.Component{component})
		assert.True(t, len(comps) == 0)
	})

	t.Run("no authorizers", func(t *testing.T) {
		rt := NewTestDaprRuntime(modes.StandaloneMode)
		defer stopRuntime(t, rt)
		rt.componentAuthorizers = []ComponentAuthorizer{}
		// Namespace mismatch, should be accepted anyways
		rt.namespace = "a"

		component := componentsV1alpha1.Component{}
		component.ObjectMeta.Name = testCompName
		component.ObjectMeta.Namespace = "b"

		comps := rt.getAuthorizedComponents([]componentsV1alpha1.Component{component})
		assert.True(t, len(comps) == 1)
		assert.Equal(t, testCompName, comps[0].Name)
	})

	t.Run("only deny all", func(t *testing.T) {
		rt := NewTestDaprRuntime(modes.StandaloneMode)
		defer stopRuntime(t, rt)
		rt.componentAuthorizers = []ComponentAuthorizer{
			func(component componentsV1alpha1.Component) bool {
				return false
			},
		}

		component := componentsV1alpha1.Component{}
		component.ObjectMeta.Name = testCompName

		comps := rt.getAuthorizedComponents([]componentsV1alpha1.Component{component})
		assert.True(t, len(comps) == 0)
	})

	t.Run("additional authorizer denies all", func(t *testing.T) {
		cfg := NewTestDaprRuntimeConfig(modes.StandaloneMode, string(HTTPProtocol), 1024)
		rt := NewDaprRuntime(cfg, &config.Configuration{}, &config.AccessControlList{}, resiliency.New(logger.NewLogger("test")))
		rt.componentAuthorizers = append(rt.componentAuthorizers, func(component componentsV1alpha1.Component) bool {
			return false
		})
		defer stopRuntime(t, rt)

		component := componentsV1alpha1.Component{}
		component.ObjectMeta.Name = testCompName

		comps := rt.getAuthorizedComponents([]componentsV1alpha1.Component{component})
		assert.True(t, len(comps) == 0)
	})
}

type mockPublishPubSub struct{}

// Init is a mock initialization method.
func (m *mockPublishPubSub) Init(metadata pubsub.Metadata) error {
	return nil
}

// Publish is a mock publish method.
func (m *mockPublishPubSub) Publish(req *pubsub.PublishRequest) error {
	return nil
}

// Subscribe is a mock subscribe method.
func (m *mockPublishPubSub) Subscribe(_ context.Context, req pubsub.SubscribeRequest, handler pubsub.Handler) error {
	return nil
}

func (m *mockPublishPubSub) Close() error {
	return nil
}

func (m *mockPublishPubSub) Features() []pubsub.Feature {
	return nil
}

func TestInitActors(t *testing.T) {
	t.Run("missing namespace on kubernetes", func(t *testing.T) {
		r := NewDaprRuntime(&Config{Mode: modes.KubernetesMode}, &config.Configuration{}, &config.AccessControlList{}, resiliency.New(logger.NewLogger("test")))
		defer stopRuntime(t, r)
		r.namespace = ""
		r.runtimeConfig.mtlsEnabled = true

		err := r.initActors()
		assert.Error(t, err)
	})

	t.Run("actors hosted = true", func(t *testing.T) {
		r := NewDaprRuntime(&Config{Mode: modes.KubernetesMode}, &config.Configuration{}, &config.AccessControlList{}, resiliency.New(logger.NewLogger("test")))
		defer stopRuntime(t, r)
		r.appConfig = config.ApplicationConfig{
			Entities: []string{"actor1"},
		}

		hosted := len(r.appConfig.Entities) > 0
		assert.True(t, hosted)
	})

	t.Run("actors hosted = false", func(t *testing.T) {
		r := NewDaprRuntime(&Config{Mode: modes.KubernetesMode}, &config.Configuration{}, &config.AccessControlList{}, resiliency.New(logger.NewLogger("test")))
		defer stopRuntime(t, r)

		hosted := len(r.appConfig.Entities) > 0
		assert.False(t, hosted)
	})

	t.Run("placement enable = false", func(t *testing.T) {
		r := NewDaprRuntime(&Config{}, &config.Configuration{}, &config.AccessControlList{}, resiliency.New(logger.NewLogger("test")))
		defer stopRuntime(t, r)

		err := r.initActors()
		assert.NotNil(t, err)
	})

	t.Run("the state stores can still be initialized normally", func(t *testing.T) {
		r := NewDaprRuntime(&Config{}, &config.Configuration{}, &config.AccessControlList{}, resiliency.New(logger.NewLogger("test")))
		defer stopRuntime(t, r)

		assert.Nil(t, r.actor)
		assert.NotNil(t, r.stateStores)
	})

	t.Run("the actor store can not be initialized normally", func(t *testing.T) {
		r := NewDaprRuntime(&Config{}, &config.Configuration{}, &config.AccessControlList{}, resiliency.New(logger.NewLogger("test")))
		defer stopRuntime(t, r)

		assert.Equal(t, "", r.actorStateStoreName)
		err := r.initActors()
		assert.NotNil(t, err)
	})
}

func TestInitBindings(t *testing.T) {
	t.Run("single input binding", func(t *testing.T) {
		r := NewDaprRuntime(&Config{}, &config.Configuration{}, &config.AccessControlList{}, resiliency.New(logger.NewLogger("test")))
		r.bindingsRegistry = bindingsLoader.NewRegistry()
		defer stopRuntime(t, r)
		r.bindingsRegistry.RegisterInputBinding(
			func(_ logger.Logger) bindings.InputBinding {
				return &daprt.MockBinding{}
			},
			"testInputBinding",
		)

		c := componentsV1alpha1.Component{}
		c.ObjectMeta.Name = "testInputBinding"
		c.Spec.Type = "bindings.testInputBinding"
		err := r.initBinding(c)
		assert.NoError(t, err)
	})

	t.Run("single output binding", func(t *testing.T) {
		r := NewDaprRuntime(&Config{}, &config.Configuration{}, &config.AccessControlList{}, resiliency.New(logger.NewLogger("test")))
		r.bindingsRegistry = bindingsLoader.NewRegistry()
		defer stopRuntime(t, r)
		r.bindingsRegistry.RegisterOutputBinding(
			func(_ logger.Logger) bindings.OutputBinding {
				return &daprt.MockBinding{}
			},
			"testOutputBinding",
		)

		c := componentsV1alpha1.Component{}
		c.ObjectMeta.Name = "testOutputBinding"
		c.Spec.Type = "bindings.testOutputBinding"
		err := r.initBinding(c)
		assert.NoError(t, err)
	})

	t.Run("one input binding, one output binding", func(t *testing.T) {
		r := NewDaprRuntime(&Config{}, &config.Configuration{}, &config.AccessControlList{}, resiliency.New(logger.NewLogger("test")))
		r.bindingsRegistry = bindingsLoader.NewRegistry()
		defer stopRuntime(t, r)
		r.bindingsRegistry.RegisterInputBinding(
			func(_ logger.Logger) bindings.InputBinding {
				return &daprt.MockBinding{}
			},
			"testinput",
		)

		r.bindingsRegistry.RegisterOutputBinding(
			func(_ logger.Logger) bindings.OutputBinding {
				return &daprt.MockBinding{}
			},
			"testoutput",
		)

		input := componentsV1alpha1.Component{}
		input.ObjectMeta.Name = "testinput"
		input.Spec.Type = "bindings.testinput"
		err := r.initBinding(input)
		assert.NoError(t, err)

		output := componentsV1alpha1.Component{}
		output.ObjectMeta.Name = "testinput"
		output.Spec.Type = "bindings.testoutput"
		err = r.initBinding(output)
		assert.NoError(t, err)
	})
}

func TestBindingTracingHttp(t *testing.T) {
	rt := NewTestDaprRuntime(modes.StandaloneMode)
	defer stopRuntime(t, rt)

	t.Run("traceparent passed through with response status code 200", func(t *testing.T) {
		mockAppChannel := new(channelt.MockAppChannel)
		mockAppChannel.On("InvokeMethod", mock.Anything, mock.Anything).Return(invokev1.NewInvokeMethodResponse(200, "OK", nil), nil)
		rt.appChannel = mockAppChannel

		_, err := rt.sendBindingEventToApp("mockBinding", []byte(""), map[string]string{"traceparent": "00-d97eeaf10b4d00dc6ba794f3a41c5268-09462d216dd14deb-01"})
		assert.Nil(t, err)
		mockAppChannel.AssertCalled(t, "InvokeMethod", mock.Anything, mock.Anything)
		assert.Len(t, mockAppChannel.Calls, 1)
		req := mockAppChannel.Calls[0].Arguments.Get(1).(*invokev1.InvokeMethodRequest)
		assert.Contains(t, req.Metadata(), "traceparent")
		assert.Contains(t, req.Metadata()["traceparent"].Values, "00-d97eeaf10b4d00dc6ba794f3a41c5268-09462d216dd14deb-01")
	})

	t.Run("traceparent passed through with response status code 204", func(t *testing.T) {
		mockAppChannel := new(channelt.MockAppChannel)
		mockAppChannel.On("InvokeMethod", mock.Anything, mock.Anything).Return(invokev1.NewInvokeMethodResponse(204, "OK", nil), nil)
		rt.appChannel = mockAppChannel

		_, err := rt.sendBindingEventToApp("mockBinding", []byte(""), map[string]string{"traceparent": "00-d97eeaf10b4d00dc6ba794f3a41c5268-09462d216dd14deb-01"})
		assert.Nil(t, err)
		mockAppChannel.AssertCalled(t, "InvokeMethod", mock.Anything, mock.Anything)
		assert.Len(t, mockAppChannel.Calls, 1)
		req := mockAppChannel.Calls[0].Arguments.Get(1).(*invokev1.InvokeMethodRequest)
		assert.Contains(t, req.Metadata(), "traceparent")
		assert.Contains(t, req.Metadata()["traceparent"].Values, "00-d97eeaf10b4d00dc6ba794f3a41c5268-09462d216dd14deb-01")
	})

	t.Run("bad traceparent does not fail request", func(t *testing.T) {
		mockAppChannel := new(channelt.MockAppChannel)
		mockAppChannel.On("InvokeMethod", mock.Anything, mock.Anything).Return(invokev1.NewInvokeMethodResponse(200, "OK", nil), nil)
		rt.appChannel = mockAppChannel

		_, err := rt.sendBindingEventToApp("mockBinding", []byte(""), map[string]string{"traceparent": "I am not a traceparent"})
		assert.Nil(t, err)
		mockAppChannel.AssertCalled(t, "InvokeMethod", mock.Anything, mock.Anything)
		assert.Len(t, mockAppChannel.Calls, 1)
	})
}

func TestBindingResiliency(t *testing.T) {
	r := NewDaprRuntime(&Config{}, &config.Configuration{}, &config.AccessControlList{}, resiliency.FromConfigurations(logger.NewLogger("test"), testResiliency))
	r.bindingsRegistry = bindingsLoader.NewRegistry()
	defer stopRuntime(t, r)

	failingChannel := daprt.FailingAppChannel{
		Failure: daprt.NewFailure(
			map[string]int{
				"inputFailingKey": 1,
			},
			map[string]time.Duration{
				"inputTimeoutKey": time.Second * 10,
			},
			map[string]int{},
		),
		KeyFunc: func(req *invokev1.InvokeMethodRequest) string {
			return string(req.Message().Data.Value)
		},
	}

	r.appChannel = &failingChannel
	r.runtimeConfig.ApplicationProtocol = HTTPProtocol

	failingBinding := daprt.FailingBinding{
		Failure: daprt.NewFailure(
			map[string]int{
				"outputFailingKey": 1,
			},
			map[string]time.Duration{
				"outputTimeoutKey": time.Second * 10,
			},
			map[string]int{},
		),
	}

	r.bindingsRegistry.RegisterOutputBinding(
		func(_ logger.Logger) bindings.OutputBinding {
			return &failingBinding
		},
		"failingoutput",
	)

	output := componentsV1alpha1.Component{}
	output.ObjectMeta.Name = "failOutput"
	output.Spec.Type = "bindings.failingoutput"
	err := r.initBinding(output)
	assert.NoError(t, err)

	t.Run("output binding retries on failure with resiliency", func(t *testing.T) {
		req := &bindings.InvokeRequest{
			Data:      []byte("outputFailingKey"),
			Operation: "create",
		}
		_, err := r.sendToOutputBinding("failOutput", req)

		assert.Nil(t, err)
		assert.Equal(t, 2, failingBinding.Failure.CallCount("outputFailingKey"))
	})

	t.Run("output binding times out with resiliency", func(t *testing.T) {
		req := &bindings.InvokeRequest{
			Data:      []byte("outputTimeoutKey"),
			Operation: "create",
		}
		start := time.Now()
		_, err := r.sendToOutputBinding("failOutput", req)
		end := time.Now()

		assert.NotNil(t, err)
		assert.Equal(t, 2, failingBinding.Failure.CallCount("outputTimeoutKey"))
		assert.Less(t, end.Sub(start), time.Second*10)
	})

	t.Run("input binding retries on failure with resiliency", func(t *testing.T) {
		_, err := r.sendBindingEventToApp("failingInputBinding", []byte("inputFailingKey"), map[string]string{})

		assert.NoError(t, err)
		assert.Equal(t, 2, failingChannel.Failure.CallCount("inputFailingKey"))
	})

	t.Run("input binding times out with resiliency", func(t *testing.T) {
		start := time.Now()
		_, err := r.sendBindingEventToApp("failingInputBinding", []byte("inputTimeoutKey"), map[string]string{})
		end := time.Now()

		assert.Error(t, err)
		assert.Equal(t, 2, failingChannel.Failure.CallCount("inputTimeoutKey"))
		assert.Less(t, end.Sub(start), time.Second*10)
	})
}

func TestActorReentrancyConfig(t *testing.T) {
	fullConfig := `{
		"entities":["actorType1", "actorType2"],
		"actorIdleTimeout": "1h",
		"actorScanInterval": "30s",
		"drainOngoingCallTimeout": "30s",
		"drainRebalancedActors": true,
		"reentrancy": {
		  "enabled": true,
		  "maxStackDepth": 64
		}
	  }`
	limit := 64

	minimumConfig := `{
		"entities":["actorType1", "actorType2"],
		"actorIdleTimeout": "1h",
		"actorScanInterval": "30s",
		"drainOngoingCallTimeout": "30s",
		"drainRebalancedActors": true,
		"reentrancy": {
		  "enabled": true
		}
	  }`

	emptyConfig := `{
		"entities":["actorType1", "actorType2"],
		"actorIdleTimeout": "1h",
		"actorScanInterval": "30s",
		"drainOngoingCallTimeout": "30s",
		"drainRebalancedActors": true
	  }`

	testcases := []struct {
		Name               string
		Config             []byte
		ExpectedReentrancy bool
		ExpectedLimit      *int
	}{
		{
			Name:               "Test full configuration",
			Config:             []byte(fullConfig),
			ExpectedReentrancy: true,
			ExpectedLimit:      &limit,
		},
		{
			Name:               "Test minimum configuration",
			Config:             []byte(minimumConfig),
			ExpectedReentrancy: true,
			ExpectedLimit:      nil,
		},
		{
			Name:               "Test minimum configuration",
			Config:             []byte(emptyConfig),
			ExpectedReentrancy: false,
			ExpectedLimit:      nil,
		},
	}

	for _, tc := range testcases {
		t.Run(tc.Name, func(t *testing.T) {
			r := NewDaprRuntime(&Config{Mode: modes.KubernetesMode}, &config.Configuration{}, &config.AccessControlList{}, resiliency.New(logger.NewLogger("test")))

			mockAppChannel := new(channelt.MockAppChannel)
			r.appChannel = mockAppChannel
			r.runtimeConfig.ApplicationProtocol = HTTPProtocol

			configResp := config.ApplicationConfig{}
			json.Unmarshal(tc.Config, &configResp)

			mockAppChannel.On("GetAppConfig").Return(&configResp, nil)

			r.loadAppConfiguration()

			assert.NotNil(t, r.appConfig)

			assert.Equal(t, tc.ExpectedReentrancy, r.appConfig.Reentrancy.Enabled)
			assert.Equal(t, tc.ExpectedLimit, r.appConfig.Reentrancy.MaxStackDepth)
		})
	}
}

type mockPubSub struct {
	pubsub.PubSub
	closeErr error
}

func (p *mockPubSub) Init(metadata pubsub.Metadata) error {
	return nil
}

func (p *mockPubSub) Close() error {
	return p.closeErr
}

type mockStateStore struct {
	state.Store
	closeErr error
}

func (s *mockStateStore) Init(metadata state.Metadata) error {
	return nil
}

func (s *mockStateStore) Close() error {
	return s.closeErr
}

type mockSecretStore struct {
	secretstores.SecretStore
	closeErr error
}

func (s *mockSecretStore) GetSecret(ctx context.Context, req secretstores.GetSecretRequest) (secretstores.GetSecretResponse, error) {
	return secretstores.GetSecretResponse{
		Data: map[string]string{
			"key1":   "value1",
			"_value": "_value_data",
			"name1":  "value1",
		},
	}, nil
}

func (s *mockSecretStore) Init(metadata secretstores.Metadata) error {
	return nil
}

func (s *mockSecretStore) Close() error {
	return s.closeErr
}

type mockNameResolver struct {
	nameresolution.Resolver
	closeErr error
}

func (n *mockNameResolver) Init(metadata nameresolution.Metadata) error {
	return nil
}

func (n *mockNameResolver) Close() error {
	return n.closeErr
}

func TestStopWithErrors(t *testing.T) {
	rt := NewTestDaprRuntime(modes.StandaloneMode)

	testErr := errors.New("mock close error")

	rt.bindingsRegistry.RegisterOutputBinding(
		func(_ logger.Logger) bindings.OutputBinding {
			return &mockBinding{closeErr: testErr}
		},
		"output",
	)
	rt.pubSubRegistry.RegisterComponent(
		func(_ logger.Logger) pubsub.PubSub {
			return &mockPubSub{closeErr: testErr}
		},
		"pubsub",
	)
	rt.stateStoreRegistry.RegisterComponent(
		func(_ logger.Logger) state.Store {
			return &mockStateStore{closeErr: testErr}
		},
		"statestore",
	)
	rt.secretStoresRegistry.RegisterComponent(
		func(_ logger.Logger) secretstores.SecretStore {
			return &mockSecretStore{closeErr: testErr}
		},
		"secretstore",
	)

	mockOutputBindingComponent := componentsV1alpha1.Component{
		ObjectMeta: metaV1.ObjectMeta{
			Name: TestPubsubName,
		},
		Spec: componentsV1alpha1.ComponentSpec{
			Type:    "bindings.output",
			Version: "v1",
			Metadata: []componentsV1alpha1.MetadataItem{
				{
					Name: "output",
					Value: componentsV1alpha1.DynamicValue{
						JSON: v1.JSON{},
					},
				},
			},
		},
	}
	mockPubSubComponent := componentsV1alpha1.Component{
		ObjectMeta: metaV1.ObjectMeta{
			Name: TestPubsubName,
		},
		Spec: componentsV1alpha1.ComponentSpec{
			Type:    "pubsub.pubsub",
			Version: "v1",
			Metadata: []componentsV1alpha1.MetadataItem{
				{
					Name: "pubsub",
					Value: componentsV1alpha1.DynamicValue{
						JSON: v1.JSON{},
					},
				},
			},
		},
	}
	mockStateComponent := componentsV1alpha1.Component{
		ObjectMeta: metaV1.ObjectMeta{
			Name: TestPubsubName,
		},
		Spec: componentsV1alpha1.ComponentSpec{
			Type:    "state.statestore",
			Version: "v1",
			Metadata: []componentsV1alpha1.MetadataItem{
				{
					Name: "statestore",
					Value: componentsV1alpha1.DynamicValue{
						JSON: v1.JSON{},
					},
				},
			},
		},
	}
	mockSecretsComponent := componentsV1alpha1.Component{
		ObjectMeta: metaV1.ObjectMeta{
			Name: TestPubsubName,
		},
		Spec: componentsV1alpha1.ComponentSpec{
			Type:    "secretstores.secretstore",
			Version: "v1",
			Metadata: []componentsV1alpha1.MetadataItem{
				{
					Name: "secretstore",
					Value: componentsV1alpha1.DynamicValue{
						JSON: v1.JSON{},
					},
				},
			},
		},
	}

	require.NoError(t, rt.initOutputBinding(mockOutputBindingComponent))
	require.NoError(t, rt.initPubSub(mockPubSubComponent))
	require.NoError(t, rt.initState(mockStateComponent))
	require.NoError(t, rt.initSecretStore(mockSecretsComponent))
	rt.nameResolver = &mockNameResolver{closeErr: testErr}

	err := rt.shutdownOutputComponents()
	assert.Error(t, err)
	var merr *multierror.Error
	merr, ok := err.(*multierror.Error)
	require.True(t, ok)
	assert.Equal(t, 5, len(merr.Errors))
}

func stopRuntime(t *testing.T, rt *DaprRuntime) {
	rt.stopActor()
	assert.NoError(t, rt.shutdownOutputComponents())
	time.Sleep(100 * time.Millisecond)
}

func TestFindMatchingRoute(t *testing.T) {
	r, err := createRoutingRule(`event.type == "MyEventType"`, "mypath")
	require.NoError(t, err)
	rules := []*runtimePubsub.Rule{r}
	path, shouldProcess, err := findMatchingRoute(rules, map[string]interface{}{
		"type": "MyEventType",
	})
	require.NoError(t, err)
	assert.Equal(t, "mypath", path)
	assert.True(t, shouldProcess)
}

func createRoutingRule(match, path string) (*runtimePubsub.Rule, error) {
	var e *expr.Expr
	matchTrimmed := strings.TrimSpace(match)
	if matchTrimmed != "" {
		e = &expr.Expr{}
		if err := e.DecodeString(matchTrimmed); err != nil {
			return nil, err
		}
	}

	return &runtimePubsub.Rule{
		Match: e,
		Path:  path,
	}, nil
}

func TestComponentsCallback(t *testing.T) {
	srv := httptest.NewServer(http.HandlerFunc(func(w http.ResponseWriter, r *http.Request) {
		fmt.Fprintf(w, "OK")
	}))
	defer srv.Close()

	u, err := url.Parse(srv.URL)
	require.NoError(t, err)
	port, _ := strconv.Atoi(u.Port())
	rt := NewTestDaprRuntimeWithProtocol(modes.StandaloneMode, "http", port)
	defer stopRuntime(t, rt)

	c := make(chan struct{})
	callbackInvoked := false

	rt.Run(
		WithComponentsCallback(func(components ComponentRegistry) error {
			close(c)
			callbackInvoked = true

			return nil
		}),
		WithNameResolutions(nrLoader.NewRegistry()),
	)
	defer rt.Shutdown(0)

	select {
	case <-c:
	case <-time.After(10 * time.Second):
	}

	assert.True(t, callbackInvoked, "component callback was not invoked")
}

func TestGRPCProxy(t *testing.T) {
	// setup gRPC server
	serverPort, _ := freeport.GetFreePort()
	teardown, err := runGRPCApp(serverPort)
	require.NoError(t, err)
	defer teardown()

	nr := nrLoader.NewRegistry()
	nr.RegisterComponent(
		func(_ logger.Logger) nameresolution.Resolver {
			mockResolver := new(daprt.MockResolver)
			// proxy to server anytime
			mockResolver.On("Init", mock.Anything).Return(nil)
			mockResolver.On("ResolveID", mock.Anything).Return(fmt.Sprintf("localhost:%d", serverPort), nil)
			return mockResolver
		},
		"mdns", // for standalone mode
	)

	// setup proxy
	rt := NewTestDaprRuntimeWithProtocol(modes.StandaloneMode, "grpc", serverPort)
	internalPort, _ := freeport.GetFreePort()
	rt.runtimeConfig.InternalGRPCPort = internalPort
	defer stopRuntime(t, rt)

	go func() {
		rt.Run(WithNameResolutions(nr))
	}()
	defer rt.Shutdown(0)

	time.Sleep(time.Second)

	req := &pb.PingRequest{Value: "foo"}

	t.Run("proxy single streaming request", func(t *testing.T) {
		ctx, cancel := context.WithTimeout(context.TODO(), time.Second)
		defer cancel()
		stream, err := pingStreamClient(ctx, internalPort)
		require.NoError(t, err)

		require.NoError(t, stream.Send(req), "sending to PingStream must not fail")
		resp, err := stream.Recv()
		require.NoError(t, err)
		require.NotNil(t, resp, "resp must not be nil")

		require.NoError(t, stream.CloseSend(), "no error on close send")
	})

	t.Run("proxy concurrent streaming requests", func(t *testing.T) {
		ctx1, cancel := context.WithTimeout(context.TODO(), time.Second)
		defer cancel()
		stream1, err := pingStreamClient(ctx1, internalPort)
		require.NoError(t, err)

		ctx2, cancel := context.WithTimeout(context.TODO(), time.Second)
		defer cancel()
		stream2, err := pingStreamClient(ctx2, internalPort)
		require.NoError(t, err)

		require.NoError(t, stream1.Send(req), "sending to PingStream must not fail")
		resp, err := stream1.Recv()
		require.NoError(t, err)
		require.NotNil(t, resp, "resp must not be nil")

		require.NoError(t, stream2.Send(req), "sending to PingStream must not fail")
		resp, err = stream2.Recv()
		require.NoError(t, err)
		require.NotNil(t, resp, "resp must not be nil")

		require.NoError(t, stream1.CloseSend(), "no error on close send")
		require.NoError(t, stream2.CloseSend(), "no error on close send")
	})
}

func TestGetComponentsCapabilitiesMap(t *testing.T) {
	rt := NewTestDaprRuntime(modes.StandaloneMode)
	defer stopRuntime(t, rt)

	mockStateStore := new(daprt.MockStateStore)
	rt.stateStoreRegistry.RegisterComponent(
		func(_ logger.Logger) state.Store {
			return mockStateStore
		},
		"mockState",
	)
	mockStateStore.On("Init", mock.Anything).Return(nil)
	cStateStore := componentsV1alpha1.Component{}
	cStateStore.ObjectMeta.Name = "testStateStoreName"
	cStateStore.Spec.Type = "state.mockState"

	mockPubSub := new(daprt.MockPubSub)
	rt.pubSubRegistry.RegisterComponent(
		func(_ logger.Logger) pubsub.PubSub {
			return mockPubSub
		},
		"mockPubSub",
	)
	mockPubSub.On("Init", mock.Anything).Return(nil)
	mockPubSub.On("Features").Return([]pubsub.Feature{pubsub.FeatureMessageTTL, pubsub.FeatureSubscribeWildcards})
	cPubSub := componentsV1alpha1.Component{}
	cPubSub.ObjectMeta.Name = "mockPubSub"
	cPubSub.Spec.Type = "pubsub.mockPubSub"

	rt.bindingsRegistry.RegisterInputBinding(
		func(_ logger.Logger) bindings.InputBinding {
			return &daprt.MockBinding{}
		},
		"testInputBinding",
	)
	cin := componentsV1alpha1.Component{}
	cin.ObjectMeta.Name = "testInputBinding"
	cin.Spec.Type = "bindings.testInputBinding"

	rt.bindingsRegistry.RegisterOutputBinding(
		func(_ logger.Logger) bindings.OutputBinding {
			return &daprt.MockBinding{}
		},
		"testOutputBinding",
	)
	cout := componentsV1alpha1.Component{}
	cout.ObjectMeta.Name = "testOutputBinding"
	cout.Spec.Type = "bindings.testOutputBinding"

	mockSecretStoreName := "mockSecretStore"
	mockSecretStore := new(daprt.FakeSecretStore)
	rt.secretStoresRegistry.RegisterComponent(
		func(_ logger.Logger) secretstores.SecretStore {
			return mockSecretStore
		},
		mockSecretStoreName,
	)
	cSecretStore := componentsV1alpha1.Component{}
	cSecretStore.ObjectMeta.Name = mockSecretStoreName
	cSecretStore.Spec.Type = "secretstores.mockSecretStore"

	require.NoError(t, rt.initInputBinding(cin))
	require.NoError(t, rt.initOutputBinding(cout))
	require.NoError(t, rt.initPubSub(cPubSub))
	require.NoError(t, rt.initState(cStateStore))
	require.NoError(t, rt.initSecretStore(cSecretStore))

	capabilities := rt.getComponentsCapabilitesMap()
	assert.Equal(t, 5, len(capabilities),
		"All 5 registered components have are present in capabilities (stateStore pubSub input output secretStore)")
	assert.Equal(t, 2, len(capabilities["mockPubSub"]),
		"mockPubSub has 2 features because we mocked it so")
	assert.Equal(t, 1, len(capabilities["testInputBinding"]),
		"Input bindings always have INPUT_BINDING added to their capabilities")
	assert.Equal(t, 1, len(capabilities["testOutputBinding"]),
		"Output bindings always have OUTPUT_BINDING added to their capabilities")
	assert.Equal(t, 1, len(capabilities[mockSecretStoreName]),
		"mockSecretStore has a single feature and it should be present")
}

func runGRPCApp(port int) (func(), error) {
	serverListener, err := net.Listen("tcp", fmt.Sprintf("127.0.0.1:%d", port))
	if err != nil {
		return func() {}, err
	}

	server := grpc.NewServer()
	pb.RegisterTestServiceServer(server, &pingStreamService{})
	go func() {
		server.Serve(serverListener)
	}()
	teardown := func() {
		server.Stop()
	}

	return teardown, nil
}

func pingStreamClient(ctx context.Context, port int) (pb.TestService_PingStreamClient, error) {
	clientConn, err := grpc.DialContext(
		ctx,
		fmt.Sprintf("localhost:%d", port),
		grpc.WithTransportCredentials(insecure.NewCredentials()),
	)
	if err != nil {
		return nil, err
	}

	testClient := pb.NewTestServiceClient(clientConn)

	ctx = metadata.AppendToOutgoingContext(ctx, "dapr-app-id", "dummy")
	return testClient.PingStream(ctx)
}

type pingStreamService struct {
	pb.TestServiceServer
}

func (s *pingStreamService) PingStream(stream pb.TestService_PingStreamServer) error {
	counter := int32(0)
	for {
		ping, err := stream.Recv()
		if err == io.EOF {
			break
		} else if err != nil {
			return err
		}
		pong := &pb.PingResponse{Value: ping.Value, Counter: counter}
		if err := stream.Send(pong); err != nil {
			return err
		}
		counter++
	}
	return nil
}

func matchContextInterface(v any) bool {
	_, ok := v.(context.Context)
	return ok
}<|MERGE_RESOLUTION|>--- conflicted
+++ resolved
@@ -3510,13 +3510,7 @@
 
 		_, err := r.Subscribe(sub)
 		require.NoError(t, err)
-
-<<<<<<< HEAD
-		assert.Equal(t, 2, failingAppChannel.Failure.CallCount["failingSubTopic"])
-=======
-		assert.NoError(t, err)
 		assert.Equal(t, 2, failingAppChannel.Failure.CallCount("failingSubTopic"))
->>>>>>> 4c3b1d24
 	})
 
 	t.Run("pubsub times out sending event to app with resiliency", func(t *testing.T) {
@@ -3544,14 +3538,9 @@
 		_, err := r.Subscribe(sub)
 		end := time.Now()
 
-<<<<<<< HEAD
-		assert.Error(t, err)
-		assert.Equal(t, 2, failingAppChannel.Failure.CallCount["timeoutSubTopic"])
-=======
 		// This is eaten, technically.
 		assert.NoError(t, err)
 		assert.Equal(t, 2, failingAppChannel.Failure.CallCount("timeoutSubTopic"))
->>>>>>> 4c3b1d24
 		assert.Less(t, end.Sub(start), time.Second*10)
 	})
 }
