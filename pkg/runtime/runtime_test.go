/*
Copyright 2021 The Dapr Authors
Licensed under the Apache License, Version 2.0 (the "License");
you may not use this file except in compliance with the License.
You may obtain a copy of the License at
    http://www.apache.org/licenses/LICENSE-2.0
Unless required by applicable law or agreed to in writing, software
distributed under the License is distributed on an "AS IS" BASIS,
WITHOUT WARRANTIES OR CONDITIONS OF ANY KIND, either express or implied.
See the License for the specific language governing permissions and
limitations under the License.
*/

//nolint:nosnakecase
package runtime

import (
	"context"
	"crypto/rand"
	"encoding/base64"
	"encoding/hex"
	"encoding/json"
	"errors"
	"fmt"
	"io"
	"net"
	"net/http"
	"net/http/httptest"
	"net/url"
	"os"
	"reflect"
	"sort"
	"strconv"
	"strings"
	"sync"
	"sync/atomic"
	"testing"
	"time"

	"github.com/golang/mock/gomock"
	"github.com/google/uuid"
	"github.com/phayes/freeport"
	"github.com/stretchr/testify/assert"
	"github.com/stretchr/testify/mock"
	"github.com/stretchr/testify/require"
	"go.opentelemetry.io/otel/exporters/otlp/otlptrace"
	"go.opentelemetry.io/otel/exporters/zipkin"
	sdktrace "go.opentelemetry.io/otel/sdk/trace"
	"google.golang.org/grpc"
	"google.golang.org/grpc/codes"
	"google.golang.org/grpc/credentials/insecure"
	"google.golang.org/grpc/metadata"
	"google.golang.org/grpc/status"
	v1 "k8s.io/apiextensions-apiserver/pkg/apis/apiextensions/v1"
	metaV1 "k8s.io/apimachinery/pkg/apis/meta/v1"
	"sigs.k8s.io/yaml"

	"github.com/dapr/components-contrib/bindings"
	"github.com/dapr/components-contrib/contenttype"
	"github.com/dapr/components-contrib/lock"
	mdata "github.com/dapr/components-contrib/metadata"
	"github.com/dapr/components-contrib/middleware"
	"github.com/dapr/components-contrib/nameresolution"
	"github.com/dapr/components-contrib/pubsub"
	"github.com/dapr/components-contrib/secretstores"
	"github.com/dapr/components-contrib/state"
	componentsV1alpha1 "github.com/dapr/dapr/pkg/apis/components/v1alpha1"
	httpEndpointV1alpha1 "github.com/dapr/dapr/pkg/apis/httpEndpoint/v1alpha1"
	"github.com/dapr/dapr/pkg/apis/resiliency/v1alpha1"
	subscriptionsapi "github.com/dapr/dapr/pkg/apis/subscriptions/v1alpha1"
	channelt "github.com/dapr/dapr/pkg/channel/testing"
	"github.com/dapr/dapr/pkg/components"
	bindingsLoader "github.com/dapr/dapr/pkg/components/bindings"
	configurationLoader "github.com/dapr/dapr/pkg/components/configuration"
	lockLoader "github.com/dapr/dapr/pkg/components/lock"
	httpMiddlewareLoader "github.com/dapr/dapr/pkg/components/middleware/http"
	nrLoader "github.com/dapr/dapr/pkg/components/nameresolution"
	pubsubLoader "github.com/dapr/dapr/pkg/components/pubsub"
	secretstoresLoader "github.com/dapr/dapr/pkg/components/secretstores"

	stateLoader "github.com/dapr/dapr/pkg/components/state"
	"github.com/dapr/dapr/pkg/config"
	"github.com/dapr/dapr/pkg/cors"
	diagUtils "github.com/dapr/dapr/pkg/diagnostics/utils"
	"github.com/dapr/dapr/pkg/encryption"
	"github.com/dapr/dapr/pkg/expr"
	pb "github.com/dapr/dapr/pkg/grpc/proxy/testservice"
	invokev1 "github.com/dapr/dapr/pkg/messaging/v1"
	httpMiddleware "github.com/dapr/dapr/pkg/middleware/http"
	"github.com/dapr/dapr/pkg/modes"
	operatorv1pb "github.com/dapr/dapr/pkg/proto/operator/v1"
	runtimev1pb "github.com/dapr/dapr/pkg/proto/runtime/v1"
	"github.com/dapr/dapr/pkg/resiliency"
	"github.com/dapr/dapr/pkg/runtime/compstore"
	runtimePubsub "github.com/dapr/dapr/pkg/runtime/pubsub"
	"github.com/dapr/dapr/pkg/runtime/security"
	"github.com/dapr/dapr/pkg/scopes"
	sentryConsts "github.com/dapr/dapr/pkg/sentry/consts"
	daprt "github.com/dapr/dapr/pkg/testing"
	"github.com/dapr/kit/logger"
	"github.com/dapr/kit/ptr"
)

const (
	TestRuntimeConfigID  = "consumer0"
	TestPubsubName       = "testpubsub"
	TestSecondPubsubName = "testpubsub2"
	TestLockName         = "testlock"
	resourcesDir         = "./components"
	maxGRPCServerUptime  = 200 * time.Millisecond
)

var (
	testCertRoot = `-----BEGIN CERTIFICATE-----
MIIBjjCCATOgAwIBAgIQdZeGNuAHZhXSmb37Pnx2QzAKBggqhkjOPQQDAjAYMRYw
FAYDVQQDEw1jbHVzdGVyLmxvY2FsMB4XDTIwMDIwMTAwMzUzNFoXDTMwMDEyOTAw
MzUzNFowGDEWMBQGA1UEAxMNY2x1c3Rlci5sb2NhbDBZMBMGByqGSM49AgEGCCqG
SM49AwEHA0IABAeMFRst4JhcFpebfgEs1MvJdD7h5QkCbLwChRHVEUoaDqd1aYjm
bX5SuNBXz5TBEhHfTV3Objh6LQ2N+CBoCeOjXzBdMA4GA1UdDwEB/wQEAwIBBjAS
BgNVHRMBAf8ECDAGAQH/AgEBMB0GA1UdDgQWBBRBWthv5ZQ3vALl2zXWwAXSmZ+m
qTAYBgNVHREEETAPgg1jbHVzdGVyLmxvY2FsMAoGCCqGSM49BAMCA0kAMEYCIQDN
rQNOck4ENOhmLROE/wqH0MKGjE6P8yzesgnp9fQI3AIhAJaVPrZloxl1dWCgmNWo
Iklq0JnMgJU7nS+VpVvlgBN8
-----END CERTIFICATE-----`

	testInputBindingData = []byte("fakedata")
)

var testResiliency = &v1alpha1.Resiliency{
	Spec: v1alpha1.ResiliencySpec{
		Policies: v1alpha1.Policies{
			Retries: map[string]v1alpha1.Retry{
				"singleRetry": {
					MaxRetries:  ptr.Of(1),
					MaxInterval: "100ms",
					Policy:      "constant",
					Duration:    "10ms",
				},
			},
			Timeouts: map[string]string{
				"fast": "100ms",
			},
		},
		Targets: v1alpha1.Targets{
			Components: map[string]v1alpha1.ComponentPolicyNames{
				"failOutput": {
					Outbound: v1alpha1.PolicyNames{
						Retry:   "singleRetry",
						Timeout: "fast",
					},
				},
				"failPubsub": {
					Outbound: v1alpha1.PolicyNames{
						Retry:   "singleRetry",
						Timeout: "fast",
					},
					Inbound: v1alpha1.PolicyNames{
						Retry:   "singleRetry",
						Timeout: "fast",
					},
				},
				"failingInputBinding": {
					Inbound: v1alpha1.PolicyNames{
						Retry:   "singleRetry",
						Timeout: "fast",
					},
				},
			},
		},
	},
}

type MockKubernetesStateStore struct {
	callback func()
}

func (m *MockKubernetesStateStore) Init(ctx context.Context, metadata secretstores.Metadata) error {
	if m.callback != nil {
		m.callback()
	}
	return nil
}

func (m *MockKubernetesStateStore) GetSecret(ctx context.Context, req secretstores.GetSecretRequest) (secretstores.GetSecretResponse, error) {
	return secretstores.GetSecretResponse{
		Data: map[string]string{
			"key1":   "value1",
			"_value": "_value_data",
			"name1":  "value1",
		},
	}, nil
}

func (m *MockKubernetesStateStore) BulkGetSecret(ctx context.Context, req secretstores.BulkGetSecretRequest) (secretstores.BulkGetSecretResponse, error) {
	response := map[string]map[string]string{}
	response["k8s-secret"] = map[string]string{
		"key1":   "value1",
		"_value": "_value_data",
		"name1":  "value1",
	}
	return secretstores.BulkGetSecretResponse{
		Data: response,
	}, nil
}

func (m *MockKubernetesStateStore) Close() error {
	return nil
}

func (m *MockKubernetesStateStore) Features() []secretstores.Feature {
	return []secretstores.Feature{}
}

func (m MockKubernetesStateStore) GetComponentMetadata() map[string]string {
	return nil
}

func NewMockKubernetesStore() secretstores.SecretStore {
	return &MockKubernetesStateStore{}
}

func NewMockKubernetesStoreWithInitCallback(cb func()) secretstores.SecretStore {
	return &MockKubernetesStateStore{callback: cb}
}

func TestNewRuntime(t *testing.T) {
	// act
	r := NewDaprRuntime(&Config{}, &config.Configuration{}, &config.AccessControlList{}, resiliency.New(logger.NewLogger("test")))

	// assert
	assert.NotNil(t, r, "runtime must be initiated")
}

// writeComponentToDisk the given content into a file inside components directory.
func writeComponentToDisk(content any, fileName string) (cleanup func(), error error) {
	filePath := fmt.Sprintf("%s/%s", resourcesDir, fileName)
	b, err := yaml.Marshal(content)
	if err != nil {
		return nil, err
	}
	return func() {
		os.Remove(filePath)
	}, os.WriteFile(filePath, b, 0o600)
}

// helper to populate subscription array for 2 pubsubs.
// 'topics' are the topics for the first pubsub.
// 'topics2' are the topics for the second pubsub.
func getSubscriptionsJSONString(topics []string, topics2 []string) string {
	s := []runtimePubsub.SubscriptionJSON{}
	for _, t := range topics {
		s = append(s, runtimePubsub.SubscriptionJSON{
			PubsubName: TestPubsubName,
			Topic:      t,
			Routes: runtimePubsub.RoutesJSON{
				Default: t,
			},
		})
	}

	for _, t := range topics2 {
		s = append(s, runtimePubsub.SubscriptionJSON{
			PubsubName: TestSecondPubsubName,
			Topic:      t,
			Routes: runtimePubsub.RoutesJSON{
				Default: t,
			},
		})
	}
	b, _ := json.Marshal(&s)

	return string(b)
}

func getSubscriptionCustom(topic, path string) string {
	s := []runtimePubsub.SubscriptionJSON{
		{
			PubsubName: TestPubsubName,
			Topic:      topic,
			Routes: runtimePubsub.RoutesJSON{
				Default: path,
			},
		},
	}
	b, _ := json.Marshal(&s)
	return string(b)
}

func testDeclarativeSubscription() subscriptionsapi.Subscription {
	return subscriptionsapi.Subscription{
		TypeMeta: metaV1.TypeMeta{
			Kind:       "Subscription",
			APIVersion: "v1alpha1",
		},
		Spec: subscriptionsapi.SubscriptionSpec{
			Topic:      "topic1",
			Route:      "myroute",
			Pubsubname: "pubsub",
		},
	}
}

func TestProcessComponentsAndDependents(t *testing.T) {
	rt := NewTestDaprRuntime(modes.StandaloneMode)
	defer stopRuntime(t, rt)

	incorrectComponentType := componentsV1alpha1.Component{
		ObjectMeta: metaV1.ObjectMeta{
			Name: TestPubsubName,
		},
		Spec: componentsV1alpha1.ComponentSpec{
			Type:     "pubsubs.mockPubSub",
			Version:  "v1",
			Metadata: getFakeMetadataItems(),
		},
	}

	t.Run("test incorrect type", func(t *testing.T) {
		err := rt.processComponentAndDependents(incorrectComponentType)
		assert.Error(t, err, "expected an error")
		assert.Equal(t, "incorrect type pubsubs.mockPubSub", err.Error(), "expected error strings to match")
	})
}

func TestDoProcessComponent(t *testing.T) {
	rt := NewTestDaprRuntime(modes.StandaloneMode)
	defer stopRuntime(t, rt)

	pubsubComponent := componentsV1alpha1.Component{
		ObjectMeta: metaV1.ObjectMeta{
			Name: TestPubsubName,
		},
		Spec: componentsV1alpha1.ComponentSpec{
			Type:     "pubsub.mockPubSub",
			Version:  "v1",
			Metadata: getFakeMetadataItems(),
		},
	}

	lockComponent := componentsV1alpha1.Component{
		ObjectMeta: metaV1.ObjectMeta{
			Name: TestLockName,
		},
		Spec: componentsV1alpha1.ComponentSpec{
			Type:    "lock.mockLock",
			Version: "v1",
		},
	}

	t.Run("test error on lock init", func(t *testing.T) {
		// setup
		ctrl := gomock.NewController(t)
		mockLockStore := daprt.NewMockStore(ctrl)
		mockLockStore.EXPECT().InitLockStore(context.Background(), gomock.Any()).Return(assert.AnError)

		rt.lockStoreRegistry.RegisterComponent(
			func(_ logger.Logger) lock.Store {
				return mockLockStore
			},
			"mockLock",
		)

		// act
		_, err := rt.doProcessOneComponent(components.CategoryLock, lockComponent)

		// assert
		assert.Error(t, err, "expected an error")
		assert.Equal(t, err.Error(), NewInitError(InitComponentFailure, "testlock (lock.mockLock/v1)", assert.AnError).Error(), "expected error strings to match")
	})

	t.Run("test error when lock version invalid", func(t *testing.T) {
		// setup
		ctrl := gomock.NewController(t)
		mockLockStore := daprt.NewMockStore(ctrl)

		rt.lockStoreRegistry.RegisterComponent(
			func(_ logger.Logger) lock.Store {
				return mockLockStore
			},
			"mockLock",
		)

		lockComponentV3 := lockComponent
		lockComponentV3.Spec.Version = "v3"

		// act
		_, err := rt.doProcessOneComponent(components.CategoryLock, lockComponentV3)

		// assert
		assert.Error(t, err, "expected an error")
		assert.Equal(t, err.Error(), NewInitError(CreateComponentFailure, "testlock (lock.mockLock/v3)", fmt.Errorf("couldn't find lock store lock.mockLock/v3")).Error())
	})

	t.Run("test error when lock prefix strategy invalid", func(t *testing.T) {
		// setup
		ctrl := gomock.NewController(t)
		mockLockStore := daprt.NewMockStore(ctrl)
		mockLockStore.EXPECT().InitLockStore(context.Background(), gomock.Any()).Return(nil)

		rt.lockStoreRegistry.RegisterComponent(
			func(_ logger.Logger) lock.Store {
				return mockLockStore
			},
			"mockLock",
		)

		lockComponentWithWrongStrategy := lockComponent
		lockComponentWithWrongStrategy.Spec.Metadata = []componentsV1alpha1.MetadataItem{
			{
				Name: "keyPrefix",
				Value: componentsV1alpha1.DynamicValue{
					JSON: v1.JSON{Raw: []byte("||")},
				},
			},
		}
		// act
		_, err := rt.doProcessOneComponent(components.CategoryLock, lockComponentWithWrongStrategy)
		// assert
		assert.Error(t, err)
	})

	t.Run("lock init successfully and set right strategy", func(t *testing.T) {
		// setup
		ctrl := gomock.NewController(t)
		mockLockStore := daprt.NewMockStore(ctrl)
		mockLockStore.EXPECT().InitLockStore(context.Background(), gomock.Any()).Return(nil)

		rt.lockStoreRegistry.RegisterComponent(
			func(_ logger.Logger) lock.Store {
				return mockLockStore
			},
			"mockLock",
		)

		// act
		found, err := rt.doProcessOneComponent(components.CategoryLock, lockComponent)
		// assert
		assert.True(t, found)
		assert.Nil(t, err, "unexpected error")
		// get modified key
		key, err := lockLoader.GetModifiedLockKey("test", "mockLock", "appid-1")
		assert.Nil(t, err, "unexpected error")
		assert.Equal(t, key, "lock||appid-1||test")
	})

	t.Run("test error on pubsub init", func(t *testing.T) {
		// setup
		mockPubSub := new(daprt.MockPubSub)

		rt.pubSubRegistry.RegisterComponent(
			func(_ logger.Logger) pubsub.PubSub {
				return mockPubSub
			},
			"mockPubSub",
		)
		expectedMetadata := pubsub.Metadata{
			Base: mdata.Base{
				Name:       TestPubsubName,
				Properties: getFakeProperties(),
			},
		}

		mockPubSub.On("Init", expectedMetadata).Return(assert.AnError)

		// act
		_, err := rt.doProcessOneComponent(components.CategoryPubSub, pubsubComponent)

		// assert
		assert.Error(t, err, "expected an error")
		assert.Equal(t, err.Error(), NewInitError(InitComponentFailure, "testpubsub (pubsub.mockPubSub/v1)", assert.AnError).Error(), "expected error strings to match")
	})

	t.Run("test invalid category component", func(t *testing.T) {
		// act
		found, err := rt.doProcessOneComponent(components.Category("invalid"), pubsubComponent)

		// assert
		assert.False(t, found)
		assert.NoError(t, err, "no error expected")
	})
}

// mockOperatorClient is a mock implementation of operatorv1pb.OperatorClient.
// It is used to test `beginComponentsUpdates` and `beginHTTPEndpointsUpdates`.
type mockOperatorClient struct {
	operatorv1pb.OperatorClient

	lock                              sync.RWMutex
	compsByName                       map[string]*componentsV1alpha1.Component
	endpointsByName                   map[string]*httpEndpointV1alpha1.HTTPEndpoint
	clientStreams                     []*mockOperatorComponentUpdateClientStream
	clientEndpointStreams             []*mockOperatorHTTPEndpointUpdateClientStream
	clientStreamCreateWait            chan struct{}
	clientStreamCreatedNotify         chan struct{}
	clientEndpointStreamCreateWait    chan struct{}
	clientEndpointStreamCreatedNotify chan struct{}
}

func newMockOperatorClient() *mockOperatorClient {
	mockOpCli := &mockOperatorClient{
		compsByName:                       make(map[string]*componentsV1alpha1.Component),
		endpointsByName:                   make(map[string]*httpEndpointV1alpha1.HTTPEndpoint),
		clientStreams:                     make([]*mockOperatorComponentUpdateClientStream, 0, 1),
		clientEndpointStreams:             make([]*mockOperatorHTTPEndpointUpdateClientStream, 0, 1),
		clientStreamCreateWait:            make(chan struct{}, 1),
		clientStreamCreatedNotify:         make(chan struct{}, 1),
		clientEndpointStreamCreateWait:    make(chan struct{}, 1),
		clientEndpointStreamCreatedNotify: make(chan struct{}, 1),
	}
	return mockOpCli
}

func (c *mockOperatorClient) ComponentUpdate(ctx context.Context, in *operatorv1pb.ComponentUpdateRequest, opts ...grpc.CallOption) (operatorv1pb.Operator_ComponentUpdateClient, error) {
	// Used to block stream creation.
	<-c.clientStreamCreateWait

	cs := &mockOperatorComponentUpdateClientStream{
		updateCh: make(chan *operatorv1pb.ComponentUpdateEvent, 1),
	}

	c.lock.Lock()
	c.clientStreams = append(c.clientStreams, cs)
	c.lock.Unlock()

	c.clientStreamCreatedNotify <- struct{}{}

	return cs, nil
}

func (c *mockOperatorClient) HTTPEndpointUpdate(ctx context.Context, in *operatorv1pb.HTTPEndpointUpdateRequest, opts ...grpc.CallOption) (operatorv1pb.Operator_HTTPEndpointUpdateClient, error) {
	// Used to block stream creation.
	<-c.clientEndpointStreamCreateWait

	cs := &mockOperatorHTTPEndpointUpdateClientStream{
		updateCh: make(chan *operatorv1pb.HTTPEndpointUpdateEvent, 1),
	}

	c.lock.Lock()
	c.clientEndpointStreams = append(c.clientEndpointStreams, cs)
	c.lock.Unlock()

	c.clientEndpointStreamCreatedNotify <- struct{}{}

	return cs, nil
}

func (c *mockOperatorClient) ListComponents(ctx context.Context, in *operatorv1pb.ListComponentsRequest, opts ...grpc.CallOption) (*operatorv1pb.ListComponentResponse, error) {
	c.lock.RLock()
	defer c.lock.RUnlock()

	resp := &operatorv1pb.ListComponentResponse{
		Components: [][]byte{},
	}
	for _, comp := range c.compsByName {
		b, err := json.Marshal(comp)
		if err != nil {
			continue
		}
		resp.Components = append(resp.Components, b)
	}
	return resp, nil
}

func (c *mockOperatorClient) ListHTTPEndpoints(ctx context.Context, in *operatorv1pb.ListHTTPEndpointsRequest, opts ...grpc.CallOption) (*operatorv1pb.ListHTTPEndpointsResponse, error) {
	c.lock.RLock()
	defer c.lock.RUnlock()

	resp := &operatorv1pb.ListHTTPEndpointsResponse{
		HttpEndpoints: [][]byte{},
	}
	for _, end := range c.endpointsByName {
		b, err := json.Marshal(end)
		if err != nil {
			continue
		}
		resp.HttpEndpoints = append(resp.HttpEndpoints, b)
	}
	return resp, nil
}

func (c *mockOperatorClient) ClientStreamCount() int {
	c.lock.RLock()
	defer c.lock.RUnlock()

	return len(c.clientStreams)
}

func (c *mockOperatorClient) ClientHTTPEndpointStreamCount() int {
	c.lock.RLock()
	defer c.lock.RUnlock()

	return len(c.clientEndpointStreams)
}

func (c *mockOperatorClient) AllowOneNewClientStreamCreate() {
	c.clientStreamCreateWait <- struct{}{}
}

func (c *mockOperatorClient) AllowOneNewClientEndpointStreamCreate() {
	c.clientEndpointStreamCreateWait <- struct{}{}
}

func (c *mockOperatorClient) WaitOneNewClientStreamCreated(ctx context.Context) error {
	select {
	case <-c.clientStreamCreatedNotify:
		return nil
	case <-ctx.Done():
		return ctx.Err()
	}
}

func (c *mockOperatorClient) WaitOneNewClientHTTPEndpointStreamCreated(ctx context.Context) error {
	select {
	case <-c.clientEndpointStreamCreatedNotify:
		return nil
	case <-ctx.Done():
		return ctx.Err()
	}
}

func (c *mockOperatorClient) CloseAllClientStreams() {
	c.lock.Lock()
	defer c.lock.Unlock()

	for _, cs := range c.clientStreams {
		close(cs.updateCh)
	}
	c.clientStreams = []*mockOperatorComponentUpdateClientStream{}
}

func (c *mockOperatorClient) CloseAllClientHTTPEndpointStreams() {
	c.lock.Lock()
	defer c.lock.Unlock()

	for _, cs := range c.clientEndpointStreams {
		close(cs.updateCh)
	}
	c.clientEndpointStreams = []*mockOperatorHTTPEndpointUpdateClientStream{}
}

func (c *mockOperatorClient) UpdateComponent(comp *componentsV1alpha1.Component) {
	b, err := json.Marshal(comp)
	if err != nil {
		return
	}

	c.lock.Lock()
	defer c.lock.Unlock()

	c.compsByName[comp.Name] = comp
	for _, cs := range c.clientStreams {
		cs.updateCh <- &operatorv1pb.ComponentUpdateEvent{Component: b}
	}
}

func (c *mockOperatorClient) UpdateHTTPEndpoint(endpoint *httpEndpointV1alpha1.HTTPEndpoint) {
	b, err := json.Marshal(endpoint)
	if err != nil {
		return
	}

	c.lock.Lock()
	defer c.lock.Unlock()

	c.endpointsByName[endpoint.Name] = endpoint
	for _, cs := range c.clientEndpointStreams {
		cs.updateCh <- &operatorv1pb.HTTPEndpointUpdateEvent{HttpEndpoints: b}
	}
}

type mockOperatorComponentUpdateClientStream struct {
	operatorv1pb.Operator_ComponentUpdateClient

	updateCh chan *operatorv1pb.ComponentUpdateEvent
}

type mockOperatorHTTPEndpointUpdateClientStream struct {
	operatorv1pb.Operator_HTTPEndpointUpdateClient

	updateCh chan *operatorv1pb.HTTPEndpointUpdateEvent
}

func (cs *mockOperatorComponentUpdateClientStream) Recv() (*operatorv1pb.ComponentUpdateEvent, error) {
	e, ok := <-cs.updateCh
	if !ok {
		return nil, fmt.Errorf("stream closed")
	}
	return e, nil
}

func (cs *mockOperatorHTTPEndpointUpdateClientStream) Recv() (*operatorv1pb.HTTPEndpointUpdateEvent, error) {
	e, ok := <-cs.updateCh
	if !ok {
		return nil, fmt.Errorf("stream closed")
	}
	return e, nil
}

func TestComponentsUpdate(t *testing.T) {
	rt := NewTestDaprRuntime(modes.KubernetesMode)
	defer stopRuntime(t, rt)

	mockOpCli := newMockOperatorClient()
	rt.operatorClient = mockOpCli

	processedCh := make(chan struct{}, 1)
	mockProcessComponents := func() {
		for comp := range rt.pendingComponents {
			if comp.Name == "" {
				continue
			}
			rt.compStore.AddComponent(comp)
			processedCh <- struct{}{}
		}
	}
	go mockProcessComponents()

	go rt.beginComponentsUpdates()

	comp1 := &componentsV1alpha1.Component{
		ObjectMeta: metaV1.ObjectMeta{
			Name: "mockPubSub1",
		},
		Spec: componentsV1alpha1.ComponentSpec{
			Type:    "pubsub.mockPubSub1",
			Version: "v1",
		},
	}
	comp2 := &componentsV1alpha1.Component{
		ObjectMeta: metaV1.ObjectMeta{
			Name: "mockPubSub2",
		},
		Spec: componentsV1alpha1.ComponentSpec{
			Type:    "pubsub.mockPubSub2",
			Version: "v1",
		},
	}
	comp3 := &componentsV1alpha1.Component{
		ObjectMeta: metaV1.ObjectMeta{
			Name: "mockPubSub3",
		},
		Spec: componentsV1alpha1.ComponentSpec{
			Type:    "pubsub.mockPubSub3",
			Version: "v1",
		},
	}

	// Allow a new stream to create.
	mockOpCli.AllowOneNewClientStreamCreate()
	// Wait a new stream created.
	waitCtx, cancel := context.WithTimeout(context.Background(), time.Second*3)
	defer cancel()
	if err := mockOpCli.WaitOneNewClientStreamCreated(waitCtx); err != nil {
		t.Errorf("Wait new stream err: %s", err.Error())
		t.FailNow()
	}

	// Wait comp1 received and processed.
	mockOpCli.UpdateComponent(comp1)
	select {
	case <-processedCh:
	case <-time.After(time.Second * 10):
		t.Errorf("Expect component [comp1] processed.")
		t.FailNow()
	}
	_, exists := rt.compStore.GetComponent(comp1.Spec.Type, comp1.Name)
	assert.True(t, exists, fmt.Sprintf("expect component, type: %s, name: %s", comp1.Spec.Type, comp1.Name))

	// Close all client streams to trigger an stream error in `beginComponentsUpdates`
	mockOpCli.CloseAllClientStreams()

	// Update during stream error.
	mockOpCli.UpdateComponent(comp2)

	// Assert no client stream created.
	assert.Equal(t, mockOpCli.ClientStreamCount(), 0, "Expect 0 client stream")

	// Allow a new stream to create.
	mockOpCli.AllowOneNewClientStreamCreate()
	// Wait a new stream created.
	waitCtx, cancel = context.WithTimeout(context.Background(), time.Second*3)
	defer cancel()
	if err := mockOpCli.WaitOneNewClientStreamCreated(waitCtx); err != nil {
		t.Errorf("Wait new stream err: %s", err.Error())
		t.FailNow()
	}

	// Wait comp2 received and processed.
	select {
	case <-processedCh:
	case <-time.After(time.Second * 10):
		t.Errorf("Expect component [comp2] processed.")
		t.FailNow()
	}
	_, exists = rt.compStore.GetComponent(comp2.Spec.Type, comp2.Name)
	assert.True(t, exists, fmt.Sprintf("Expect component, type: %s, name: %s", comp2.Spec.Type, comp2.Name))

	mockOpCli.UpdateComponent(comp3)

	// Wait comp3 received and processed.
	select {
	case <-processedCh:
	case <-time.After(time.Second * 10):
		t.Errorf("Expect component [comp3] processed.")
		t.FailNow()
	}
	_, exists = rt.compStore.GetComponent(comp3.Spec.Type, comp3.Name)
	assert.True(t, exists, fmt.Sprintf("Expect component, type: %s, name: %s", comp3.Spec.Type, comp3.Name))
}

func TestInitState(t *testing.T) {
	rt := NewTestDaprRuntime(modes.StandaloneMode)
	defer stopRuntime(t, rt)

	bytes := make([]byte, 32)
	rand.Read(bytes)

	primaryKey := hex.EncodeToString(bytes)

	mockStateComponent := componentsV1alpha1.Component{
		ObjectMeta: metaV1.ObjectMeta{
			Name: TestPubsubName,
		},
		Spec: componentsV1alpha1.ComponentSpec{
			Type:    "state.mockState",
			Version: "v1",
			Metadata: []componentsV1alpha1.MetadataItem{
				{
					Name: actorStateStore,
					Value: componentsV1alpha1.DynamicValue{
						JSON: v1.JSON{Raw: []byte("true")},
					},
				},
				{
					Name: "primaryEncryptionKey",
					Value: componentsV1alpha1.DynamicValue{
						JSON: v1.JSON{Raw: []byte(primaryKey)},
					},
				},
			},
		},
		Auth: componentsV1alpha1.Auth{
			SecretStore: "mockSecretStore",
		},
	}

	t.Run("test init state store", func(t *testing.T) {
		// setup
		initMockStateStoreForRuntime(rt, primaryKey, nil)

		// act
		found, err := rt.initState(mockStateComponent)

		// assert
		assert.True(t, found)
		assert.NoError(t, err, "expected no error")
	})

	t.Run("test init state store, not found", func(t *testing.T) {
		// setup
		missingComponent := componentsV1alpha1.Component{
			ObjectMeta: metaV1.ObjectMeta{
				Name: TestPubsubName,
			},
			Spec: componentsV1alpha1.ComponentSpec{
				Type:    "state.missingComponent",
				Version: "v1",
				Metadata: []componentsV1alpha1.MetadataItem{},
			},
		}

		// act
		found, err := rt.initState(missingComponent)

		// assert
		assert.False(t, found)
		assert.NoError(t, err, "expected no error")
	})

	t.Run("test init state store error", func(t *testing.T) {
		// setup
		initMockStateStoreForRuntime(rt, primaryKey, assert.AnError)

		// act
		found, err := rt.initState(mockStateComponent)

		// assert
		assert.True(t, found)
		assert.Error(t, err, "expected error")
		assert.Equal(t, err.Error(), NewInitError(InitComponentFailure, "testpubsub (state.mockState/v1)", assert.AnError).Error(), "expected error strings to match")
	})

	t.Run("test init state store, encryption not enabled", func(t *testing.T) {
		// setup
		initMockStateStoreForRuntime(rt, primaryKey, nil)

		// act
		found, err := rt.initState(mockStateComponent)
		ok := encryption.EncryptedStateStore("mockState")

		// assert
		assert.True(t, found)
		assert.NoError(t, err)
		assert.False(t, ok)
	})

	t.Run("test init state store, encryption enabled", func(t *testing.T) {
		// setup
		initMockStateStoreForRuntime(rt, primaryKey, nil)

		rt.compStore.AddSecretStore("mockSecretStore", &mockSecretStore{})

		found, err := rt.initState(mockStateComponent)
		ok := encryption.EncryptedStateStore("testpubsub")

		// assert
		assert.True(t, found)
		assert.NoError(t, err)
		assert.True(t, ok)
	})
}

func TestInitNameResolution(t *testing.T) {
	initMockResolverForRuntime := func(rt *DaprRuntime, resolverName string, e error) *daprt.MockResolver {
		mockResolver := new(daprt.MockResolver)

		rt.nameResolutionRegistry.RegisterComponent(
			func(_ logger.Logger) nameresolution.Resolver {
				return mockResolver
			},
			resolverName,
		)

		expectedMetadata := nameresolution.Metadata{Base: mdata.Base{
			Name: resolverName,
			Properties: map[string]string{
				nameresolution.DaprHTTPPort: strconv.Itoa(rt.runtimeConfig.HTTPPort),
				nameresolution.DaprPort:     strconv.Itoa(rt.runtimeConfig.InternalGRPCPort),
				nameresolution.AppPort:      strconv.Itoa(rt.runtimeConfig.ApplicationPort),
				nameresolution.HostAddress:  rt.hostAddress,
				nameresolution.AppID:        rt.runtimeConfig.ID,
			},
		}}

		mockResolver.On("Init", expectedMetadata).Return(e)

		return mockResolver
	}

	t.Run("error on unknown resolver", func(t *testing.T) {
		// given
		rt := NewTestDaprRuntime(modes.StandaloneMode)

		// target resolver
		rt.globalConfig.Spec.NameResolutionSpec.Component = "targetResolver"

		// registered resolver
		initMockResolverForRuntime(rt, "anotherResolver", nil)

		// act
		err := rt.initNameResolution()

		// assert
		assert.Error(t, err)
	})

	t.Run("test init nameresolution", func(t *testing.T) {
		// given
		rt := NewTestDaprRuntime(modes.StandaloneMode)

		// target resolver
		rt.globalConfig.Spec.NameResolutionSpec.Component = "someResolver"

		// registered resolver
		initMockResolverForRuntime(rt, "someResolver", nil)

		// act
		err := rt.initNameResolution()

		// assert
		assert.NoError(t, err, "expected no error")
	})

	t.Run("test init nameresolution default in StandaloneMode", func(t *testing.T) {
		// given
		rt := NewTestDaprRuntime(modes.StandaloneMode)

		// target resolver
		rt.globalConfig.Spec.NameResolutionSpec.Component = ""

		// registered resolver
		initMockResolverForRuntime(rt, "mdns", nil)

		// act
		err := rt.initNameResolution()

		// assert
		assert.NoError(t, err, "expected no error")
	})

	t.Run("test init nameresolution default in KubernetesMode", func(t *testing.T) {
		// given
		rt := NewTestDaprRuntime(modes.KubernetesMode)

		// target resolver
		rt.globalConfig.Spec.NameResolutionSpec.Component = ""

		// registered resolver
		initMockResolverForRuntime(rt, "kubernetes", nil)

		// act
		err := rt.initNameResolution()

		// assert
		assert.NoError(t, err, "expected no error")
	})
}

func TestSetupTracing(t *testing.T) {
	testcases := []struct {
		name              string
		tracingConfig     config.TracingSpec
		hostAddress       string
		expectedExporters []sdktrace.SpanExporter
		expectedErr       string
	}{{
		name:          "no trace exporter",
		tracingConfig: config.TracingSpec{},
	}, {
		name: "sampling rate 1 without trace exporter",
		tracingConfig: config.TracingSpec{
			SamplingRate: "1",
		},
		expectedExporters: []sdktrace.SpanExporter{&diagUtils.NullExporter{}},
	}, {
		name: "bad host address, failing zipkin",
		tracingConfig: config.TracingSpec{
			Zipkin: config.ZipkinSpec{
				EndpointAddress: "localhost",
			},
		},
		expectedErr: "invalid collector URL \"localhost\": no scheme or host",
	}, {
		name: "zipkin trace exporter",
		tracingConfig: config.TracingSpec{
			Zipkin: config.ZipkinSpec{
				EndpointAddress: "http://foo.bar",
			},
		},
		expectedExporters: []sdktrace.SpanExporter{&zipkin.Exporter{}},
	}, {
		name: "otel trace http exporter",
		tracingConfig: config.TracingSpec{
			Otel: config.OtelSpec{
				EndpointAddress: "foo.bar",
				IsSecure:        false,
				Protocol:        "http",
			},
		},
		expectedExporters: []sdktrace.SpanExporter{&otlptrace.Exporter{}},
	}, {
		name: "invalid otel trace exporter protocol",
		tracingConfig: config.TracingSpec{
			Otel: config.OtelSpec{
				EndpointAddress: "foo.bar",
				IsSecure:        false,
				Protocol:        "tcp",
			},
		},
		expectedErr: "invalid protocol tcp provided for Otel endpoint",
	}, {
		name: "stdout trace exporter",
		tracingConfig: config.TracingSpec{
			Stdout: true,
		},
		expectedExporters: []sdktrace.SpanExporter{&diagUtils.StdoutExporter{}},
	}, {
		name: "all trace exporters",
		tracingConfig: config.TracingSpec{
			Otel: config.OtelSpec{
				EndpointAddress: "http://foo.bar",
				IsSecure:        false,
				Protocol:        "http",
			},
			Zipkin: config.ZipkinSpec{
				EndpointAddress: "http://foo.bar",
			},
			Stdout: true,
		},
		expectedExporters: []sdktrace.SpanExporter{&diagUtils.StdoutExporter{}, &zipkin.Exporter{}, &otlptrace.Exporter{}},
	}}

	for _, tc := range testcases {
		t.Run(tc.name, func(t *testing.T) {
			rt := NewTestDaprRuntime(modes.StandaloneMode)
			defer stopRuntime(t, rt)
			rt.globalConfig.Spec.TracingSpec = tc.tracingConfig
			if tc.hostAddress != "" {
				rt.hostAddress = tc.hostAddress
			}
			// Setup tracing with the fake tracer provider  store to confirm
			// the right exporter was registered.
			tpStore := newFakeTracerProviderStore()
			if err := rt.setupTracing(rt.hostAddress, tpStore); tc.expectedErr != "" {
				assert.Contains(t, err.Error(), tc.expectedErr)
			} else {
				assert.NoError(t, err)
			}
			if len(tc.expectedExporters) > 0 {
				assert.True(t, tpStore.HasExporter())
			}
			for i, exporter := range tpStore.exporters {
				// Exporter types don't expose internals, so we can only validate that
				// the right type of  exporter was registered.
				assert.Equal(t, reflect.TypeOf(tc.expectedExporters[i]), reflect.TypeOf(exporter))
			}
			// Setup tracing with the OpenTelemetry trace provider store.
			// We have no way to validate the result, but we can at least
			// confirm that nothing blows up.
			if tc.expectedErr == "" {
				rt.setupTracing(rt.hostAddress, newOpentelemetryTracerProviderStore())
			}
		})
	}
}

func TestMetadataUUID(t *testing.T) {
	pubsubComponent := componentsV1alpha1.Component{
		ObjectMeta: metaV1.ObjectMeta{
			Name: TestPubsubName,
		},
		Spec: componentsV1alpha1.ComponentSpec{
			Type:     "pubsub.mockPubSub",
			Version:  "v1",
			Metadata: getFakeMetadataItems(),
		},
	}

	pubsubComponent.Spec.Metadata = append(
		pubsubComponent.Spec.Metadata,
		componentsV1alpha1.MetadataItem{
			Name: "consumerID",
			Value: componentsV1alpha1.DynamicValue{
				JSON: v1.JSON{
					Raw: []byte("{uuid}"),
				},
			},
		}, componentsV1alpha1.MetadataItem{
			Name: "twoUUIDs",
			Value: componentsV1alpha1.DynamicValue{
				JSON: v1.JSON{
					Raw: []byte("{uuid} {uuid}"),
				},
			},
		})
	rt := NewTestDaprRuntime(modes.StandaloneMode)
	defer stopRuntime(t, rt)
	mockPubSub := new(daprt.MockPubSub)

	rt.pubSubRegistry.RegisterComponent(
		func(_ logger.Logger) pubsub.PubSub {
			return mockPubSub
		},
		"mockPubSub",
	)

	mockPubSub.On("Init", mock.Anything).Return(nil).Run(func(args mock.Arguments) {
		metadata := args.Get(0).(pubsub.Metadata)
		consumerID := metadata.Properties["consumerID"]
		uuid0, err := uuid.Parse(consumerID)
		assert.NoError(t, err)

		twoUUIDs := metadata.Properties["twoUUIDs"]
		uuids := strings.Split(twoUUIDs, " ")
		assert.Equal(t, 2, len(uuids))
		uuid1, err := uuid.Parse(uuids[0])
		assert.NoError(t, err)
		uuid2, err := uuid.Parse(uuids[1])
		assert.NoError(t, err)

		assert.NotEqual(t, uuid0, uuid1)
		assert.NotEqual(t, uuid0, uuid2)
		assert.NotEqual(t, uuid1, uuid2)
	})

	err := rt.processComponentAndDependents(pubsubComponent)
	assert.NoError(t, err)
}

func TestMetadataPodName(t *testing.T) {
	pubsubComponent := componentsV1alpha1.Component{
		ObjectMeta: metaV1.ObjectMeta{
			Name: TestPubsubName,
		},
		Spec: componentsV1alpha1.ComponentSpec{
			Type:     "pubsub.mockPubSub",
			Version:  "v1",
			Metadata: getFakeMetadataItems(),
		},
	}

	pubsubComponent.Spec.Metadata = append(
		pubsubComponent.Spec.Metadata,
		componentsV1alpha1.MetadataItem{
			Name: "consumerID",
			Value: componentsV1alpha1.DynamicValue{
				JSON: v1.JSON{
					Raw: []byte("{podName}"),
				},
			},
		})
	rt := NewTestDaprRuntime(modes.KubernetesMode)
	defer stopRuntime(t, rt)
	mockPubSub := new(daprt.MockPubSub)

	rt.pubSubRegistry.RegisterComponent(
		func(_ logger.Logger) pubsub.PubSub {
			return mockPubSub
		},
		"mockPubSub",
	)

	rt.podName = "testPodName"

	mockPubSub.On("Init", mock.Anything).Return(nil).Run(func(args mock.Arguments) {
		metadata := args.Get(0).(pubsub.Metadata)
		consumerID := metadata.Properties["consumerID"]

		assert.Equal(t, "testPodName", consumerID)
	})

	err := rt.processComponentAndDependents(pubsubComponent)
	assert.NoError(t, err)
}

func TestMetadataNamespace(t *testing.T) {
	pubsubComponent := componentsV1alpha1.Component{
		ObjectMeta: metaV1.ObjectMeta{
			Name: TestPubsubName,
		},
		Spec: componentsV1alpha1.ComponentSpec{
			Type:     "pubsub.mockPubSub",
			Version:  "v1",
			Metadata: getFakeMetadataItems(),
		},
	}

	pubsubComponent.Spec.Metadata = append(
		pubsubComponent.Spec.Metadata,
		componentsV1alpha1.MetadataItem{
			Name: "consumerID",
			Value: componentsV1alpha1.DynamicValue{
				JSON: v1.JSON{
					Raw: []byte("{namespace}"),
				},
			},
		})
	rt := NewTestDaprRuntime(modes.KubernetesMode)
	rt.namespace = "test"
	rt.runtimeConfig.ID = "app1"

	defer stopRuntime(t, rt)
	mockPubSub := new(daprt.MockPubSub)

	rt.pubSubRegistry.RegisterComponent(
		func(_ logger.Logger) pubsub.PubSub {
			return mockPubSub
		},
		"mockPubSub",
	)

	mockPubSub.On("Init", mock.Anything).Return(nil).Run(func(args mock.Arguments) {
		metadata := args.Get(0).(pubsub.Metadata)
		consumerID := metadata.Properties["consumerID"]

		assert.Equal(t, "test.app1", consumerID)
	})

	err := rt.processComponentAndDependents(pubsubComponent)
	assert.NoError(t, err)
}

func TestMetadataAppID(t *testing.T) {
	pubsubComponent := componentsV1alpha1.Component{
		ObjectMeta: metaV1.ObjectMeta{
			Name: TestPubsubName,
		},
		Spec: componentsV1alpha1.ComponentSpec{
			Type:     "pubsub.mockPubSub",
			Version:  "v1",
			Metadata: getFakeMetadataItems(),
		},
	}

	pubsubComponent.Spec.Metadata = append(
		pubsubComponent.Spec.Metadata,
		componentsV1alpha1.MetadataItem{
			Name: "clientID",
			Value: componentsV1alpha1.DynamicValue{
				JSON: v1.JSON{
					Raw: []byte("{appID} {appID}"),
				},
			},
		})
	rt := NewTestDaprRuntime(modes.KubernetesMode)
	rt.runtimeConfig.ID = TestRuntimeConfigID
	defer stopRuntime(t, rt)
	mockPubSub := new(daprt.MockPubSub)

	rt.pubSubRegistry.RegisterComponent(
		func(_ logger.Logger) pubsub.PubSub {
			return mockPubSub
		},
		"mockPubSub",
	)

	mockPubSub.On("Init", mock.Anything).Return(nil).Run(func(args mock.Arguments) {
		metadata := args.Get(0).(pubsub.Metadata)
		clientID := metadata.Properties["clientID"]
		appIds := strings.Split(clientID, " ")
		assert.Equal(t, 2, len(appIds))
		for _, appID := range appIds {
			assert.Equal(t, TestRuntimeConfigID, appID)
		}
	})

	err := rt.processComponentAndDependents(pubsubComponent)
	assert.NoError(t, err)
}

func TestOnComponentUpdated(t *testing.T) {
	t.Run("component spec changed, component is updated", func(t *testing.T) {
		rt := NewTestDaprRuntime(modes.KubernetesMode)
		rt.compStore.AddComponent(componentsV1alpha1.Component{
			ObjectMeta: metaV1.ObjectMeta{
				Name: "test",
			},
			Spec: componentsV1alpha1.ComponentSpec{
				Type:    "pubsub.mockPubSub",
				Version: "v1",
				Metadata: []componentsV1alpha1.MetadataItem{
					{
						Name: "name1",
						Value: componentsV1alpha1.DynamicValue{
							JSON: v1.JSON{
								Raw: []byte("value1"),
							},
						},
					},
				},
			},
		})

		go func() {
			<-rt.pendingComponents
		}()

		updated := rt.onComponentUpdated(componentsV1alpha1.Component{
			ObjectMeta: metaV1.ObjectMeta{
				Name: "test",
			},
			Spec: componentsV1alpha1.ComponentSpec{
				Type:    "pubsub.mockPubSub",
				Version: "v1",
				Metadata: []componentsV1alpha1.MetadataItem{
					{
						Name: "name1",
						Value: componentsV1alpha1.DynamicValue{
							JSON: v1.JSON{
								Raw: []byte("value2"),
							},
						},
					},
				},
			},
		})

		assert.True(t, updated)
	})

	t.Run("component spec unchanged, component is skipped", func(t *testing.T) {
		rt := NewTestDaprRuntime(modes.KubernetesMode)
		rt.compStore.AddComponent(componentsV1alpha1.Component{
			ObjectMeta: metaV1.ObjectMeta{
				Name: "test",
			},
			Spec: componentsV1alpha1.ComponentSpec{
				Type:    "pubsub.mockPubSub",
				Version: "v1",
				Metadata: []componentsV1alpha1.MetadataItem{
					{
						Name: "name1",
						Value: componentsV1alpha1.DynamicValue{
							JSON: v1.JSON{
								Raw: []byte("value1"),
							},
						},
					},
				},
			},
		})

		go func() {
			<-rt.pendingComponents
		}()

		updated := rt.onComponentUpdated(componentsV1alpha1.Component{
			ObjectMeta: metaV1.ObjectMeta{
				Name: "test",
			},
			Spec: componentsV1alpha1.ComponentSpec{
				Type:    "pubsub.mockPubSub",
				Version: "v1",
				Metadata: []componentsV1alpha1.MetadataItem{
					{
						Name: "name1",
						Value: componentsV1alpha1.DynamicValue{
							JSON: v1.JSON{
								Raw: []byte("value1"),
							},
						},
					},
				},
			},
		})

		assert.False(t, updated)
	})
}

func TestConsumerID(t *testing.T) {
	metadata := []componentsV1alpha1.MetadataItem{
		{
			Name: "host",
			Value: componentsV1alpha1.DynamicValue{
				JSON: v1.JSON{
					Raw: []byte("localhost"),
				},
			},
		},
		{
			Name: "password",
			Value: componentsV1alpha1.DynamicValue{
				JSON: v1.JSON{
					Raw: []byte("fakePassword"),
				},
			},
		},
	}
	pubsubComponent := componentsV1alpha1.Component{
		ObjectMeta: metaV1.ObjectMeta{
			Name: TestPubsubName,
		},
		Spec: componentsV1alpha1.ComponentSpec{
			Type:     "pubsub.mockPubSub",
			Version:  "v1",
			Metadata: metadata,
		},
	}

	rt := NewTestDaprRuntime(modes.StandaloneMode)
	defer stopRuntime(t, rt)
	mockPubSub := new(daprt.MockPubSub)

	rt.pubSubRegistry.RegisterComponent(
		func(_ logger.Logger) pubsub.PubSub {
			return mockPubSub
		},
		"mockPubSub",
	)

	mockPubSub.On("Init", mock.Anything).Return(nil).Run(func(args mock.Arguments) {
		metadata := args.Get(0).(pubsub.Metadata)
		consumerID := metadata.Properties["consumerID"]
		assert.Equal(t, TestRuntimeConfigID, consumerID)
	})

	err := rt.processComponentAndDependents(pubsubComponent)
	assert.NoError(t, err)
}

func TestInitPubSub(t *testing.T) {
	rt := NewTestDaprRuntime(modes.StandaloneMode)
	defer stopRuntime(t, rt)

	pubsubComponents := []componentsV1alpha1.Component{
		{
			ObjectMeta: metaV1.ObjectMeta{
				Name: TestPubsubName,
			},
			Spec: componentsV1alpha1.ComponentSpec{
				Type:     "pubsub.mockPubSub",
				Version:  "v1",
				Metadata: getFakeMetadataItems(),
			},
		}, {
			ObjectMeta: metaV1.ObjectMeta{
				Name: TestSecondPubsubName,
			},
			Spec: componentsV1alpha1.ComponentSpec{
				Type:     "pubsub.mockPubSub2",
				Version:  "v1",
				Metadata: getFakeMetadataItems(),
			},
		},
	}

	initMockPubSubForRuntime := func(rt *DaprRuntime) (*daprt.MockPubSub, *daprt.MockPubSub) {
		mockPubSub := new(daprt.MockPubSub)

		mockPubSub2 := new(daprt.MockPubSub)

		rt.pubSubRegistry.RegisterComponent(func(_ logger.Logger) pubsub.PubSub {
			return mockPubSub
		}, "mockPubSub")
		rt.pubSubRegistry.RegisterComponent(func(_ logger.Logger) pubsub.PubSub {
			return mockPubSub2
		}, "mockPubSub2")

		expectedMetadata := pubsub.Metadata{
			Base: mdata.Base{
				Name:       TestPubsubName,
				Properties: getFakeProperties(),
			},
		}

		mockPubSub.On("Init", expectedMetadata).Return(nil)
		mockPubSub.On(
			"Subscribe",
			mock.AnythingOfType("pubsub.SubscribeRequest"),
			mock.AnythingOfType("pubsub.Handler")).Return(nil)

		expectedSecondPubsubMetadata := pubsub.Metadata{
			Base: mdata.Base{
				Name:       TestSecondPubsubName,
				Properties: getFakeProperties(),
			},
		}
		mockPubSub2.On("Init", expectedSecondPubsubMetadata).Return(nil)
		mockPubSub2.On(
			"Subscribe",
			mock.AnythingOfType("pubsub.SubscribeRequest"),
			mock.AnythingOfType("pubsub.Handler")).Return(nil)

		mockAppChannel := new(channelt.MockAppChannel)
		rt.appChannel = mockAppChannel
		rt.compStore.SetTopicRoutes(nil)
		rt.compStore.SetSubscriptions(nil)
		for name := range rt.compStore.ListPubSubs() {
			rt.compStore.DeletePubSub(name)
		}

		return mockPubSub, mockPubSub2
	}

	t.Run("registered pubsub components", func(t *testing.T) {
		initMockPubSubForRuntime(rt)

		for _, comp := range pubsubComponents {
			found, err := rt.initPubSub(comp)
			assert.True(t, found)
			assert.NoError(t, err)
		}
	})

	t.Run("no registered pubsub component", func(t *testing.T) {
		r := NewDaprRuntime(&Config{}, &config.Configuration{}, &config.AccessControlList{}, resiliency.New(logger.NewLogger("test")))
		r.pubSubRegistry = pubsubLoader.NewRegistry()
		defer stopRuntime(t, r)

		c := componentsV1alpha1.Component{}
		c.ObjectMeta.Name = "testPubSubBinding"
		c.Spec.Type = "bindings.testPubSubBinding"
		found, err := r.initPubSub(c)
		assert.False(t, found)
		assert.NoError(t, err)
	})

	t.Run("subscribe 2 topics", func(t *testing.T) {
		mockPubSub, mockPubSub2 := initMockPubSubForRuntime(rt)

		mockAppChannel := new(channelt.MockAppChannel)
		rt.appChannel = mockAppChannel

		// User App subscribes 2 topics via http app channel
		subs := getSubscriptionsJSONString(
			[]string{"topic0", "topic1"}, // first pubsub
			[]string{"topic0"},           // second pubsub
		)
		fakeResp := invokev1.NewInvokeMethodResponse(200, "OK", nil).
			WithRawDataString(subs).
			WithContentType("application/json")
		defer fakeResp.Close()

		mockAppChannel.On("InvokeMethod", mock.MatchedBy(matchContextInterface), matchDaprRequestMethod("dapr/subscribe")).Return(fakeResp, nil)

		// act
		for _, comp := range pubsubComponents {
			err := rt.processComponentAndDependents(comp)
			assert.NoError(t, err)
		}

		rt.startSubscriptions()

		// assert
		mockPubSub.AssertNumberOfCalls(t, "Init", 1)
		mockPubSub2.AssertNumberOfCalls(t, "Init", 1)

		mockPubSub.AssertNumberOfCalls(t, "Subscribe", 2)
		mockPubSub2.AssertNumberOfCalls(t, "Subscribe", 1)
		mockAppChannel.AssertNumberOfCalls(t, "InvokeMethod", 1)
	})

	t.Run("subscribe to topic with custom route", func(t *testing.T) {
		mockPubSub, _ := initMockPubSubForRuntime(rt)

		mockAppChannel := new(channelt.MockAppChannel)
		rt.appChannel = mockAppChannel

		// User App subscribes to a topic via http app channel
		sub := getSubscriptionCustom("topic0", "customroute/topic0")
		fakeResp := invokev1.NewInvokeMethodResponse(200, "OK", nil).
			WithRawDataString(sub).
			WithContentType("application/json")
		defer fakeResp.Close()

		mockAppChannel.On("InvokeMethod", mock.MatchedBy(matchContextInterface), matchDaprRequestMethod("dapr/subscribe")).Return(fakeResp, nil)

		// act
		for _, comp := range pubsubComponents {
			err := rt.processComponentAndDependents(comp)
			assert.NoError(t, err)
		}

		rt.startSubscriptions()

		// assert
		mockPubSub.AssertNumberOfCalls(t, "Init", 1)

		mockPubSub.AssertNumberOfCalls(t, "Subscribe", 1)
		mockAppChannel.AssertNumberOfCalls(t, "InvokeMethod", 1)
	})

	t.Run("subscribe 0 topics unless user app provides topic list", func(t *testing.T) {
		mockPubSub, _ := initMockPubSubForRuntime(rt)

		mockAppChannel := new(channelt.MockAppChannel)
		rt.appChannel = mockAppChannel

		fakeResp := invokev1.NewInvokeMethodResponse(404, "Not Found", nil)
		defer fakeResp.Close()

		mockAppChannel.On("InvokeMethod", mock.MatchedBy(matchContextInterface), matchDaprRequestMethod("dapr/subscribe")).Return(fakeResp, nil)

		// act
		for _, comp := range pubsubComponents {
			err := rt.processComponentAndDependents(comp)
			assert.NoError(t, err)
		}

		rt.startSubscriptions()

		// assert
		mockPubSub.AssertNumberOfCalls(t, "Init", 1)

		mockPubSub.AssertNumberOfCalls(t, "Subscribe", 0)
		mockAppChannel.AssertNumberOfCalls(t, "InvokeMethod", 1)
	})

	t.Run("publish adapter is nil, no pub sub component", func(t *testing.T) {
		rts := NewTestDaprRuntime(modes.StandaloneMode)
		defer stopRuntime(t, rts)
		a := rts.getPublishAdapter()
		assert.Nil(t, a)
	})

	t.Run("publish adapter not nil, with pub sub component", func(t *testing.T) {
		rts := NewTestDaprRuntime(modes.StandaloneMode)
		defer stopRuntime(t, rts)
		ps, _ := initMockPubSubForRuntime(rts)
		rts.compStore.AddPubSub(TestPubsubName, compstore.PubsubItem{
			Component: ps,
		})
		a := rts.getPublishAdapter()
		assert.NotNil(t, a)
	})

	t.Run("get topic routes but app channel is nil", func(t *testing.T) {
		rts := NewTestDaprRuntime(modes.StandaloneMode)
		rts.appChannel = nil
		routes, err := rts.getTopicRoutes()
		assert.NoError(t, err)
		assert.Equal(t, 0, len(routes))
	})

	t.Run("load declarative subscription, no scopes", func(t *testing.T) {
		rts := NewTestDaprRuntime(modes.StandaloneMode)
		defer stopRuntime(t, rts)

		require.NoError(t, os.Mkdir(resourcesDir, 0o777))
		defer os.RemoveAll(resourcesDir)

		s := testDeclarativeSubscription()

		cleanup, err := writeComponentToDisk(s, "sub.yaml")
		assert.NoError(t, err)
		defer cleanup()

		rts.runtimeConfig.Standalone.ResourcesPath = []string{resourcesDir}
		subs := rts.getDeclarativeSubscriptions()
		if assert.Len(t, subs, 1) {
			assert.Equal(t, "topic1", subs[0].Topic)
			if assert.Len(t, subs[0].Rules, 1) {
				assert.Equal(t, "myroute", subs[0].Rules[0].Path)
			}
			assert.Equal(t, "pubsub", subs[0].PubsubName)
		}
	})

	t.Run("load declarative subscription, in scopes", func(t *testing.T) {
		rts := NewTestDaprRuntime(modes.StandaloneMode)
		defer stopRuntime(t, rts)

		require.NoError(t, os.Mkdir(resourcesDir, 0o777))
		defer os.RemoveAll(resourcesDir)

		s := testDeclarativeSubscription()
		s.Scopes = []string{TestRuntimeConfigID}

		cleanup, err := writeComponentToDisk(s, "sub.yaml")
		assert.NoError(t, err)
		defer cleanup()

		rts.runtimeConfig.Standalone.ResourcesPath = []string{resourcesDir}
		subs := rts.getDeclarativeSubscriptions()
		if assert.Len(t, subs, 1) {
			assert.Equal(t, "topic1", subs[0].Topic)
			if assert.Len(t, subs[0].Rules, 1) {
				assert.Equal(t, "myroute", subs[0].Rules[0].Path)
			}
			assert.Equal(t, "pubsub", subs[0].PubsubName)
			assert.Equal(t, TestRuntimeConfigID, subs[0].Scopes[0])
		}
	})

	t.Run("load declarative subscription, not in scopes", func(t *testing.T) {
		rts := NewTestDaprRuntime(modes.StandaloneMode)
		defer stopRuntime(t, rts)

		require.NoError(t, os.Mkdir(resourcesDir, 0o777))
		defer os.RemoveAll(resourcesDir)

		s := testDeclarativeSubscription()
		s.Scopes = []string{"scope1"}

		cleanup, err := writeComponentToDisk(s, "sub.yaml")
		assert.NoError(t, err)
		defer cleanup()

		rts.runtimeConfig.Standalone.ResourcesPath = []string{resourcesDir}
		subs := rts.getDeclarativeSubscriptions()
		assert.Len(t, subs, 0)
	})

	t.Run("test subscribe, app allowed 1 topic", func(t *testing.T) {
		mockPubSub, mockPubSub2 := initMockPubSubForRuntime(rt)

		mockAppChannel := new(channelt.MockAppChannel)
		rt.appChannel = mockAppChannel

		// User App subscribes 1 topics via http app channel
		subs := getSubscriptionsJSONString([]string{"topic0"}, []string{"topic1"})
		fakeResp := invokev1.NewInvokeMethodResponse(200, "OK", nil).
			WithRawDataString(subs).
			WithContentType("application/json")
		defer fakeResp.Close()
		mockAppChannel.On("InvokeMethod", mock.MatchedBy(matchContextInterface), matchDaprRequestMethod("dapr/subscribe")).Return(fakeResp, nil)

		// act
		for _, comp := range pubsubComponents {
			err := rt.processComponentAndDependents(comp)
			assert.NoError(t, err)
		}

		rt.startSubscriptions()

		// assert
		mockPubSub.AssertNumberOfCalls(t, "Init", 1)
		mockPubSub2.AssertNumberOfCalls(t, "Init", 1)

		mockPubSub.AssertNumberOfCalls(t, "Subscribe", 1)
		mockPubSub2.AssertNumberOfCalls(t, "Subscribe", 1)
	})

	t.Run("test subscribe, app allowed 2 topic", func(t *testing.T) {
		mockPubSub, mockPubSub2 := initMockPubSubForRuntime(rt)

		mockAppChannel := new(channelt.MockAppChannel)
		rt.appChannel = mockAppChannel

		// User App subscribes 2 topics via http app channel
		subs := getSubscriptionsJSONString([]string{"topic0", "topic1"}, []string{"topic0"})
		fakeResp := invokev1.NewInvokeMethodResponse(200, "OK", nil).
			WithRawDataString(subs).
			WithContentType("application/json")
		defer fakeResp.Close()
		mockAppChannel.On("InvokeMethod", mock.MatchedBy(matchContextInterface), matchDaprRequestMethod("dapr/subscribe")).Return(fakeResp, nil)

		// act
		for _, comp := range pubsubComponents {
			err := rt.processComponentAndDependents(comp)
			assert.NoError(t, err)
		}

		rt.startSubscriptions()

		// assert
		mockPubSub.AssertNumberOfCalls(t, "Init", 1)
		mockPubSub2.AssertNumberOfCalls(t, "Init", 1)

		mockPubSub.AssertNumberOfCalls(t, "Subscribe", 2)
		mockPubSub2.AssertNumberOfCalls(t, "Subscribe", 1)
	})

	t.Run("test subscribe, app not allowed 1 topic", func(t *testing.T) {
		mockPubSub, mockPubSub2 := initMockPubSubForRuntime(rt)

		mockAppChannel := new(channelt.MockAppChannel)
		rt.appChannel = mockAppChannel

		// User App subscribes 1 topics via http app channel
		subs := getSubscriptionsJSONString([]string{"topic3"}, []string{"topic5"})
		fakeResp := invokev1.NewInvokeMethodResponse(200, "OK", nil).
			WithRawDataString(subs).
			WithContentType("application/json")
		defer fakeResp.Close()
		mockAppChannel.On("InvokeMethod", mock.MatchedBy(matchContextInterface), matchDaprRequestMethod("dapr/subscribe")).Return(fakeResp, nil)

		// act
		for _, comp := range pubsubComponents {
			err := rt.processComponentAndDependents(comp)
			assert.NoError(t, err)
		}

		// assert
		mockPubSub.AssertNumberOfCalls(t, "Init", 1)
		mockPubSub.AssertNumberOfCalls(t, "Subscribe", 0)

		mockPubSub2.AssertNumberOfCalls(t, "Init", 1)
		mockPubSub2.AssertNumberOfCalls(t, "Subscribe", 0)
	})

	t.Run("test subscribe, app not allowed 1 topic, allowed one topic", func(t *testing.T) {
		mockPubSub, mockPubSub2 := initMockPubSubForRuntime(rt)

		mockAppChannel := new(channelt.MockAppChannel)
		rt.appChannel = mockAppChannel

		// User App subscribes 1 topics via http app channel
		// topic0 is allowed, topic3 and topic5 are not
		subs := getSubscriptionsJSONString([]string{"topic0", "topic3"}, []string{"topic0", "topic5"})
		fakeResp := invokev1.NewInvokeMethodResponse(200, "OK", nil).
			WithRawDataString(subs).
			WithContentType("application/json")
		defer fakeResp.Close()
		mockAppChannel.On("InvokeMethod", mock.MatchedBy(matchContextInterface), matchDaprRequestMethod("dapr/subscribe")).Return(fakeResp, nil)

		// act
		for _, comp := range pubsubComponents {
			err := rt.processComponentAndDependents(comp)
			assert.NoError(t, err)
		}

		rt.startSubscriptions()

		// assert
		mockPubSub.AssertNumberOfCalls(t, "Init", 1)
		mockPubSub2.AssertNumberOfCalls(t, "Init", 1)

		mockPubSub.AssertNumberOfCalls(t, "Subscribe", 1)
		mockPubSub2.AssertNumberOfCalls(t, "Subscribe", 1)
	})

	t.Run("test bulk publish, topic allowed", func(t *testing.T) {
		initMockPubSubForRuntime(rt)

		// act
		for _, comp := range pubsubComponents {
			err := rt.processComponentAndDependents(comp)
			assert.NoError(t, err)
		}

		rt.compStore.AddPubSub(TestPubsubName, compstore.PubsubItem{Component: &mockPublishPubSub{}})
		md := make(map[string]string, 2)
		md["key"] = "v3"
		res, err := rt.BulkPublish(&pubsub.BulkPublishRequest{
			PubsubName: TestPubsubName,
			Topic:      "topic0",
			Metadata:   md,
			Entries: []pubsub.BulkMessageEntry{
				{
					EntryId:     "1",
					Event:       []byte("test"),
					Metadata:    md,
					ContentType: "text/plain",
				},
			},
		})

		assert.NoError(t, err)
		assert.Empty(t, res.FailedEntries)

		rt.compStore.AddPubSub(TestSecondPubsubName, compstore.PubsubItem{Component: &mockPublishPubSub{}})
		res, err = rt.BulkPublish(&pubsub.BulkPublishRequest{
			PubsubName: TestPubsubName,
			Topic:      "topic1",
			Entries: []pubsub.BulkMessageEntry{
				{
					EntryId:     "1",
					Event:       []byte("test"),
					ContentType: "text/plain",
				},
				{
					EntryId:     "2",
					Event:       []byte("test 2"),
					ContentType: "text/plain",
				},
			},
		})

		assert.NoError(t, err)
		assert.Empty(t, res.FailedEntries)
	})

	t.Run("test bulk publish, topic not allowed", func(t *testing.T) {
		initMockPubSubForRuntime(rt)

		// act
		for _, comp := range pubsubComponents {
			err := rt.processComponentAndDependents(comp)
			require.Nil(t, err)
		}

		rt.compStore.AddPubSub(TestPubsubName, compstore.PubsubItem{
			Component:     &mockPublishPubSub{},
			AllowedTopics: []string{"topic1"},
		})

		md := make(map[string]string, 2)
		md["key"] = "v3"
		res, err := rt.BulkPublish(&pubsub.BulkPublishRequest{
			PubsubName: TestPubsubName,
			Topic:      "topic5",
			Metadata:   md,
			Entries: []pubsub.BulkMessageEntry{
				{
					EntryId:     "1",
					Event:       []byte("test"),
					Metadata:    md,
					ContentType: "text/plain",
				},
			},
		})
		assert.NotNil(t, err)
		assert.Empty(t, res)

		rt.compStore.AddPubSub(TestPubsubName, compstore.PubsubItem{
			Component:     &mockPublishPubSub{},
			AllowedTopics: []string{"topic1"},
		})
		res, err = rt.BulkPublish(&pubsub.BulkPublishRequest{
			PubsubName: TestSecondPubsubName,
			Topic:      "topic5",
			Metadata:   md,
			Entries: []pubsub.BulkMessageEntry{
				{
					EntryId:     "1",
					Event:       []byte("test"),
					Metadata:    md,
					ContentType: "text/plain",
				},
			},
		})
		assert.NotNil(t, err)
		assert.Empty(t, res)
	})

	t.Run("test publish, topic allowed", func(t *testing.T) {
		initMockPubSubForRuntime(rt)

		mockAppChannel := new(channelt.MockAppChannel)
		rt.appChannel = mockAppChannel

		// User App subscribes 1 topics via http app channel
		subs := getSubscriptionsJSONString([]string{"topic0"}, []string{"topic1"})
		fakeResp := invokev1.NewInvokeMethodResponse(200, "OK", nil).
			WithRawDataString(subs).
			WithContentType("application/json")
		defer fakeResp.Close()
		mockAppChannel.On("InvokeMethod", mock.MatchedBy(matchContextInterface), matchDaprRequestMethod("dapr/subscribe")).Return(fakeResp, nil)

		// act
		for _, comp := range pubsubComponents {
			err := rt.processComponentAndDependents(comp)
			assert.NoError(t, err)
		}

		rt.compStore.AddPubSub(TestPubsubName, compstore.PubsubItem{
			Component: &mockPublishPubSub{},
		})
		md := make(map[string]string, 2)
		md["key"] = "v3"
		err := rt.Publish(&pubsub.PublishRequest{
			PubsubName: TestPubsubName,
			Topic:      "topic0",
			Metadata:   md,
		})

		assert.NoError(t, err)

		rt.compStore.AddPubSub(TestSecondPubsubName, compstore.PubsubItem{
			Component: &mockPublishPubSub{},
		})
		err = rt.Publish(&pubsub.PublishRequest{
			PubsubName: TestSecondPubsubName,
			Topic:      "topic1",
		})

		assert.NoError(t, err)
	})

	t.Run("test publish, topic not allowed", func(t *testing.T) {
		initMockPubSubForRuntime(rt)

		mockAppChannel := new(channelt.MockAppChannel)
		rt.appChannel = mockAppChannel

		// User App subscribes 1 topics via http app channel
		subs := getSubscriptionsJSONString([]string{"topic0"}, []string{"topic0"})
		fakeResp := invokev1.NewInvokeMethodResponse(200, "OK", nil).
			WithRawDataString(subs).
			WithContentType("application/json")
		defer fakeResp.Close()
		mockAppChannel.On("InvokeMethod", mock.MatchedBy(matchContextInterface), matchDaprRequestMethod("dapr/subscribe")).Return(fakeResp, nil)

		// act
		for _, comp := range pubsubComponents {
			err := rt.processComponentAndDependents(comp)
			require.Nil(t, err)
		}

		rt.compStore.AddPubSub(TestPubsubName, compstore.PubsubItem{
			Component:     &mockPublishPubSub{},
			AllowedTopics: []string{"topic1"},
		})
		err := rt.Publish(&pubsub.PublishRequest{
			PubsubName: TestPubsubName,
			Topic:      "topic5",
		})
		assert.NotNil(t, err)

		rt.compStore.AddPubSub(TestPubsubName, compstore.PubsubItem{
			Component:     &mockPublishPubSub{},
			AllowedTopics: []string{"topic1"},
		})
		err = rt.Publish(&pubsub.PublishRequest{
			PubsubName: TestSecondPubsubName,
			Topic:      "topic5",
		})
		assert.NotNil(t, err)
	})

	t.Run("test allowed topics, no scopes, operation allowed", func(t *testing.T) {
		for name := range rt.compStore.ListPubSubs() {
			rt.compStore.DeletePubSub(name)
		}
		rt.compStore.AddPubSub(TestPubsubName, compstore.PubsubItem{AllowedTopics: []string{"topic1"}})
		pubSub, ok := rt.compStore.GetPubSub(TestPubsubName)
		require.True(t, ok)
		a := rt.isPubSubOperationAllowed(TestPubsubName, "topic1", pubSub.ScopedPublishings)
		assert.True(t, a)
	})

	t.Run("test allowed topics, no scopes, operation not allowed", func(t *testing.T) {
		for name := range rt.compStore.ListPubSubs() {
			rt.compStore.DeletePubSub(name)
		}
		rt.compStore.AddPubSub(TestPubsubName, compstore.PubsubItem{AllowedTopics: []string{"topic1"}})
		pubSub, ok := rt.compStore.GetPubSub(TestPubsubName)
		require.True(t, ok)
		a := rt.isPubSubOperationAllowed(TestPubsubName, "topic2", pubSub.ScopedPublishings)
		assert.False(t, a)
	})

	t.Run("test allowed topics, with scopes, operation allowed", func(t *testing.T) {
		for name := range rt.compStore.ListPubSubs() {
			rt.compStore.DeletePubSub(name)
		}
		rt.compStore.AddPubSub(TestPubsubName, compstore.PubsubItem{AllowedTopics: []string{"topic1"}, ScopedPublishings: []string{"topic1"}})
		pubSub, ok := rt.compStore.GetPubSub(TestPubsubName)
		require.True(t, ok)
		a := rt.isPubSubOperationAllowed(TestPubsubName, "topic1", pubSub.ScopedPublishings)
		assert.True(t, a)
	})

	t.Run("topic in allowed topics, not in existing publishing scopes, operation not allowed", func(t *testing.T) {
		for name := range rt.compStore.ListPubSubs() {
			rt.compStore.DeletePubSub(name)
		}
		rt.compStore.AddPubSub(TestPubsubName, compstore.PubsubItem{AllowedTopics: []string{"topic1"}, ScopedPublishings: []string{"topic2"}})
		pubSub, ok := rt.compStore.GetPubSub(TestPubsubName)
		require.True(t, ok)
		a := rt.isPubSubOperationAllowed(TestPubsubName, "topic1", pubSub.ScopedPublishings)
		assert.False(t, a)
	})

	t.Run("topic in allowed topics, not in publishing scopes, operation allowed", func(t *testing.T) {
		for name := range rt.compStore.ListPubSubs() {
			rt.compStore.DeletePubSub(name)
		}
		rt.compStore.AddPubSub(TestPubsubName, compstore.PubsubItem{AllowedTopics: []string{"topic1"}, ScopedPublishings: []string{}})
		pubSub, ok := rt.compStore.GetPubSub(TestPubsubName)
		require.True(t, ok)
		a := rt.isPubSubOperationAllowed(TestPubsubName, "topic1", pubSub.ScopedPublishings)
		assert.True(t, a)
	})

	t.Run("topics A and B in allowed topics, A in publishing scopes, operation allowed for A only", func(t *testing.T) {
		for name := range rt.compStore.ListPubSubs() {
			rt.compStore.DeletePubSub(name)
		}
		rt.compStore.AddPubSub(TestPubsubName, compstore.PubsubItem{AllowedTopics: []string{"A", "B"}, ScopedPublishings: []string{"A"}})
		pubSub, ok := rt.compStore.GetPubSub(TestPubsubName)
		require.True(t, ok)
		a := rt.isPubSubOperationAllowed(TestPubsubName, "A", pubSub.ScopedPublishings)
		assert.True(t, a)
		b := rt.isPubSubOperationAllowed(TestPubsubName, "B", pubSub.ScopedPublishings)
		assert.False(t, b)
	})
}

func TestInitSecretStores(t *testing.T) {
	t.Run("init with store", func(t *testing.T) {
		rt := NewTestDaprRuntime(modes.StandaloneMode)
		defer stopRuntime(t, rt)
		m := NewMockKubernetesStore()
		rt.secretStoresRegistry.RegisterComponent(
			func(_ logger.Logger) secretstores.SecretStore {
				return m
			},
			"kubernetesMock",
		)

		err := rt.processComponentAndDependents(componentsV1alpha1.Component{
			ObjectMeta: metaV1.ObjectMeta{
				Name: "kubernetesMock",
			},
			Spec: componentsV1alpha1.ComponentSpec{
				Type:    "secretstores.kubernetesMock",
				Version: "v1",
			},
		})
		assert.NoError(t, err)
	})

	t.Run("secret store is registered", func(t *testing.T) {
		rt := NewTestDaprRuntime(modes.StandaloneMode)
		defer stopRuntime(t, rt)
		m := NewMockKubernetesStore()
		rt.secretStoresRegistry.RegisterComponent(
			func(_ logger.Logger) secretstores.SecretStore {
				return m
			},
			"kubernetesMock",
		)

		err := rt.processComponentAndDependents(componentsV1alpha1.Component{
			ObjectMeta: metaV1.ObjectMeta{
				Name: "kubernetesMock",
			},
			Spec: componentsV1alpha1.ComponentSpec{
				Type:    "secretstores.kubernetesMock",
				Version: "v1",
			},
		})
		assert.NoError(t, err)
		store, ok := rt.compStore.GetSecretStore("kubernetesMock")
		assert.True(t, ok)
		assert.NotNil(t, store)
	})

	t.Run("get secret store", func(t *testing.T) {
		rt := NewTestDaprRuntime(modes.StandaloneMode)
		defer stopRuntime(t, rt)
		m := NewMockKubernetesStore()
		rt.secretStoresRegistry.RegisterComponent(
			func(_ logger.Logger) secretstores.SecretStore {
				return m
			},
			"kubernetesMock",
		)

		rt.processComponentAndDependents(componentsV1alpha1.Component{
			ObjectMeta: metaV1.ObjectMeta{
				Name: "kubernetesMock",
			},
			Spec: componentsV1alpha1.ComponentSpec{
				Type:    "secretstores.kubernetesMock",
				Version: "v1",
			},
		})

		s, ok := rt.compStore.GetSecretStore("kubernetesMock")
		assert.True(t, ok)
		assert.NotNil(t, s)
	})
}

// Used to override log.Fatal/log.Fatalf so it doesn't cause the app to exit
type loggerNoPanic struct {
	logger.Logger
	fatalCalled int
}

func (l *loggerNoPanic) Fatal(args ...interface{}) {
	l.fatalCalled++
	l.Error(args...)
}

func (l *loggerNoPanic) Fatalf(format string, args ...interface{}) {
	l.fatalCalled++
	l.Errorf(format, args...)
}

func TestMiddlewareBuildPipeline(t *testing.T) {
	// Change the logger for these tests so it doesn't panic
	lnp := &loggerNoPanic{
		Logger: log,
	}
	oldLog := log
	log = lnp
	defer func() {
		log = oldLog
	}()

	t.Run("build when no global config are set", func(t *testing.T) {
		rt := &DaprRuntime{}

		pipeline, err := rt.buildHTTPPipelineForSpec(config.PipelineSpec{}, "test")
		require.NoError(t, err)
		assert.Empty(t, pipeline.Handlers)
	})

	t.Run("ignore component that does not exists", func(t *testing.T) {
		rt := &DaprRuntime{
			globalConfig:  &config.Configuration{},
			runtimeConfig: &Config{},
			compStore:     compstore.New(),
		}

		pipeline, err := rt.buildHTTPPipelineForSpec(config.PipelineSpec{
			Handlers: []config.HandlerSpec{
				{
					Name:         "not_exists",
					Type:         "not_exists",
					Version:      "not_exists",
					SelectorSpec: config.SelectorSpec{},
				},
			},
		}, "test")
		require.NoError(t, err)
		assert.Len(t, pipeline.Handlers, 0)
	})

	compStore := compstore.New()
	compStore.AddComponent(componentsV1alpha1.Component{
		ObjectMeta: metaV1.ObjectMeta{
			Name: "mymw1",
		},
		Spec: componentsV1alpha1.ComponentSpec{
			Type:    "middleware.http.fakemw",
			Version: "v1",
		},
	})
	compStore.AddComponent(componentsV1alpha1.Component{
		ObjectMeta: metaV1.ObjectMeta{
			Name: "mymw2",
		},
		Spec: componentsV1alpha1.ComponentSpec{
			Type:    "middleware.http.fakemw",
			Version: "v1",
		},
	})

	t.Run("all components exists", func(t *testing.T) {
		rt := &DaprRuntime{
			globalConfig:           &config.Configuration{},
			compStore:              compStore,
			httpMiddlewareRegistry: httpMiddlewareLoader.NewRegistry(),
			runtimeConfig:          &Config{},
		}
		called := 0
		rt.httpMiddlewareRegistry.RegisterComponent(
			func(_ logger.Logger) httpMiddlewareLoader.FactoryMethod {
				called++
				return func(metadata middleware.Metadata) (httpMiddleware.Middleware, error) {
					return func(next http.Handler) http.Handler {
						return http.HandlerFunc(func(w http.ResponseWriter, r *http.Request) {})
					}, nil
				}
			},
			"fakemw",
		)

		pipeline, err := rt.buildHTTPPipelineForSpec(config.PipelineSpec{
			Handlers: []config.HandlerSpec{
				{
					Name:    "mymw1",
					Type:    "middleware.http.fakemw",
					Version: "v1",
				},
				{
					Name:    "mymw2",
					Type:    "middleware.http.fakemw",
					Version: "v1",
				},
			},
		}, "test")
		require.NoError(t, err)
		assert.Len(t, pipeline.Handlers, 2)
		assert.Equal(t, 2, called)
	})

	testInitFail := func(ignoreErrors bool) func(t *testing.T) {
		compStore := compstore.New()
		compStore.AddComponent(componentsV1alpha1.Component{
			ObjectMeta: metaV1.ObjectMeta{
				Name: "mymw",
			},
			Spec: componentsV1alpha1.ComponentSpec{
				Type:    "middleware.http.fakemw",
				Version: "v1",
			},
		})

		compStore.AddComponent(componentsV1alpha1.Component{
			ObjectMeta: metaV1.ObjectMeta{
				Name: "failmw",
			},
			Spec: componentsV1alpha1.ComponentSpec{
				Type:         "middleware.http.fakemw",
				Version:      "v1",
				IgnoreErrors: ignoreErrors,
				Metadata: []componentsV1alpha1.MetadataItem{
					{Name: "fail", Value: componentsV1alpha1.DynamicValue{JSON: v1.JSON{Raw: []byte("true")}}},
				},
			},
		})
		return func(t *testing.T) {
			rt := &DaprRuntime{
				compStore:              compStore,
				globalConfig:           &config.Configuration{},
				httpMiddlewareRegistry: httpMiddlewareLoader.NewRegistry(),
				runtimeConfig:          &Config{},
			}
			called := 0
			rt.httpMiddlewareRegistry.RegisterComponent(
				func(_ logger.Logger) httpMiddlewareLoader.FactoryMethod {
					called++
					return func(metadata middleware.Metadata) (httpMiddleware.Middleware, error) {
						if metadata.Properties["fail"] == "true" {
							return nil, errors.New("simulated failure")
						}

						return func(next http.Handler) http.Handler {
							return http.HandlerFunc(func(w http.ResponseWriter, r *http.Request) {})
						}, nil
					}
				},
				"fakemw",
			)

			pipeline, err := rt.buildHTTPPipelineForSpec(config.PipelineSpec{
				Handlers: []config.HandlerSpec{
					{
						Name:    "mymw",
						Type:    "middleware.http.fakemw",
						Version: "v1",
					},
					{
						Name:    "failmw",
						Type:    "middleware.http.fakemw",
						Version: "v1",
					},
				},
			}, "test")

			assert.Equal(t, 2, called)

			if ignoreErrors {
				require.NoError(t, err)
				assert.Len(t, pipeline.Handlers, 1)
			} else {
				require.Error(t, err)
				assert.ErrorContains(t, err, "dapr panicked")
				assert.Equal(t, 1, lnp.fatalCalled)

				// Reset
				lnp.fatalCalled = 0
			}
		}
	}

	t.Run("one components fails to init", testInitFail(false))
	t.Run("one components fails to init but ignoreErrors is true", testInitFail(true))
}

func TestMetadataItemsToPropertiesConversion(t *testing.T) {
	t.Run("string", func(t *testing.T) {
		rt := NewTestDaprRuntime(modes.StandaloneMode)
		defer stopRuntime(t, rt)
		items := []componentsV1alpha1.MetadataItem{
			{
				Name: "a",
				Value: componentsV1alpha1.DynamicValue{
					JSON: v1.JSON{Raw: []byte("b")},
				},
			},
		}
		m := rt.convertMetadataItemsToProperties(items)
		assert.Equal(t, 1, len(m))
		assert.Equal(t, "b", m["a"])
	})

	t.Run("int", func(t *testing.T) {
		rt := NewTestDaprRuntime(modes.StandaloneMode)
		defer stopRuntime(t, rt)
		items := []componentsV1alpha1.MetadataItem{
			{
				Name: "a",
				Value: componentsV1alpha1.DynamicValue{
					JSON: v1.JSON{Raw: []byte(strconv.Itoa(6))},
				},
			},
		}
		m := rt.convertMetadataItemsToProperties(items)
		assert.Equal(t, 1, len(m))
		assert.Equal(t, "6", m["a"])
	})

	t.Run("bool", func(t *testing.T) {
		rt := NewTestDaprRuntime(modes.StandaloneMode)
		defer stopRuntime(t, rt)
		items := []componentsV1alpha1.MetadataItem{
			{
				Name: "a",
				Value: componentsV1alpha1.DynamicValue{
					JSON: v1.JSON{Raw: []byte("true")},
				},
			},
		}
		m := rt.convertMetadataItemsToProperties(items)
		assert.Equal(t, 1, len(m))
		assert.Equal(t, "true", m["a"])
	})

	t.Run("float", func(t *testing.T) {
		rt := NewTestDaprRuntime(modes.StandaloneMode)
		defer stopRuntime(t, rt)
		items := []componentsV1alpha1.MetadataItem{
			{
				Name: "a",
				Value: componentsV1alpha1.DynamicValue{
					JSON: v1.JSON{Raw: []byte("5.5")},
				},
			},
		}
		m := rt.convertMetadataItemsToProperties(items)
		assert.Equal(t, 1, len(m))
		assert.Equal(t, "5.5", m["a"])
	})

	t.Run("JSON string", func(t *testing.T) {
		rt := NewTestDaprRuntime(modes.StandaloneMode)
		defer stopRuntime(t, rt)
		items := []componentsV1alpha1.MetadataItem{
			{
				Name: "a",
				Value: componentsV1alpha1.DynamicValue{
					JSON: v1.JSON{Raw: []byte(`"hello there"`)},
				},
			},
		}
		m := rt.convertMetadataItemsToProperties(items)
		assert.Equal(t, 1, len(m))
		assert.Equal(t, "hello there", m["a"])
	})
}

func TestPopulateSecretsConfiguration(t *testing.T) {
	t.Run("secret store configuration is populated", func(t *testing.T) {
		// setup
		rt := NewTestDaprRuntime(modes.StandaloneMode)
		defer stopRuntime(t, rt)
		rt.globalConfig.Spec.Secrets.Scopes = []config.SecretsScope{
			{
				StoreName:     "testMock",
				DefaultAccess: "allow",
			},
		}

		// act
		rt.populateSecretsConfiguration()

		// verify
		secConf, ok := rt.compStore.GetSecretsConfiguration("testMock")
		require.True(t, ok, "Expected testMock secret store configuration to be populated")
		assert.Equal(t, config.AllowAccess, secConf.DefaultAccess, "Expected default access as allow")
		assert.Empty(t, secConf.DeniedSecrets, "Expected testMock deniedSecrets to not be populated")
		assert.NotContains(t, secConf.AllowedSecrets, "Expected testMock allowedSecrets to not be populated")
	})
}

func TestProcessComponentSecrets(t *testing.T) {
	mockBinding := componentsV1alpha1.Component{
		ObjectMeta: metaV1.ObjectMeta{
			Name: "mockBinding",
		},
		Spec: componentsV1alpha1.ComponentSpec{
			Type:    "bindings.mock",
			Version: "v1",
			Metadata: []componentsV1alpha1.MetadataItem{
				{
					Name: "a",
					SecretKeyRef: componentsV1alpha1.SecretKeyRef{
						Key:  "key1",
						Name: "name1",
					},
				},
				{
					Name: "b",
					Value: componentsV1alpha1.DynamicValue{
						JSON: v1.JSON{Raw: []byte("value2")},
					},
				},
			},
		},
		Auth: componentsV1alpha1.Auth{
			SecretStore: secretstoresLoader.BuiltinKubernetesSecretStore,
		},
	}

	t.Run("Standalone Mode", func(t *testing.T) {
		mockBinding.Spec.Metadata[0].Value = componentsV1alpha1.DynamicValue{
			JSON: v1.JSON{Raw: []byte("")},
		}
		mockBinding.Spec.Metadata[0].SecretKeyRef = componentsV1alpha1.SecretKeyRef{
			Key:  "key1",
			Name: "name1",
		}

		rt := NewTestDaprRuntime(modes.StandaloneMode)
		defer stopRuntime(t, rt)
		m := NewMockKubernetesStore()
		rt.secretStoresRegistry.RegisterComponent(
			func(_ logger.Logger) secretstores.SecretStore {
				return m
			},
			secretstoresLoader.BuiltinKubernetesSecretStore,
		)

		// add Kubernetes component manually
		rt.processComponentAndDependents(componentsV1alpha1.Component{
			ObjectMeta: metaV1.ObjectMeta{
				Name: secretstoresLoader.BuiltinKubernetesSecretStore,
			},
			Spec: componentsV1alpha1.ComponentSpec{
				Type:    "secretstores.kubernetes",
				Version: "v1",
			},
		})

		mod, unready := rt.processComponentSecrets(mockBinding)
		assert.Equal(t, "value1", mod.Spec.Metadata[0].Value.String())
		assert.Empty(t, unready)
	})

	t.Run("Look up name only", func(t *testing.T) {
		mockBinding.Spec.Metadata[0].Value = componentsV1alpha1.DynamicValue{
			JSON: v1.JSON{Raw: []byte("")},
		}
		mockBinding.Spec.Metadata[0].SecretKeyRef = componentsV1alpha1.SecretKeyRef{
			Name: "name1",
		}
		mockBinding.Auth.SecretStore = "mock"

		rt := NewTestDaprRuntime(modes.KubernetesMode)
		defer stopRuntime(t, rt)

		rt.secretStoresRegistry.RegisterComponent(
			func(_ logger.Logger) secretstores.SecretStore {
				return &mockSecretStore{}
			},
			"mock",
		)

		// initSecretStore appends Kubernetes component even if kubernetes component is not added
		err := rt.processComponentAndDependents(componentsV1alpha1.Component{
			ObjectMeta: metaV1.ObjectMeta{
				Name: "mock",
			},
			Spec: componentsV1alpha1.ComponentSpec{
				Type:    "secretstores.mock",
				Version: "v1",
			},
		})
		assert.NoError(t, err)

		mod, unready := rt.processComponentSecrets(mockBinding)
		assert.Equal(t, "value1", mod.Spec.Metadata[0].Value.String())
		assert.Empty(t, unready)
	})
}

func TestExtractComponentCategory(t *testing.T) {
	compCategoryTests := []struct {
		specType string
		category string
	}{
		{"pubsub.redis", "pubsub"},
		{"pubsubs.redis", ""},
		{"secretstores.azure.keyvault", "secretstores"},
		{"secretstore.azure.keyvault", ""},
		{"state.redis", "state"},
		{"states.redis", ""},
		{"bindings.kafka", "bindings"},
		{"binding.kafka", ""},
		{"this.is.invalid.category", ""},
	}

	rt := NewTestDaprRuntime(modes.StandaloneMode)
	defer stopRuntime(t, rt)

	for _, tt := range compCategoryTests {
		t.Run(tt.specType, func(t *testing.T) {
			fakeComp := componentsV1alpha1.Component{
				Spec: componentsV1alpha1.ComponentSpec{
					Type:    tt.specType,
					Version: "v1",
				},
			}
			assert.Equal(t, string(rt.extractComponentCategory(fakeComp)), tt.category)
		})
	}
}

// Test that flushOutstandingComponents waits for components.
func TestFlushOutstandingComponent(t *testing.T) {
	t.Run("We can call flushOustandingComponents more than once", func(t *testing.T) {
		rt := NewTestDaprRuntime(modes.StandaloneMode)
		defer stopRuntime(t, rt)
		wasCalled := false
		m := NewMockKubernetesStoreWithInitCallback(func() {
			time.Sleep(100 * time.Millisecond)
			wasCalled = true
		})
		rt.secretStoresRegistry.RegisterComponent(
			func(_ logger.Logger) secretstores.SecretStore {
				return m
			},
			"kubernetesMock",
		)

		go rt.processComponents()
		rt.pendingComponents <- componentsV1alpha1.Component{
			ObjectMeta: metaV1.ObjectMeta{
				Name: "kubernetesMock",
			},
			Spec: componentsV1alpha1.ComponentSpec{
				Type:    "secretstores.kubernetesMock",
				Version: "v1",
			},
		}
		rt.flushOutstandingComponents()
		assert.True(t, wasCalled)

		// Make sure that the goroutine was restarted and can flush a second time
		wasCalled = false
		rt.secretStoresRegistry.RegisterComponent(
			func(_ logger.Logger) secretstores.SecretStore {
				return m
			},
			"kubernetesMock2",
		)

		rt.pendingComponents <- componentsV1alpha1.Component{
			ObjectMeta: metaV1.ObjectMeta{
				Name: "kubernetesMock2",
			},
			Spec: componentsV1alpha1.ComponentSpec{
				Type:    "secretstores.kubernetesMock",
				Version: "v1",
			},
		}
		rt.flushOutstandingComponents()
		assert.True(t, wasCalled)
	})
	t.Run("flushOutstandingComponents blocks for components with outstanding dependanices", func(t *testing.T) {
		rt := NewTestDaprRuntime(modes.StandaloneMode)
		defer stopRuntime(t, rt)
		wasCalled := false
		wasCalledChild := false
		wasCalledGrandChild := false
		m := NewMockKubernetesStoreWithInitCallback(func() {
			time.Sleep(100 * time.Millisecond)
			wasCalled = true
		})
		mc := NewMockKubernetesStoreWithInitCallback(func() {
			time.Sleep(100 * time.Millisecond)
			wasCalledChild = true
		})
		mgc := NewMockKubernetesStoreWithInitCallback(func() {
			time.Sleep(100 * time.Millisecond)
			wasCalledGrandChild = true
		})
		rt.secretStoresRegistry.RegisterComponent(
			func(_ logger.Logger) secretstores.SecretStore {
				return m
			},
			"kubernetesMock",
		)
		rt.secretStoresRegistry.RegisterComponent(
			func(_ logger.Logger) secretstores.SecretStore {
				return mc
			},
			"kubernetesMockChild",
		)
		rt.secretStoresRegistry.RegisterComponent(
			func(_ logger.Logger) secretstores.SecretStore {
				return mgc
			},
			"kubernetesMockGrandChild",
		)

		go rt.processComponents()
		rt.pendingComponents <- componentsV1alpha1.Component{
			ObjectMeta: metaV1.ObjectMeta{
				Name: "kubernetesMockGrandChild",
			},
			Spec: componentsV1alpha1.ComponentSpec{
				Type:    "secretstores.kubernetesMockGrandChild",
				Version: "v1",
				Metadata: []componentsV1alpha1.MetadataItem{
					{
						Name: "a",
						SecretKeyRef: componentsV1alpha1.SecretKeyRef{
							Key:  "key1",
							Name: "name1",
						},
					},
				},
			},
			Auth: componentsV1alpha1.Auth{
				SecretStore: "kubernetesMockChild",
			},
		}
		rt.pendingComponents <- componentsV1alpha1.Component{
			ObjectMeta: metaV1.ObjectMeta{
				Name: "kubernetesMockChild",
			},
			Spec: componentsV1alpha1.ComponentSpec{
				Type:    "secretstores.kubernetesMockChild",
				Version: "v1",
				Metadata: []componentsV1alpha1.MetadataItem{
					{
						Name: "a",
						SecretKeyRef: componentsV1alpha1.SecretKeyRef{
							Key:  "key1",
							Name: "name1",
						},
					},
				},
			},
			Auth: componentsV1alpha1.Auth{
				SecretStore: "kubernetesMock",
			},
		}
		rt.pendingComponents <- componentsV1alpha1.Component{
			ObjectMeta: metaV1.ObjectMeta{
				Name: "kubernetesMock",
			},
			Spec: componentsV1alpha1.ComponentSpec{
				Type:    "secretstores.kubernetesMock",
				Version: "v1",
			},
		}
		rt.flushOutstandingComponents()
		assert.True(t, wasCalled)
		assert.True(t, wasCalledChild)
		assert.True(t, wasCalledGrandChild)
	})
}

// Test InitSecretStore if secretstore.* refers to Kubernetes secret store.
func TestInitSecretStoresInKubernetesMode(t *testing.T) {
	t.Run("built-in secret store is added", func(t *testing.T) {
		rt := NewTestDaprRuntime(modes.KubernetesMode)
		defer stopRuntime(t, rt)

		m := NewMockKubernetesStore()
		rt.secretStoresRegistry.RegisterComponent(
			func(_ logger.Logger) secretstores.SecretStore {
				return m
			},
			secretstoresLoader.BuiltinKubernetesSecretStore,
		)

		assertBuiltInSecretStore(t, rt)
	})

	t.Run("disable built-in secret store flag", func(t *testing.T) {
		rt := NewTestDaprRuntime(modes.KubernetesMode)
		defer stopRuntime(t, rt)
		rt.runtimeConfig.DisableBuiltinK8sSecretStore = true

		testOk := make(chan struct{})
		defer close(testOk)
		go func() {
			// If the test fails, this call blocks forever, eventually causing a timeout
			rt.appendBuiltinSecretStore()
			testOk <- struct{}{}
		}()
		select {
		case <-testOk:
			return
		case <-time.After(5 * time.Second):
			t.Fatalf("test failed")
		}
	})

	t.Run("built-in secret store bypasses authorizers", func(t *testing.T) {
		rt := NewTestDaprRuntime(modes.KubernetesMode)
		defer stopRuntime(t, rt)
		rt.componentAuthorizers = []ComponentAuthorizer{
			func(component componentsV1alpha1.Component) bool {
				return false
			},
		}

		m := NewMockKubernetesStore()
		rt.secretStoresRegistry.RegisterComponent(
			func(_ logger.Logger) secretstores.SecretStore {
				return m
			},
			secretstoresLoader.BuiltinKubernetesSecretStore,
		)

		assertBuiltInSecretStore(t, rt)
	})
}

func assertBuiltInSecretStore(t *testing.T, rt *DaprRuntime) {
	wg := sync.WaitGroup{}
	go func() {
		for comp := range rt.pendingComponents {
			err := rt.processComponentAndDependents(comp)
			assert.NoError(t, err)
			if comp.Name == secretstoresLoader.BuiltinKubernetesSecretStore {
				wg.Done()
			}
		}
	}()
	wg.Add(1)
	rt.appendBuiltinSecretStore()
	wg.Wait()
	close(rt.pendingComponents)
}

func TestErrorPublishedNonCloudEventHTTP(t *testing.T) {
	topic := "topic1"

	testPubSubMessage := &pubsubSubscribedMessage{
		cloudEvent: map[string]interface{}{},
		topic:      topic,
		data:       []byte("testing"),
		metadata:   map[string]string{pubsubName: TestPubsubName},
		path:       "topic1",
	}

	fakeReq := invokev1.NewInvokeMethodRequest(testPubSubMessage.topic).
		WithHTTPExtension(http.MethodPost, "").
		WithRawDataBytes(testPubSubMessage.data).
		WithContentType(contenttype.CloudEventContentType).
		WithCustomHTTPMetadata(testPubSubMessage.metadata)
	defer fakeReq.Close()

	rt := NewTestDaprRuntime(modes.StandaloneMode)
	defer stopRuntime(t, rt)
	rt.compStore.SetTopicRoutes(map[string]compstore.TopicRoutes{
		TestPubsubName: map[string]compstore.TopicRouteElem{
			"topic1": {
				Rules: []*runtimePubsub.Rule{{Path: "topic1"}},
			},
		},
	})

	t.Run("ok without result body", func(t *testing.T) {
		mockAppChannel := new(channelt.MockAppChannel)
		rt.appChannel = mockAppChannel

		// User App subscribes 1 topics via http app channel

		fakeResp := invokev1.NewInvokeMethodResponse(200, "OK", nil)
		defer fakeResp.Close()

		mockAppChannel.On("InvokeMethod", mock.Anything, fakeReq).Return(fakeResp, nil)

		// act
		err := rt.publishMessageHTTP(context.Background(), testPubSubMessage)

		// assert
		assert.NoError(t, err)
	})

	t.Run("ok with retry", func(t *testing.T) {
		mockAppChannel := new(channelt.MockAppChannel)
		rt.appChannel = mockAppChannel

		// User App subscribes 1 topics via http app channel

		fakeResp := invokev1.NewInvokeMethodResponse(200, "OK", nil).
			WithRawDataString("{ \"status\": \"RETRY\"}").
			WithContentType("application/json")
		defer fakeResp.Close()

		mockAppChannel.On("InvokeMethod", mock.Anything, fakeReq).Return(fakeResp, nil)

		// act
		err := rt.publishMessageHTTP(context.Background(), testPubSubMessage)

		// assert
		assert.Error(t, err)
	})

	t.Run("ok with drop", func(t *testing.T) {
		mockAppChannel := new(channelt.MockAppChannel)
		rt.appChannel = mockAppChannel

		// User App subscribes 1 topics via http app channel

		fakeResp := invokev1.NewInvokeMethodResponse(200, "OK", nil).
			WithRawDataString("{ \"status\": \"DROP\"}").
			WithContentType("application/json")
		defer fakeResp.Close()

		mockAppChannel.On("InvokeMethod", mock.Anything, fakeReq).Return(fakeResp, nil)

		// act
		err := rt.publishMessageHTTP(context.Background(), testPubSubMessage)

		// assert
		assert.NoError(t, err)
	})

	t.Run("ok with unknown", func(t *testing.T) {
		mockAppChannel := new(channelt.MockAppChannel)
		rt.appChannel = mockAppChannel

		// User App subscribes 1 topics via http app channel

		fakeResp := invokev1.NewInvokeMethodResponse(200, "OK", nil).
			WithRawDataString("{ \"status\": \"UNKNOWN\"}").
			WithContentType("application/json")
		defer fakeResp.Close()

		mockAppChannel.On("InvokeMethod", mock.Anything, fakeReq).Return(fakeResp, nil)

		// act
		err := rt.publishMessageHTTP(context.Background(), testPubSubMessage)

		// assert
		assert.Error(t, err)
	})

	t.Run("not found response", func(t *testing.T) {
		mockAppChannel := new(channelt.MockAppChannel)
		rt.appChannel = mockAppChannel

		// User App subscribes 1 topics via http app channel

		fakeResp := invokev1.NewInvokeMethodResponse(404, "NotFound", nil)
		defer fakeResp.Close()

		mockAppChannel.On("InvokeMethod", mock.Anything, fakeReq).Return(fakeResp, nil)

		// act
		err := rt.publishMessageHTTP(context.Background(), testPubSubMessage)

		// assert
		assert.NoError(t, err)
	})
}

func TestErrorPublishedNonCloudEventGRPC(t *testing.T) {
	topic := "topic1"

	testPubSubMessage := &pubsubSubscribedMessage{
		cloudEvent: map[string]interface{}{},
		topic:      topic,
		data:       []byte("testing"),
		metadata:   map[string]string{pubsubName: TestPubsubName},
		path:       "topic1",
	}

	rt := NewTestDaprRuntime(modes.StandaloneMode)
	defer stopRuntime(t, rt)
	rt.compStore.SetTopicRoutes(map[string]compstore.TopicRoutes{
		TestPubsubName: map[string]compstore.TopicRouteElem{
			"topic1": {
				Rules: []*runtimePubsub.Rule{{Path: "topic1"}},
			},
		},
	})

	testcases := []struct {
		Name        string
		Status      runtimev1pb.TopicEventResponse_TopicEventResponseStatus
		Error       error
		ExpectError bool
	}{
		{
			Name:   "ok without success",
			Status: runtimev1pb.TopicEventResponse_SUCCESS,
		},
		{
			Name:        "ok with retry",
			Status:      runtimev1pb.TopicEventResponse_RETRY,
			ExpectError: true,
		},
		{
			Name:   "ok with drop",
			Status: runtimev1pb.TopicEventResponse_DROP,
		},
		{
			Name:        "ok with unknown",
			Status:      runtimev1pb.TopicEventResponse_TopicEventResponseStatus(999),
			ExpectError: true,
		},
		{
			Name:        "ok with error",
			Error:       errors.New("TEST"),
			ExpectError: true,
		},
	}

	for _, tc := range testcases {
		t.Run(tc.Name, func(t *testing.T) {
			mockClientConn := channelt.MockClientConn{
				InvokeFn: func(ctx context.Context, method string, args interface{}, reply interface{}, opts ...grpc.CallOption) error {
					if tc.Error != nil {
						return tc.Error
					}

					response, ok := reply.(*runtimev1pb.TopicEventResponse)
					if !ok {
						return fmt.Errorf("unexpected reply type: %s", reflect.TypeOf(reply))
					}

					response.Status = tc.Status

					return nil
				},
			}
			rt.grpc.SetLocalConnCreateFn(func() (grpc.ClientConnInterface, error) {
				return &mockClientConn, nil
			})

			err := rt.publishMessageGRPC(context.Background(), testPubSubMessage)
			if tc.ExpectError {
				assert.Error(t, err)
			} else {
				assert.NoError(t, err)
			}
		})
	}
}

func TestOnNewPublishedMessage(t *testing.T) {
	topic := "topic1"

	envelope := pubsub.NewCloudEventsEnvelope("", "", pubsub.DefaultCloudEventType, "", topic,
		TestSecondPubsubName, "", []byte("Test Message"), "", "")
	b, err := json.Marshal(envelope)
	assert.NoError(t, err)

	testPubSubMessage := &pubsubSubscribedMessage{
		cloudEvent: envelope,
		topic:      topic,
		data:       b,
		metadata:   map[string]string{pubsubName: TestPubsubName},
		path:       "topic1",
	}

	fakeReq := invokev1.NewInvokeMethodRequest(testPubSubMessage.topic).
		WithHTTPExtension(http.MethodPost, "").
		WithRawDataBytes(testPubSubMessage.data).
		WithContentType(contenttype.CloudEventContentType).
		WithCustomHTTPMetadata(testPubSubMessage.metadata)
	defer fakeReq.Close()

	rt := NewTestDaprRuntime(modes.StandaloneMode)
	defer stopRuntime(t, rt)
	rt.compStore.SetTopicRoutes(map[string]compstore.TopicRoutes{
		TestPubsubName: map[string]compstore.TopicRouteElem{
			"topic1": {
				Rules: []*runtimePubsub.Rule{{Path: "topic1"}},
			},
		},
	})

	t.Run("succeeded to publish message to user app with empty response", func(t *testing.T) {
		mockAppChannel := new(channelt.MockAppChannel)
		rt.appChannel = mockAppChannel

		// User App subscribes 1 topics via http app channel
		fakeResp := invokev1.NewInvokeMethodResponse(200, "OK", nil)
		defer fakeResp.Close()

		mockAppChannel.On("InvokeMethod", mock.MatchedBy(matchContextInterface), fakeReq).Return(fakeResp, nil)

		// act
		err := rt.publishMessageHTTP(context.Background(), testPubSubMessage)

		// assert
		assert.NoError(t, err)
		mockAppChannel.AssertNumberOfCalls(t, "InvokeMethod", 1)
	})

	t.Run("succeeded to publish message without TraceID", func(t *testing.T) {
		mockAppChannel := new(channelt.MockAppChannel)
		rt.appChannel = mockAppChannel

		// User App subscribes 1 topics via http app channel
		fakeResp := invokev1.NewInvokeMethodResponse(200, "OK", nil)
		defer fakeResp.Close()

		// Generate a new envelope to avoid affecting other tests by modifying shared `envelope`
		envelopeNoTraceID := pubsub.NewCloudEventsEnvelope(
			"", "", pubsub.DefaultCloudEventType, "", topic, TestSecondPubsubName, "",
			[]byte("Test Message"), "", "")
		delete(envelopeNoTraceID, pubsub.TraceIDField)
		bNoTraceID, err := json.Marshal(envelopeNoTraceID)
		assert.NoError(t, err)

		message := &pubsubSubscribedMessage{
			cloudEvent: envelopeNoTraceID,
			topic:      topic,
			data:       bNoTraceID,
			metadata:   map[string]string{pubsubName: TestPubsubName},
			path:       "topic1",
		}

		fakeReqNoTraceID := invokev1.NewInvokeMethodRequest(message.topic).
			WithHTTPExtension(http.MethodPost, "").
			WithRawDataBytes(message.data).
			WithContentType(contenttype.CloudEventContentType).
			WithCustomHTTPMetadata(testPubSubMessage.metadata)
		defer fakeReqNoTraceID.Close()
		mockAppChannel.On("InvokeMethod", mock.MatchedBy(matchContextInterface), fakeReqNoTraceID).Return(fakeResp, nil)

		// act
		err = rt.publishMessageHTTP(context.Background(), message)

		// assert
		assert.NoError(t, err)
		mockAppChannel.AssertNumberOfCalls(t, "InvokeMethod", 1)
	})

	t.Run("succeeded to publish message to user app with non-json response", func(t *testing.T) {
		mockAppChannel := new(channelt.MockAppChannel)
		rt.appChannel = mockAppChannel

		// User App subscribes 1 topics via http app channel
		fakeResp := invokev1.NewInvokeMethodResponse(200, "OK", nil).
			WithRawDataString("OK").
			WithContentType("application/json")
		defer fakeResp.Close()

		mockAppChannel.On("InvokeMethod", mock.MatchedBy(matchContextInterface), fakeReq).Return(fakeResp, nil)

		// act
		err := rt.publishMessageHTTP(context.Background(), testPubSubMessage)

		// assert
		assert.NoError(t, err)
		mockAppChannel.AssertNumberOfCalls(t, "InvokeMethod", 1)
	})

	t.Run("succeeded to publish message to user app with status", func(t *testing.T) {
		mockAppChannel := new(channelt.MockAppChannel)
		rt.appChannel = mockAppChannel

		// User App subscribes 1 topics via http app channel
		fakeResp := invokev1.NewInvokeMethodResponse(200, "OK", nil).
			WithRawDataString("{ \"status\": \"SUCCESS\"}").
			WithContentType("application/json")
		defer fakeResp.Close()

		mockAppChannel.On("InvokeMethod", mock.MatchedBy(matchContextInterface), fakeReq).Return(fakeResp, nil)

		// act
		err := rt.publishMessageHTTP(context.Background(), testPubSubMessage)

		// assert
		assert.NoError(t, err)
		mockAppChannel.AssertNumberOfCalls(t, "InvokeMethod", 1)
	})

	t.Run("succeeded to publish message to user app but app ask for retry", func(t *testing.T) {
		mockAppChannel := new(channelt.MockAppChannel)
		rt.appChannel = mockAppChannel

		// User App subscribes 1 topics via http app channel
		fakeResp := invokev1.NewInvokeMethodResponse(200, "OK", nil).
			WithRawDataString("{ \"status\": \"RETRY\"}").
			WithContentType("application/json")
		defer fakeResp.Close()

		mockAppChannel.On("InvokeMethod", mock.MatchedBy(matchContextInterface), fakeReq).Return(fakeResp, nil)

		// act
		err := rt.publishMessageHTTP(context.Background(), testPubSubMessage)

		// assert
		var cloudEvent map[string]interface{}
		json.Unmarshal(testPubSubMessage.data, &cloudEvent)
		expectedClientError := fmt.Errorf("RETRY status returned from app while processing pub/sub event %v: %w", cloudEvent["id"].(string), NewRetriableError(nil))
		assert.Equal(t, expectedClientError.Error(), err.Error())
		mockAppChannel.AssertNumberOfCalls(t, "InvokeMethod", 1)
	})

	t.Run("succeeded to publish message to user app but app ask to drop", func(t *testing.T) {
		mockAppChannel := new(channelt.MockAppChannel)
		rt.appChannel = mockAppChannel

		// User App subscribes 1 topics via http app channel
		fakeResp := invokev1.NewInvokeMethodResponse(200, "OK", nil).
			WithRawDataString("{ \"status\": \"DROP\"}").
			WithContentType("application/json")
		defer fakeResp.Close()

		mockAppChannel.On("InvokeMethod", mock.MatchedBy(matchContextInterface), fakeReq).Return(fakeResp, nil)

		// act
		err := rt.publishMessageHTTP(context.Background(), testPubSubMessage)

		// assert
		assert.NoError(t, err)
		mockAppChannel.AssertNumberOfCalls(t, "InvokeMethod", 1)
	})

	t.Run("succeeded to publish message to user app but app returned unknown status code", func(t *testing.T) {
		mockAppChannel := new(channelt.MockAppChannel)
		rt.appChannel = mockAppChannel

		// User App subscribes 1 topics via http app channel
		fakeResp := invokev1.NewInvokeMethodResponse(200, "OK", nil).
			WithRawDataString("{ \"status\": \"not_valid\"}").
			WithContentType("application/json")
		defer fakeResp.Close()

		mockAppChannel.On("InvokeMethod", mock.MatchedBy(matchContextInterface), fakeReq).Return(fakeResp, nil)

		// act
		err := rt.publishMessageHTTP(context.Background(), testPubSubMessage)

		// assert
		assert.Error(t, err, "expected error on unknown status")
		mockAppChannel.AssertNumberOfCalls(t, "InvokeMethod", 1)
	})

	t.Run("succeeded to publish message to user app but app returned empty status code", func(t *testing.T) {
		mockAppChannel := new(channelt.MockAppChannel)
		rt.appChannel = mockAppChannel

		// User App subscribes 1 topics via http app channel
		fakeResp := invokev1.NewInvokeMethodResponse(200, "OK", nil).
			WithRawDataString("{ \"message\": \"empty status\"}").
			WithContentType("application/json")
		defer fakeResp.Close()

		mockAppChannel.On("InvokeMethod", mock.MatchedBy(matchContextInterface), fakeReq).Return(fakeResp, nil)

		// act
		err := rt.publishMessageHTTP(context.Background(), testPubSubMessage)

		// assert
		assert.NoError(t, err, "expected no error on empty status")
		mockAppChannel.AssertNumberOfCalls(t, "InvokeMethod", 1)
	})

	t.Run("succeeded to publish message to user app and app returned unexpected json response", func(t *testing.T) {
		mockAppChannel := new(channelt.MockAppChannel)
		rt.appChannel = mockAppChannel

		// User App subscribes 1 topics via http app channel
		fakeResp := invokev1.NewInvokeMethodResponse(200, "OK", nil).
			WithRawDataString("{ \"message\": \"success\"}").
			WithContentType("application/json")
		defer fakeResp.Close()

		mockAppChannel.On("InvokeMethod", mock.MatchedBy(matchContextInterface), fakeReq).Return(fakeResp, nil)

		// act
		err := rt.publishMessageHTTP(context.Background(), testPubSubMessage)

		// assert
		assert.Nil(t, err, "expected no error on unknown status")
		mockAppChannel.AssertNumberOfCalls(t, "InvokeMethod", 1)
	})

	t.Run("failed to publish message error on invoking method", func(t *testing.T) {
		mockAppChannel := new(channelt.MockAppChannel)
		rt.appChannel = mockAppChannel
		invokeError := errors.New("error invoking method")

		mockAppChannel.On("InvokeMethod", mock.MatchedBy(matchContextInterface), fakeReq).Return(nil, invokeError)

		// act
		err := rt.publishMessageHTTP(context.Background(), testPubSubMessage)

		// assert
		expectedError := fmt.Errorf("error returned from app channel while sending pub/sub event to app: %w", NewRetriableError(invokeError))
		assert.Equal(t, expectedError.Error(), err.Error(), "expected errors to match")
		mockAppChannel.AssertNumberOfCalls(t, "InvokeMethod", 1)
	})

	t.Run("failed to publish message to user app with 404", func(t *testing.T) {
		mockAppChannel := new(channelt.MockAppChannel)
		rt.appChannel = mockAppChannel

		fakeResp := invokev1.NewInvokeMethodResponse(404, "Not Found", nil).
			WithRawDataString("Not found").
			WithContentType("application/json")
		defer fakeResp.Close()

		mockAppChannel.On("InvokeMethod", mock.MatchedBy(matchContextInterface), fakeReq).Return(fakeResp, nil)

		// act
		err := rt.publishMessageHTTP(context.Background(), testPubSubMessage)

		// assert
		assert.Nil(t, err, "expected error to be nil")
		mockAppChannel.AssertNumberOfCalls(t, "InvokeMethod", 1)
	})

	t.Run("failed to publish message to user app with 500", func(t *testing.T) {
		mockAppChannel := new(channelt.MockAppChannel)
		rt.appChannel = mockAppChannel

		fakeResp := invokev1.NewInvokeMethodResponse(500, "Internal Error", nil).
			WithRawDataString("Internal Error").
			WithContentType("application/json")
		defer fakeResp.Close()

		mockAppChannel.On("InvokeMethod", mock.MatchedBy(matchContextInterface), fakeReq).Return(fakeResp, nil)

		// act
		err := rt.publishMessageHTTP(context.Background(), testPubSubMessage)

		// assert
		var cloudEvent map[string]interface{}
		json.Unmarshal(testPubSubMessage.data, &cloudEvent)
		errMsg := fmt.Sprintf("retriable error returned from app while processing pub/sub event %v, topic: %v, body: Internal Error. status code returned: 500", cloudEvent["id"].(string), cloudEvent["topic"])
		expectedClientError := NewRetriableError(errors.New(errMsg))
		assert.Equal(t, expectedClientError.Error(), err.Error())
		mockAppChannel.AssertNumberOfCalls(t, "InvokeMethod", 1)
	})
}

func TestOnNewPublishedMessageGRPC(t *testing.T) {
	topic := "topic1"

	envelope := pubsub.NewCloudEventsEnvelope("", "", pubsub.DefaultCloudEventType, "", topic,
		TestSecondPubsubName, "", []byte("Test Message"), "", "")
	// add custom attributes
	envelope["customInt"] = 123
	envelope["customString"] = "abc"
	envelope["customBool"] = true
	envelope["customFloat"] = 1.23
	envelope["customArray"] = []interface{}{"a", "b", 789, 3.1415}
	envelope["customMap"] = map[string]interface{}{"a": "b", "c": 456}
	b, err := json.Marshal(envelope)
	assert.NoError(t, err)

	testPubSubMessage := &pubsubSubscribedMessage{
		cloudEvent: envelope,
		topic:      topic,
		data:       b,
		metadata:   map[string]string{pubsubName: TestPubsubName},
		path:       "topic1",
	}

	envelope = pubsub.NewCloudEventsEnvelope("", "", pubsub.DefaultCloudEventType, "", topic,
		TestSecondPubsubName, "application/octet-stream", []byte{0x1}, "", "")
	// add custom attributes
	envelope["customInt"] = 123
	envelope["customString"] = "abc"
	envelope["customBool"] = true
	envelope["customFloat"] = 1.23
	envelope["customArray"] = []interface{}{"a", "b", 789, 3.1415}
	envelope["customMap"] = map[string]interface{}{"a": "b", "c": 456}
	base64, err := json.Marshal(envelope)
	assert.NoError(t, err)

	testPubSubMessageBase64 := &pubsubSubscribedMessage{
		cloudEvent: envelope,
		topic:      topic,
		data:       base64,
		metadata:   map[string]string{pubsubName: TestPubsubName},
		path:       "topic1",
	}

	testCases := []struct {
		name                        string
		message                     *pubsubSubscribedMessage
		responseStatus              runtimev1pb.TopicEventResponse_TopicEventResponseStatus
		expectedError               error
		noResponseStatus            bool
		responseError               error
		validateCloudEventExtension *map[string]interface{}
	}{
		{
			name:             "failed to publish message to user app with unimplemented error",
			message:          testPubSubMessage,
			noResponseStatus: true,
			responseError:    status.Errorf(codes.Unimplemented, "unimplemented method"),
		},
		{
			name:             "failed to publish message to user app with response error",
			message:          testPubSubMessage,
			noResponseStatus: true,
			responseError:    assert.AnError,
			expectedError: fmt.Errorf(
				"error returned from app while processing pub/sub event %v: %w",
				testPubSubMessage.cloudEvent[pubsub.IDField],
				NewRetriableError(status.Error(codes.Unknown, assert.AnError.Error())),
			),
		},
		{
			name:             "succeeded to publish message to user app with empty response",
			message:          testPubSubMessage,
			noResponseStatus: true,
		},
		{
			name:           "succeeded to publish message to user app with success response",
			message:        testPubSubMessage,
			responseStatus: runtimev1pb.TopicEventResponse_SUCCESS,
		},
		{
			name:           "succeeded to publish message to user app with base64 encoded cloud event",
			message:        testPubSubMessageBase64,
			responseStatus: runtimev1pb.TopicEventResponse_SUCCESS,
		},
		{
			name:           "succeeded to publish message to user app with retry",
			message:        testPubSubMessage,
			responseStatus: runtimev1pb.TopicEventResponse_RETRY,
			expectedError: fmt.Errorf(
				"RETRY status returned from app while processing pub/sub event %v: %w",
				testPubSubMessage.cloudEvent[pubsub.IDField],
				NewRetriableError(nil),
			),
		},
		{
			name:           "succeeded to publish message to user app with drop",
			message:        testPubSubMessage,
			responseStatus: runtimev1pb.TopicEventResponse_DROP,
		},
		{
			name:           "succeeded to publish message to user app with invalid response",
			message:        testPubSubMessage,
			responseStatus: runtimev1pb.TopicEventResponse_TopicEventResponseStatus(99),
			expectedError: fmt.Errorf(
				"unknown status returned from app while processing pub/sub event %v, status: %v, err: %w",
				testPubSubMessage.cloudEvent[pubsub.IDField],
				runtimev1pb.TopicEventResponse_TopicEventResponseStatus(99),
				NewRetriableError(nil),
			),
		},
		{
			name:           "succeeded to publish message to user app and validated cloud event extension attributes",
			message:        testPubSubMessage,
			responseStatus: runtimev1pb.TopicEventResponse_SUCCESS,
			validateCloudEventExtension: ptr.Of(map[string]interface{}{
				"customInt":    float64(123),
				"customString": "abc",
				"customBool":   true,
				"customFloat":  float64(1.23),
				"customArray":  []interface{}{"a", "b", float64(789), float64(3.1415)},
				"customMap":    map[string]interface{}{"a": "b", "c": float64(456)},
			}),
		},
		{
			name:           "succeeded to publish message to user app and validated cloud event extension attributes with base64 encoded data",
			message:        testPubSubMessageBase64,
			responseStatus: runtimev1pb.TopicEventResponse_SUCCESS,
			validateCloudEventExtension: ptr.Of(map[string]interface{}{
				"customInt":    float64(123),
				"customString": "abc",
				"customBool":   true,
				"customFloat":  float64(1.23),
				"customArray":  []interface{}{"a", "b", float64(789), float64(3.1415)},
				"customMap":    map[string]interface{}{"a": "b", "c": float64(456)},
			}),
		},
	}

	for _, tc := range testCases {
		t.Run(tc.name, func(t *testing.T) {
			// setup
			// getting new port for every run to avoid conflict and timing issues between tests if sharing same port
			port, _ := freeport.GetFreePort()
			rt := NewTestDaprRuntimeWithProtocol(modes.StandaloneMode, string(GRPCProtocol), port)
			rt.compStore.SetTopicRoutes(map[string]compstore.TopicRoutes{
				TestPubsubName: map[string]compstore.TopicRouteElem{
					topic: {
						Rules: []*runtimePubsub.Rule{{Path: topic}},
					},
				},
			})

			var grpcServer *grpc.Server

			// create mock application server first
			if !tc.noResponseStatus {
				grpcServer = startTestAppCallbackGRPCServer(t, port, &channelt.MockServer{
					TopicEventResponseStatus:    tc.responseStatus,
					Error:                       tc.responseError,
					ValidateCloudEventExtension: tc.validateCloudEventExtension,
				})
			} else {
				grpcServer = startTestAppCallbackGRPCServer(t, port, &channelt.MockServer{
					Error:                       tc.responseError,
					ValidateCloudEventExtension: tc.validateCloudEventExtension,
				})
			}
			if grpcServer != nil {
				// properly stop the gRPC server
				defer grpcServer.Stop()
			}

			// create a new AppChannel and gRPC client for every test
			rt.createAppChannel()
			// properly close the app channel created
			defer rt.grpc.CloseAppClient()

			// act
			err = rt.publishMessageGRPC(context.Background(), tc.message)

			// assert
			if tc.expectedError != nil {
				assert.Equal(t, err.Error(), tc.expectedError.Error())
			} else {
				assert.NoError(t, err)
			}
		})
	}
}

func TestPubsubLifecycle(t *testing.T) {
	rt := NewDaprRuntime(&Config{}, &config.Configuration{}, &config.AccessControlList{}, resiliency.New(logger.NewLogger("test")))
	rt.pubSubRegistry = pubsubLoader.NewRegistry()
	defer func() {
		if rt != nil {
			stopRuntime(t, rt)
		}
	}()

	comp1 := componentsV1alpha1.Component{
		ObjectMeta: metaV1.ObjectMeta{
			Name: "mockPubSub1",
		},
		Spec: componentsV1alpha1.ComponentSpec{
			Type:     "pubsub.mockPubSubAlpha",
			Version:  "v1",
			Metadata: []componentsV1alpha1.MetadataItem{},
		},
	}
	comp2 := componentsV1alpha1.Component{
		ObjectMeta: metaV1.ObjectMeta{
			Name: "mockPubSub2",
		},
		Spec: componentsV1alpha1.ComponentSpec{
			Type:     "pubsub.mockPubSubBeta",
			Version:  "v1",
			Metadata: []componentsV1alpha1.MetadataItem{},
		},
	}
	comp3 := componentsV1alpha1.Component{
		ObjectMeta: metaV1.ObjectMeta{
			Name: "mockPubSub3",
		},
		Spec: componentsV1alpha1.ComponentSpec{
			Type:     "pubsub.mockPubSubBeta",
			Version:  "v1",
			Metadata: []componentsV1alpha1.MetadataItem{},
		},
	}

	rt.pubSubRegistry.RegisterComponent(func(_ logger.Logger) pubsub.PubSub {
		c := new(daprt.InMemoryPubsub)
		c.On("Init", mock.AnythingOfType("pubsub.Metadata")).Return(nil)
		return c
	}, "mockPubSubAlpha")
	rt.pubSubRegistry.RegisterComponent(func(_ logger.Logger) pubsub.PubSub {
		c := new(daprt.InMemoryPubsub)
		c.On("Init", mock.AnythingOfType("pubsub.Metadata")).Return(nil)
		return c
	}, "mockPubSubBeta")

	err := rt.processComponentAndDependents(comp1)
	assert.NoError(t, err)
	err = rt.processComponentAndDependents(comp2)
	assert.NoError(t, err)
	err = rt.processComponentAndDependents(comp3)
	assert.NoError(t, err)

	forEachPubSub := func(f func(name string, comp *daprt.InMemoryPubsub)) int {
		i := 0
		for name, ps := range rt.compStore.ListPubSubs() {
			f(name, ps.Component.(*daprt.InMemoryPubsub))
			i++
		}
		return i
	}
	getPubSub := func(name string) *daprt.InMemoryPubsub {
		pubSub, ok := rt.compStore.GetPubSub(name)
		require.True(t, ok)
		return pubSub.Component.(*daprt.InMemoryPubsub)
	}

	done := forEachPubSub(func(name string, comp *daprt.InMemoryPubsub) {
		comp.AssertNumberOfCalls(t, "Init", 1)
	})
	require.Equal(t, 3, done)

	subscriptions := make(map[string][]string)
	messages := make(map[string][]*pubsub.NewMessage)
	var (
		subscriptionsCh  chan struct{}
		messagesCh       chan struct{}
		subscriptionsMux sync.Mutex
		msgMux           sync.Mutex
	)
	forEachPubSub(func(name string, comp *daprt.InMemoryPubsub) {
		comp.SetOnSubscribedTopicsChanged(func(topics []string) {
			sort.Strings(topics)
			subscriptionsMux.Lock()
			subscriptions[name] = topics
			subscriptionsMux.Unlock()
			if subscriptionsCh != nil {
				subscriptionsCh <- struct{}{}
			}
		})
		comp.SetHandler(func(topic string, msg *pubsub.NewMessage) {
			msgMux.Lock()
			if messages[name+"|"+topic] == nil {
				messages[name+"|"+topic] = []*pubsub.NewMessage{msg}
			} else {
				messages[name+"|"+topic] = append(messages[name+"|"+topic], msg)
			}
			msgMux.Unlock()
			if messagesCh != nil {
				messagesCh <- struct{}{}
			}
		})
	})

	setTopicRoutes := func() {
		rt.compStore.SetTopicRoutes(map[string]compstore.TopicRoutes{
			"mockPubSub1": {
				"topic1": {
					Metadata: map[string]string{"rawPayload": "true"},
					Rules:    []*runtimePubsub.Rule{{Path: "topic1"}},
				},
			},
			"mockPubSub2": {
				"topic2": {
					Metadata: map[string]string{"rawPayload": "true"},
					Rules:    []*runtimePubsub.Rule{{Path: "topic2"}},
				},
				"topic3": {
					Metadata: map[string]string{"rawPayload": "true"},
					Rules:    []*runtimePubsub.Rule{{Path: "topic3"}},
				},
			},
		})

		forEachPubSub(func(name string, comp *daprt.InMemoryPubsub) {
			comp.Calls = nil
			comp.On("Subscribe", mock.AnythingOfType("pubsub.SubscribeRequest"), mock.AnythingOfType("pubsub.Handler")).Return(nil)
		})
	}

	resetState := func() {
		messages = make(map[string][]*pubsub.NewMessage)
		forEachPubSub(func(name string, comp *daprt.InMemoryPubsub) {
			comp.Calls = nil
		})
	}

	subscribePredefined := func(t *testing.T) {
		setTopicRoutes()

		subscriptionsCh = make(chan struct{}, 5)
		rt.startSubscriptions()

		done := forEachPubSub(func(name string, comp *daprt.InMemoryPubsub) {
			switch name {
			case "mockPubSub1":
				comp.AssertNumberOfCalls(t, "Subscribe", 1)
			case "mockPubSub2":
				comp.AssertNumberOfCalls(t, "Subscribe", 2)
			case "mockPubSub3":
				comp.AssertNumberOfCalls(t, "Subscribe", 0)
			}
		})
		require.Equal(t, 3, done)

		for i := 0; i < 3; i++ {
			<-subscriptionsCh
		}
		close(subscriptionsCh)
		subscriptionsCh = nil

		assert.True(t, reflect.DeepEqual(subscriptions["mockPubSub1"], []string{"topic1"}),
			"expected %v to equal %v", subscriptions["mockPubSub1"], []string{"topic1"})
		assert.True(t, reflect.DeepEqual(subscriptions["mockPubSub2"], []string{"topic2", "topic3"}),
			"expected %v to equal %v", subscriptions["mockPubSub2"], []string{"topic2", "topic3"})
		assert.Len(t, subscriptions["mockPubSub3"], 0)
	}

	t.Run("subscribe to 3 topics on 2 components", subscribePredefined)

	ciao := []byte("ciao")
	sendMessages := func(t *testing.T, expect int) {
		send := []pubsub.PublishRequest{
			{Data: ciao, PubsubName: "mockPubSub1", Topic: "topic1"},
			{Data: ciao, PubsubName: "mockPubSub2", Topic: "topic2"},
			{Data: ciao, PubsubName: "mockPubSub2", Topic: "topic3"},
			{Data: ciao, PubsubName: "mockPubSub3", Topic: "topic4"},
			{Data: ciao, PubsubName: "mockPubSub3", Topic: "not-subscribed"},
		}

		messagesCh = make(chan struct{}, expect+2)

		for _, m := range send {
			//nolint:gosec
			err = rt.Publish(&m)
			assert.NoError(t, err)
		}

		for i := 0; i < expect; i++ {
			<-messagesCh
		}

		// Sleep to ensure no new messages have come in
		time.Sleep(10 * time.Millisecond)
		assert.Len(t, messagesCh, 0)

		close(messagesCh)
		messagesCh = nil
	}

	t.Run("messages are delivered to 3 topics", func(t *testing.T) {
		resetState()
		sendMessages(t, 3)

		require.Len(t, messages, 3)
		_ = assert.Len(t, messages["mockPubSub1|topic1"], 1) &&
			assert.Equal(t, messages["mockPubSub1|topic1"][0].Data, ciao)
		_ = assert.Len(t, messages["mockPubSub2|topic2"], 1) &&
			assert.Equal(t, messages["mockPubSub2|topic2"][0].Data, ciao)
		_ = assert.Len(t, messages["mockPubSub2|topic3"], 1) &&
			assert.Equal(t, messages["mockPubSub2|topic3"][0].Data, ciao)
	})

	t.Run("unsubscribe from mockPubSub2/topic2", func(t *testing.T) {
		resetState()
		comp := getPubSub("mockPubSub2")
		comp.On("unsubscribed", "topic2").Return(nil).Once()

		err = rt.unsubscribeTopic("mockPubSub2", "topic2")
		require.NoError(t, err)

		sendMessages(t, 2)

		require.Len(t, messages, 2)
		_ = assert.Len(t, messages["mockPubSub1|topic1"], 1) &&
			assert.Equal(t, messages["mockPubSub1|topic1"][0].Data, ciao)
		_ = assert.Len(t, messages["mockPubSub2|topic3"], 1) &&
			assert.Equal(t, messages["mockPubSub2|topic3"][0].Data, ciao)
		comp.AssertCalled(t, "unsubscribed", "topic2")
	})

	t.Run("unsubscribe from mockPubSub1/topic1", func(t *testing.T) {
		resetState()
		comp := getPubSub("mockPubSub1")
		comp.On("unsubscribed", "topic1").Return(nil).Once()

		err = rt.unsubscribeTopic("mockPubSub1", "topic1")
		require.NoError(t, err)

		sendMessages(t, 1)

		require.Len(t, messages, 1)
		_ = assert.Len(t, messages["mockPubSub2|topic3"], 1) &&
			assert.Equal(t, messages["mockPubSub2|topic3"][0].Data, ciao)
		comp.AssertCalled(t, "unsubscribed", "topic1")
	})

	t.Run("subscribe to mockPubSub3/topic4", func(t *testing.T) {
		resetState()

		err = rt.subscribeTopic(rt.pubsubCtx, "mockPubSub3", "topic4", compstore.TopicRouteElem{})
		require.NoError(t, err)

		sendMessages(t, 2)

		require.Len(t, messages, 2)
		_ = assert.Len(t, messages["mockPubSub2|topic3"], 1) &&
			assert.Equal(t, messages["mockPubSub2|topic3"][0].Data, ciao)
		_ = assert.Len(t, messages["mockPubSub3|topic4"], 1) &&
			assert.Equal(t, messages["mockPubSub3|topic4"][0].Data, ciao)
	})

	t.Run("stopSubscriptions", func(t *testing.T) {
		resetState()
		comp2 := getPubSub("mockPubSub2")
		comp2.On("unsubscribed", "topic3").Return(nil).Once()
		comp3 := getPubSub("mockPubSub3")
		comp3.On("unsubscribed", "topic4").Return(nil).Once()

		rt.stopSubscriptions()

		sendMessages(t, 0)

		require.Len(t, messages, 0)
		comp2.AssertCalled(t, "unsubscribed", "topic3")
		comp3.AssertCalled(t, "unsubscribed", "topic4")
	})

	t.Run("restart subscriptions with pre-defined ones", subscribePredefined)

	t.Run("shutdown", func(t *testing.T) {
		resetState()

		comp1 := getPubSub("mockPubSub1")
		comp1.On("unsubscribed", "topic1").Return(nil).Once()
		comp2 := getPubSub("mockPubSub2")
		comp2.On("unsubscribed", "topic2").Return(nil).Once()
		comp2.On("unsubscribed", "topic3").Return(nil).Once()

		stopRuntime(t, rt)
		rt = nil

		comp1.AssertCalled(t, "unsubscribed", "topic1")
		comp2.AssertCalled(t, "unsubscribed", "topic2")
		comp2.AssertCalled(t, "unsubscribed", "topic3")
	})
}

func TestPubsubWithResiliency(t *testing.T) {
	r := NewDaprRuntime(&Config{}, &config.Configuration{}, &config.AccessControlList{}, resiliency.FromConfigurations(logger.NewLogger("test"), testResiliency))
	r.pubSubRegistry = pubsubLoader.NewRegistry()
	defer stopRuntime(t, r)

	failingPubsub := daprt.FailingPubsub{
		Failure: daprt.NewFailure(
			map[string]int{
				"failingTopic": 1,
			},
			map[string]time.Duration{
				"timeoutTopic": time.Second * 10,
			},
			map[string]int{},
		),
	}

	failingAppChannel := daprt.FailingAppChannel{
		Failure: daprt.NewFailure(
			map[string]int{
				"failingSubTopic": 1,
			},
			map[string]time.Duration{
				"timeoutSubTopic": time.Second * 10,
			},
			map[string]int{},
		),
		KeyFunc: func(req *invokev1.InvokeMethodRequest) string {
			rawData, _ := io.ReadAll(req.RawData())
			data := make(map[string]string)
			json.Unmarshal(rawData, &data)
			val, _ := base64.StdEncoding.DecodeString(data["data_base64"])
			return string(val)
		},
	}

	r.pubSubRegistry.RegisterComponent(func(_ logger.Logger) pubsub.PubSub { return &failingPubsub }, "failingPubsub")

	component := componentsV1alpha1.Component{}
	component.ObjectMeta.Name = "failPubsub"
	component.Spec.Type = "pubsub.failingPubsub"

	found, err := r.initPubSub(component)
	assert.True(t, found)
	assert.NoError(t, err)

	t.Run("pubsub publish retries with resiliency", func(t *testing.T) {
		req := &pubsub.PublishRequest{
			PubsubName: "failPubsub",
			Topic:      "failingTopic",
		}
		err := r.Publish(req)

		assert.NoError(t, err)
		assert.Equal(t, 2, failingPubsub.Failure.CallCount("failingTopic"))
	})

	t.Run("pubsub publish times out with resiliency", func(t *testing.T) {
		req := &pubsub.PublishRequest{
			PubsubName: "failPubsub",
			Topic:      "timeoutTopic",
		}

		start := time.Now()
		err := r.Publish(req)
		end := time.Now()

		assert.Error(t, err)
		assert.Equal(t, 2, failingPubsub.Failure.CallCount("timeoutTopic"))
		assert.Less(t, end.Sub(start), time.Second*10)
	})

	r.runtimeConfig.ApplicationProtocol = HTTPProtocol
	r.appChannel = &failingAppChannel

	t.Run("pubsub retries subscription event with resiliency", func(t *testing.T) {
		r.compStore.SetTopicRoutes(map[string]compstore.TopicRoutes{
			"failPubsub": map[string]compstore.TopicRouteElem{
				"failingSubTopic": {
					Metadata: map[string]string{
						"rawPayload": "true",
					},
					Rules: []*runtimePubsub.Rule{
						{
							Path: "failingPubsub",
						},
					},
				},
			},
		})

		for name := range r.compStore.ListPubSubs() {
			r.compStore.DeletePubSub(name)
		}
		r.compStore.AddPubSub("failPubsub", compstore.PubsubItem{Component: &failingPubsub})

		r.topicCtxCancels = map[string]context.CancelFunc{}
		r.pubsubCtx, r.pubsubCancel = context.WithCancel(context.Background())
		defer r.pubsubCancel()
		err := r.beginPubSub("failPubsub")

		assert.NoError(t, err)
		assert.Equal(t, 2, failingAppChannel.Failure.CallCount("failingSubTopic"))
	})

	t.Run("pubsub times out sending event to app with resiliency", func(t *testing.T) {
		r.compStore.SetTopicRoutes(map[string]compstore.TopicRoutes{
			"failPubsub": map[string]compstore.TopicRouteElem{
				"timeoutSubTopic": {
					Metadata: map[string]string{
						"rawPayload": "true",
					},
					Rules: []*runtimePubsub.Rule{
						{
							Path: "failingPubsub",
						},
					},
				},
			},
		})

		for name := range r.compStore.ListPubSubs() {
			r.compStore.DeletePubSub(name)
		}
		r.compStore.AddPubSub("failPubsub", compstore.PubsubItem{Component: &failingPubsub})

		r.topicCtxCancels = map[string]context.CancelFunc{}
		r.pubsubCtx, r.pubsubCancel = context.WithCancel(context.Background())
		defer r.pubsubCancel()
		start := time.Now()
		err := r.beginPubSub("failPubsub")
		end := time.Now()

		// This is eaten, technically.
		assert.NoError(t, err)
		assert.Equal(t, 2, failingAppChannel.Failure.CallCount("timeoutSubTopic"))
		assert.Less(t, end.Sub(start), time.Second*10)
	})
}

// mockSubscribePubSub is an in-memory pubsub component.
type mockSubscribePubSub struct {
	bulkHandlers    map[string]pubsub.BulkHandler
	handlers        map[string]pubsub.Handler
	pubCount        map[string]int
	bulkPubCount    map[string]int
	isBulkSubscribe bool
	bulkReponse     pubsub.BulkSubscribeResponse
}

// type BulkSubscribeResponse struct {

// Init is a mock initialization method.
func (m *mockSubscribePubSub) Init(ctx context.Context, metadata pubsub.Metadata) error {
	m.bulkHandlers = make(map[string]pubsub.BulkHandler)
	m.handlers = make(map[string]pubsub.Handler)
	m.pubCount = make(map[string]int)
	m.bulkPubCount = make(map[string]int)
	return nil
}

// Publish is a mock publish method. Immediately trigger handler if topic is subscribed.
func (m *mockSubscribePubSub) Publish(ctx context.Context, req *pubsub.PublishRequest) error {
	m.pubCount[req.Topic]++
	if handler, ok := m.handlers[req.Topic]; ok {
		pubsubMsg := &pubsub.NewMessage{
			Data:  req.Data,
			Topic: req.Topic,
		}
		handler(context.Background(), pubsubMsg)
	} else if bulkHandler, ok := m.bulkHandlers[req.Topic]; ok {
		m.bulkPubCount[req.Topic]++
		nbei := pubsub.BulkMessageEntry{
			EntryId: "0",
			Event:   req.Data,
		}
		msgArr := []pubsub.BulkMessageEntry{nbei}
		nbm := &pubsub.BulkMessage{
			Entries: msgArr,
			Topic:   req.Topic,
		}
		bulkHandler(context.Background(), nbm)
	}
	return nil
}

// BulkPublish is a mock publish method. Immediately call the handler for each event in request if topic is subscribed.
func (m *mockSubscribePubSub) BulkPublish(_ context.Context, req *pubsub.BulkPublishRequest) (pubsub.BulkPublishResponse, error) {
	m.bulkPubCount[req.Topic]++
	res := pubsub.BulkPublishResponse{}
	if handler, ok := m.handlers[req.Topic]; ok {
		for _, entry := range req.Entries {
			m.pubCount[req.Topic]++
			// TODO this needs to be modified as part of BulkSubscribe deadletter test
			pubsubMsg := &pubsub.NewMessage{
				Data:  entry.Event,
				Topic: req.Topic,
			}
			handler(context.Background(), pubsubMsg)
		}
	} else if bulkHandler, ok := m.bulkHandlers[req.Topic]; ok {
		nbm := &pubsub.BulkMessage{
			Entries: req.Entries,
			Topic:   req.Topic,
		}
		bulkResponses, err := bulkHandler(context.Background(), nbm)
		m.bulkReponse.Statuses = bulkResponses
		m.bulkReponse.Error = err
	}

	return res, nil
}

// Subscribe is a mock subscribe method.
func (m *mockSubscribePubSub) Subscribe(_ context.Context, req pubsub.SubscribeRequest, handler pubsub.Handler) error {
	m.handlers[req.Topic] = handler
	return nil
}

func (m *mockSubscribePubSub) Close() error {
	return nil
}

func (m *mockSubscribePubSub) Features() []pubsub.Feature {
	return nil
}

func (m *mockSubscribePubSub) BulkSubscribe(ctx context.Context, req pubsub.SubscribeRequest, handler pubsub.BulkHandler) error {
	m.isBulkSubscribe = true
	m.bulkHandlers[req.Topic] = handler
	return nil
}

func (m *mockSubscribePubSub) GetComponentMetadata() map[string]string {
	return map[string]string{}
}

func TestPubSubDeadLetter(t *testing.T) {
	testDeadLetterPubsub := "failPubsub"
	pubsubComponent := componentsV1alpha1.Component{
		ObjectMeta: metaV1.ObjectMeta{
			Name: testDeadLetterPubsub,
		},
		Spec: componentsV1alpha1.ComponentSpec{
			Type:     "pubsub.mockPubSub",
			Version:  "v1",
			Metadata: getFakeMetadataItems(),
		},
	}

	t.Run("succeeded to publish message to dead letter when send message to app returns error", func(t *testing.T) {
		rt := NewTestDaprRuntime(modes.StandaloneMode)
		defer stopRuntime(t, rt)
		rt.pubSubRegistry.RegisterComponent(
			func(_ logger.Logger) pubsub.PubSub {
				return &mockSubscribePubSub{}
			},
			"mockPubSub",
		)

		subscriptionItems := []runtimePubsub.SubscriptionJSON{
			{PubsubName: testDeadLetterPubsub, Topic: "topic0", DeadLetterTopic: "topic1", Route: "error"},
			{PubsubName: testDeadLetterPubsub, Topic: "topic1", Route: "success"},
		}
		sub, _ := json.Marshal(subscriptionItems)
		fakeResp := invokev1.NewInvokeMethodResponse(200, "OK", nil).
			WithRawDataBytes(sub).
			WithContentType("application/json")
		defer fakeResp.Close()

		mockAppChannel := new(channelt.MockAppChannel)
		rt.appChannel = mockAppChannel
		mockAppChannel.
			On("InvokeMethod", mock.MatchedBy(matchContextInterface), matchDaprRequestMethod("dapr/subscribe")).
			Return(fakeResp, nil)
		// Mock send message to app returns error.
		mockAppChannel.
			On("InvokeMethod", mock.MatchedBy(matchContextInterface), mock.Anything).
			Return(nil, errors.New("failed to send"))

		found, err := rt.initPubSub(pubsubComponent)
		require.True(t, found)
		require.NoError(t, err)
		rt.startSubscriptions()

		err = rt.Publish(&pubsub.PublishRequest{
			PubsubName: testDeadLetterPubsub,
			Topic:      "topic0",
			Data:       []byte(`{"id":"1"}`),
		})
		assert.NoError(t, err)
		pubSub, ok := rt.compStore.GetPubSub(testDeadLetterPubsub)
		require.True(t, ok)
		pubsubIns := pubSub.Component.(*mockSubscribePubSub)
		assert.Equal(t, 1, pubsubIns.pubCount["topic0"])
		// Ensure the message is sent to dead letter topic.
		assert.Equal(t, 1, pubsubIns.pubCount["topic1"])
		mockAppChannel.AssertNumberOfCalls(t, "InvokeMethod", 3)
	})

	t.Run("use dead letter with resiliency", func(t *testing.T) {
		rt := NewTestDaprRuntime(modes.StandaloneMode)
		defer stopRuntime(t, rt)
		rt.resiliency = resiliency.FromConfigurations(logger.NewLogger("test"), testResiliency)
		rt.pubSubRegistry.RegisterComponent(
			func(_ logger.Logger) pubsub.PubSub {
				return &mockSubscribePubSub{}
			},
			"mockPubSub",
		)

		subscriptionItems := []runtimePubsub.SubscriptionJSON{
			{PubsubName: testDeadLetterPubsub, Topic: "topic0", DeadLetterTopic: "topic1", Route: "error"},
			{PubsubName: testDeadLetterPubsub, Topic: "topic1", Route: "success"},
		}
		sub, _ := json.Marshal(subscriptionItems)
		fakeResp := invokev1.NewInvokeMethodResponse(200, "OK", nil).
			WithRawDataBytes(sub).
			WithContentType("application/json")
		defer fakeResp.Close()

		mockAppChannel := new(channelt.MockAppChannel)
		rt.appChannel = mockAppChannel
		mockAppChannel.
			On("InvokeMethod", mock.MatchedBy(matchContextInterface), matchDaprRequestMethod("dapr/subscribe")).
			Return(fakeResp, nil)
		// Mock send message to app returns error.
		mockAppChannel.
			On("InvokeMethod", mock.MatchedBy(matchContextInterface), mock.Anything).
			Return(nil, errors.New("failed to send"))

		found, err := rt.initPubSub(pubsubComponent)
		require.True(t, found)
		require.NoError(t, err)
		rt.startSubscriptions()

		err = rt.Publish(&pubsub.PublishRequest{
			PubsubName: testDeadLetterPubsub,
			Topic:      "topic0",
			Data:       []byte(`{"id":"1"}`),
		})
		assert.NoError(t, err)
		pubSub, ok := rt.compStore.GetPubSub(testDeadLetterPubsub)
		require.True(t, ok)
		pubsubIns := pubSub.Component.(*mockSubscribePubSub)
		// Consider of resiliency, publish message may retry in some cases, make sure the pub count is greater than 1.
		assert.True(t, pubsubIns.pubCount["topic0"] >= 1)
		// Make sure every message that is sent to topic0 is sent to its dead letter topic1.
		assert.Equal(t, pubsubIns.pubCount["topic0"], pubsubIns.pubCount["topic1"])
		// Except of the one getting config from app, make sure each publish will result to twice subscribe call
		mockAppChannel.AssertNumberOfCalls(t, "InvokeMethod", 1+2*pubsubIns.pubCount["topic0"]+2*pubsubIns.pubCount["topic1"])
	})
}

func TestGetSubscribedBindingsGRPC(t *testing.T) {
	testCases := []struct {
		name             string
		expectedResponse []string
		responseError    error
		responseFromApp  []string
	}{
		{
			name:             "get list of subscriber bindings success",
			expectedResponse: []string{"binding1", "binding2"},
			responseFromApp:  []string{"binding1", "binding2"},
		},
		{
			name:             "get list of subscriber bindings error from app",
			expectedResponse: []string{},
			responseError:    assert.AnError,
		},
	}
	for _, tc := range testCases {
		t.Run(tc.name, func(t *testing.T) {
			port, _ := freeport.GetFreePort()
			rt := NewTestDaprRuntimeWithProtocol(modes.StandaloneMode, string(GRPCProtocol), port)
			// create mock application server first
			grpcServer := startTestAppCallbackGRPCServer(t, port, &channelt.MockServer{
				Error:    tc.responseError,
				Bindings: tc.responseFromApp,
			})
			defer grpcServer.Stop()

			// create a new AppChannel and gRPC client for every test
			rt.createAppChannel()
			// properly close the app channel created
			defer rt.grpc.CloseAppClient()

			// act
			resp, _ := rt.getSubscribedBindingsGRPC()

			// assert
			assert.Equal(t, tc.expectedResponse, resp, "expected response to match")
		})
	}
}

func startTestAppCallbackGRPCServer(t *testing.T, port int, mockServer runtimev1pb.AppCallbackServer) *grpc.Server {
	lis, err := net.Listen("tcp", fmt.Sprintf(":%d", port))
	assert.NoError(t, err)
	grpcServer := grpc.NewServer()
	go func() {
		runtimev1pb.RegisterAppCallbackServer(grpcServer, mockServer)
		if err := grpcServer.Serve(lis); err != nil {
			panic(err)
		}
	}()
	// wait until server starts
	time.Sleep(maxGRPCServerUptime)

	return grpcServer
}

func getFakeProperties() map[string]string {
	return map[string]string{
		"host":                    "localhost",
		"password":                "fakePassword",
		"consumerID":              TestRuntimeConfigID,
		scopes.SubscriptionScopes: fmt.Sprintf("%s=topic0,topic1", TestRuntimeConfigID),
		scopes.PublishingScopes:   fmt.Sprintf("%s=topic0,topic1", TestRuntimeConfigID),
	}
}

func getFakeMetadataItems() []componentsV1alpha1.MetadataItem {
	return []componentsV1alpha1.MetadataItem{
		{
			Name: "host",
			Value: componentsV1alpha1.DynamicValue{
				JSON: v1.JSON{
					Raw: []byte("localhost"),
				},
			},
		},
		{
			Name: "password",
			Value: componentsV1alpha1.DynamicValue{
				JSON: v1.JSON{
					Raw: []byte("fakePassword"),
				},
			},
		},
		{
			Name: "consumerID",
			Value: componentsV1alpha1.DynamicValue{
				JSON: v1.JSON{
					Raw: []byte(TestRuntimeConfigID),
				},
			},
		},
		{
			Name: scopes.SubscriptionScopes,
			Value: componentsV1alpha1.DynamicValue{
				JSON: v1.JSON{
					Raw: []byte(fmt.Sprintf("%s=topic0,topic1", TestRuntimeConfigID)),
				},
			},
		},
		{
			Name: scopes.PublishingScopes,
			Value: componentsV1alpha1.DynamicValue{
				JSON: v1.JSON{
					Raw: []byte(fmt.Sprintf("%s=topic0,topic1", TestRuntimeConfigID)),
				},
			},
		},
	}
}

func NewTestDaprRuntime(mode modes.DaprMode) *DaprRuntime {
	return NewTestDaprRuntimeWithProtocol(mode, string(HTTPProtocol), 1024)
}

func NewTestDaprRuntimeWithProtocol(mode modes.DaprMode, protocol string, appPort int) *DaprRuntime {
	testRuntimeConfig := NewTestDaprRuntimeConfig(mode, protocol, appPort)

	rt := NewDaprRuntime(testRuntimeConfig, &config.Configuration{}, &config.AccessControlList{}, resiliency.New(logger.NewLogger("test")))
	rt.stateStoreRegistry = stateLoader.NewRegistry()
	rt.secretStoresRegistry = secretstoresLoader.NewRegistry()
	rt.nameResolutionRegistry = nrLoader.NewRegistry()
	rt.bindingsRegistry = bindingsLoader.NewRegistry()
	rt.pubSubRegistry = pubsubLoader.NewRegistry()
	rt.httpMiddlewareRegistry = httpMiddlewareLoader.NewRegistry()
	rt.configurationStoreRegistry = configurationLoader.NewRegistry()
	rt.lockStoreRegistry = lockLoader.NewRegistry()

	return rt
}

func NewTestDaprRuntimeConfig(mode modes.DaprMode, protocol string, appPort int) *Config {
	return NewRuntimeConfig(NewRuntimeConfigOpts{
		ID:                           TestRuntimeConfigID,
		PlacementAddresses:           []string{"10.10.10.12"},
		ControlPlaneAddress:          "10.10.10.11",
		AllowedOrigins:               cors.DefaultAllowedOrigins,
		AppProtocol:                  protocol,
		Mode:                         string(mode),
		HTTPPort:                     DefaultDaprHTTPPort,
		InternalGRPCPort:             0,
		APIGRPCPort:                  DefaultDaprAPIGRPCPort,
		APIListenAddresses:           []string{DefaultAPIListenAddress},
		PublicPort:                   nil,
		AppPort:                      appPort,
		ProfilePort:                  DefaultProfilePort,
		EnableProfiling:              false,
		MaxConcurrency:               -1,
		MTLSEnabled:                  false,
		SentryAddress:                "",
		MaxRequestBodySize:           4,
		UnixDomainSocket:             "",
		ReadBufferSize:               4,
		GracefulShutdownDuration:     time.Second,
		EnableAPILogging:             true,
		DisableBuiltinK8sSecretStore: false,
		AppChannelAddress:            "127.0.0.1",
	})
}

func TestGracefulShutdown(t *testing.T) {
	r := NewTestDaprRuntime(modes.StandaloneMode)
	assert.Equal(t, time.Second, r.runtimeConfig.GracefulShutdownDuration)
}

func TestMTLS(t *testing.T) {
	t.Run("with mTLS enabled", func(t *testing.T) {
		rt := NewTestDaprRuntime(modes.StandaloneMode)
		defer stopRuntime(t, rt)
		rt.runtimeConfig.mtlsEnabled = true
		rt.runtimeConfig.SentryServiceAddress = "1.1.1.1"

		t.Setenv(sentryConsts.TrustAnchorsEnvVar, testCertRoot)
		t.Setenv(sentryConsts.CertChainEnvVar, "a")
		t.Setenv(sentryConsts.CertKeyEnvVar, "b")

		certChain, err := security.GetCertChain()
		assert.NoError(t, err)
		rt.runtimeConfig.CertChain = certChain

		err = rt.establishSecurity(rt.runtimeConfig.SentryServiceAddress)
		assert.NoError(t, err)
		assert.NotNil(t, rt.authenticator)
	})

	t.Run("with mTLS disabled", func(t *testing.T) {
		rt := NewTestDaprRuntime(modes.StandaloneMode)
		defer stopRuntime(t, rt)

		err := rt.establishSecurity(rt.runtimeConfig.SentryServiceAddress)
		assert.NoError(t, err)
		assert.Nil(t, rt.authenticator)
	})

	t.Run("mTLS disabled, operator fails without TLS certs", func(t *testing.T) {
		rt := NewTestDaprRuntime(modes.KubernetesMode)
		defer stopRuntime(t, rt)

		_, err := rt.getOperatorClient()
		assert.Error(t, err)
	})
}

type mockBinding struct {
	readErrorCh chan bool
	data        string
	metadata    map[string]string
	closeErr    error
}

func (b *mockBinding) Init(ctx context.Context, metadata bindings.Metadata) error {
	return nil
}

func (b *mockBinding) Read(ctx context.Context, handler bindings.Handler) error {
	b.data = string(testInputBindingData)
	metadata := map[string]string{}
	if b.metadata != nil {
		metadata = b.metadata
	}

	go func() {
		_, err := handler(context.Background(), &bindings.ReadResponse{
			Metadata: metadata,
			Data:     []byte(b.data),
		})
		if b.readErrorCh != nil {
			b.readErrorCh <- (err != nil)
		}
	}()

	return nil
}

func (b *mockBinding) Operations() []bindings.OperationKind {
	return []bindings.OperationKind{bindings.CreateOperation, bindings.ListOperation}
}

func (b *mockBinding) Invoke(ctx context.Context, req *bindings.InvokeRequest) (*bindings.InvokeResponse, error) {
	return nil, nil
}

func (b *mockBinding) Close() error {
	return b.closeErr
}

func (b *mockBinding) GetComponentMetadata() map[string]string {
	return map[string]string{}
}

func TestInvokeOutputBindings(t *testing.T) {
	t.Run("output binding missing operation", func(t *testing.T) {
		rt := NewTestDaprRuntime(modes.StandaloneMode)
		defer stopRuntime(t, rt)

		_, err := rt.sendToOutputBinding("mockBinding", &bindings.InvokeRequest{
			Data: []byte(""),
		})
		assert.NotNil(t, err)
		assert.Equal(t, "operation field is missing from request", err.Error())
	})

	t.Run("output binding valid operation", func(t *testing.T) {
		rt := NewTestDaprRuntime(modes.StandaloneMode)
		defer stopRuntime(t, rt)
		rt.compStore.AddOutputBinding("mockBinding", &mockBinding{})

		_, err := rt.sendToOutputBinding("mockBinding", &bindings.InvokeRequest{
			Data:      []byte(""),
			Operation: bindings.CreateOperation,
		})
		assert.NoError(t, err)
	})

	t.Run("output binding invalid operation", func(t *testing.T) {
		rt := NewTestDaprRuntime(modes.StandaloneMode)
		defer stopRuntime(t, rt)
		rt.compStore.AddOutputBinding("mockBinding", &mockBinding{})

		_, err := rt.sendToOutputBinding("mockBinding", &bindings.InvokeRequest{
			Data:      []byte(""),
			Operation: bindings.GetOperation,
		})
		assert.NotNil(t, err)
		assert.Equal(t, "binding mockBinding does not support operation get. supported operations:create list", err.Error())
	})
}

func TestReadInputBindings(t *testing.T) {
	const testInputBindingName = "inputbinding"
	const testInputBindingMethod = "inputbinding"

	t.Run("app acknowledge, no retry", func(t *testing.T) {
		rt := NewTestDaprRuntime(modes.StandaloneMode)
		defer stopRuntime(t, rt)
		mockAppChannel := new(channelt.MockAppChannel)
		rt.appChannel = mockAppChannel

		fakeBindingResp := invokev1.NewInvokeMethodResponse(200, "OK", nil)
		defer fakeBindingResp.Close()

		fakeReq := invokev1.NewInvokeMethodRequest(testInputBindingMethod).
			WithHTTPExtension(http.MethodPost, "").
			WithRawDataBytes(testInputBindingData).
			WithContentType("application/json").
			WithMetadata(map[string][]string{})
		defer fakeReq.Close()

		// User App subscribes 1 topics via http app channel
		fakeResp := invokev1.NewInvokeMethodResponse(200, "OK", nil).
			WithRawDataString("OK").
			WithContentType("application/json")
		defer fakeResp.Close()

		mockAppChannel.On("InvokeMethod", mock.MatchedBy(matchContextInterface), matchDaprRequestMethod(testInputBindingMethod)).Return(fakeBindingResp, nil)
		mockAppChannel.On("InvokeMethod", mock.MatchedBy(matchContextInterface), fakeReq).Return(fakeResp, nil)

		rt.appChannel = mockAppChannel

		rt.compStore.AddInputBindingRoute(testInputBindingName, testInputBindingName)

		b := mockBinding{}
		ctx, cancel := context.WithTimeout(context.Background(), 500*time.Millisecond)
		ch := make(chan bool, 1)
		b.readErrorCh = ch
		rt.readFromBinding(ctx, testInputBindingName, &b)
		cancel()

		assert.False(t, <-ch)
	})

	t.Run("app returns error", func(t *testing.T) {
		rt := NewTestDaprRuntime(modes.StandaloneMode)
		defer stopRuntime(t, rt)
		mockAppChannel := new(channelt.MockAppChannel)
		rt.appChannel = mockAppChannel

		fakeBindingReq := invokev1.NewInvokeMethodRequest(testInputBindingMethod).
			WithHTTPExtension(http.MethodOptions, "").
			WithContentType(invokev1.JSONContentType)
		defer fakeBindingReq.Close()

		fakeBindingResp := invokev1.NewInvokeMethodResponse(200, "OK", nil)
		defer fakeBindingResp.Close()

		fakeReq := invokev1.NewInvokeMethodRequest(testInputBindingMethod).
			WithHTTPExtension(http.MethodPost, "").
			WithRawDataBytes(testInputBindingData).
			WithContentType("application/json").
			WithMetadata(map[string][]string{})
		defer fakeReq.Close()

		// User App subscribes 1 topics via http app channel
		fakeResp := invokev1.NewInvokeMethodResponse(500, "Internal Error", nil).
			WithRawDataString("Internal Error").
			WithContentType("application/json")
		defer fakeResp.Close()

		mockAppChannel.On("InvokeMethod", mock.MatchedBy(matchContextInterface), fakeBindingReq).Return(fakeBindingResp, nil)
		mockAppChannel.On("InvokeMethod", mock.MatchedBy(matchContextInterface), fakeReq).Return(fakeResp, nil)

		rt.appChannel = mockAppChannel
		rt.compStore.AddInputBindingRoute(testInputBindingName, testInputBindingName)

		b := mockBinding{}
		ctx, cancel := context.WithTimeout(context.Background(), 500*time.Millisecond)
		ch := make(chan bool, 1)
		b.readErrorCh = ch
		rt.readFromBinding(ctx, testInputBindingName, &b)
		cancel()

		assert.True(t, <-ch)
	})

	t.Run("binding has data and metadata", func(t *testing.T) {
		rt := NewTestDaprRuntime(modes.StandaloneMode)
		defer stopRuntime(t, rt)
		mockAppChannel := new(channelt.MockAppChannel)
		rt.appChannel = mockAppChannel

		fakeBindingReq := invokev1.NewInvokeMethodRequest(testInputBindingMethod).
			WithHTTPExtension(http.MethodOptions, "").
			WithContentType(invokev1.JSONContentType)
		defer fakeBindingReq.Close()

		fakeBindingResp := invokev1.NewInvokeMethodResponse(200, "OK", nil)
		defer fakeBindingResp.Close()

		fakeReq := invokev1.NewInvokeMethodRequest(testInputBindingMethod).
			WithHTTPExtension(http.MethodPost, "").
			WithRawDataBytes(testInputBindingData).
			WithContentType("application/json").
			WithMetadata(map[string][]string{"bindings": {"input"}})
		defer fakeReq.Close()

		// User App subscribes 1 topics via http app channel
		fakeResp := invokev1.NewInvokeMethodResponse(200, "OK", nil).
			WithRawDataString("OK").
			WithContentType("application/json")
		defer fakeResp.Close()

		mockAppChannel.On("InvokeMethod", mock.MatchedBy(matchContextInterface), matchDaprRequestMethod(testInputBindingMethod)).Return(fakeBindingResp, nil)
		mockAppChannel.On("InvokeMethod", mock.MatchedBy(matchContextInterface), fakeReq).Return(fakeResp, nil)

		rt.appChannel = mockAppChannel
		rt.compStore.AddInputBindingRoute(testInputBindingName, testInputBindingName)

		b := mockBinding{metadata: map[string]string{"bindings": "input"}}
		ctx, cancel := context.WithTimeout(context.Background(), 500*time.Millisecond)
		ch := make(chan bool, 1)
		b.readErrorCh = ch
		rt.readFromBinding(ctx, testInputBindingName, &b)
		cancel()

		assert.Equal(t, string(testInputBindingData), b.data)
	})

	t.Run("start and stop reading", func(t *testing.T) {
		rt := NewDaprRuntime(&Config{}, &config.Configuration{}, &config.AccessControlList{}, resiliency.New(logger.NewLogger("test")))
		defer stopRuntime(t, rt)

		closeCh := make(chan struct{})
		defer close(closeCh)

		b := &daprt.MockBinding{}
		b.SetOnReadCloseCh(closeCh)
		b.On("Read", mock.MatchedBy(matchContextInterface), mock.Anything).Return(nil).Once()

		ctx, cancel := context.WithCancel(context.Background())
		rt.readFromBinding(ctx, testInputBindingName, b)
		time.Sleep(80 * time.Millisecond)
		cancel()
		select {
		case <-closeCh:
			// All good
		case <-time.After(time.Second):
			t.Fatal("timeout while waiting for binding to stop reading")
		}

		b.AssertNumberOfCalls(t, "Read", 1)
	})
}

func TestNamespace(t *testing.T) {
	t.Run("empty namespace", func(t *testing.T) {
		rt := NewTestDaprRuntime(modes.StandaloneMode)
		defer stopRuntime(t, rt)
		ns := rt.getNamespace()

		assert.Empty(t, ns)
	})

	t.Run("non-empty namespace", func(t *testing.T) {
		t.Setenv("NAMESPACE", "a")

		rt := NewTestDaprRuntime(modes.StandaloneMode)
		defer stopRuntime(t, rt)
		ns := rt.getNamespace()

		assert.Equal(t, "a", ns)
	})
}

func TestPodName(t *testing.T) {
	t.Run("empty podName", func(t *testing.T) {
		rt := NewTestDaprRuntime(modes.StandaloneMode)
		defer stopRuntime(t, rt)
		podName := rt.getPodName()

		assert.Empty(t, podName)
	})

	t.Run("non-empty podName", func(t *testing.T) {
		t.Setenv("POD_NAME", "testPodName")

		rt := NewTestDaprRuntime(modes.StandaloneMode)
		defer stopRuntime(t, rt)
		podName := rt.getPodName()

		assert.Equal(t, "testPodName", podName)
	})
}

func TestAuthorizedComponents(t *testing.T) {
	testCompName := "fakeComponent"

	t.Run("standalone mode, no namespce", func(t *testing.T) {
		rt := NewTestDaprRuntime(modes.StandaloneMode)
		defer stopRuntime(t, rt)
		component := componentsV1alpha1.Component{}
		component.ObjectMeta.Name = testCompName

		componentObj := rt.getAuthorizedObjects([]componentsV1alpha1.Component{component}, rt.isObjectAuthorized)
		components, ok := componentObj.([]componentsV1alpha1.Component)
		assert.True(t, ok)
		assert.Equal(t, 1, len(components))
		assert.Equal(t, testCompName, components[0].Name)
	})

	t.Run("namespace mismatch", func(t *testing.T) {
		rt := NewTestDaprRuntime(modes.StandaloneMode)
		defer stopRuntime(t, rt)
		rt.namespace = "a"

		component := componentsV1alpha1.Component{}
		component.ObjectMeta.Name = testCompName
		component.ObjectMeta.Namespace = "b"

		componentObj := rt.getAuthorizedObjects([]componentsV1alpha1.Component{component}, rt.isObjectAuthorized)
		components, ok := componentObj.([]componentsV1alpha1.Component)
		assert.True(t, ok)
		assert.Equal(t, 0, len(components))
	})

	t.Run("namespace match", func(t *testing.T) {
		rt := NewTestDaprRuntime(modes.StandaloneMode)
		defer stopRuntime(t, rt)
		rt.namespace = "a"

		component := componentsV1alpha1.Component{}
		component.ObjectMeta.Name = testCompName
		component.ObjectMeta.Namespace = "a"

		componentObj := rt.getAuthorizedObjects([]componentsV1alpha1.Component{component}, rt.isObjectAuthorized)
		components, ok := componentObj.([]componentsV1alpha1.Component)
		assert.True(t, ok)
		assert.Equal(t, 1, len(components))
	})

	t.Run("in scope, namespace match", func(t *testing.T) {
		rt := NewTestDaprRuntime(modes.StandaloneMode)
		defer stopRuntime(t, rt)
		rt.namespace = "a"

		component := componentsV1alpha1.Component{}
		component.ObjectMeta.Name = testCompName
		component.ObjectMeta.Namespace = "a"
		component.Scopes = []string{TestRuntimeConfigID}

		componentObj := rt.getAuthorizedObjects([]componentsV1alpha1.Component{component}, rt.isObjectAuthorized)
		components, ok := componentObj.([]componentsV1alpha1.Component)
		assert.True(t, ok)
		assert.Equal(t, 1, len(components))
	})

	t.Run("not in scope, namespace match", func(t *testing.T) {
		rt := NewTestDaprRuntime(modes.StandaloneMode)
		defer stopRuntime(t, rt)
		rt.namespace = "a"

		component := componentsV1alpha1.Component{}
		component.ObjectMeta.Name = testCompName
		component.ObjectMeta.Namespace = "a"
		component.Scopes = []string{"other"}

		componentObj := rt.getAuthorizedObjects([]componentsV1alpha1.Component{component}, rt.isObjectAuthorized)
		components, ok := componentObj.([]componentsV1alpha1.Component)
		assert.True(t, ok)
		assert.Equal(t, 0, len(components))
	})

	t.Run("in scope, namespace mismatch", func(t *testing.T) {
		rt := NewTestDaprRuntime(modes.StandaloneMode)
		defer stopRuntime(t, rt)
		rt.namespace = "a"

		component := componentsV1alpha1.Component{}
		component.ObjectMeta.Name = testCompName
		component.ObjectMeta.Namespace = "b"
		component.Scopes = []string{TestRuntimeConfigID}

		componentObj := rt.getAuthorizedObjects([]componentsV1alpha1.Component{component}, rt.isObjectAuthorized)
		components, ok := componentObj.([]componentsV1alpha1.Component)
		assert.True(t, ok)
		assert.Equal(t, 0, len(components))
	})

	t.Run("not in scope, namespace mismatch", func(t *testing.T) {
		rt := NewTestDaprRuntime(modes.StandaloneMode)
		defer stopRuntime(t, rt)
		rt.namespace = "a"

		component := componentsV1alpha1.Component{}
		component.ObjectMeta.Name = testCompName
		component.ObjectMeta.Namespace = "b"
		component.Scopes = []string{"other"}

		componentObj := rt.getAuthorizedObjects([]componentsV1alpha1.Component{component}, rt.isObjectAuthorized)
		components, ok := componentObj.([]componentsV1alpha1.Component)
		assert.True(t, ok)
		assert.Equal(t, 0, len(components))
	})

	t.Run("no authorizers", func(t *testing.T) {
		rt := NewTestDaprRuntime(modes.StandaloneMode)
		defer stopRuntime(t, rt)
		rt.componentAuthorizers = []ComponentAuthorizer{}
		// Namespace mismatch, should be accepted anyways
		rt.namespace = "a"

		component := componentsV1alpha1.Component{}
		component.ObjectMeta.Name = testCompName
		component.ObjectMeta.Namespace = "b"

		componentObj := rt.getAuthorizedObjects([]componentsV1alpha1.Component{component}, rt.isObjectAuthorized)
		components, ok := componentObj.([]componentsV1alpha1.Component)
		assert.True(t, ok)
		assert.Equal(t, 1, len(components))
		assert.Equal(t, testCompName, components[0].Name)
	})

	t.Run("only deny all", func(t *testing.T) {
		rt := NewTestDaprRuntime(modes.StandaloneMode)
		defer stopRuntime(t, rt)
		rt.componentAuthorizers = []ComponentAuthorizer{
			func(component componentsV1alpha1.Component) bool {
				return false
			},
		}

		component := componentsV1alpha1.Component{}
		component.ObjectMeta.Name = testCompName

		componentObj := rt.getAuthorizedObjects([]componentsV1alpha1.Component{component}, rt.isObjectAuthorized)
		components, ok := componentObj.([]componentsV1alpha1.Component)
		assert.True(t, ok)
		assert.Equal(t, 0, len(components))
	})

	t.Run("additional authorizer denies all", func(t *testing.T) {
		cfg := NewTestDaprRuntimeConfig(modes.StandaloneMode, string(HTTPSProtocol), 1024)
		rt := NewDaprRuntime(cfg, &config.Configuration{}, &config.AccessControlList{}, resiliency.New(logger.NewLogger("test")))
		rt.componentAuthorizers = append(rt.componentAuthorizers, func(component componentsV1alpha1.Component) bool {
			return false
		})
		defer stopRuntime(t, rt)

		component := componentsV1alpha1.Component{}
		component.ObjectMeta.Name = testCompName

		componentObj := rt.getAuthorizedObjects([]componentsV1alpha1.Component{component}, rt.isObjectAuthorized)
		components, ok := componentObj.([]componentsV1alpha1.Component)
		assert.True(t, ok)
		assert.Equal(t, 0, len(components))
	})
}

func TestAuthorizedHTTPEndpoints(t *testing.T) {
	rt := NewTestDaprRuntime(modes.StandaloneMode)
	defer stopRuntime(t, rt)
	endpoint := createTestEndpoint("testEndpoint", "http://api.test.com")

	t.Run("standalone mode, no namespace", func(t *testing.T) {
		endpointObjs := rt.getAuthorizedObjects([]httpEndpointV1alpha1.HTTPEndpoint{endpoint}, rt.isObjectAuthorized)
		endpoints, ok := endpointObjs.([]httpEndpointV1alpha1.HTTPEndpoint)
		assert.True(t, ok)
		assert.Equal(t, 1, len(endpoints))
		assert.Equal(t, endpoint.Name, endpoints[0].Name)
	})

	t.Run("namespace mismatch", func(t *testing.T) {
		rt.namespace = "a"
		endpoint.ObjectMeta.Namespace = "b"

		endpointObjs := rt.getAuthorizedObjects([]httpEndpointV1alpha1.HTTPEndpoint{endpoint}, rt.isObjectAuthorized)
		endpoints, ok := endpointObjs.([]httpEndpointV1alpha1.HTTPEndpoint)
		assert.True(t, ok)
		assert.Equal(t, 0, len(endpoints))
	})

	t.Run("namespace match", func(t *testing.T) {
		rt.namespace = "a"
		endpoint.ObjectMeta.Namespace = "a"

		endpointObjs := rt.getAuthorizedObjects([]httpEndpointV1alpha1.HTTPEndpoint{endpoint}, rt.isObjectAuthorized)
		endpoints, ok := endpointObjs.([]httpEndpointV1alpha1.HTTPEndpoint)
		assert.True(t, ok)
		assert.Equal(t, 1, len(endpoints))
	})

	t.Run("in scope, namespace match", func(t *testing.T) {
		rt.namespace = "a"
		endpoint.ObjectMeta.Namespace = "a"
		endpoint.Scopes = []string{TestRuntimeConfigID}

		endpointObjs := rt.getAuthorizedObjects([]httpEndpointV1alpha1.HTTPEndpoint{endpoint}, rt.isObjectAuthorized)
		endpoints, ok := endpointObjs.([]httpEndpointV1alpha1.HTTPEndpoint)
		assert.True(t, ok)
		assert.Equal(t, 1, len(endpoints))
	})

	t.Run("not in scope, namespace match", func(t *testing.T) {
		rt.namespace = "a"
		endpoint.ObjectMeta.Namespace = "a"
		endpoint.Scopes = []string{"other"}

		endpointObjs := rt.getAuthorizedObjects([]httpEndpointV1alpha1.HTTPEndpoint{endpoint}, rt.isObjectAuthorized)
		endpoints, ok := endpointObjs.([]httpEndpointV1alpha1.HTTPEndpoint)
		assert.True(t, ok)
		assert.Equal(t, 0, len(endpoints))
	})

	t.Run("in scope, namespace mismatch", func(t *testing.T) {
		rt.namespace = "a"
		endpoint.ObjectMeta.Namespace = "b"
		endpoint.Scopes = []string{TestRuntimeConfigID}

		endpointObjs := rt.getAuthorizedObjects([]httpEndpointV1alpha1.HTTPEndpoint{endpoint}, rt.isObjectAuthorized)
		endpoints, ok := endpointObjs.([]httpEndpointV1alpha1.HTTPEndpoint)
		assert.True(t, ok)
		assert.Equal(t, 0, len(endpoints))
	})

	t.Run("not in scope, namespace mismatch", func(t *testing.T) {
		rt.namespace = "a"
		endpoint.ObjectMeta.Namespace = "b"
		endpoint.Scopes = []string{"other"}

		endpointObjs := rt.getAuthorizedObjects([]httpEndpointV1alpha1.HTTPEndpoint{endpoint}, rt.isObjectAuthorized)
		endpoints, ok := endpointObjs.([]httpEndpointV1alpha1.HTTPEndpoint)
		assert.True(t, ok)
		assert.Equal(t, 0, len(endpoints))
	})

	t.Run("no authorizers", func(t *testing.T) {
		rt.httpEndpointAuthorizers = []HTTPEndpointAuthorizer{}
		// Namespace mismatch, should be accepted anyways
		rt.namespace = "a"
		endpoint.ObjectMeta.Namespace = "b"

		endpointObjs := rt.getAuthorizedObjects([]httpEndpointV1alpha1.HTTPEndpoint{endpoint}, rt.isObjectAuthorized)
		endpoints, ok := endpointObjs.([]httpEndpointV1alpha1.HTTPEndpoint)
		assert.True(t, ok)
		assert.Equal(t, 1, len(endpoints))
		assert.Equal(t, endpoint.Name, endpoints[0].ObjectMeta.Name)
	})
}

type mockPublishPubSub struct {
	PublishedRequest atomic.Pointer[pubsub.PublishRequest]
}

// Init is a mock initialization method.
func (m *mockPublishPubSub) Init(ctx context.Context, metadata pubsub.Metadata) error {
	return nil
}

// Publish is a mock publish method.
func (m *mockPublishPubSub) Publish(ctx context.Context, req *pubsub.PublishRequest) error {
	m.PublishedRequest.Store(req)
	return nil
}

// BulkPublish is a mock bulk publish method returning a success all the time.
func (m *mockPublishPubSub) BulkPublish(req *pubsub.BulkPublishRequest) (pubsub.BulkPublishResponse, error) {
	return pubsub.BulkPublishResponse{}, nil
}

func (m *mockPublishPubSub) BulkSubscribe(ctx context.Context, req pubsub.SubscribeRequest, handler pubsub.BulkHandler) (pubsub.BulkSubscribeResponse, error) {
	return pubsub.BulkSubscribeResponse{}, nil
}

// Subscribe is a mock subscribe method.
func (m *mockPublishPubSub) Subscribe(_ context.Context, req pubsub.SubscribeRequest, handler pubsub.Handler) error {
	return nil
}

func (m *mockPublishPubSub) Close() error {
	return nil
}

func (m *mockPublishPubSub) Features() []pubsub.Feature {
	return nil
}

func (m *mockPublishPubSub) GetComponentMetadata() map[string]string {
	return map[string]string{}
}

func TestInitActors(t *testing.T) {
	t.Run("missing namespace on kubernetes", func(t *testing.T) {
		r := NewDaprRuntime(&Config{Mode: modes.KubernetesMode}, &config.Configuration{}, &config.AccessControlList{}, resiliency.New(logger.NewLogger("test")))
		defer stopRuntime(t, r)
		r.namespace = ""
		r.runtimeConfig.mtlsEnabled = true

		err := r.initActors()
		assert.Error(t, err)
	})

	t.Run("actors hosted = true", func(t *testing.T) {
		r := NewDaprRuntime(&Config{Mode: modes.KubernetesMode}, &config.Configuration{}, &config.AccessControlList{}, resiliency.New(logger.NewLogger("test")))
		defer stopRuntime(t, r)
		r.appConfig = config.ApplicationConfig{
			Entities: []string{"actor1"},
		}

		hosted := len(r.appConfig.Entities) > 0
		assert.True(t, hosted)
	})

	t.Run("actors hosted = false", func(t *testing.T) {
		r := NewDaprRuntime(&Config{Mode: modes.KubernetesMode}, &config.Configuration{}, &config.AccessControlList{}, resiliency.New(logger.NewLogger("test")))
		defer stopRuntime(t, r)

		hosted := len(r.appConfig.Entities) > 0
		assert.False(t, hosted)
	})

	t.Run("placement enable = false", func(t *testing.T) {
		r := NewDaprRuntime(&Config{}, &config.Configuration{}, &config.AccessControlList{}, resiliency.New(logger.NewLogger("test")))
		defer stopRuntime(t, r)

		err := r.initActors()
		assert.NotNil(t, err)
	})

	t.Run("the state stores can still be initialized normally", func(t *testing.T) {
		r := NewDaprRuntime(&Config{}, &config.Configuration{}, &config.AccessControlList{}, resiliency.New(logger.NewLogger("test")))
		defer stopRuntime(t, r)

		assert.Nil(t, r.actor)
		assert.NotNil(t, r.compStore.ListStateStores())
		assert.Equal(t, 0, r.compStore.StateStoresLen())
	})

	t.Run("the actor store can not be initialized normally", func(t *testing.T) {
		r := NewDaprRuntime(&Config{}, &config.Configuration{}, &config.AccessControlList{}, resiliency.New(logger.NewLogger("test")))
		defer stopRuntime(t, r)

		assert.Equal(t, "", r.actorStateStoreName)
		err := r.initActors()
		assert.NotNil(t, err)
	})
}

func TestInitBindings(t *testing.T) {
	t.Run("single input binding", func(t *testing.T) {
		r := NewDaprRuntime(&Config{}, &config.Configuration{}, &config.AccessControlList{}, resiliency.New(logger.NewLogger("test")))
		r.bindingsRegistry = bindingsLoader.NewRegistry()
		defer stopRuntime(t, r)
		r.bindingsRegistry.RegisterInputBinding(
			func(_ logger.Logger) bindings.InputBinding {
				return &daprt.MockBinding{}
			},
			"testInputBinding",
		)

		c := componentsV1alpha1.Component{}
		c.ObjectMeta.Name = "testInputBinding"
		c.Spec.Type = "bindings.testInputBinding"
		found, err := r.initBinding(c)
		assert.True(t, found)
		assert.NoError(t, err)
	})

	t.Run("single output binding", func(t *testing.T) {
		r := NewDaprRuntime(&Config{}, &config.Configuration{}, &config.AccessControlList{}, resiliency.New(logger.NewLogger("test")))
		r.bindingsRegistry = bindingsLoader.NewRegistry()
		defer stopRuntime(t, r)
		r.bindingsRegistry.RegisterOutputBinding(
			func(_ logger.Logger) bindings.OutputBinding {
				return &daprt.MockBinding{}
			},
			"testOutputBinding",
		)

		c := componentsV1alpha1.Component{}
		c.ObjectMeta.Name = "testOutputBinding"
		c.Spec.Type = "bindings.testOutputBinding"
		found, err := r.initBinding(c)
		assert.True(t, found)
		assert.NoError(t, err)
	})

	t.Run("one input binding, one output binding", func(t *testing.T) {
		r := NewDaprRuntime(&Config{}, &config.Configuration{}, &config.AccessControlList{}, resiliency.New(logger.NewLogger("test")))
		r.bindingsRegistry = bindingsLoader.NewRegistry()
		defer stopRuntime(t, r)
		r.bindingsRegistry.RegisterInputBinding(
			func(_ logger.Logger) bindings.InputBinding {
				return &daprt.MockBinding{}
			},
			"testinput",
		)

		r.bindingsRegistry.RegisterOutputBinding(
			func(_ logger.Logger) bindings.OutputBinding {
				return &daprt.MockBinding{}
			},
			"testoutput",
		)

		input := componentsV1alpha1.Component{}
		input.ObjectMeta.Name = "testinput"
		input.Spec.Type = "bindings.testinput"
		found, err := r.initBinding(input)
		assert.True(t, found)
		assert.NoError(t, err)

		output := componentsV1alpha1.Component{}
		output.ObjectMeta.Name = "testinput"
		output.Spec.Type = "bindings.testoutput"
		found, err = r.initBinding(output)
		assert.True(t, found)
		assert.NoError(t, err)
	})

	t.Run("no registered binding", func(t *testing.T) {
		r := NewDaprRuntime(&Config{}, &config.Configuration{}, &config.AccessControlList{}, resiliency.New(logger.NewLogger("test")))
		r.bindingsRegistry = bindingsLoader.NewRegistry()
		defer stopRuntime(t, r)

		c := componentsV1alpha1.Component{}
		c.ObjectMeta.Name = "testInputBinding"
		c.Spec.Type = "bindings.testBinding"
		found, err := r.initBinding(c)
		assert.False(t, found)
		assert.NoError(t, err)
	})
}

func TestBindingTracingHttp(t *testing.T) {
	rt := NewTestDaprRuntime(modes.StandaloneMode)
	defer stopRuntime(t, rt)

	t.Run("traceparent passed through with response status code 200", func(t *testing.T) {
		mockAppChannel := new(channelt.MockAppChannel)
		mockAppChannel.On("InvokeMethod", mock.Anything, mock.Anything).Return(invokev1.NewInvokeMethodResponse(200, "OK", nil), nil)
		rt.appChannel = mockAppChannel

		_, err := rt.sendBindingEventToApp("mockBinding", []byte(""), map[string]string{"traceparent": "00-d97eeaf10b4d00dc6ba794f3a41c5268-09462d216dd14deb-01"})
		assert.NoError(t, err)
		mockAppChannel.AssertCalled(t, "InvokeMethod", mock.Anything, mock.Anything)
		assert.Len(t, mockAppChannel.Calls, 1)
		req := mockAppChannel.Calls[0].Arguments.Get(1).(*invokev1.InvokeMethodRequest)
		assert.Contains(t, req.Metadata(), "traceparent")
		assert.Contains(t, req.Metadata()["traceparent"].Values, "00-d97eeaf10b4d00dc6ba794f3a41c5268-09462d216dd14deb-01")
	})

	t.Run("traceparent passed through with response status code 204", func(t *testing.T) {
		mockAppChannel := new(channelt.MockAppChannel)
		mockAppChannel.On("InvokeMethod", mock.Anything, mock.Anything).Return(invokev1.NewInvokeMethodResponse(204, "OK", nil), nil)
		rt.appChannel = mockAppChannel

		_, err := rt.sendBindingEventToApp("mockBinding", []byte(""), map[string]string{"traceparent": "00-d97eeaf10b4d00dc6ba794f3a41c5268-09462d216dd14deb-01"})
		assert.NoError(t, err)
		mockAppChannel.AssertCalled(t, "InvokeMethod", mock.Anything, mock.Anything)
		assert.Len(t, mockAppChannel.Calls, 1)
		req := mockAppChannel.Calls[0].Arguments.Get(1).(*invokev1.InvokeMethodRequest)
		assert.Contains(t, req.Metadata(), "traceparent")
		assert.Contains(t, req.Metadata()["traceparent"].Values, "00-d97eeaf10b4d00dc6ba794f3a41c5268-09462d216dd14deb-01")
	})

	t.Run("bad traceparent does not fail request", func(t *testing.T) {
		mockAppChannel := new(channelt.MockAppChannel)
		mockAppChannel.On("InvokeMethod", mock.Anything, mock.Anything).Return(invokev1.NewInvokeMethodResponse(200, "OK", nil), nil)
		rt.appChannel = mockAppChannel

		_, err := rt.sendBindingEventToApp("mockBinding", []byte(""), map[string]string{"traceparent": "I am not a traceparent"})
		assert.NoError(t, err)
		mockAppChannel.AssertCalled(t, "InvokeMethod", mock.Anything, mock.Anything)
		assert.Len(t, mockAppChannel.Calls, 1)
	})
}

func TestBindingResiliency(t *testing.T) {
	r := NewDaprRuntime(&Config{}, &config.Configuration{}, &config.AccessControlList{}, resiliency.FromConfigurations(logger.NewLogger("test"), testResiliency))
	r.bindingsRegistry = bindingsLoader.NewRegistry()
	defer stopRuntime(t, r)

	failingChannel := daprt.FailingAppChannel{
		Failure: daprt.NewFailure(
			map[string]int{
				"inputFailingKey": 1,
			},
			map[string]time.Duration{
				"inputTimeoutKey": time.Second * 10,
			},
			map[string]int{},
		),
		KeyFunc: func(req *invokev1.InvokeMethodRequest) string {
			r, _ := io.ReadAll(req.RawData())
			return string(r)
		},
	}

	r.appChannel = &failingChannel
	r.runtimeConfig.ApplicationProtocol = HTTPProtocol

	failingBinding := daprt.FailingBinding{
		Failure: daprt.NewFailure(
			map[string]int{
				"outputFailingKey": 1,
			},
			map[string]time.Duration{
				"outputTimeoutKey": time.Second * 10,
			},
			map[string]int{},
		),
	}

	r.bindingsRegistry.RegisterOutputBinding(
		func(_ logger.Logger) bindings.OutputBinding {
			return &failingBinding
		},
		"failingoutput",
	)

	output := componentsV1alpha1.Component{}
	output.ObjectMeta.Name = "failOutput"
	output.Spec.Type = "bindings.failingoutput"
	found, err := r.initBinding(output)
	assert.True(t, found)
	assert.NoError(t, err)

	t.Run("output binding retries on failure with resiliency", func(t *testing.T) {
		req := &bindings.InvokeRequest{
			Data:      []byte("outputFailingKey"),
			Operation: "create",
		}
		_, err := r.sendToOutputBinding("failOutput", req)

		assert.NoError(t, err)
		assert.Equal(t, 2, failingBinding.Failure.CallCount("outputFailingKey"))
	})

	t.Run("output binding times out with resiliency", func(t *testing.T) {
		req := &bindings.InvokeRequest{
			Data:      []byte("outputTimeoutKey"),
			Operation: "create",
		}
		start := time.Now()
		_, err := r.sendToOutputBinding("failOutput", req)
		end := time.Now()

		assert.NotNil(t, err)
		assert.Equal(t, 2, failingBinding.Failure.CallCount("outputTimeoutKey"))
		assert.Less(t, end.Sub(start), time.Second*10)
	})

	t.Run("input binding retries on failure with resiliency", func(t *testing.T) {
		_, err := r.sendBindingEventToApp("failingInputBinding", []byte("inputFailingKey"), map[string]string{})

		assert.NoError(t, err)
		assert.Equal(t, 2, failingChannel.Failure.CallCount("inputFailingKey"))
	})

	t.Run("input binding times out with resiliency", func(t *testing.T) {
		start := time.Now()
		_, err := r.sendBindingEventToApp("failingInputBinding", []byte("inputTimeoutKey"), map[string]string{})
		end := time.Now()

		assert.Error(t, err)
		assert.Equal(t, 2, failingChannel.Failure.CallCount("inputTimeoutKey"))
		assert.Less(t, end.Sub(start), time.Second*10)
	})
}

func TestActorReentrancyConfig(t *testing.T) {
	fullConfig := `{
		"entities":["actorType1", "actorType2"],
		"actorIdleTimeout": "1h",
		"actorScanInterval": "30s",
		"drainOngoingCallTimeout": "30s",
		"drainRebalancedActors": true,
		"reentrancy": {
		  "enabled": true,
		  "maxStackDepth": 64
		}
	  }`
	limit := 64

	minimumConfig := `{
		"entities":["actorType1", "actorType2"],
		"actorIdleTimeout": "1h",
		"actorScanInterval": "30s",
		"drainOngoingCallTimeout": "30s",
		"drainRebalancedActors": true,
		"reentrancy": {
		  "enabled": true
		}
	  }`

	emptyConfig := `{
		"entities":["actorType1", "actorType2"],
		"actorIdleTimeout": "1h",
		"actorScanInterval": "30s",
		"drainOngoingCallTimeout": "30s",
		"drainRebalancedActors": true
	  }`

	testcases := []struct {
		Name               string
		Config             []byte
		ExpectedReentrancy bool
		ExpectedLimit      *int
	}{
		{
			Name:               "Test full configuration",
			Config:             []byte(fullConfig),
			ExpectedReentrancy: true,
			ExpectedLimit:      &limit,
		},
		{
			Name:               "Test minimum configuration",
			Config:             []byte(minimumConfig),
			ExpectedReentrancy: true,
			ExpectedLimit:      nil,
		},
		{
			Name:               "Test minimum configuration",
			Config:             []byte(emptyConfig),
			ExpectedReentrancy: false,
			ExpectedLimit:      nil,
		},
	}

	for _, tc := range testcases {
		t.Run(tc.Name, func(t *testing.T) {
			r := NewDaprRuntime(&Config{Mode: modes.KubernetesMode}, &config.Configuration{}, &config.AccessControlList{}, resiliency.New(logger.NewLogger("test")))

			mockAppChannel := new(channelt.MockAppChannel)
			r.appChannel = mockAppChannel
			r.runtimeConfig.ApplicationProtocol = HTTPProtocol

			configResp := config.ApplicationConfig{}
			json.Unmarshal(tc.Config, &configResp)

			mockAppChannel.On("GetAppConfig").Return(&configResp, nil)

			r.loadAppConfiguration()

			assert.NotNil(t, r.appConfig)

			assert.Equal(t, tc.ExpectedReentrancy, r.appConfig.Reentrancy.Enabled)
			assert.Equal(t, tc.ExpectedLimit, r.appConfig.Reentrancy.MaxStackDepth)
		})
	}
}

type mockPubSub struct {
	pubsub.PubSub
	closeErr error
}

func (p *mockPubSub) Init(ctx context.Context, metadata pubsub.Metadata) error {
	return nil
}

func (p *mockPubSub) Close() error {
	return p.closeErr
}

type mockStateStore struct {
	state.Store
	closeErr error
}

func (s *mockStateStore) Init(ctx context.Context, metadata state.Metadata) error {
	return nil
}

func (s *mockStateStore) Close() error {
	return s.closeErr
}

type mockSecretStore struct {
	secretstores.SecretStore
	closeErr error
}

func (s *mockSecretStore) GetSecret(ctx context.Context, req secretstores.GetSecretRequest) (secretstores.GetSecretResponse, error) {
	return secretstores.GetSecretResponse{
		Data: map[string]string{
			"key1":   "value1",
			"_value": "_value_data",
			"name1":  "value1",
		},
	}, nil
}

func (s *mockSecretStore) Init(ctx context.Context, metadata secretstores.Metadata) error {
	return nil
}

func (s *mockSecretStore) Close() error {
	return s.closeErr
}

type mockNameResolver struct {
	nameresolution.Resolver
	closeErr error
}

func (n *mockNameResolver) Init(metadata nameresolution.Metadata) error {
	return nil
}

func (n *mockNameResolver) Close() error {
	return n.closeErr
}

func TestStopWithErrors(t *testing.T) {
	rt := NewTestDaprRuntime(modes.StandaloneMode)

	testErr := errors.New("mock close error")

	rt.bindingsRegistry.RegisterOutputBinding(
		func(_ logger.Logger) bindings.OutputBinding {
			return &mockBinding{closeErr: testErr}
		},
		"output",
	)
	rt.pubSubRegistry.RegisterComponent(
		func(_ logger.Logger) pubsub.PubSub {
			return &mockPubSub{closeErr: testErr}
		},
		"pubsub",
	)
	rt.stateStoreRegistry.RegisterComponent(
		func(_ logger.Logger) state.Store {
			return &mockStateStore{closeErr: testErr}
		},
		"statestore",
	)
	rt.secretStoresRegistry.RegisterComponent(
		func(_ logger.Logger) secretstores.SecretStore {
			return &mockSecretStore{closeErr: testErr}
		},
		"secretstore",
	)

	mockOutputBindingComponent := componentsV1alpha1.Component{
		ObjectMeta: metaV1.ObjectMeta{
			Name: TestPubsubName,
		},
		Spec: componentsV1alpha1.ComponentSpec{
			Type:    "bindings.output",
			Version: "v1",
			Metadata: []componentsV1alpha1.MetadataItem{
				{
					Name: "output",
					Value: componentsV1alpha1.DynamicValue{
						JSON: v1.JSON{},
					},
				},
			},
		},
	}
	mockPubSubComponent := componentsV1alpha1.Component{
		ObjectMeta: metaV1.ObjectMeta{
			Name: TestPubsubName,
		},
		Spec: componentsV1alpha1.ComponentSpec{
			Type:    "pubsub.pubsub",
			Version: "v1",
			Metadata: []componentsV1alpha1.MetadataItem{
				{
					Name: "pubsub",
					Value: componentsV1alpha1.DynamicValue{
						JSON: v1.JSON{},
					},
				},
			},
		},
	}
	mockStateComponent := componentsV1alpha1.Component{
		ObjectMeta: metaV1.ObjectMeta{
			Name: TestPubsubName,
		},
		Spec: componentsV1alpha1.ComponentSpec{
			Type:    "state.statestore",
			Version: "v1",
			Metadata: []componentsV1alpha1.MetadataItem{
				{
					Name: "statestore",
					Value: componentsV1alpha1.DynamicValue{
						JSON: v1.JSON{},
					},
				},
			},
		},
	}
	mockSecretsComponent := componentsV1alpha1.Component{
		ObjectMeta: metaV1.ObjectMeta{
			Name: TestPubsubName,
		},
		Spec: componentsV1alpha1.ComponentSpec{
			Type:    "secretstores.secretstore",
			Version: "v1",
			Metadata: []componentsV1alpha1.MetadataItem{
				{
					Name: "secretstore",
					Value: componentsV1alpha1.DynamicValue{
						JSON: v1.JSON{},
					},
				},
			},
		},
	}

	require.NoError(t, rt.initOutputBinding(mockOutputBindingComponent))

	found, err := rt.initPubSub(mockPubSubComponent)
	require.True(t, found)
	require.NoError(t, err)

	found, err = rt.initState(mockStateComponent)
	require.True(t, found)
	require.NoError(t, err)

	found, err = rt.initSecretStore(mockSecretsComponent)
	require.True(t, found)
	require.NoError(t, err)
	rt.nameResolver = &mockNameResolver{closeErr: testErr}

<<<<<<< HEAD
	err = rt.shutdownOutputComponents()
	assert.Error(t, err)
	var merr *multierror.Error
	merr, ok := err.(*multierror.Error)
	require.True(t, ok)
	assert.Equal(t, 5, len(merr.Errors))
=======
	err := rt.shutdownOutputComponents()
	require.Error(t, err)
	assert.Len(t, strings.Split(err.Error(), "\n"), 5)
>>>>>>> 770d4e51
}

func stopRuntime(t *testing.T, rt *DaprRuntime) {
	rt.stopActor()
	assert.NoError(t, rt.shutdownOutputComponents())
	time.Sleep(100 * time.Millisecond)
}

func TestFindMatchingRoute(t *testing.T) {
	r, err := createRoutingRule(`event.type == "MyEventType"`, "mypath")
	require.NoError(t, err)
	rules := []*runtimePubsub.Rule{r}
	path, shouldProcess, err := findMatchingRoute(rules, map[string]interface{}{
		"type": "MyEventType",
	})
	require.NoError(t, err)
	assert.Equal(t, "mypath", path)
	assert.True(t, shouldProcess)
}

func createRoutingRule(match, path string) (*runtimePubsub.Rule, error) {
	var e *expr.Expr
	matchTrimmed := strings.TrimSpace(match)
	if matchTrimmed != "" {
		e = &expr.Expr{}
		if err := e.DecodeString(matchTrimmed); err != nil {
			return nil, err
		}
	}

	return &runtimePubsub.Rule{
		Match: e,
		Path:  path,
	}, nil
}

func TestGetAppHTTPChannelConfigWithCustomChannel(t *testing.T) {
	rt := NewTestDaprRuntimeWithProtocol(modes.StandaloneMode, "http", 0)
	rt.runtimeConfig.AppChannelAddress = "my.app"

	defer stopRuntime(t, rt)

	p, err := rt.buildAppHTTPPipeline()
	assert.Nil(t, err)

	c := rt.getAppHTTPChannelConfig(p)
	assert.Equal(t, "http://my.app:0", c.Endpoint)
}

func TestComponentsCallback(t *testing.T) {
	srv := httptest.NewServer(http.HandlerFunc(func(w http.ResponseWriter, r *http.Request) {
		fmt.Fprintf(w, "OK")
	}))
	defer srv.Close()

	u, err := url.Parse(srv.URL)
	require.NoError(t, err)
	port, _ := strconv.Atoi(u.Port())
	rt := NewTestDaprRuntimeWithProtocol(modes.StandaloneMode, "http", port)
	defer stopRuntime(t, rt)

	c := make(chan struct{})
	callbackInvoked := false

	rt.Run(
		WithComponentsCallback(func(components ComponentRegistry) error {
			close(c)
			callbackInvoked = true

			return nil
		}),
		WithNameResolutions(nrLoader.NewRegistry()),
	)
	defer rt.Shutdown(0)

	select {
	case <-c:
	case <-time.After(10 * time.Second):
	}

	assert.True(t, callbackInvoked, "component callback was not invoked")
}

func TestGRPCProxy(t *testing.T) {
	// setup gRPC server
	serverPort, _ := freeport.GetFreePort()
	teardown, err := runGRPCApp(serverPort)
	require.NoError(t, err)
	defer teardown()

	nr := nrLoader.NewRegistry()
	nr.RegisterComponent(
		func(_ logger.Logger) nameresolution.Resolver {
			mockResolver := new(daprt.MockResolver)
			// proxy to server anytime
			mockResolver.On("Init", mock.Anything).Return(nil)
			mockResolver.On("ResolveID", mock.Anything).Return(fmt.Sprintf("localhost:%d", serverPort), nil)
			return mockResolver
		},
		"mdns", // for standalone mode
	)

	// setup proxy
	rt := NewTestDaprRuntimeWithProtocol(modes.StandaloneMode, "grpc", serverPort)
	internalPort, _ := freeport.GetFreePort()
	rt.runtimeConfig.InternalGRPCPort = internalPort
	defer stopRuntime(t, rt)

	go func() {
		rt.Run(WithNameResolutions(nr))
	}()
	defer rt.Shutdown(0)

	time.Sleep(time.Second)

	req := &pb.PingRequest{Value: "foo"}

	t.Run("proxy single streaming request", func(t *testing.T) {
		ctx, cancel := context.WithTimeout(context.TODO(), time.Second)
		defer cancel()
		stream, err := pingStreamClient(ctx, internalPort)
		require.NoError(t, err)

		require.NoError(t, stream.Send(req), "sending to PingStream must not fail")
		resp, err := stream.Recv()
		require.NoError(t, err)
		require.NotNil(t, resp, "resp must not be nil")

		require.NoError(t, stream.CloseSend(), "no error on close send")
	})

	t.Run("proxy concurrent streaming requests", func(t *testing.T) {
		ctx1, cancel := context.WithTimeout(context.TODO(), time.Second)
		defer cancel()
		stream1, err := pingStreamClient(ctx1, internalPort)
		require.NoError(t, err)

		ctx2, cancel := context.WithTimeout(context.TODO(), time.Second)
		defer cancel()
		stream2, err := pingStreamClient(ctx2, internalPort)
		require.NoError(t, err)

		require.NoError(t, stream1.Send(req), "sending to PingStream must not fail")
		resp, err := stream1.Recv()
		require.NoError(t, err)
		require.NotNil(t, resp, "resp must not be nil")

		require.NoError(t, stream2.Send(req), "sending to PingStream must not fail")
		resp, err = stream2.Recv()
		require.NoError(t, err)
		require.NotNil(t, resp, "resp must not be nil")

		require.NoError(t, stream1.CloseSend(), "no error on close send")
		require.NoError(t, stream2.CloseSend(), "no error on close send")
	})
}

func TestGetComponentsCapabilitiesMap(t *testing.T) {
	rt := NewTestDaprRuntime(modes.StandaloneMode)
	defer stopRuntime(t, rt)

	mockStateStore := new(daprt.MockStateStore)
	rt.stateStoreRegistry.RegisterComponent(
		func(_ logger.Logger) state.Store {
			return mockStateStore
		},
		"mockState",
	)
	mockStateStore.On("Init", mock.Anything).Return(nil)
	cStateStore := componentsV1alpha1.Component{}
	cStateStore.ObjectMeta.Name = "testStateStoreName"
	cStateStore.Spec.Type = "state.mockState"

	mockPubSub := new(daprt.MockPubSub)
	rt.pubSubRegistry.RegisterComponent(
		func(_ logger.Logger) pubsub.PubSub {
			return mockPubSub
		},
		"mockPubSub",
	)
	mockPubSub.On("Init", mock.Anything).Return(nil)
	mockPubSub.On("Features").Return([]pubsub.Feature{pubsub.FeatureMessageTTL, pubsub.FeatureSubscribeWildcards})
	cPubSub := componentsV1alpha1.Component{}
	cPubSub.ObjectMeta.Name = "mockPubSub"
	cPubSub.Spec.Type = "pubsub.mockPubSub"

	rt.bindingsRegistry.RegisterInputBinding(
		func(_ logger.Logger) bindings.InputBinding {
			return &daprt.MockBinding{}
		},
		"testInputBinding",
	)
	cin := componentsV1alpha1.Component{}
	cin.ObjectMeta.Name = "testInputBinding"
	cin.Spec.Type = "bindings.testInputBinding"

	rt.bindingsRegistry.RegisterOutputBinding(
		func(_ logger.Logger) bindings.OutputBinding {
			return &daprt.MockBinding{}
		},
		"testOutputBinding",
	)
	cout := componentsV1alpha1.Component{}
	cout.ObjectMeta.Name = "testOutputBinding"
	cout.Spec.Type = "bindings.testOutputBinding"

	mockSecretStoreName := "mockSecretStore"
	mockSecretStore := new(daprt.FakeSecretStore)
	rt.secretStoresRegistry.RegisterComponent(
		func(_ logger.Logger) secretstores.SecretStore {
			return mockSecretStore
		},
		mockSecretStoreName,
	)
	cSecretStore := componentsV1alpha1.Component{}
	cSecretStore.ObjectMeta.Name = mockSecretStoreName
	cSecretStore.Spec.Type = "secretstores.mockSecretStore"

	require.NoError(t, rt.initInputBinding(cin))
	require.NoError(t, rt.initOutputBinding(cout))

	found, err := rt.initPubSub(cPubSub)
	require.True(t, found)
	require.NoError(t, err)

	found, err = rt.initState(cStateStore)
	require.True(t, found)
	require.NoError(t, err)

	found, err = rt.initSecretStore(cSecretStore)
	require.True(t, found)
	require.NoError(t, err)

	capabilities := rt.getComponentsCapabilitesMap()
	assert.Equal(t, 5, len(capabilities),
		"All 5 registered components have are present in capabilities (stateStore pubSub input output secretStore)")
	assert.Equal(t, 2, len(capabilities["mockPubSub"]),
		"mockPubSub has 2 features because we mocked it so")
	assert.Equal(t, 1, len(capabilities["testInputBinding"]),
		"Input bindings always have INPUT_BINDING added to their capabilities")
	assert.Equal(t, 1, len(capabilities["testOutputBinding"]),
		"Output bindings always have OUTPUT_BINDING added to their capabilities")
	assert.Equal(t, 1, len(capabilities[mockSecretStoreName]),
		"mockSecretStore has a single feature and it should be present")
}

func runGRPCApp(port int) (func(), error) {
	serverListener, err := net.Listen("tcp", fmt.Sprintf("127.0.0.1:%d", port))
	if err != nil {
		return func() {}, err
	}

	server := grpc.NewServer()
	pb.RegisterTestServiceServer(server, &pingStreamService{})
	go func() {
		server.Serve(serverListener)
	}()
	teardown := func() {
		server.Stop()
	}

	return teardown, nil
}

func pingStreamClient(ctx context.Context, port int) (pb.TestService_PingStreamClient, error) {
	clientConn, err := grpc.DialContext(
		ctx,
		fmt.Sprintf("localhost:%d", port),
		grpc.WithTransportCredentials(insecure.NewCredentials()),
	)
	if err != nil {
		return nil, err
	}

	testClient := pb.NewTestServiceClient(clientConn)

	ctx = metadata.AppendToOutgoingContext(ctx, "dapr-app-id", "dummy")
	return testClient.PingStream(ctx)
}

type pingStreamService struct {
	pb.TestServiceServer
}

func (s *pingStreamService) PingStream(stream pb.TestService_PingStreamServer) error {
	counter := int32(0)
	for {
		ping, err := stream.Recv()
		if err == io.EOF {
			break
		} else if err != nil {
			return err
		}
		pong := &pb.PingResponse{Value: ping.Value, Counter: counter}
		if err := stream.Send(pong); err != nil {
			return err
		}
		counter++
	}
	return nil
}

func matchContextInterface(v any) bool {
	_, ok := v.(context.Context)
	return ok
}

func matchDaprRequestMethod(method string) any {
	return mock.MatchedBy(func(req *invokev1.InvokeMethodRequest) bool {
		if req == nil || req.Message() == nil || req.Message().Method != method {
			return false
		}
		return true
	})
}

func TestMetadataContainsNamespace(t *testing.T) {
	t.Run("namespace field present", func(t *testing.T) {
		r := metadataContainsNamespace(
			[]componentsV1alpha1.MetadataItem{
				{
					Value: componentsV1alpha1.DynamicValue{
						JSON: v1.JSON{Raw: []byte("{namespace}")},
					},
				},
			},
		)

		assert.True(t, r)
	})

	t.Run("namespace field not present", func(t *testing.T) {
		r := metadataContainsNamespace(
			[]componentsV1alpha1.MetadataItem{
				{},
			},
		)

		assert.False(t, r)
	})
}

func TestNamespacedPublisher(t *testing.T) {
	rt := NewTestDaprRuntime(modes.StandaloneMode)
	rt.namespace = "ns1"
	defer stopRuntime(t, rt)

	for name := range rt.compStore.ListPubSubs() {
		rt.compStore.DeletePubSub(name)
	}
	rt.compStore.AddPubSub(TestPubsubName, compstore.PubsubItem{
		Component:       &mockPublishPubSub{},
		NamespaceScoped: true,
	})
	rt.Publish(&pubsub.PublishRequest{
		PubsubName: TestPubsubName,
		Topic:      "topic0",
	})

	pubSub, ok := rt.compStore.GetPubSub(TestPubsubName)
	require.True(t, ok)
	assert.Equal(t, "ns1topic0", pubSub.Component.(*mockPublishPubSub).PublishedRequest.Load().Topic)
}

func TestGracefulShutdownPubSub(t *testing.T) {
	rt := NewTestDaprRuntime(modes.StandaloneMode)
	mockPubSub := new(daprt.MockPubSub)
	rt.pubSubRegistry.RegisterComponent(
		func(_ logger.Logger) pubsub.PubSub {
			return mockPubSub
		},
		"mockPubSub",
	)
	rt.runtimeConfig.GracefulShutdownDuration = 5 * time.Second
	mockPubSub.On("Init", mock.Anything).Return(nil)
	mockPubSub.On("Subscribe", mock.AnythingOfType("pubsub.SubscribeRequest"), mock.AnythingOfType("pubsub.Handler")).Return(nil)
	mockPubSub.On("Close").Return(nil)

	cPubSub := componentsV1alpha1.Component{}
	cPubSub.ObjectMeta.Name = "mockPubSub"
	cPubSub.Spec.Type = "pubsub.mockPubSub"

	subscriptionItems := []runtimePubsub.SubscriptionJSON{
		{PubsubName: "mockPubSub", Topic: "topic0", Route: "shutdown"},
	}
	sub, _ := json.Marshal(subscriptionItems)
	fakeResp := invokev1.NewInvokeMethodResponse(200, "OK", nil)
	fakeResp.WithRawDataBytes(sub).
		WithContentType("application/json")
	defer fakeResp.Close()

	mockAppChannel := new(channelt.MockAppChannel)
	rt.appChannel = mockAppChannel
	mockAppChannel.On("InvokeMethod", mock.MatchedBy(matchContextInterface), matchDaprRequestMethod("dapr/subscribe")).Return(fakeResp, nil)
	found, err := rt.initPubSub(cPubSub)
	require.True(t, found)
	require.NoError(t, err)
	mockPubSub.AssertCalled(t, "Init", mock.Anything)
	rt.startSubscriptions()
	mockPubSub.AssertCalled(t, "Subscribe", mock.AnythingOfType("pubsub.SubscribeRequest"), mock.AnythingOfType("pubsub.Handler"))
	assert.NoError(t, rt.pubsubCtx.Err())
	rt.running.Store(true)
	go sendSigterm(rt)
	select {
	case <-rt.pubsubCtx.Done():
		assert.Error(t, rt.pubsubCtx.Err(), context.Canceled)
	case <-time.After(rt.runtimeConfig.GracefulShutdownDuration + 2*time.Second):
		assert.Fail(t, "pubsub shutdown timed out")
	}
}

func TestGracefulShutdownBindings(t *testing.T) {
	rt := NewTestDaprRuntime(modes.StandaloneMode)
	rt.runtimeConfig.GracefulShutdownDuration = 3 * time.Second
	rt.bindingsRegistry.RegisterInputBinding(
		func(_ logger.Logger) bindings.InputBinding {
			return &daprt.MockBinding{}
		},
		"testInputBinding",
	)
	cin := componentsV1alpha1.Component{}
	cin.ObjectMeta.Name = "testInputBinding"
	cin.Spec.Type = "bindings.testInputBinding"

	rt.bindingsRegistry.RegisterOutputBinding(
		func(_ logger.Logger) bindings.OutputBinding {
			return &daprt.MockBinding{}
		},
		"testOutputBinding",
	)
	cout := componentsV1alpha1.Component{}
	cout.ObjectMeta.Name = "testOutputBinding"
	cout.Spec.Type = "bindings.testOutputBinding"
	require.NoError(t, rt.initInputBinding(cin))
	require.NoError(t, rt.initOutputBinding(cout))
	assert.Equal(t, len(rt.compStore.ListInputBindings()), 1)
	assert.Equal(t, len(rt.compStore.ListOutputBindings()), 1)
	rt.running.Store(true)
	rt.inputBindingsCtx, rt.inputBindingsCancel = context.WithCancel(rt.ctx)
	go sendSigterm(rt)
	select {
	case <-rt.inputBindingsCtx.Done():
		return
	case <-time.After(rt.runtimeConfig.GracefulShutdownDuration + 2*time.Second):
		assert.Fail(t, "input bindings shutdown timed out")
	}
}

func TestGracefulShutdownActors(t *testing.T) {
	rt := NewTestDaprRuntime(modes.StandaloneMode)
	rt.runtimeConfig.GracefulShutdownDuration = 5 * time.Second

	bytes := make([]byte, 32)
	rand.Read(bytes)
	encryptKey := hex.EncodeToString(bytes)

	mockStateComponent := componentsV1alpha1.Component{
		ObjectMeta: metaV1.ObjectMeta{
			Name: TestPubsubName,
		},
		Spec: componentsV1alpha1.ComponentSpec{
			Type:    "state.mockState",
			Version: "v1",
			Metadata: []componentsV1alpha1.MetadataItem{
				{
					Name: strings.ToUpper(actorStateStore),
					Value: componentsV1alpha1.DynamicValue{
						JSON: v1.JSON{Raw: []byte("true")},
					},
				},
				{
					Name: "primaryEncryptionKey",
					Value: componentsV1alpha1.DynamicValue{
						JSON: v1.JSON{Raw: []byte(encryptKey)},
					},
				},
			},
		},
		Auth: componentsV1alpha1.Auth{
			SecretStore: "mockSecretStore",
		},
	}

	// setup
	initMockStateStoreForRuntime(rt, encryptKey, nil)

	// act
	found, err := rt.initState(mockStateComponent)

	// assert
	assert.True(t, found)
	assert.NoError(t, err, "expected no error")

	rt.namespace = "test"
	rt.runtimeConfig.mtlsEnabled = true
	assert.Nil(t, rt.initActors())

	rt.running.Store(true)
	go sendSigterm(rt)
	<-time.After(rt.runtimeConfig.GracefulShutdownDuration + 3*time.Second)

	var activeActCount int
	activeActors := rt.actor.GetActiveActorsCount(rt.ctx)
	for _, v := range activeActors {
		activeActCount += v.Count
	}
	assert.Equal(t, activeActCount, 0)
}

func initMockStateStoreForRuntime(rt *DaprRuntime, encryptKey string, e error) *daprt.MockStateStore {
	mockStateStore := new(daprt.MockStateStore)

	rt.stateStoreRegistry.RegisterComponent(
		func(_ logger.Logger) state.Store {
			return mockStateStore
		},
		"mockState",
	)

	expectedMetadata := state.Metadata{Base: mdata.Base{
		Name: TestPubsubName,
		Properties: map[string]string{
			actorStateStore:        "true",
			"primaryEncryptionKey": encryptKey,
		},
	}}
	expectedMetadataUppercase := state.Metadata{Base: mdata.Base{
		Name: TestPubsubName,
		Properties: map[string]string{
			strings.ToUpper(actorStateStore): "true",
			"primaryEncryptionKey":           encryptKey,
		},
	}}

	mockStateStore.On("Init", expectedMetadata).Return(e)
	mockStateStore.On("Init", expectedMetadataUppercase).Return(e)

	return mockStateStore
}

func TestTraceShutdown(t *testing.T) {
	rt := NewTestDaprRuntime(modes.StandaloneMode)
	rt.runtimeConfig.GracefulShutdownDuration = 5 * time.Second
	rt.globalConfig.Spec.TracingSpec = config.TracingSpec{
		Otel: config.OtelSpec{
			EndpointAddress: "foo.bar",
			IsSecure:        false,
			Protocol:        "http",
		},
	}
	rt.hostAddress = "localhost:3000"
	tpStore := newOpentelemetryTracerProviderStore()
	require.NoError(t, rt.setupTracing(rt.hostAddress, tpStore))
	assert.NotNil(t, rt.tracerProvider)

	rt.running.Store(true)
	go sendSigterm(rt)
	<-rt.ctx.Done()
	assert.Nil(t, rt.tracerProvider)
}

func sendSigterm(rt *DaprRuntime) {
	rt.Shutdown(rt.runtimeConfig.GracefulShutdownDuration)
}

func createTestEndpoint(name, baseURL string) httpEndpointV1alpha1.HTTPEndpoint {
	return httpEndpointV1alpha1.HTTPEndpoint{
		ObjectMeta: metaV1.ObjectMeta{
			Name: name,
		},
		Spec: httpEndpointV1alpha1.HTTPEndpointSpec{
			BaseURL: baseURL,
		},
	}
}

func TestHTTPEndpointsUpdate(t *testing.T) {
	rt := NewTestDaprRuntime(modes.KubernetesMode)
	defer stopRuntime(t, rt)

	mockOpCli := newMockOperatorClient()
	rt.operatorClient = mockOpCli

	processedCh := make(chan struct{}, 1)
	mockProcessHTTPEndpoints := func() {
		for endpoint := range rt.pendingHTTPEndpoints {
			if endpoint.Name == "" {
				continue
			}
			rt.compStore.AddHTTPEndpoint(endpoint)
			processedCh <- struct{}{}
		}
	}
	go mockProcessHTTPEndpoints()
	go rt.beginHTTPEndpointsUpdates()

	endpoint1 := createTestEndpoint("mockEndpoint1", "http://testurl.com")
	endpoint2 := createTestEndpoint("mockEndpoint2", "http://testurl2.com")
	endpoint3 := createTestEndpoint("mockEndpoint3", "http://testurl3.com")

	// Allow a new stream to create.
	mockOpCli.AllowOneNewClientEndpointStreamCreate()

	// Wait a new stream created.
	waitCtx, cancel := context.WithTimeout(context.Background(), time.Second*3)
	defer cancel()
	if err := mockOpCli.WaitOneNewClientHTTPEndpointStreamCreated(waitCtx); err != nil {
		t.Errorf("Wait new stream err: %s", err.Error())
		t.FailNow()
	}

	// Wait endpoint1 received and processed.
	mockOpCli.UpdateHTTPEndpoint(&endpoint1)
	select {
	case <-processedCh:
	case <-time.After(time.Second * 10):
		t.Errorf("Expect endpoint [endpoint1] processed.")
		t.FailNow()
	}
	_, exists := rt.compStore.GetHTTPEndpoint(endpoint1.Name)
	assert.True(t, exists, fmt.Sprintf("expect http endpoint with name: %s", endpoint1.Name))

	// Close all client streams to trigger a stream error in `beginHTTPEndpointsUpdates`
	mockOpCli.CloseAllClientHTTPEndpointStreams()

	// Update during stream error.
	mockOpCli.UpdateHTTPEndpoint(&endpoint2)

	// Assert no client stream created.
	assert.Equal(t, mockOpCli.ClientHTTPEndpointStreamCount(), 0, "Expect 0 client stream")

	// Allow a new stream to create.
	mockOpCli.AllowOneNewClientEndpointStreamCreate()
	// Wait a new stream created.
	waitCtx, cancel = context.WithTimeout(context.Background(), time.Second*3)
	defer cancel()
	// was failing here
	if err := mockOpCli.WaitOneNewClientHTTPEndpointStreamCreated(waitCtx); err != nil {
		t.Errorf("Wait new stream err: %s", err.Error())
		t.FailNow()
	}

	// Wait endpoint2 received and processed.
	select {
	case <-processedCh:
	case <-time.After(time.Second * 10):
		t.Errorf("Expect http endpoint [endpoint2] processed.")
		t.FailNow()
	}
	_, exists = rt.compStore.GetHTTPEndpoint(endpoint2.Name)
	assert.True(t, exists, fmt.Sprintf("expect http endpoint with name: %s", endpoint2.Name))

	mockOpCli.UpdateHTTPEndpoint(&endpoint3)

	// Wait endpoint3 received and processed.
	select {
	case <-processedCh:
	case <-time.After(time.Second * 10):
		t.Errorf("Expect endpoint [endpoint3] processed.")
		t.FailNow()
	}
	_, exists = rt.compStore.GetHTTPEndpoint(endpoint3.Name)
	assert.True(t, exists, fmt.Sprintf("expect http endpoint with name: %s", endpoint3.Name))
}<|MERGE_RESOLUTION|>--- conflicted
+++ resolved
@@ -5545,18 +5545,9 @@
 	require.NoError(t, err)
 	rt.nameResolver = &mockNameResolver{closeErr: testErr}
 
-<<<<<<< HEAD
 	err = rt.shutdownOutputComponents()
-	assert.Error(t, err)
-	var merr *multierror.Error
-	merr, ok := err.(*multierror.Error)
-	require.True(t, ok)
-	assert.Equal(t, 5, len(merr.Errors))
-=======
-	err := rt.shutdownOutputComponents()
 	require.Error(t, err)
 	assert.Len(t, strings.Split(err.Error(), "\n"), 5)
->>>>>>> 770d4e51
 }
 
 func stopRuntime(t *testing.T, rt *DaprRuntime) {
