--- conflicted
+++ resolved
@@ -224,13 +224,7 @@
 		s = append(s, runtimePubsub.SubscriptionJSON{
 			PubsubName: TestPubsubName,
 			Topic:      t,
-<<<<<<< HEAD
 			Routes:     json.RawMessage(fmt.Sprintf(`{"default":"%s"}`, t)),
-=======
-			Routes: runtimePubsub.RoutesJSON{
-				Default: t,
-			},
->>>>>>> 032581df
 		})
 	}
 
@@ -238,13 +232,7 @@
 		s = append(s, runtimePubsub.SubscriptionJSON{
 			PubsubName: TestSecondPubsubName,
 			Topic:      t,
-<<<<<<< HEAD
 			Routes:     json.RawMessage(fmt.Sprintf(`{"default":"%s"}`, t)),
-=======
-			Routes: runtimePubsub.RoutesJSON{
-				Default: t,
-			},
->>>>>>> 032581df
 		})
 	}
 	b, _ := json.Marshal(&s)
@@ -257,13 +245,7 @@
 		{
 			PubsubName: TestPubsubName,
 			Topic:      topic,
-<<<<<<< HEAD
 			Routes:     json.RawMessage(fmt.Sprintf(`{"default":"%s"}`, path)),
-=======
-			Routes: runtimePubsub.RoutesJSON{
-				Default: path,
-			},
->>>>>>> 032581df
 		},
 	}
 	b, _ := json.Marshal(&s)
@@ -2343,18 +2325,11 @@
 
 	rt := NewTestDaprRuntime(modes.StandaloneMode)
 	defer stopRuntime(t, rt)
-<<<<<<< HEAD
-	rt.topicRoutes = map[string]runtime_pubsub.Subscription{
+	rt.topicRoutes = map[string]runtimePubsub.Subscription{
 		pubsubTopicKey(TestPubsubName, "topic1"): {
 			PubsubName: TestPubsubName,
 			Topic:      "topic1",
-			Rules:      []*runtime_pubsub.Rule{{Path: "topic1"}},
-=======
-	rt.topicRoutes = map[string]TopicRoutes{}
-	rt.topicRoutes[TestPubsubName] = TopicRoutes{
-		"topic1": TopicRouteElem{
-			rules: []*runtimePubsub.Rule{{Path: "topic1"}},
->>>>>>> 032581df
+			Rules:      []*runtimePubsub.Rule{{Path: "topic1"}},
 		},
 	}
 
@@ -2464,18 +2439,11 @@
 
 	rt := NewTestDaprRuntime(modes.StandaloneMode)
 	defer stopRuntime(t, rt)
-<<<<<<< HEAD
-	rt.topicRoutes = map[string]runtime_pubsub.Subscription{
+	rt.topicRoutes = map[string]runtimePubsub.Subscription{
 		pubsubTopicKey(TestPubsubName, "topic1"): {
 			PubsubName: TestPubsubName,
 			Topic:      "topic1",
-			Rules:      []*runtime_pubsub.Rule{{Path: "topic1"}},
-=======
-	rt.topicRoutes = map[string]TopicRoutes{}
-	rt.topicRoutes[TestPubsubName] = TopicRoutes{
-		"topic1": TopicRouteElem{
-			rules: []*runtimePubsub.Rule{{Path: "topic1"}},
->>>>>>> 032581df
+			Rules:      []*runtimePubsub.Rule{{Path: "topic1"}},
 		},
 	}
 
@@ -2563,18 +2531,11 @@
 
 	rt := NewTestDaprRuntime(modes.StandaloneMode)
 	defer stopRuntime(t, rt)
-<<<<<<< HEAD
-	rt.topicRoutes = map[string]runtime_pubsub.Subscription{
+	rt.topicRoutes = map[string]runtimePubsub.Subscription{
 		pubsubTopicKey(TestPubsubName, "topic1"): {
 			PubsubName: TestPubsubName,
 			Topic:      "topic1",
-			Rules:      []*runtime_pubsub.Rule{{Path: "topic1"}},
-=======
-	rt.topicRoutes = map[string]TopicRoutes{}
-	rt.topicRoutes[TestPubsubName] = TopicRoutes{
-		"topic1": TopicRouteElem{
-			rules: []*runtimePubsub.Rule{{Path: "topic1"}},
->>>>>>> 032581df
+			Rules:      []*runtimePubsub.Rule{{Path: "topic1"}},
 		},
 	}
 
@@ -2908,19 +2869,11 @@
 			// getting new port for every run to avoid conflict and timing issues between tests if sharing same port
 			port, _ := freeport.GetFreePort()
 			rt := NewTestDaprRuntimeWithProtocol(modes.StandaloneMode, string(GRPCProtocol), port)
-<<<<<<< HEAD
-			rt.topicRoutes = map[string]runtime_pubsub.Subscription{}
-			rt.topicRoutes[pubsubTopicKey(TestPubsubName, topic)] = runtime_pubsub.Subscription{
+			rt.topicRoutes = map[string]runtimePubsub.Subscription{}
+			rt.topicRoutes[pubsubTopicKey(TestPubsubName, topic)] = runtimePubsub.Subscription{
 				PubsubName: TestPubsubName,
 				Topic:      topic,
-				Rules:      []*runtime_pubsub.Rule{{Path: topic}},
-=======
-			rt.topicRoutes = map[string]TopicRoutes{}
-			rt.topicRoutes[TestPubsubName] = TopicRoutes{
-				topic: TopicRouteElem{
-					rules: []*runtimePubsub.Rule{{Path: topic}},
-				},
->>>>>>> 032581df
+				Rules:      []*runtimePubsub.Rule{{Path: topic}},
 			}
 			var grpcServer *grpc.Server
 
@@ -3061,8 +3014,7 @@
 	})
 
 	setTopicRoutes := func() {
-<<<<<<< HEAD
-		_ = mockAppChannelSubscriptions(rt, []runtime_pubsub.SubscriptionJSON{
+		_ = mockAppChannelSubscriptions(rt, []runtimePubsub.SubscriptionJSON{
 			{
 				PubsubName: "mockPubSub1",
 				Topic:      "topic1",
@@ -3074,24 +3026,6 @@
 				Topic:      "topic2",
 				Metadata:   map[string]string{"rawPayload": "true"},
 				Route:      "topic2",
-=======
-		rt.topicRoutes = map[string]TopicRoutes{
-			"mockPubSub1": {
-				"topic1": {
-					metadata: map[string]string{"rawPayload": "true"},
-					rules:    []*runtimePubsub.Rule{{Path: "topic1"}},
-				},
-			},
-			"mockPubSub2": {
-				"topic2": {
-					metadata: map[string]string{"rawPayload": "true"},
-					rules:    []*runtimePubsub.Rule{{Path: "topic2"}},
-				},
-				"topic3": {
-					metadata: map[string]string{"rawPayload": "true"},
-					rules:    []*runtimePubsub.Rule{{Path: "topic3"}},
-				},
->>>>>>> 032581df
 			},
 			{
 				PubsubName: "mockPubSub2",
@@ -3242,7 +3176,7 @@
 	t.Run("subscribe to mockPubSub3/topic4", func(t *testing.T) {
 		resetState()
 
-		err = rt.subscribeTopic(rt.pubsubCtx, &runtime_pubsub.Subscription{
+		err = rt.subscribeTopic(rt.pubsubCtx, &runtimePubsub.Subscription{
 			PubsubName: "mockPubSub3",
 			Topic:      "topic4",
 		})
@@ -3369,28 +3303,15 @@
 	r.appChannel = &failingAppChannel
 
 	t.Run("pubsub retries subscription event with resiliency", func(t *testing.T) {
-<<<<<<< HEAD
-		sub := &runtime_pubsub.Subscription{
+		sub := &runtimePubsub.Subscription{
 			PubsubName: "failPubsub",
 			Topic:      "failingSubTopic",
 			Metadata: map[string]string{
 				"rawPayload": "true",
 			},
-			Rules: []*runtime_pubsub.Rule{
+			Rules: []*runtimePubsub.Rule{
 				{
 					Path: "failingPubsub",
-=======
-		r.topicRoutes = make(map[string]TopicRoutes)
-		r.topicRoutes["failPubsub"] = TopicRoutes{
-			"failingSubTopic": {
-				metadata: map[string]string{
-					"rawPayload": "true",
-				},
-				rules: []*runtimePubsub.Rule{
-					{
-						Path: "failingPubsub",
-					},
->>>>>>> 032581df
 				},
 			},
 		}
@@ -3409,28 +3330,15 @@
 	})
 
 	t.Run("pubsub times out sending event to app with resiliency", func(t *testing.T) {
-<<<<<<< HEAD
-		sub := &runtime_pubsub.Subscription{
+		sub := &runtimePubsub.Subscription{
 			PubsubName: "failPubsub",
 			Topic:      "timeoutSubTopic",
 			Metadata: map[string]string{
 				"rawPayload": "true",
 			},
-			Rules: []*runtime_pubsub.Rule{
+			Rules: []*runtimePubsub.Rule{
 				{
 					Path: "failingPubsub",
-=======
-		r.topicRoutes = make(map[string]TopicRoutes)
-		r.topicRoutes["failPubsub"] = TopicRoutes{
-			"timeoutSubTopic": {
-				metadata: map[string]string{
-					"rawPayload": "true",
-				},
-				rules: []*runtimePubsub.Rule{
-					{
-						Path: "failingPubsub",
-					},
->>>>>>> 032581df
 				},
 			},
 		}
@@ -3493,7 +3401,7 @@
 	return nil
 }
 
-func mockAppChannelSubscriptions(rt *DaprRuntime, subs []runtime_pubsub.SubscriptionJSON) *channelt.MockAppChannel {
+func mockAppChannelSubscriptions(rt *DaprRuntime, subs []runtimePubsub.SubscriptionJSON) *channelt.MockAppChannel {
 	req := invokev1.NewInvokeMethodRequest("dapr/subscribe")
 	req.WithHTTPExtension(http.MethodGet, "")
 	req.WithRawData(nil, invokev1.JSONContentType)
@@ -3512,15 +3420,9 @@
 }
 
 func TestPubSubDeadLetter(t *testing.T) {
-<<<<<<< HEAD
 	const testDeadLetterPubsub = "failPubsub"
-	pubsubComponent := components_v1alpha1.Component{
-		ObjectMeta: meta_v1.ObjectMeta{
-=======
-	testDeadLetterPubsub := "failPubsub"
 	pubsubComponent := componentsV1alpha1.Component{
 		ObjectMeta: metaV1.ObjectMeta{
->>>>>>> 032581df
 			Name: testDeadLetterPubsub,
 		},
 		Spec: componentsV1alpha1.ComponentSpec{
@@ -3539,15 +3441,7 @@
 				return &mockSubscribePubSub{}
 			}),
 		)
-<<<<<<< HEAD
-		mockAppChannel := mockAppChannelSubscriptions(rt, []runtime_pubsub.SubscriptionJSON{
-=======
-		req := invokev1.NewInvokeMethodRequest("dapr/subscribe")
-		req.WithHTTPExtension(http.MethodGet, "")
-		req.WithRawData(nil, invokev1.JSONContentType)
-
-		subscriptionItems := []runtimePubsub.SubscriptionJSON{
->>>>>>> 032581df
+		mockAppChannel := mockAppChannelSubscriptions(rt, []runtimePubsub.SubscriptionJSON{
 			{PubsubName: testDeadLetterPubsub, Topic: "topic0", DeadLetterTopic: "topic1", Route: "error"},
 			{PubsubName: testDeadLetterPubsub, Topic: "topic1", Route: "success"},
 		})
@@ -3577,15 +3471,7 @@
 				return &mockSubscribePubSub{}
 			}),
 		)
-<<<<<<< HEAD
-		mockAppChannel := mockAppChannelSubscriptions(rt, []runtime_pubsub.SubscriptionJSON{
-=======
-		req := invokev1.NewInvokeMethodRequest("dapr/subscribe")
-		req.WithHTTPExtension(http.MethodGet, "")
-		req.WithRawData(nil, invokev1.JSONContentType)
-
-		subscriptionItems := []runtimePubsub.SubscriptionJSON{
->>>>>>> 032581df
+		mockAppChannel := mockAppChannelSubscriptions(rt, []runtimePubsub.SubscriptionJSON{
 			{PubsubName: testDeadLetterPubsub, Topic: "topic0", DeadLetterTopic: "topic1", Route: "error"},
 			{PubsubName: testDeadLetterPubsub, Topic: "topic1", Route: "success"},
 		})
