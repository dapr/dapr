/*
Copyright 2021 The Dapr Authors
Licensed under the Apache License, Version 2.0 (the "License");
you may not use this file except in compliance with the License.
You may obtain a copy of the License at
    http://www.apache.org/licenses/LICENSE-2.0
Unless required by applicable law or agreed to in writing, software
distributed under the License is distributed on an "AS IS" BASIS,
WITHOUT WARRANTIES OR CONDITIONS OF ANY KIND, either express or implied.
See the License for the specific language governing permissions and
limitations under the License.
*/

//nolint:nosnakecase
package runtime

import (
	"context"
	"crypto/rand"
	"encoding/base64"
	"encoding/hex"
	"encoding/json"
	"fmt"
	"io"
	"net"
	"net/http"
	"net/http/httptest"
	"net/url"
	"os"
	"reflect"
	"sort"
	"strconv"
	"strings"
	"sync"
	"sync/atomic"
	"testing"
	"time"

	"github.com/golang/mock/gomock"

	"github.com/dapr/components-contrib/lock"
	"github.com/dapr/components-contrib/middleware"

	"github.com/dapr/dapr/pkg/components"
	bindingsLoader "github.com/dapr/dapr/pkg/components/bindings"
	configurationLoader "github.com/dapr/dapr/pkg/components/configuration"
	lockLoader "github.com/dapr/dapr/pkg/components/lock"
	httpMiddlewareLoader "github.com/dapr/dapr/pkg/components/middleware/http"
	pubsubLoader "github.com/dapr/dapr/pkg/components/pubsub"
	stateLoader "github.com/dapr/dapr/pkg/components/state"
	httpMiddleware "github.com/dapr/dapr/pkg/middleware/http"

	"github.com/ghodss/yaml"
	"github.com/google/uuid"
	"github.com/hashicorp/go-multierror"
	"github.com/phayes/freeport"
	"github.com/pkg/errors"
	"github.com/stretchr/testify/assert"
	"github.com/stretchr/testify/mock"
	"github.com/stretchr/testify/require"
	"go.opentelemetry.io/otel/exporters/otlp/otlptrace"
	"go.opentelemetry.io/otel/exporters/zipkin"
	sdktrace "go.opentelemetry.io/otel/sdk/trace"
	"google.golang.org/grpc"
	"google.golang.org/grpc/codes"
	"google.golang.org/grpc/credentials/insecure"
	"google.golang.org/grpc/metadata"
	"google.golang.org/grpc/status"
	v1 "k8s.io/apiextensions-apiserver/pkg/apis/apiextensions/v1"
	metaV1 "k8s.io/apimachinery/pkg/apis/meta/v1"

	"github.com/dapr/components-contrib/bindings"
	"github.com/dapr/components-contrib/contenttype"
	mdata "github.com/dapr/components-contrib/metadata"
	"github.com/dapr/components-contrib/nameresolution"
	"github.com/dapr/components-contrib/pubsub"
	"github.com/dapr/components-contrib/secretstores"
	"github.com/dapr/components-contrib/state"
	inmemoryStateStore "github.com/dapr/components-contrib/state/in-memory"

	"github.com/dapr/kit/logger"
	"github.com/dapr/kit/ptr"

	componentsV1alpha1 "github.com/dapr/dapr/pkg/apis/components/v1alpha1"
	"github.com/dapr/dapr/pkg/apis/resiliency/v1alpha1"
	subscriptionsapi "github.com/dapr/dapr/pkg/apis/subscriptions/v1alpha1"
	channelt "github.com/dapr/dapr/pkg/channel/testing"
	nrLoader "github.com/dapr/dapr/pkg/components/nameresolution"
	secretstoresLoader "github.com/dapr/dapr/pkg/components/secretstores"
	"github.com/dapr/dapr/pkg/config"
	"github.com/dapr/dapr/pkg/cors"
	diagUtils "github.com/dapr/dapr/pkg/diagnostics/utils"
	"github.com/dapr/dapr/pkg/encryption"
	"github.com/dapr/dapr/pkg/expr"
	pb "github.com/dapr/dapr/pkg/grpc/proxy/testservice"
	invokev1 "github.com/dapr/dapr/pkg/messaging/v1"
	"github.com/dapr/dapr/pkg/modes"
	operatorv1pb "github.com/dapr/dapr/pkg/proto/operator/v1"
	runtimev1pb "github.com/dapr/dapr/pkg/proto/runtime/v1"
	"github.com/dapr/dapr/pkg/resiliency"
	runtimePubsub "github.com/dapr/dapr/pkg/runtime/pubsub"
	"github.com/dapr/dapr/pkg/runtime/security"
	"github.com/dapr/dapr/pkg/scopes"
	sentryConsts "github.com/dapr/dapr/pkg/sentry/consts"
	daprt "github.com/dapr/dapr/pkg/testing"
)

const (
	TestRuntimeConfigID  = "consumer0"
	TestPubsubName       = "testpubsub"
	TestSecondPubsubName = "testpubsub2"
	TestLockName         = "testlock"
	componentsDir        = "./components"
	maxGRPCServerUptime  = 200 * time.Millisecond
)

var (
	testCertRoot = `-----BEGIN CERTIFICATE-----
MIIBjjCCATOgAwIBAgIQdZeGNuAHZhXSmb37Pnx2QzAKBggqhkjOPQQDAjAYMRYw
FAYDVQQDEw1jbHVzdGVyLmxvY2FsMB4XDTIwMDIwMTAwMzUzNFoXDTMwMDEyOTAw
MzUzNFowGDEWMBQGA1UEAxMNY2x1c3Rlci5sb2NhbDBZMBMGByqGSM49AgEGCCqG
SM49AwEHA0IABAeMFRst4JhcFpebfgEs1MvJdD7h5QkCbLwChRHVEUoaDqd1aYjm
bX5SuNBXz5TBEhHfTV3Objh6LQ2N+CBoCeOjXzBdMA4GA1UdDwEB/wQEAwIBBjAS
BgNVHRMBAf8ECDAGAQH/AgEBMB0GA1UdDgQWBBRBWthv5ZQ3vALl2zXWwAXSmZ+m
qTAYBgNVHREEETAPgg1jbHVzdGVyLmxvY2FsMAoGCCqGSM49BAMCA0kAMEYCIQDN
rQNOck4ENOhmLROE/wqH0MKGjE6P8yzesgnp9fQI3AIhAJaVPrZloxl1dWCgmNWo
Iklq0JnMgJU7nS+VpVvlgBN8
-----END CERTIFICATE-----`

	testInputBindingData = []byte("fakedata")
)

var testResiliency = &v1alpha1.Resiliency{
	Spec: v1alpha1.ResiliencySpec{
		Policies: v1alpha1.Policies{
			Retries: map[string]v1alpha1.Retry{
				"singleRetry": {
					MaxRetries:  ptr.Of(1),
					MaxInterval: "100ms",
					Policy:      "constant",
					Duration:    "10ms",
				},
			},
			Timeouts: map[string]string{
				"fast": "100ms",
			},
		},
		Targets: v1alpha1.Targets{
			Components: map[string]v1alpha1.ComponentPolicyNames{
				"failOutput": {
					Outbound: v1alpha1.PolicyNames{
						Retry:   "singleRetry",
						Timeout: "fast",
					},
				},
				"failPubsub": {
					Outbound: v1alpha1.PolicyNames{
						Retry:   "singleRetry",
						Timeout: "fast",
					},
					Inbound: v1alpha1.PolicyNames{
						Retry:   "singleRetry",
						Timeout: "fast",
					},
				},
				"failingInputBinding": {
					Inbound: v1alpha1.PolicyNames{
						Retry:   "singleRetry",
						Timeout: "fast",
					},
				},
			},
		},
	},
}

type MockKubernetesStateStore struct {
	callback func()
}

func (m *MockKubernetesStateStore) Init(metadata secretstores.Metadata) error {
	if m.callback != nil {
		m.callback()
	}
	return nil
}

func (m *MockKubernetesStateStore) GetSecret(ctx context.Context, req secretstores.GetSecretRequest) (secretstores.GetSecretResponse, error) {
	return secretstores.GetSecretResponse{
		Data: map[string]string{
			"key1":   "value1",
			"_value": "_value_data",
			"name1":  "value1",
		},
	}, nil
}

func (m *MockKubernetesStateStore) BulkGetSecret(ctx context.Context, req secretstores.BulkGetSecretRequest) (secretstores.BulkGetSecretResponse, error) {
	response := map[string]map[string]string{}
	response["k8s-secret"] = map[string]string{
		"key1":   "value1",
		"_value": "_value_data",
		"name1":  "value1",
	}
	return secretstores.BulkGetSecretResponse{
		Data: response,
	}, nil
}

func (m *MockKubernetesStateStore) Close() error {
	return nil
}

func (m *MockKubernetesStateStore) Features() []secretstores.Feature {
	return []secretstores.Feature{}
}

func (m MockKubernetesStateStore) GetComponentMetadata() map[string]string {
	return nil
}

func NewMockKubernetesStore() secretstores.SecretStore {
	return &MockKubernetesStateStore{}
}

func NewMockKubernetesStoreWithInitCallback(cb func()) secretstores.SecretStore {
	return &MockKubernetesStateStore{callback: cb}
}

func TestNewRuntime(t *testing.T) {
	// act
	r := NewDaprRuntime(&Config{}, &config.Configuration{}, &config.AccessControlList{}, resiliency.New(logger.NewLogger("test")))

	// assert
	assert.NotNil(t, r, "runtime must be initiated")
}

// writeComponentToDisk the given content into a file inside components directory.
func writeComponentToDisk(content any, fileName string) (cleanup func(), error error) {
	filePath := fmt.Sprintf("%s/%s", componentsDir, fileName)
	b, err := yaml.Marshal(content)
	if err != nil {
		return nil, err
	}
	return func() {
		os.Remove(filePath)
	}, os.WriteFile(filePath, b, 0o600)
}

// helper to populate subscription array for 2 pubsubs.
// 'topics' are the topics for the first pubsub.
// 'topics2' are the topics for the second pubsub.
func getSubscriptionsJSONString(topics []string, topics2 []string) string {
	s := []runtimePubsub.SubscriptionJSON{}
	for _, t := range topics {
		s = append(s, runtimePubsub.SubscriptionJSON{
			PubsubName: TestPubsubName,
			Topic:      t,
			Routes: runtimePubsub.RoutesJSON{
				Default: t,
			},
		})
	}

	for _, t := range topics2 {
		s = append(s, runtimePubsub.SubscriptionJSON{
			PubsubName: TestSecondPubsubName,
			Topic:      t,
			Routes: runtimePubsub.RoutesJSON{
				Default: t,
			},
		})
	}
	b, _ := json.Marshal(&s)

	return string(b)
}

func getSubscriptionCustom(topic, path string) string {
	s := []runtimePubsub.SubscriptionJSON{
		{
			PubsubName: TestPubsubName,
			Topic:      topic,
			Routes: runtimePubsub.RoutesJSON{
				Default: path,
			},
		},
	}
	b, _ := json.Marshal(&s)
	return string(b)
}

func testDeclarativeSubscription() subscriptionsapi.Subscription {
	return subscriptionsapi.Subscription{
		TypeMeta: metaV1.TypeMeta{
			Kind:       "Subscription",
			APIVersion: "v1alpha1",
		},
		Spec: subscriptionsapi.SubscriptionSpec{
			Topic:      "topic1",
			Route:      "myroute",
			Pubsubname: "pubsub",
		},
	}
}

func TestProcessComponentsAndDependents(t *testing.T) {
	rt := NewTestDaprRuntime(modes.StandaloneMode)
	defer stopRuntime(t, rt)

	incorrectComponentType := componentsV1alpha1.Component{
		ObjectMeta: metaV1.ObjectMeta{
			Name: TestPubsubName,
		},
		Spec: componentsV1alpha1.ComponentSpec{
			Type:     "pubsubs.mockPubSub",
			Version:  "v1",
			Metadata: getFakeMetadataItems(),
		},
	}

	t.Run("test incorrect type", func(t *testing.T) {
		err := rt.processComponentAndDependents(incorrectComponentType)
		assert.Error(t, err, "expected an error")
		assert.Equal(t, "incorrect type pubsubs.mockPubSub", err.Error(), "expected error strings to match")
	})
}

func TestDoProcessComponent(t *testing.T) {
	rt := NewTestDaprRuntime(modes.StandaloneMode)
	defer stopRuntime(t, rt)

	pubsubComponent := componentsV1alpha1.Component{
		ObjectMeta: metaV1.ObjectMeta{
			Name: TestPubsubName,
		},
		Spec: componentsV1alpha1.ComponentSpec{
			Type:     "pubsub.mockPubSub",
			Version:  "v1",
			Metadata: getFakeMetadataItems(),
		},
	}

	lockComponent := componentsV1alpha1.Component{
		ObjectMeta: metaV1.ObjectMeta{
			Name: TestLockName,
		},
		Spec: componentsV1alpha1.ComponentSpec{
			Type:    "lock.mockLock",
			Version: "v1",
		},
	}

	t.Run("test error on lock init", func(t *testing.T) {
		// setup
		ctrl := gomock.NewController(t)
		mockLockStore := daprt.NewMockStore(ctrl)
		mockLockStore.EXPECT().InitLockStore(gomock.Any()).Return(assert.AnError)

		rt.lockStoreRegistry.RegisterComponent(
			func(_ logger.Logger) lock.Store {
				return mockLockStore
			},
			"mockLock",
		)

		// act
		err := rt.doProcessOneComponent(components.CategoryLock, lockComponent)

		// assert
		assert.Error(t, err, "expected an error")
		assert.Equal(t, err.Error(), NewInitError(InitComponentFailure, "testlock (lock.mockLock/v1)", assert.AnError).Error(), "expected error strings to match")
	})

	t.Run("test error when lock version invalid", func(t *testing.T) {
		// setup
		ctrl := gomock.NewController(t)
		mockLockStore := daprt.NewMockStore(ctrl)

		rt.lockStoreRegistry.RegisterComponent(
			func(_ logger.Logger) lock.Store {
				return mockLockStore
			},
			"mockLock",
		)

		lockComponentV3 := lockComponent
		lockComponentV3.Spec.Version = "v3"

		// act
		err := rt.doProcessOneComponent(components.CategoryLock, lockComponentV3)

		// assert
		assert.Error(t, err, "expected an error")
		assert.Equal(t, err.Error(), NewInitError(CreateComponentFailure, "testlock (lock.mockLock/v3)", fmt.Errorf("couldn't find lock store lock.mockLock/v3")).Error())
	})

	t.Run("test error when lock prefix strategy invalid", func(t *testing.T) {
		// setup
		ctrl := gomock.NewController(t)
		mockLockStore := daprt.NewMockStore(ctrl)
		mockLockStore.EXPECT().InitLockStore(gomock.Any()).Return(nil)

		rt.lockStoreRegistry.RegisterComponent(
			func(_ logger.Logger) lock.Store {
				return mockLockStore
			},
			"mockLock",
		)

		lockComponentWithWrongStrategy := lockComponent
		lockComponentWithWrongStrategy.Spec.Metadata = []componentsV1alpha1.MetadataItem{
			{
				Name: "keyPrefix",
				Value: componentsV1alpha1.DynamicValue{
					JSON: v1.JSON{Raw: []byte("||")},
				},
			},
		}
		// act
		err := rt.doProcessOneComponent(components.CategoryLock, lockComponentWithWrongStrategy)
		// assert
		assert.Error(t, err)
	})

	t.Run("lock init successfully and set right strategy", func(t *testing.T) {
		// setup
		ctrl := gomock.NewController(t)
		mockLockStore := daprt.NewMockStore(ctrl)
		mockLockStore.EXPECT().InitLockStore(gomock.Any()).Return(nil)

		rt.lockStoreRegistry.RegisterComponent(
			func(_ logger.Logger) lock.Store {
				return mockLockStore
			},
			"mockLock",
		)

		// act
		err := rt.doProcessOneComponent(components.CategoryLock, lockComponent)
		// assert
		assert.Nil(t, err, "unexpected error")
		// get modified key
		key, err := lockLoader.GetModifiedLockKey("test", "mockLock", "appid-1")
		assert.Nil(t, err, "unexpected error")
		assert.Equal(t, key, "lock||appid-1||test")
	})

	t.Run("test error on pubsub init", func(t *testing.T) {
		// setup
		mockPubSub := new(daprt.MockPubSub)

		rt.pubSubRegistry.RegisterComponent(
			func(_ logger.Logger) pubsub.PubSub {
				return mockPubSub
			},
			"mockPubSub",
		)
		expectedMetadata := pubsub.Metadata{
			Base: mdata.Base{
				Name:       TestPubsubName,
				Properties: getFakeProperties(),
			},
		}

		mockPubSub.On("Init", expectedMetadata).Return(assert.AnError)

		// act
		err := rt.doProcessOneComponent(components.CategoryPubSub, pubsubComponent)

		// assert
		assert.Error(t, err, "expected an error")
		assert.Equal(t, err.Error(), NewInitError(InitComponentFailure, "testpubsub (pubsub.mockPubSub/v1)", assert.AnError).Error(), "expected error strings to match")
	})

	t.Run("test invalid category component", func(t *testing.T) {
		// act
		err := rt.doProcessOneComponent(components.Category("invalid"), pubsubComponent)

		// assert
		assert.NoError(t, err, "no error expected")
	})
}

// mockOperatorClient is a mock implementation of operatorv1pb.OperatorClient.
// It is used to test `beginComponentsUpdates`.
type mockOperatorClient struct {
	operatorv1pb.OperatorClient

	lock                      sync.RWMutex
	compsByName               map[string]*componentsV1alpha1.Component
	clientStreams             []*mockOperatorComponentUpdateClientStream
	clientStreamCreateWait    chan struct{}
	clientStreamCreatedNotify chan struct{}
}

func newMockOperatorClient() *mockOperatorClient {
	mockOpCli := &mockOperatorClient{
		compsByName:               make(map[string]*componentsV1alpha1.Component),
		clientStreams:             make([]*mockOperatorComponentUpdateClientStream, 0, 1),
		clientStreamCreateWait:    make(chan struct{}, 1),
		clientStreamCreatedNotify: make(chan struct{}, 1),
	}
	return mockOpCli
}

func (c *mockOperatorClient) ComponentUpdate(ctx context.Context, in *operatorv1pb.ComponentUpdateRequest, opts ...grpc.CallOption) (operatorv1pb.Operator_ComponentUpdateClient, error) {
	// Used to block stream creation.
	<-c.clientStreamCreateWait

	cs := &mockOperatorComponentUpdateClientStream{
		updateCh: make(chan *operatorv1pb.ComponentUpdateEvent, 1),
	}

	c.lock.Lock()
	c.clientStreams = append(c.clientStreams, cs)
	c.lock.Unlock()

	c.clientStreamCreatedNotify <- struct{}{}

	return cs, nil
}

func (c *mockOperatorClient) ListComponents(ctx context.Context, in *operatorv1pb.ListComponentsRequest, opts ...grpc.CallOption) (*operatorv1pb.ListComponentResponse, error) {
	c.lock.RLock()
	defer c.lock.RUnlock()

	resp := &operatorv1pb.ListComponentResponse{
		Components: [][]byte{},
	}
	for _, comp := range c.compsByName {
		b, err := json.Marshal(comp)
		if err != nil {
			continue
		}
		resp.Components = append(resp.Components, b)
	}
	return resp, nil
}

func (c *mockOperatorClient) ClientStreamCount() int {
	c.lock.RLock()
	defer c.lock.RUnlock()

	return len(c.clientStreams)
}

func (c *mockOperatorClient) AllowOneNewClientStreamCreate() {
	c.clientStreamCreateWait <- struct{}{}
}

func (c *mockOperatorClient) WaitOneNewClientStreamCreated(ctx context.Context) error {
	select {
	case <-c.clientStreamCreatedNotify:
		return nil
	case <-ctx.Done():
		return ctx.Err()
	}
}

func (c *mockOperatorClient) CloseAllClientStreams() {
	c.lock.Lock()
	defer c.lock.Unlock()

	for _, cs := range c.clientStreams {
		close(cs.updateCh)
	}
	c.clientStreams = []*mockOperatorComponentUpdateClientStream{}
}

func (c *mockOperatorClient) UpdateComponent(comp *componentsV1alpha1.Component) {
	b, err := json.Marshal(comp)
	if err != nil {
		return
	}

	c.lock.Lock()
	defer c.lock.Unlock()

	c.compsByName[comp.Name] = comp
	for _, cs := range c.clientStreams {
		cs.updateCh <- &operatorv1pb.ComponentUpdateEvent{Component: b}
	}
}

type mockOperatorComponentUpdateClientStream struct {
	operatorv1pb.Operator_ComponentUpdateClient

	updateCh chan *operatorv1pb.ComponentUpdateEvent
}

func (cs *mockOperatorComponentUpdateClientStream) Recv() (*operatorv1pb.ComponentUpdateEvent, error) {
	e, ok := <-cs.updateCh
	if !ok {
		return nil, fmt.Errorf("stream closed")
	}
	return e, nil
}

func TestComponentsUpdate(t *testing.T) {
	rt := NewTestDaprRuntime(modes.KubernetesMode)
	defer stopRuntime(t, rt)

	mockOpCli := newMockOperatorClient()
	rt.operatorClient = mockOpCli

	processedCh := make(chan struct{}, 1)
	mockProcessComponents := func() {
		for comp := range rt.pendingComponents {
			if comp.Name == "" {
				continue
			}
			rt.appendOrReplaceComponents(comp)
			processedCh <- struct{}{}
		}
	}
	go mockProcessComponents()

	go rt.beginComponentsUpdates()

	comp1 := &componentsV1alpha1.Component{
		ObjectMeta: metaV1.ObjectMeta{
			Name: "mockPubSub1",
		},
		Spec: componentsV1alpha1.ComponentSpec{
			Type:    "pubsub.mockPubSub1",
			Version: "v1",
		},
	}
	comp2 := &componentsV1alpha1.Component{
		ObjectMeta: metaV1.ObjectMeta{
			Name: "mockPubSub2",
		},
		Spec: componentsV1alpha1.ComponentSpec{
			Type:    "pubsub.mockPubSub2",
			Version: "v1",
		},
	}
	comp3 := &componentsV1alpha1.Component{
		ObjectMeta: metaV1.ObjectMeta{
			Name: "mockPubSub3",
		},
		Spec: componentsV1alpha1.ComponentSpec{
			Type:    "pubsub.mockPubSub3",
			Version: "v1",
		},
	}

	// Allow a new stream to create.
	mockOpCli.AllowOneNewClientStreamCreate()
	// Wait a new stream created.
	waitCtx, cancel := context.WithTimeout(context.Background(), time.Second*3)
	defer cancel()
	if err := mockOpCli.WaitOneNewClientStreamCreated(waitCtx); err != nil {
		t.Errorf("Wait new stream err: %s", err.Error())
		t.FailNow()
	}

	// Wait comp1 received and processed.
	mockOpCli.UpdateComponent(comp1)
	select {
	case <-processedCh:
	case <-time.After(time.Second * 10):
		t.Errorf("Expect component [comp1] processed.")
		t.FailNow()
	}
	_, exists := rt.getComponent(comp1.Spec.Type, comp1.Name)
	assert.True(t, exists, fmt.Sprintf("expect component, type: %s, name: %s", comp1.Spec.Type, comp1.Name))

	// Close all client streams to trigger an stream error in `beginComponentsUpdates`
	mockOpCli.CloseAllClientStreams()

	// Update during stream error.
	mockOpCli.UpdateComponent(comp2)

	// Assert no client stream created.
	assert.Equal(t, mockOpCli.ClientStreamCount(), 0, "Expect 0 client stream")

	// Allow a new stream to create.
	mockOpCli.AllowOneNewClientStreamCreate()
	// Wait a new stream created.
	waitCtx, cancel = context.WithTimeout(context.Background(), time.Second*3)
	defer cancel()
	if err := mockOpCli.WaitOneNewClientStreamCreated(waitCtx); err != nil {
		t.Errorf("Wait new stream err: %s", err.Error())
		t.FailNow()
	}

	// Wait comp2 received and processed.
	select {
	case <-processedCh:
	case <-time.After(time.Second * 10):
		t.Errorf("Expect component [comp2] processed.")
		t.FailNow()
	}
	_, exists = rt.getComponent(comp2.Spec.Type, comp2.Name)
	assert.True(t, exists, fmt.Sprintf("Expect component, type: %s, name: %s", comp2.Spec.Type, comp2.Name))

	mockOpCli.UpdateComponent(comp3)

	// Wait comp3 received and processed.
	select {
	case <-processedCh:
	case <-time.After(time.Second * 10):
		t.Errorf("Expect component [comp3] processed.")
		t.FailNow()
	}
	_, exists = rt.getComponent(comp3.Spec.Type, comp3.Name)
	assert.True(t, exists, fmt.Sprintf("Expect component, type: %s, name: %s", comp3.Spec.Type, comp3.Name))
}

func TestInitState(t *testing.T) {
	rt := NewTestDaprRuntime(modes.StandaloneMode)
	defer stopRuntime(t, rt)

	bytes := make([]byte, 32)
	rand.Read(bytes)

	primaryKey := hex.EncodeToString(bytes)

	mockStateComponent := componentsV1alpha1.Component{
		ObjectMeta: metaV1.ObjectMeta{
			Name: TestPubsubName,
		},
		Spec: componentsV1alpha1.ComponentSpec{
			Type:    "state.mockState",
			Version: "v1",
			Metadata: []componentsV1alpha1.MetadataItem{
				{
					Name: "actorStateStore",
					Value: componentsV1alpha1.DynamicValue{
						JSON: v1.JSON{Raw: []byte("true")},
					},
				},
				{
					Name: "primaryEncryptionKey",
					Value: componentsV1alpha1.DynamicValue{
						JSON: v1.JSON{Raw: []byte(primaryKey)},
					},
				},
			},
		},
		Auth: componentsV1alpha1.Auth{
			SecretStore: "mockSecretStore",
		},
	}

	initMockStateStoreForRuntime := func(rt *DaprRuntime, e error) *daprt.MockStateStore {
		mockStateStore := new(daprt.MockStateStore)

		rt.stateStoreRegistry.RegisterComponent(
			func(_ logger.Logger) state.Store {
				return mockStateStore
			},
			"mockState",
		)

		expectedMetadata := state.Metadata{Base: mdata.Base{
			Name: TestPubsubName,
			Properties: map[string]string{
				actorStateStore:        "true",
				"primaryEncryptionKey": primaryKey,
			},
		}}

		mockStateStore.On("Init", expectedMetadata).Return(e)

		return mockStateStore
	}

	t.Run("test init state store", func(t *testing.T) {
		// setup
		initMockStateStoreForRuntime(rt, nil)

		// act
		err := rt.initState(mockStateComponent)

		// assert
		assert.NoError(t, err, "expected no error")
	})

	t.Run("test init state store error", func(t *testing.T) {
		// setup
		initMockStateStoreForRuntime(rt, assert.AnError)

		// act
		err := rt.initState(mockStateComponent)

		// assert
		assert.Error(t, err, "expected error")
		assert.Equal(t, err.Error(), NewInitError(InitComponentFailure, "testpubsub (state.mockState/v1)", assert.AnError).Error(), "expected error strings to match")
	})

	t.Run("test init state store, encryption not enabled", func(t *testing.T) {
		// setup
		initMockStateStoreForRuntime(rt, nil)

		// act
		err := rt.initState(mockStateComponent)
		ok := encryption.EncryptedStateStore("mockState")

		// assert
		assert.NoError(t, err)
		assert.False(t, ok)
	})

	t.Run("test init state store, encryption enabled", func(t *testing.T) {
		// setup
		initMockStateStoreForRuntime(rt, nil)

		rt.secretStores["mockSecretStore"] = &mockSecretStore{}

		err := rt.initState(mockStateComponent)
		ok := encryption.EncryptedStateStore("testpubsub")

		// assert
		assert.NoError(t, err)
		assert.True(t, ok)
	})
}

func TestInitNameResolution(t *testing.T) {
	initMockResolverForRuntime := func(rt *DaprRuntime, resolverName string, e error) *daprt.MockResolver {
		mockResolver := new(daprt.MockResolver)

		rt.nameResolutionRegistry.RegisterComponent(
			func(_ logger.Logger) nameresolution.Resolver {
				return mockResolver
			},
			resolverName,
		)

		expectedMetadata := nameresolution.Metadata{Base: mdata.Base{
			Name: resolverName,
			Properties: map[string]string{
				nameresolution.DaprHTTPPort:        strconv.Itoa(rt.runtimeConfig.HTTPPort),
				nameresolution.DaprPort:            strconv.Itoa(rt.runtimeConfig.InternalGRPCPort),
				nameresolution.AppPort:             strconv.Itoa(rt.runtimeConfig.ApplicationPort),
				nameresolution.HostAddress:         rt.hostAddress,
				nameresolution.AppID:               rt.runtimeConfig.ID,
				nameresolution.MDNSInstanceName:    rt.runtimeConfig.ID,
				nameresolution.MDNSInstanceAddress: rt.hostAddress,
				nameresolution.MDNSInstancePort:    strconv.Itoa(rt.runtimeConfig.InternalGRPCPort),
			},
		}}

		mockResolver.On("Init", expectedMetadata).Return(e)

		return mockResolver
	}

	t.Run("error on unknown resolver", func(t *testing.T) {
		// given
		rt := NewTestDaprRuntime(modes.StandaloneMode)

		// target resolver
		rt.globalConfig.Spec.NameResolutionSpec.Component = "targetResolver"

		// registered resolver
		initMockResolverForRuntime(rt, "anotherResolver", nil)

		// act
		err := rt.initNameResolution()

		// assert
		assert.Error(t, err)
	})

	t.Run("test init nameresolution", func(t *testing.T) {
		// given
		rt := NewTestDaprRuntime(modes.StandaloneMode)

		// target resolver
		rt.globalConfig.Spec.NameResolutionSpec.Component = "someResolver"

		// registered resolver
		initMockResolverForRuntime(rt, "someResolver", nil)

		// act
		err := rt.initNameResolution()

		// assert
		assert.NoError(t, err, "expected no error")
	})

	t.Run("test init nameresolution default in StandaloneMode", func(t *testing.T) {
		// given
		rt := NewTestDaprRuntime(modes.StandaloneMode)

		// target resolver
		rt.globalConfig.Spec.NameResolutionSpec.Component = ""

		// registered resolver
		initMockResolverForRuntime(rt, "mdns", nil)

		// act
		err := rt.initNameResolution()

		// assert
		assert.NoError(t, err, "expected no error")
	})

	t.Run("test init nameresolution default in KubernetesMode", func(t *testing.T) {
		// given
		rt := NewTestDaprRuntime(modes.KubernetesMode)

		// target resolver
		rt.globalConfig.Spec.NameResolutionSpec.Component = ""

		// registered resolver
		initMockResolverForRuntime(rt, "kubernetes", nil)

		// act
		err := rt.initNameResolution()

		// assert
		assert.NoError(t, err, "expected no error")
	})
}

func TestSetupTracing(t *testing.T) {
	testcases := []struct {
		name              string
		tracingConfig     config.TracingSpec
		hostAddress       string
		expectedExporters []sdktrace.SpanExporter
		expectedErr       string
	}{{
		name:          "no trace exporter",
		tracingConfig: config.TracingSpec{},
	}, {
		name: "bad host address, failing zipkin",
		tracingConfig: config.TracingSpec{
			Zipkin: config.ZipkinSpec{
				EndpointAddress: "localhost",
			},
		},
		expectedErr: "invalid collector URL \"localhost\": no scheme or host",
	}, {
		name: "zipkin trace exporter",
		tracingConfig: config.TracingSpec{
			Zipkin: config.ZipkinSpec{
				EndpointAddress: "http://foo.bar",
			},
		},
		expectedExporters: []sdktrace.SpanExporter{&zipkin.Exporter{}},
	}, {
		name: "otel trace http exporter",
		tracingConfig: config.TracingSpec{
			Otel: config.OtelSpec{
				EndpointAddress: "foo.bar",
				IsSecure:        false,
				Protocol:        "http",
			},
		},
		expectedExporters: []sdktrace.SpanExporter{&otlptrace.Exporter{}},
	}, {
		name: "invalid otel trace exporter protocol",
		tracingConfig: config.TracingSpec{
			Otel: config.OtelSpec{
				EndpointAddress: "foo.bar",
				IsSecure:        false,
				Protocol:        "tcp",
			},
		},
		expectedErr: "invalid protocol tcp provided for Otel endpoint",
	}, {
		name: "stdout trace exporter",
		tracingConfig: config.TracingSpec{
			Stdout: true,
		},
		expectedExporters: []sdktrace.SpanExporter{&diagUtils.StdoutExporter{}},
	}, {
		name: "all trace exporters",
		tracingConfig: config.TracingSpec{
			Otel: config.OtelSpec{
				EndpointAddress: "http://foo.bar",
				IsSecure:        false,
				Protocol:        "http",
			},
			Zipkin: config.ZipkinSpec{
				EndpointAddress: "http://foo.bar",
			},
			Stdout: true,
		},
		expectedExporters: []sdktrace.SpanExporter{&diagUtils.StdoutExporter{}, &zipkin.Exporter{}, &otlptrace.Exporter{}},
	}}

	for _, tc := range testcases {
		t.Run(tc.name, func(t *testing.T) {
			rt := NewTestDaprRuntime(modes.StandaloneMode)
			defer stopRuntime(t, rt)
			rt.globalConfig.Spec.TracingSpec = tc.tracingConfig
			if tc.hostAddress != "" {
				rt.hostAddress = tc.hostAddress
			}
			// Setup tracing with the fake tracer provider  store to confirm
			// the right exporter was registered.
			tpStore := newFakeTracerProviderStore()
			if err := rt.setupTracing(rt.hostAddress, tpStore); tc.expectedErr != "" {
				assert.Contains(t, err.Error(), tc.expectedErr)
			} else {
				assert.Nil(t, err)
			}
			for i, exporter := range tpStore.exporters {
				// Exporter types don't expose internals, so we can only validate that
				// the right type of  exporter was registered.
				assert.Equal(t, reflect.TypeOf(tc.expectedExporters[i]), reflect.TypeOf(exporter))
			}
			// Setup tracing with the OpenTelemetry trace provider store.
			// We have no way to validate the result, but we can at least
			// confirm that nothing blows up.
			if tc.expectedErr == "" {
				rt.setupTracing(rt.hostAddress, newOpentelemetryTracerProviderStore())
			}
		})
	}
}

func TestMetadataUUID(t *testing.T) {
	pubsubComponent := componentsV1alpha1.Component{
		ObjectMeta: metaV1.ObjectMeta{
			Name: TestPubsubName,
		},
		Spec: componentsV1alpha1.ComponentSpec{
			Type:     "pubsub.mockPubSub",
			Version:  "v1",
			Metadata: getFakeMetadataItems(),
		},
	}

	pubsubComponent.Spec.Metadata = append(
		pubsubComponent.Spec.Metadata,
		componentsV1alpha1.MetadataItem{
			Name: "consumerID",
			Value: componentsV1alpha1.DynamicValue{
				JSON: v1.JSON{
					Raw: []byte("{uuid}"),
				},
			},
		}, componentsV1alpha1.MetadataItem{
			Name: "twoUUIDs",
			Value: componentsV1alpha1.DynamicValue{
				JSON: v1.JSON{
					Raw: []byte("{uuid} {uuid}"),
				},
			},
		})
	rt := NewTestDaprRuntime(modes.StandaloneMode)
	defer stopRuntime(t, rt)
	mockPubSub := new(daprt.MockPubSub)

	rt.pubSubRegistry.RegisterComponent(
		func(_ logger.Logger) pubsub.PubSub {
			return mockPubSub
		},
		"mockPubSub",
	)

	mockPubSub.On("Init", mock.Anything).Return(nil).Run(func(args mock.Arguments) {
		metadata := args.Get(0).(pubsub.Metadata)
		consumerID := metadata.Properties["consumerID"]
		uuid0, err := uuid.Parse(consumerID)
		assert.Nil(t, err)

		twoUUIDs := metadata.Properties["twoUUIDs"]
		uuids := strings.Split(twoUUIDs, " ")
		assert.Equal(t, 2, len(uuids))
		uuid1, err := uuid.Parse(uuids[0])
		assert.Nil(t, err)
		uuid2, err := uuid.Parse(uuids[1])
		assert.Nil(t, err)

		assert.NotEqual(t, uuid0, uuid1)
		assert.NotEqual(t, uuid0, uuid2)
		assert.NotEqual(t, uuid1, uuid2)
	})

	err := rt.processComponentAndDependents(pubsubComponent)
	assert.Nil(t, err)
}

func TestMetadataPodName(t *testing.T) {
	pubsubComponent := componentsV1alpha1.Component{
		ObjectMeta: metaV1.ObjectMeta{
			Name: TestPubsubName,
		},
		Spec: componentsV1alpha1.ComponentSpec{
			Type:     "pubsub.mockPubSub",
			Version:  "v1",
			Metadata: getFakeMetadataItems(),
		},
	}

	pubsubComponent.Spec.Metadata = append(
		pubsubComponent.Spec.Metadata,
		componentsV1alpha1.MetadataItem{
			Name: "consumerID",
			Value: componentsV1alpha1.DynamicValue{
				JSON: v1.JSON{
					Raw: []byte("{podName}"),
				},
			},
		})
	rt := NewTestDaprRuntime(modes.KubernetesMode)
	defer stopRuntime(t, rt)
	mockPubSub := new(daprt.MockPubSub)

	rt.pubSubRegistry.RegisterComponent(
		func(_ logger.Logger) pubsub.PubSub {
			return mockPubSub
		},
		"mockPubSub",
	)

	rt.podName = "testPodName"

	mockPubSub.On("Init", mock.Anything).Return(nil).Run(func(args mock.Arguments) {
		metadata := args.Get(0).(pubsub.Metadata)
		consumerID := metadata.Properties["consumerID"]

		assert.Equal(t, "testPodName", consumerID)
	})

	err := rt.processComponentAndDependents(pubsubComponent)
	assert.Nil(t, err)
}

func TestMetadataNamespace(t *testing.T) {
	pubsubComponent := componentsV1alpha1.Component{
		ObjectMeta: metaV1.ObjectMeta{
			Name: TestPubsubName,
		},
		Spec: componentsV1alpha1.ComponentSpec{
			Type:     "pubsub.mockPubSub",
			Version:  "v1",
			Metadata: getFakeMetadataItems(),
		},
	}

	pubsubComponent.Spec.Metadata = append(
		pubsubComponent.Spec.Metadata,
		componentsV1alpha1.MetadataItem{
			Name: "consumerID",
			Value: componentsV1alpha1.DynamicValue{
				JSON: v1.JSON{
					Raw: []byte("{namespace}"),
				},
			},
		})
	rt := NewTestDaprRuntime(modes.KubernetesMode)
	rt.namespace = "test"
	rt.runtimeConfig.ID = "app1"

	defer stopRuntime(t, rt)
	mockPubSub := new(daprt.MockPubSub)

	rt.pubSubRegistry.RegisterComponent(
		func(_ logger.Logger) pubsub.PubSub {
			return mockPubSub
		},
		"mockPubSub",
	)

	mockPubSub.On("Init", mock.Anything).Return(nil).Run(func(args mock.Arguments) {
		metadata := args.Get(0).(pubsub.Metadata)
		consumerID := metadata.Properties["consumerID"]

		assert.Equal(t, "test.app1", consumerID)
	})

	err := rt.processComponentAndDependents(pubsubComponent)
	assert.Nil(t, err)
}

func TestOnComponentUpdated(t *testing.T) {
	t.Run("component spec changed, component is updated", func(t *testing.T) {
		rt := NewTestDaprRuntime(modes.KubernetesMode)
		rt.components = append(rt.components, componentsV1alpha1.Component{
			ObjectMeta: metaV1.ObjectMeta{
				Name: "test",
			},
			Spec: componentsV1alpha1.ComponentSpec{
				Type:    "pubsub.mockPubSub",
				Version: "v1",
				Metadata: []componentsV1alpha1.MetadataItem{
					{
						Name: "name1",
						Value: componentsV1alpha1.DynamicValue{
							JSON: v1.JSON{
								Raw: []byte("value1"),
							},
						},
					},
				},
			},
		})

		go func() {
			<-rt.pendingComponents
		}()

		updated := rt.onComponentUpdated(componentsV1alpha1.Component{
			ObjectMeta: metaV1.ObjectMeta{
				Name: "test",
			},
			Spec: componentsV1alpha1.ComponentSpec{
				Type:    "pubsub.mockPubSub",
				Version: "v1",
				Metadata: []componentsV1alpha1.MetadataItem{
					{
						Name: "name1",
						Value: componentsV1alpha1.DynamicValue{
							JSON: v1.JSON{
								Raw: []byte("value2"),
							},
						},
					},
				},
			},
		})

		assert.True(t, updated)
	})

	t.Run("component spec unchanged, component is skipped", func(t *testing.T) {
		rt := NewTestDaprRuntime(modes.KubernetesMode)
		rt.components = append(rt.components, componentsV1alpha1.Component{
			ObjectMeta: metaV1.ObjectMeta{
				Name: "test",
			},
			Spec: componentsV1alpha1.ComponentSpec{
				Type:    "pubsub.mockPubSub",
				Version: "v1",
				Metadata: []componentsV1alpha1.MetadataItem{
					{
						Name: "name1",
						Value: componentsV1alpha1.DynamicValue{
							JSON: v1.JSON{
								Raw: []byte("value1"),
							},
						},
					},
				},
			},
		})

		go func() {
			<-rt.pendingComponents
		}()

		updated := rt.onComponentUpdated(componentsV1alpha1.Component{
			ObjectMeta: metaV1.ObjectMeta{
				Name: "test",
			},
			Spec: componentsV1alpha1.ComponentSpec{
				Type:    "pubsub.mockPubSub",
				Version: "v1",
				Metadata: []componentsV1alpha1.MetadataItem{
					{
						Name: "name1",
						Value: componentsV1alpha1.DynamicValue{
							JSON: v1.JSON{
								Raw: []byte("value1"),
							},
						},
					},
				},
			},
		})

		assert.False(t, updated)
	})
}

func TestConsumerID(t *testing.T) {
	metadata := []componentsV1alpha1.MetadataItem{
		{
			Name: "host",
			Value: componentsV1alpha1.DynamicValue{
				JSON: v1.JSON{
					Raw: []byte("localhost"),
				},
			},
		},
		{
			Name: "password",
			Value: componentsV1alpha1.DynamicValue{
				JSON: v1.JSON{
					Raw: []byte("fakePassword"),
				},
			},
		},
	}
	pubsubComponent := componentsV1alpha1.Component{
		ObjectMeta: metaV1.ObjectMeta{
			Name: TestPubsubName,
		},
		Spec: componentsV1alpha1.ComponentSpec{
			Type:     "pubsub.mockPubSub",
			Version:  "v1",
			Metadata: metadata,
		},
	}

	rt := NewTestDaprRuntime(modes.StandaloneMode)
	defer stopRuntime(t, rt)
	mockPubSub := new(daprt.MockPubSub)

	rt.pubSubRegistry.RegisterComponent(
		func(_ logger.Logger) pubsub.PubSub {
			return mockPubSub
		},
		"mockPubSub",
	)

	mockPubSub.On("Init", mock.Anything).Return(nil).Run(func(args mock.Arguments) {
		metadata := args.Get(0).(pubsub.Metadata)
		consumerID := metadata.Properties["consumerID"]
		assert.Equal(t, TestRuntimeConfigID, consumerID)
	})

	err := rt.processComponentAndDependents(pubsubComponent)
	assert.Nil(t, err)
}

func TestInitPubSub(t *testing.T) {
	rt := NewTestDaprRuntime(modes.StandaloneMode)
	defer stopRuntime(t, rt)

	pubsubComponents := []componentsV1alpha1.Component{
		{
			ObjectMeta: metaV1.ObjectMeta{
				Name: TestPubsubName,
			},
			Spec: componentsV1alpha1.ComponentSpec{
				Type:     "pubsub.mockPubSub",
				Version:  "v1",
				Metadata: getFakeMetadataItems(),
			},
		}, {
			ObjectMeta: metaV1.ObjectMeta{
				Name: TestSecondPubsubName,
			},
			Spec: componentsV1alpha1.ComponentSpec{
				Type:     "pubsub.mockPubSub2",
				Version:  "v1",
				Metadata: getFakeMetadataItems(),
			},
		},
	}

	initMockPubSubForRuntime := func(rt *DaprRuntime) (*daprt.MockPubSub, *daprt.MockPubSub) {
		mockPubSub := new(daprt.MockPubSub)

		mockPubSub2 := new(daprt.MockPubSub)

		rt.pubSubRegistry.RegisterComponent(func(_ logger.Logger) pubsub.PubSub {
			return mockPubSub
		}, "mockPubSub")
		rt.pubSubRegistry.RegisterComponent(func(_ logger.Logger) pubsub.PubSub {
			return mockPubSub2
		}, "mockPubSub2")

		expectedMetadata := pubsub.Metadata{
			Base: mdata.Base{
				Name:       TestPubsubName,
				Properties: getFakeProperties(),
			},
		}

		mockPubSub.On("Init", expectedMetadata).Return(nil)
		mockPubSub.On(
			"Subscribe",
			mock.AnythingOfType("pubsub.SubscribeRequest"),
			mock.AnythingOfType("pubsub.Handler")).Return(nil)

		expectedSecondPubsubMetadata := pubsub.Metadata{
			Base: mdata.Base{
				Name:       TestSecondPubsubName,
				Properties: getFakeProperties(),
			},
		}
		mockPubSub2.On("Init", expectedSecondPubsubMetadata).Return(nil)
		mockPubSub2.On(
			"Subscribe",
			mock.AnythingOfType("pubsub.SubscribeRequest"),
			mock.AnythingOfType("pubsub.Handler")).Return(nil)

		mockAppChannel := new(channelt.MockAppChannel)
		rt.appChannel = mockAppChannel
		rt.topicRoutes = nil
		rt.subscriptions = nil
		rt.pubSubs = make(map[string]pubsubItem)

		return mockPubSub, mockPubSub2
	}

	t.Run("subscribe 2 topics", func(t *testing.T) {
		mockPubSub, mockPubSub2 := initMockPubSubForRuntime(rt)

		mockAppChannel := new(channelt.MockAppChannel)
		rt.appChannel = mockAppChannel

		// User App subscribes 2 topics via http app channel
		fakeReq := invokev1.NewInvokeMethodRequest("dapr/subscribe")
		fakeReq.WithHTTPExtension(http.MethodGet, "")
		fakeReq.WithRawData(nil, "application/json")

		fakeResp := invokev1.NewInvokeMethodResponse(200, "OK", nil)
		subs := getSubscriptionsJSONString(
			[]string{"topic0", "topic1"}, // first pubsub
			[]string{"topic0"})           // second pubsub
		fakeResp.WithRawData([]byte(subs), "application/json")

		mockAppChannel.On("InvokeMethod", mock.AnythingOfType("*context.emptyCtx"), fakeReq).Return(fakeResp, nil)

		// act
		for _, comp := range pubsubComponents {
			err := rt.processComponentAndDependents(comp)
			assert.Nil(t, err)
		}

		rt.startSubscriptions()

		// assert
		mockPubSub.AssertNumberOfCalls(t, "Init", 1)
		mockPubSub2.AssertNumberOfCalls(t, "Init", 1)

		mockPubSub.AssertNumberOfCalls(t, "Subscribe", 2)
		mockPubSub2.AssertNumberOfCalls(t, "Subscribe", 1)
		mockAppChannel.AssertNumberOfCalls(t, "InvokeMethod", 1)
	})

	t.Run("subscribe to topic with custom route", func(t *testing.T) {
		mockPubSub, _ := initMockPubSubForRuntime(rt)

		mockAppChannel := new(channelt.MockAppChannel)
		rt.appChannel = mockAppChannel

		// User App subscribes to a topic via http app channel
		fakeReq := invokev1.NewInvokeMethodRequest("dapr/subscribe")
		fakeReq.WithHTTPExtension(http.MethodGet, "")
		fakeReq.WithRawData(nil, "application/json")

		fakeResp := invokev1.NewInvokeMethodResponse(200, "OK", nil)
		sub := getSubscriptionCustom("topic0", "customroute/topic0")
		fakeResp.WithRawData([]byte(sub), "application/json")

		mockAppChannel.On("InvokeMethod", mock.AnythingOfType("*context.emptyCtx"), fakeReq).Return(fakeResp, nil)

		// act
		for _, comp := range pubsubComponents {
			err := rt.processComponentAndDependents(comp)
			assert.Nil(t, err)
		}

		rt.startSubscriptions()

		// assert
		mockPubSub.AssertNumberOfCalls(t, "Init", 1)

		mockPubSub.AssertNumberOfCalls(t, "Subscribe", 1)
		mockAppChannel.AssertNumberOfCalls(t, "InvokeMethod", 1)
	})

	t.Run("subscribe 0 topics unless user app provides topic list", func(t *testing.T) {
		mockPubSub, _ := initMockPubSubForRuntime(rt)

		mockAppChannel := new(channelt.MockAppChannel)
		rt.appChannel = mockAppChannel

		fakeReq := invokev1.NewInvokeMethodRequest("dapr/subscribe")
		fakeReq.WithHTTPExtension(http.MethodGet, "")
		fakeReq.WithRawData(nil, "application/json")
		fakeResp := invokev1.NewInvokeMethodResponse(404, "Not Found", nil)

		mockAppChannel.On("InvokeMethod", mock.AnythingOfType("*context.emptyCtx"), fakeReq).Return(fakeResp, nil)

		// act
		for _, comp := range pubsubComponents {
			err := rt.processComponentAndDependents(comp)
			assert.Nil(t, err)
		}

		rt.startSubscriptions()

		// assert
		mockPubSub.AssertNumberOfCalls(t, "Init", 1)

		mockPubSub.AssertNumberOfCalls(t, "Subscribe", 0)
		mockAppChannel.AssertNumberOfCalls(t, "InvokeMethod", 1)
	})

	t.Run("publish adapter is nil, no pub sub component", func(t *testing.T) {
		rts := NewTestDaprRuntime(modes.StandaloneMode)
		defer stopRuntime(t, rts)
		a := rts.getPublishAdapter()
		assert.Nil(t, a)
	})

	t.Run("publish adapter not nil, with pub sub component", func(t *testing.T) {
		rts := NewTestDaprRuntime(modes.StandaloneMode)
		defer stopRuntime(t, rts)
		ps, _ := initMockPubSubForRuntime(rts)
		rts.pubSubs[TestPubsubName] = pubsubItem{
			component: ps,
		}
		a := rts.getPublishAdapter()
		assert.NotNil(t, a)
	})

	t.Run("get topic routes but app channel is nil", func(t *testing.T) {
		rts := NewTestDaprRuntime(modes.StandaloneMode)
		rts.appChannel = nil
		routes, err := rts.getTopicRoutes()
		assert.Nil(t, err)
		assert.Equal(t, 0, len(routes))
	})

	t.Run("load declarative subscription, no scopes", func(t *testing.T) {
		rts := NewTestDaprRuntime(modes.StandaloneMode)
		defer stopRuntime(t, rts)

		require.NoError(t, os.Mkdir(componentsDir, 0o777))
		defer os.RemoveAll(componentsDir)

		s := testDeclarativeSubscription()

		cleanup, err := writeComponentToDisk(s, "sub.yaml")
		assert.Nil(t, err)
		defer cleanup()

		rts.runtimeConfig.Standalone.ComponentsPath = componentsDir
		subs := rts.getDeclarativeSubscriptions()
		if assert.Len(t, subs, 1) {
			assert.Equal(t, "topic1", subs[0].Topic)
			if assert.Len(t, subs[0].Rules, 1) {
				assert.Equal(t, "myroute", subs[0].Rules[0].Path)
			}
			assert.Equal(t, "pubsub", subs[0].PubsubName)
		}
	})

	t.Run("load declarative subscription, in scopes", func(t *testing.T) {
		rts := NewTestDaprRuntime(modes.StandaloneMode)
		defer stopRuntime(t, rts)

		require.NoError(t, os.Mkdir(componentsDir, 0o777))
		defer os.RemoveAll(componentsDir)

		s := testDeclarativeSubscription()
		s.Scopes = []string{TestRuntimeConfigID}

		cleanup, err := writeComponentToDisk(s, "sub.yaml")
		assert.Nil(t, err)
		defer cleanup()

		rts.runtimeConfig.Standalone.ComponentsPath = componentsDir
		subs := rts.getDeclarativeSubscriptions()
		if assert.Len(t, subs, 1) {
			assert.Equal(t, "topic1", subs[0].Topic)
			if assert.Len(t, subs[0].Rules, 1) {
				assert.Equal(t, "myroute", subs[0].Rules[0].Path)
			}
			assert.Equal(t, "pubsub", subs[0].PubsubName)
			assert.Equal(t, TestRuntimeConfigID, subs[0].Scopes[0])
		}
	})

	t.Run("load declarative subscription, not in scopes", func(t *testing.T) {
		rts := NewTestDaprRuntime(modes.StandaloneMode)
		defer stopRuntime(t, rts)

		require.NoError(t, os.Mkdir(componentsDir, 0o777))
		defer os.RemoveAll(componentsDir)

		s := testDeclarativeSubscription()
		s.Scopes = []string{"scope1"}

		cleanup, err := writeComponentToDisk(s, "sub.yaml")
		assert.Nil(t, err)
		defer cleanup()

		rts.runtimeConfig.Standalone.ComponentsPath = componentsDir
		subs := rts.getDeclarativeSubscriptions()
		assert.Len(t, subs, 0)
	})

	t.Run("test subscribe, app allowed 1 topic", func(t *testing.T) {
		mockPubSub, mockPubSub2 := initMockPubSubForRuntime(rt)

		mockAppChannel := new(channelt.MockAppChannel)
		rt.appChannel = mockAppChannel

		fakeReq := invokev1.NewInvokeMethodRequest("dapr/subscribe")
		fakeReq.WithHTTPExtension(http.MethodGet, "")
		fakeReq.WithRawData(nil, "application/json")

		// User App subscribes 1 topics via http app channel
		fakeResp := invokev1.NewInvokeMethodResponse(200, "OK", nil)
		subs := getSubscriptionsJSONString([]string{"topic0"}, []string{"topic1"})
		fakeResp.WithRawData([]byte(subs), "application/json")
		mockAppChannel.On("InvokeMethod", mock.AnythingOfType("*context.emptyCtx"), fakeReq).Return(fakeResp, nil)

		// act
		for _, comp := range pubsubComponents {
			err := rt.processComponentAndDependents(comp)
			assert.Nil(t, err)
		}

		rt.startSubscriptions()

		// assert
		mockPubSub.AssertNumberOfCalls(t, "Init", 1)
		mockPubSub2.AssertNumberOfCalls(t, "Init", 1)

		mockPubSub.AssertNumberOfCalls(t, "Subscribe", 1)
		mockPubSub2.AssertNumberOfCalls(t, "Subscribe", 1)
	})

	t.Run("test subscribe, app allowed 2 topic", func(t *testing.T) {
		mockPubSub, mockPubSub2 := initMockPubSubForRuntime(rt)

		mockAppChannel := new(channelt.MockAppChannel)
		rt.appChannel = mockAppChannel

		fakeReq := invokev1.NewInvokeMethodRequest("dapr/subscribe")
		fakeReq.WithHTTPExtension(http.MethodGet, "")
		fakeReq.WithRawData(nil, "application/json")

		// User App subscribes 2 topics via http app channel
		fakeResp := invokev1.NewInvokeMethodResponse(200, "OK", nil)
		subs := getSubscriptionsJSONString([]string{"topic0", "topic1"}, []string{"topic0"})
		fakeResp.WithRawData([]byte(subs), "application/json")
		mockAppChannel.On("InvokeMethod", mock.AnythingOfType("*context.emptyCtx"), fakeReq).Return(fakeResp, nil)

		// act
		for _, comp := range pubsubComponents {
			err := rt.processComponentAndDependents(comp)
			assert.Nil(t, err)
		}

		rt.startSubscriptions()

		// assert
		mockPubSub.AssertNumberOfCalls(t, "Init", 1)
		mockPubSub2.AssertNumberOfCalls(t, "Init", 1)

		mockPubSub.AssertNumberOfCalls(t, "Subscribe", 2)
		mockPubSub2.AssertNumberOfCalls(t, "Subscribe", 1)
	})

	t.Run("test subscribe, app not allowed 1 topic", func(t *testing.T) {
		mockPubSub, mockPubSub2 := initMockPubSubForRuntime(rt)

		mockAppChannel := new(channelt.MockAppChannel)
		rt.appChannel = mockAppChannel

		fakeReq := invokev1.NewInvokeMethodRequest("dapr/subscribe")
		fakeReq.WithHTTPExtension(http.MethodGet, "")
		fakeReq.WithRawData(nil, "application/json")

		// User App subscribes 1 topics via http app channel
		fakeResp := invokev1.NewInvokeMethodResponse(200, "OK", nil)
		subs := getSubscriptionsJSONString([]string{"topic3"}, []string{"topic5"})
		fakeResp.WithRawData([]byte(subs), "application/json")
		mockAppChannel.On("InvokeMethod", mock.AnythingOfType("*context.emptyCtx"), fakeReq).Return(fakeResp, nil)

		// act
		for _, comp := range pubsubComponents {
			err := rt.processComponentAndDependents(comp)
			assert.Nil(t, err)
		}

		// assert
		mockPubSub.AssertNumberOfCalls(t, "Init", 1)
		mockPubSub.AssertNumberOfCalls(t, "Subscribe", 0)

		mockPubSub2.AssertNumberOfCalls(t, "Init", 1)
		mockPubSub2.AssertNumberOfCalls(t, "Subscribe", 0)
	})

	t.Run("test subscribe, app not allowed 1 topic, allowed one topic", func(t *testing.T) {
		mockPubSub, mockPubSub2 := initMockPubSubForRuntime(rt)

		mockAppChannel := new(channelt.MockAppChannel)
		rt.appChannel = mockAppChannel

		fakeReq := invokev1.NewInvokeMethodRequest("dapr/subscribe")
		fakeReq.WithHTTPExtension(http.MethodGet, "")
		fakeReq.WithRawData(nil, "application/json")

		// User App subscribes 1 topics via http app channel
		fakeResp := invokev1.NewInvokeMethodResponse(200, "OK", nil)

		// topic0 is allowed, topic3 and topic5 are not
		subs := getSubscriptionsJSONString([]string{"topic0", "topic3"}, []string{"topic0", "topic5"})
		fakeResp.WithRawData([]byte(subs), "application/json")
		mockAppChannel.On("InvokeMethod", mock.AnythingOfType("*context.emptyCtx"), fakeReq).Return(fakeResp, nil)

		// act
		for _, comp := range pubsubComponents {
			err := rt.processComponentAndDependents(comp)
			assert.Nil(t, err)
		}

		rt.startSubscriptions()

		// assert
		mockPubSub.AssertNumberOfCalls(t, "Init", 1)
		mockPubSub2.AssertNumberOfCalls(t, "Init", 1)

		mockPubSub.AssertNumberOfCalls(t, "Subscribe", 1)
		mockPubSub2.AssertNumberOfCalls(t, "Subscribe", 1)
	})

	t.Run("test bulk publish, topic allowed", func(t *testing.T) {
		initMockPubSubForRuntime(rt)

		// act
		for _, comp := range pubsubComponents {
			err := rt.processComponentAndDependents(comp)
			assert.Nil(t, err)
		}

		rt.pubSubs[TestPubsubName] = pubsubItem{component: &mockPublishPubSub{}}
		md := make(map[string]string, 2)
		md["key"] = "v3"
		res, err := rt.BulkPublish(&pubsub.BulkPublishRequest{
			PubsubName: TestPubsubName,
			Topic:      "topic0",
			Metadata:   md,
			Entries: []pubsub.BulkMessageEntry{
				{
					EntryId:     "1",
					Event:       []byte("test"),
					Metadata:    md,
					ContentType: "text/plain",
				},
			},
		})

		assert.Nil(t, err)
		assert.Equal(t, 1, len(res.Statuses))
		assert.Equal(t, "1", res.Statuses[0].EntryId)
		assert.Equal(t, pubsub.PublishSucceeded, res.Statuses[0].Status)

		rt.pubSubs[TestSecondPubsubName] = pubsubItem{component: &mockPublishPubSub{}}
		res, err = rt.BulkPublish(&pubsub.BulkPublishRequest{
			PubsubName: TestPubsubName,
			Topic:      "topic1",
			Entries: []pubsub.BulkMessageEntry{
				{
					EntryId:     "1",
					Event:       []byte("test"),
					ContentType: "text/plain",
				},
				{
					EntryId:     "2",
					Event:       []byte("test 2"),
					ContentType: "text/plain",
				},
			},
		})

		assert.Nil(t, err)
		assert.Equal(t, 2, len(res.Statuses))
		expectedIds := []string{"1", "2"}
		assert.Contains(t, expectedIds, res.Statuses[0].EntryId)
		assert.Equal(t, pubsub.PublishSucceeded, res.Statuses[0].Status)
		assert.Contains(t, expectedIds, res.Statuses[1].EntryId)
		assert.Equal(t, pubsub.PublishSucceeded, res.Statuses[1].Status)
	})

	t.Run("test bulk publish, topic not allowed", func(t *testing.T) {
		initMockPubSubForRuntime(rt)

		// act
		for _, comp := range pubsubComponents {
			err := rt.processComponentAndDependents(comp)
			require.Nil(t, err)
		}

		rt.pubSubs[TestPubsubName] = pubsubItem{
			component:     &mockPublishPubSub{},
			allowedTopics: []string{"topic1"},
		}

		md := make(map[string]string, 2)
		md["key"] = "v3"
		res, err := rt.BulkPublish(&pubsub.BulkPublishRequest{
			PubsubName: TestPubsubName,
			Topic:      "topic5",
			Metadata:   md,
			Entries: []pubsub.BulkMessageEntry{
				{
					EntryId:     "1",
					Event:       []byte("test"),
					Metadata:    md,
					ContentType: "text/plain",
				},
			},
		})
		assert.NotNil(t, err)
		assert.Empty(t, res)

		rt.pubSubs[TestPubsubName] = pubsubItem{
			component:     &mockPublishPubSub{},
			allowedTopics: []string{"topic1"},
		}
		res, err = rt.BulkPublish(&pubsub.BulkPublishRequest{
			PubsubName: TestSecondPubsubName,
			Topic:      "topic5",
			Metadata:   md,
			Entries: []pubsub.BulkMessageEntry{
				{
					EntryId:     "1",
					Event:       []byte("test"),
					Metadata:    md,
					ContentType: "text/plain",
				},
			},
		})
		assert.NotNil(t, err)
		assert.Empty(t, res)
	})

	t.Run("test publish, topic allowed", func(t *testing.T) {
		initMockPubSubForRuntime(rt)

		mockAppChannel := new(channelt.MockAppChannel)
		rt.appChannel = mockAppChannel

		fakeReq := invokev1.NewInvokeMethodRequest("dapr/subscribe")
		fakeReq.WithHTTPExtension(http.MethodGet, "")
		fakeReq.WithRawData(nil, "application/json")

		// User App subscribes 1 topics via http app channel
		fakeResp := invokev1.NewInvokeMethodResponse(200, "OK", nil)
		subs := getSubscriptionsJSONString([]string{"topic0"}, []string{"topic1"})
		fakeResp.WithRawData([]byte(subs), "application/json")
		mockAppChannel.On("InvokeMethod", mock.AnythingOfType("*context.emptyCtx"), fakeReq).Return(fakeResp, nil)

		// act
		for _, comp := range pubsubComponents {
			err := rt.processComponentAndDependents(comp)
			assert.Nil(t, err)
		}

		rt.pubSubs[TestPubsubName] = pubsubItem{component: &mockPublishPubSub{}}
		md := make(map[string]string, 2)
		md["key"] = "v3"
		err := rt.Publish(&pubsub.PublishRequest{
			PubsubName: TestPubsubName,
			Topic:      "topic0",
			Metadata:   md,
		})

		assert.Nil(t, err)

		rt.pubSubs[TestSecondPubsubName] = pubsubItem{component: &mockPublishPubSub{}}
		err = rt.Publish(&pubsub.PublishRequest{
			PubsubName: TestSecondPubsubName,
			Topic:      "topic1",
		})

		assert.Nil(t, err)
	})

	t.Run("test publish, topic not allowed", func(t *testing.T) {
		initMockPubSubForRuntime(rt)

		mockAppChannel := new(channelt.MockAppChannel)
		rt.appChannel = mockAppChannel

		fakeReq := invokev1.NewInvokeMethodRequest("dapr/subscribe")
		fakeReq.WithHTTPExtension(http.MethodGet, "")
		fakeReq.WithRawData(nil, "application/json")

		// User App subscribes 1 topics via http app channel
		fakeResp := invokev1.NewInvokeMethodResponse(200, "OK", nil)
		subs := getSubscriptionsJSONString([]string{"topic0"}, []string{"topic0"})
		fakeResp.WithRawData([]byte(subs), "application/json")
		mockAppChannel.On("InvokeMethod", mock.AnythingOfType("*context.emptyCtx"), fakeReq).Return(fakeResp, nil)

		// act
		for _, comp := range pubsubComponents {
			err := rt.processComponentAndDependents(comp)
			require.Nil(t, err)
		}

		rt.pubSubs[TestPubsubName] = pubsubItem{
			component:     &mockPublishPubSub{},
			allowedTopics: []string{"topic1"},
		}
		err := rt.Publish(&pubsub.PublishRequest{
			PubsubName: TestPubsubName,
			Topic:      "topic5",
		})
		assert.NotNil(t, err)

		rt.pubSubs[TestPubsubName] = pubsubItem{
			component:     &mockPublishPubSub{},
			allowedTopics: []string{"topic1"},
		}
		err = rt.Publish(&pubsub.PublishRequest{
			PubsubName: TestSecondPubsubName,
			Topic:      "topic5",
		})
		assert.NotNil(t, err)
	})

	t.Run("test allowed topics, no scopes, operation allowed", func(t *testing.T) {
		rt.pubSubs = map[string]pubsubItem{
			TestPubsubName: {allowedTopics: []string{"topic1"}},
		}
		a := rt.isPubSubOperationAllowed(TestPubsubName, "topic1", rt.pubSubs[TestPubsubName].scopedPublishings)
		assert.True(t, a)
	})

	t.Run("test allowed topics, no scopes, operation not allowed", func(t *testing.T) {
		rt.pubSubs = map[string]pubsubItem{
			TestPubsubName: {allowedTopics: []string{"topic1"}},
		}
		a := rt.isPubSubOperationAllowed(TestPubsubName, "topic2", rt.pubSubs[TestPubsubName].scopedPublishings)
		assert.False(t, a)
	})

	t.Run("test allowed topics, with scopes, operation allowed", func(t *testing.T) {
		rt.pubSubs = map[string]pubsubItem{
			TestPubsubName: {
				allowedTopics:     []string{"topic1"},
				scopedPublishings: []string{"topic1"},
			},
		}
		a := rt.isPubSubOperationAllowed(TestPubsubName, "topic1", rt.pubSubs[TestPubsubName].scopedPublishings)
		assert.True(t, a)
	})

	t.Run("topic in allowed topics, not in existing publishing scopes, operation not allowed", func(t *testing.T) {
		rt.pubSubs = map[string]pubsubItem{
			TestPubsubName: {
				allowedTopics:     []string{"topic1"},
				scopedPublishings: []string{"topic2"},
			},
		}
		a := rt.isPubSubOperationAllowed(TestPubsubName, "topic1", rt.pubSubs[TestPubsubName].scopedPublishings)
		assert.False(t, a)
	})

	t.Run("topic in allowed topics, not in publishing scopes, operation allowed", func(t *testing.T) {
		rt.pubSubs = map[string]pubsubItem{
			TestPubsubName: {
				allowedTopics:     []string{"topic1"},
				scopedPublishings: []string{},
			},
		}
		a := rt.isPubSubOperationAllowed(TestPubsubName, "topic1", rt.pubSubs[TestPubsubName].scopedPublishings)
		assert.True(t, a)
	})

	t.Run("topics A and B in allowed topics, A in publishing scopes, operation allowed for A only", func(t *testing.T) {
		rt.pubSubs = map[string]pubsubItem{
			TestPubsubName: {
				allowedTopics:     []string{"A", "B"},
				scopedPublishings: []string{"A"},
			},
		}

		a := rt.isPubSubOperationAllowed(TestPubsubName, "A", rt.pubSubs[TestPubsubName].scopedPublishings)
		assert.True(t, a)

		b := rt.isPubSubOperationAllowed(TestPubsubName, "B", rt.pubSubs[TestPubsubName].scopedPublishings)
		assert.False(t, b)
	})
}

func TestInitSecretStores(t *testing.T) {
	t.Run("init with store", func(t *testing.T) {
		rt := NewTestDaprRuntime(modes.StandaloneMode)
		defer stopRuntime(t, rt)
		m := NewMockKubernetesStore()
		rt.secretStoresRegistry.RegisterComponent(
			func(_ logger.Logger) secretstores.SecretStore {
				return m
			},
			"kubernetesMock",
		)

		err := rt.processComponentAndDependents(componentsV1alpha1.Component{
			ObjectMeta: metaV1.ObjectMeta{
				Name: "kubernetesMock",
			},
			Spec: componentsV1alpha1.ComponentSpec{
				Type:    "secretstores.kubernetesMock",
				Version: "v1",
			},
		})
		assert.NoError(t, err)
	})

	t.Run("secret store is registered", func(t *testing.T) {
		rt := NewTestDaprRuntime(modes.StandaloneMode)
		defer stopRuntime(t, rt)
		m := NewMockKubernetesStore()
		rt.secretStoresRegistry.RegisterComponent(
			func(_ logger.Logger) secretstores.SecretStore {
				return m
			},
			"kubernetesMock",
		)

		err := rt.processComponentAndDependents(componentsV1alpha1.Component{
			ObjectMeta: metaV1.ObjectMeta{
				Name: "kubernetesMock",
			},
			Spec: componentsV1alpha1.ComponentSpec{
				Type:    "secretstores.kubernetesMock",
				Version: "v1",
			},
		})
		assert.NoError(t, err)
		assert.NotNil(t, rt.secretStores["kubernetesMock"])
	})

	t.Run("get secret store", func(t *testing.T) {
		rt := NewTestDaprRuntime(modes.StandaloneMode)
		defer stopRuntime(t, rt)
		m := NewMockKubernetesStore()
		rt.secretStoresRegistry.RegisterComponent(
			func(_ logger.Logger) secretstores.SecretStore {
				return m
			},
			"kubernetesMock",
		)

		rt.processComponentAndDependents(componentsV1alpha1.Component{
			ObjectMeta: metaV1.ObjectMeta{
				Name: "kubernetesMock",
			},
			Spec: componentsV1alpha1.ComponentSpec{
				Type:    "secretstores.kubernetesMock",
				Version: "v1",
			},
		})

		s := rt.getSecretStore("kubernetesMock")
		assert.NotNil(t, s)
	})
}

func TestMiddlewareBuildPipeline(t *testing.T) {
	t.Run("build when no global config are set", func(t *testing.T) {
		rt := &DaprRuntime{}

		pipeline, err := rt.buildHTTPPipelineForSpec(config.PipelineSpec{}, "test")
		require.NoError(t, err)
		assert.Empty(t, pipeline.Handlers)
	})
	t.Run("build when component does not exists", func(t *testing.T) {
		rt := &DaprRuntime{
			globalConfig:   &config.Configuration{},
			componentsLock: &sync.RWMutex{},
		}

		_, err := rt.buildHTTPPipelineForSpec(config.PipelineSpec{
			Handlers: []config.HandlerSpec{
				{
					Name:         "not_exists",
					Type:         "not_exists",
					Version:      "not_exists",
					SelectorSpec: config.SelectorSpec{},
				},
			},
		}, "test")
		require.NotNil(t, err)
	})
	t.Run("build when component exists", func(t *testing.T) {
		const name = "fake"
		typ := fmt.Sprintf("middleware.http.%s", name)
		rt := &DaprRuntime{
			globalConfig:           &config.Configuration{},
			componentsLock:         &sync.RWMutex{},
			httpMiddlewareRegistry: httpMiddlewareLoader.NewRegistry(),
			components: []componentsV1alpha1.Component{
				{
					TypeMeta: metaV1.TypeMeta{},
					ObjectMeta: metaV1.ObjectMeta{
						Name: name,
					},
					Spec: componentsV1alpha1.ComponentSpec{
						Type:    typ,
						Version: "v1",
					},
					Auth:   componentsV1alpha1.Auth{},
					Scopes: []string{},
				},
			},
		}
		called := 0
		rt.httpMiddlewareRegistry.RegisterComponent(
			func(_ logger.Logger) httpMiddlewareLoader.FactoryMethod {
				called++
				return func(metadata middleware.Metadata) (httpMiddleware.Middleware, error) {
					return func(next http.Handler) http.Handler {
						return http.HandlerFunc(func(w http.ResponseWriter, r *http.Request) {})
					}, nil
				}
			},
			name,
		)

		pipeline, err := rt.buildHTTPPipelineForSpec(config.PipelineSpec{
			Handlers: []config.HandlerSpec{
				{
					Name:         name,
					Type:         typ,
					Version:      "v1",
					SelectorSpec: config.SelectorSpec{},
				},
			},
		}, "test")
		require.NoError(t, err)
		assert.Len(t, pipeline.Handlers, 1)
	})
}

func TestMetadataItemsToPropertiesConversion(t *testing.T) {
	t.Run("string", func(t *testing.T) {
		rt := NewTestDaprRuntime(modes.StandaloneMode)
		defer stopRuntime(t, rt)
		items := []componentsV1alpha1.MetadataItem{
			{
				Name: "a",
				Value: componentsV1alpha1.DynamicValue{
					JSON: v1.JSON{Raw: []byte("b")},
				},
			},
		}
		m := rt.convertMetadataItemsToProperties(items)
		assert.Equal(t, 1, len(m))
		assert.Equal(t, "b", m["a"])
	})

	t.Run("int", func(t *testing.T) {
		rt := NewTestDaprRuntime(modes.StandaloneMode)
		defer stopRuntime(t, rt)
		items := []componentsV1alpha1.MetadataItem{
			{
				Name: "a",
				Value: componentsV1alpha1.DynamicValue{
					JSON: v1.JSON{Raw: []byte(strconv.Itoa(6))},
				},
			},
		}
		m := rt.convertMetadataItemsToProperties(items)
		assert.Equal(t, 1, len(m))
		assert.Equal(t, "6", m["a"])
	})

	t.Run("bool", func(t *testing.T) {
		rt := NewTestDaprRuntime(modes.StandaloneMode)
		defer stopRuntime(t, rt)
		items := []componentsV1alpha1.MetadataItem{
			{
				Name: "a",
				Value: componentsV1alpha1.DynamicValue{
					JSON: v1.JSON{Raw: []byte("true")},
				},
			},
		}
		m := rt.convertMetadataItemsToProperties(items)
		assert.Equal(t, 1, len(m))
		assert.Equal(t, "true", m["a"])
	})

	t.Run("float", func(t *testing.T) {
		rt := NewTestDaprRuntime(modes.StandaloneMode)
		defer stopRuntime(t, rt)
		items := []componentsV1alpha1.MetadataItem{
			{
				Name: "a",
				Value: componentsV1alpha1.DynamicValue{
					JSON: v1.JSON{Raw: []byte("5.5")},
				},
			},
		}
		m := rt.convertMetadataItemsToProperties(items)
		assert.Equal(t, 1, len(m))
		assert.Equal(t, "5.5", m["a"])
	})

	t.Run("JSON string", func(t *testing.T) {
		rt := NewTestDaprRuntime(modes.StandaloneMode)
		defer stopRuntime(t, rt)
		items := []componentsV1alpha1.MetadataItem{
			{
				Name: "a",
				Value: componentsV1alpha1.DynamicValue{
					JSON: v1.JSON{Raw: []byte(`"hello there"`)},
				},
			},
		}
		m := rt.convertMetadataItemsToProperties(items)
		assert.Equal(t, 1, len(m))
		assert.Equal(t, "hello there", m["a"])
	})
}

func TestPopulateSecretsConfiguration(t *testing.T) {
	t.Run("secret store configuration is populated", func(t *testing.T) {
		// setup
		rt := NewTestDaprRuntime(modes.StandaloneMode)
		defer stopRuntime(t, rt)
		rt.globalConfig.Spec.Secrets.Scopes = []config.SecretsScope{
			{
				StoreName:     "testMock",
				DefaultAccess: "allow",
			},
		}

		// act
		rt.populateSecretsConfiguration()

		// verify
		assert.Contains(t, rt.secretsConfiguration, "testMock", "Expected testMock secret store configuration to be populated")
		assert.Equal(t, config.AllowAccess, rt.secretsConfiguration["testMock"].DefaultAccess, "Expected default access as allow")
		assert.Empty(t, rt.secretsConfiguration["testMock"].DeniedSecrets, "Expected testMock deniedSecrets to not be populated")
		assert.NotContains(t, rt.secretsConfiguration["testMock"].AllowedSecrets, "Expected testMock allowedSecrets to not be populated")
	})
}

func TestProcessComponentSecrets(t *testing.T) {
	mockBinding := componentsV1alpha1.Component{
		ObjectMeta: metaV1.ObjectMeta{
			Name: "mockBinding",
		},
		Spec: componentsV1alpha1.ComponentSpec{
			Type:    "bindings.mock",
			Version: "v1",
			Metadata: []componentsV1alpha1.MetadataItem{
				{
					Name: "a",
					SecretKeyRef: componentsV1alpha1.SecretKeyRef{
						Key:  "key1",
						Name: "name1",
					},
				},
				{
					Name: "b",
					Value: componentsV1alpha1.DynamicValue{
						JSON: v1.JSON{Raw: []byte("value2")},
					},
				},
			},
		},
		Auth: componentsV1alpha1.Auth{
			SecretStore: secretstoresLoader.BuiltinKubernetesSecretStore,
		},
	}

	t.Run("Standalone Mode", func(t *testing.T) {
		mockBinding.Spec.Metadata[0].Value = componentsV1alpha1.DynamicValue{
			JSON: v1.JSON{Raw: []byte("")},
		}
		mockBinding.Spec.Metadata[0].SecretKeyRef = componentsV1alpha1.SecretKeyRef{
			Key:  "key1",
			Name: "name1",
		}

		rt := NewTestDaprRuntime(modes.StandaloneMode)
		defer stopRuntime(t, rt)
		m := NewMockKubernetesStore()
		rt.secretStoresRegistry.RegisterComponent(
			func(_ logger.Logger) secretstores.SecretStore {
				return m
			},
			secretstoresLoader.BuiltinKubernetesSecretStore,
		)

		// add Kubernetes component manually
		rt.processComponentAndDependents(componentsV1alpha1.Component{
			ObjectMeta: metaV1.ObjectMeta{
				Name: secretstoresLoader.BuiltinKubernetesSecretStore,
			},
			Spec: componentsV1alpha1.ComponentSpec{
				Type:    "secretstores.kubernetes",
				Version: "v1",
			},
		})

		mod, unready := rt.processComponentSecrets(mockBinding)
		assert.Equal(t, "value1", mod.Spec.Metadata[0].Value.String())
		assert.Empty(t, unready)
	})

	t.Run("Kubernetes Mode - no value without operator", func(t *testing.T) {
		mockBinding.Spec.Metadata[0].Value = componentsV1alpha1.DynamicValue{
			JSON: v1.JSON{Raw: []byte("")},
		}
		mockBinding.Spec.Metadata[0].SecretKeyRef = componentsV1alpha1.SecretKeyRef{
			Key:  "key1",
			Name: "name1",
		}

		rt := NewTestDaprRuntime(modes.KubernetesMode)
		defer stopRuntime(t, rt)
		m := NewMockKubernetesStore()
		rt.secretStoresRegistry.RegisterComponent(
			func(_ logger.Logger) secretstores.SecretStore {
				return m
			},
			secretstoresLoader.BuiltinKubernetesSecretStore,
		)

		// initSecretStore appends Kubernetes component even if kubernetes component is not added
		assertBuiltInSecretStore(t, rt)

		mod, unready := rt.processComponentSecrets(mockBinding)
		assert.Equal(t, "", mod.Spec.Metadata[0].Value.String())
		assert.Empty(t, unready)
	})

	t.Run("Look up name only", func(t *testing.T) {
		mockBinding.Spec.Metadata[0].Value = componentsV1alpha1.DynamicValue{
			JSON: v1.JSON{Raw: []byte("")},
		}
		mockBinding.Spec.Metadata[0].SecretKeyRef = componentsV1alpha1.SecretKeyRef{
			Name: "name1",
		}
		mockBinding.Auth.SecretStore = "mock"

		rt := NewTestDaprRuntime(modes.KubernetesMode)
		defer stopRuntime(t, rt)

		rt.secretStoresRegistry.RegisterComponent(
			func(_ logger.Logger) secretstores.SecretStore {
				return &mockSecretStore{}
			},
			"mock",
		)

		// initSecretStore appends Kubernetes component even if kubernetes component is not added
		err := rt.processComponentAndDependents(componentsV1alpha1.Component{
			ObjectMeta: metaV1.ObjectMeta{
				Name: "mock",
			},
			Spec: componentsV1alpha1.ComponentSpec{
				Type:    "secretstores.mock",
				Version: "v1",
			},
		})
		assert.NoError(t, err)

		mod, unready := rt.processComponentSecrets(mockBinding)
		assert.Equal(t, "value1", mod.Spec.Metadata[0].Value.String())
		assert.Empty(t, unready)
	})
}

func TestExtractComponentCategory(t *testing.T) {
	compCategoryTests := []struct {
		specType string
		category string
	}{
		{"pubsub.redis", "pubsub"},
		{"pubsubs.redis", ""},
		{"secretstores.azure.keyvault", "secretstores"},
		{"secretstore.azure.keyvault", ""},
		{"state.redis", "state"},
		{"states.redis", ""},
		{"bindings.kafka", "bindings"},
		{"binding.kafka", ""},
		{"this.is.invalid.category", ""},
	}

	rt := NewTestDaprRuntime(modes.StandaloneMode)
	defer stopRuntime(t, rt)

	for _, tt := range compCategoryTests {
		t.Run(tt.specType, func(t *testing.T) {
			fakeComp := componentsV1alpha1.Component{
				Spec: componentsV1alpha1.ComponentSpec{
					Type:    tt.specType,
					Version: "v1",
				},
			}
			assert.Equal(t, string(rt.extractComponentCategory(fakeComp)), tt.category)
		})
	}
}

// Test that flushOutstandingComponents waits for components.
func TestFlushOutstandingComponent(t *testing.T) {
	t.Run("We can call flushOustandingComponents more than once", func(t *testing.T) {
		rt := NewTestDaprRuntime(modes.StandaloneMode)
		defer stopRuntime(t, rt)
		wasCalled := false
		m := NewMockKubernetesStoreWithInitCallback(func() {
			time.Sleep(100 * time.Millisecond)
			wasCalled = true
		})
		rt.secretStoresRegistry.RegisterComponent(
			func(_ logger.Logger) secretstores.SecretStore {
				return m
			},
			"kubernetesMock",
		)

		go rt.processComponents()
		rt.pendingComponents <- componentsV1alpha1.Component{
			ObjectMeta: metaV1.ObjectMeta{
				Name: "kubernetesMock",
			},
			Spec: componentsV1alpha1.ComponentSpec{
				Type:    "secretstores.kubernetesMock",
				Version: "v1",
			},
		}
		rt.flushOutstandingComponents()
		assert.True(t, wasCalled)

		// Make sure that the goroutine was restarted and can flush a second time
		wasCalled = false
		rt.secretStoresRegistry.RegisterComponent(
			func(_ logger.Logger) secretstores.SecretStore {
				return m
			},
			"kubernetesMock2",
		)

		rt.pendingComponents <- componentsV1alpha1.Component{
			ObjectMeta: metaV1.ObjectMeta{
				Name: "kubernetesMock2",
			},
			Spec: componentsV1alpha1.ComponentSpec{
				Type:    "secretstores.kubernetesMock",
				Version: "v1",
			},
		}
		rt.flushOutstandingComponents()
		assert.True(t, wasCalled)
	})
	t.Run("flushOutstandingComponents blocks for components with outstanding dependanices", func(t *testing.T) {
		rt := NewTestDaprRuntime(modes.StandaloneMode)
		defer stopRuntime(t, rt)
		wasCalled := false
		wasCalledChild := false
		wasCalledGrandChild := false
		m := NewMockKubernetesStoreWithInitCallback(func() {
			time.Sleep(100 * time.Millisecond)
			wasCalled = true
		})
		mc := NewMockKubernetesStoreWithInitCallback(func() {
			time.Sleep(100 * time.Millisecond)
			wasCalledChild = true
		})
		mgc := NewMockKubernetesStoreWithInitCallback(func() {
			time.Sleep(100 * time.Millisecond)
			wasCalledGrandChild = true
		})
		rt.secretStoresRegistry.RegisterComponent(
			func(_ logger.Logger) secretstores.SecretStore {
				return m
			},
			"kubernetesMock",
		)
		rt.secretStoresRegistry.RegisterComponent(
			func(_ logger.Logger) secretstores.SecretStore {
				return mc
			},
			"kubernetesMockChild",
		)
		rt.secretStoresRegistry.RegisterComponent(
			func(_ logger.Logger) secretstores.SecretStore {
				return mgc
			},
			"kubernetesMockGrandChild",
		)

		go rt.processComponents()
		rt.pendingComponents <- componentsV1alpha1.Component{
			ObjectMeta: metaV1.ObjectMeta{
				Name: "kubernetesMockGrandChild",
			},
			Spec: componentsV1alpha1.ComponentSpec{
				Type:    "secretstores.kubernetesMockGrandChild",
				Version: "v1",
				Metadata: []componentsV1alpha1.MetadataItem{
					{
						Name: "a",
						SecretKeyRef: componentsV1alpha1.SecretKeyRef{
							Key:  "key1",
							Name: "name1",
						},
					},
				},
			},
			Auth: componentsV1alpha1.Auth{
				SecretStore: "kubernetesMockChild",
			},
		}
		rt.pendingComponents <- componentsV1alpha1.Component{
			ObjectMeta: metaV1.ObjectMeta{
				Name: "kubernetesMockChild",
			},
			Spec: componentsV1alpha1.ComponentSpec{
				Type:    "secretstores.kubernetesMockChild",
				Version: "v1",
				Metadata: []componentsV1alpha1.MetadataItem{
					{
						Name: "a",
						SecretKeyRef: componentsV1alpha1.SecretKeyRef{
							Key:  "key1",
							Name: "name1",
						},
					},
				},
			},
			Auth: componentsV1alpha1.Auth{
				SecretStore: "kubernetesMock",
			},
		}
		rt.pendingComponents <- componentsV1alpha1.Component{
			ObjectMeta: metaV1.ObjectMeta{
				Name: "kubernetesMock",
			},
			Spec: componentsV1alpha1.ComponentSpec{
				Type:    "secretstores.kubernetesMock",
				Version: "v1",
			},
		}
		rt.flushOutstandingComponents()
		assert.True(t, wasCalled)
		assert.True(t, wasCalledChild)
		assert.True(t, wasCalledGrandChild)
	})
}

// Test InitSecretStore if secretstore.* refers to Kubernetes secret store.
func TestInitSecretStoresInKubernetesMode(t *testing.T) {
	t.Run("built-in secret store is added", func(t *testing.T) {
		rt := NewTestDaprRuntime(modes.KubernetesMode)
		defer stopRuntime(t, rt)

		m := NewMockKubernetesStore()
		rt.secretStoresRegistry.RegisterComponent(
			func(_ logger.Logger) secretstores.SecretStore {
				return m
			},
			secretstoresLoader.BuiltinKubernetesSecretStore,
		)

		assertBuiltInSecretStore(t, rt)
	})

	t.Run("disable built-in secret store flag", func(t *testing.T) {
		rt := NewTestDaprRuntime(modes.KubernetesMode)
		defer stopRuntime(t, rt)
		rt.runtimeConfig.DisableBuiltinK8sSecretStore = true

		testOk := make(chan struct{})
		defer close(testOk)
		go func() {
			// If the test fails, this call blocks forever, eventually causing a timeout
			rt.appendBuiltinSecretStore()
			testOk <- struct{}{}
		}()
		select {
		case <-testOk:
			return
		case <-time.After(5 * time.Second):
			t.Fatalf("test failed")
		}
	})

	t.Run("built-in secret store bypasses authorizers", func(t *testing.T) {
		rt := NewTestDaprRuntime(modes.KubernetesMode)
		defer stopRuntime(t, rt)
		rt.componentAuthorizers = []ComponentAuthorizer{
			func(component componentsV1alpha1.Component) bool {
				return false
			},
		}

		m := NewMockKubernetesStore()
		rt.secretStoresRegistry.RegisterComponent(
			func(_ logger.Logger) secretstores.SecretStore {
				return m
			},
			secretstoresLoader.BuiltinKubernetesSecretStore,
		)

		assertBuiltInSecretStore(t, rt)
	})
}

func assertBuiltInSecretStore(t *testing.T, rt *DaprRuntime) {
	wg := sync.WaitGroup{}
	go func() {
		for comp := range rt.pendingComponents {
			err := rt.processComponentAndDependents(comp)
			assert.Nil(t, err)
			if comp.Name == secretstoresLoader.BuiltinKubernetesSecretStore {
				wg.Done()
			}
		}
	}()
	wg.Add(1)
	rt.appendBuiltinSecretStore()
	wg.Wait()
	close(rt.pendingComponents)
}

func TestErrorPublishedNonCloudEventHTTP(t *testing.T) {
	topic := "topic1"

	testPubSubMessage := &pubsubSubscribedMessage{
		cloudEvent: map[string]interface{}{},
		topic:      topic,
		data:       []byte("testing"),
		metadata:   map[string]string{pubsubName: TestPubsubName},
		path:       "topic1",
	}

	fakeReq := invokev1.NewInvokeMethodRequest(testPubSubMessage.topic)
	fakeReq.WithHTTPExtension(http.MethodPost, "")
	fakeReq.WithRawData(testPubSubMessage.data, contenttype.CloudEventContentType)
	fakeReq.WithCustomHTTPMetadata(testPubSubMessage.metadata)

	rt := NewTestDaprRuntime(modes.StandaloneMode)
	defer stopRuntime(t, rt)
	rt.topicRoutes = map[string]TopicRoutes{}
	rt.topicRoutes[TestPubsubName] = TopicRoutes{
		"topic1": TopicRouteElem{
			rules: []*runtimePubsub.Rule{{Path: "topic1"}},
		},
	}

	t.Run("ok without result body", func(t *testing.T) {
		mockAppChannel := new(channelt.MockAppChannel)
		rt.appChannel = mockAppChannel

		// User App subscribes 1 topics via http app channel

		fakeResp := invokev1.NewInvokeMethodResponse(200, "OK", nil)

		mockAppChannel.On("InvokeMethod", mock.Anything, fakeReq).Return(fakeResp, nil)

		// act
		err := rt.publishMessageHTTP(context.Background(), testPubSubMessage)

		// assert
		assert.NoError(t, err)
	})

	t.Run("ok with retry", func(t *testing.T) {
		mockAppChannel := new(channelt.MockAppChannel)
		rt.appChannel = mockAppChannel

		// User App subscribes 1 topics via http app channel

		fakeResp := invokev1.NewInvokeMethodResponse(200, "OK", nil)

		mockAppChannel.On("InvokeMethod", mock.Anything, fakeReq).Return(fakeResp, nil)
		fakeResp.WithRawData([]byte("{ \"status\": \"RETRY\"}"), "application/json")

		// act
		err := rt.publishMessageHTTP(context.Background(), testPubSubMessage)

		// assert
		assert.Error(t, err)
	})

	t.Run("ok with drop", func(t *testing.T) {
		mockAppChannel := new(channelt.MockAppChannel)
		rt.appChannel = mockAppChannel

		// User App subscribes 1 topics via http app channel

		fakeResp := invokev1.NewInvokeMethodResponse(200, "OK", nil)

		mockAppChannel.On("InvokeMethod", mock.Anything, fakeReq).Return(fakeResp, nil)
		fakeResp.WithRawData([]byte("{ \"status\": \"DROP\"}"), "application/json")

		// act
		err := rt.publishMessageHTTP(context.Background(), testPubSubMessage)

		// assert
		assert.NoError(t, err)
	})

	t.Run("ok with unknown", func(t *testing.T) {
		mockAppChannel := new(channelt.MockAppChannel)
		rt.appChannel = mockAppChannel

		// User App subscribes 1 topics via http app channel

		fakeResp := invokev1.NewInvokeMethodResponse(200, "OK", nil)

		mockAppChannel.On("InvokeMethod", mock.Anything, fakeReq).Return(fakeResp, nil)
		fakeResp.WithRawData([]byte("{ \"status\": \"UNKNOWN\"}"), "application/json")

		// act
		err := rt.publishMessageHTTP(context.Background(), testPubSubMessage)

		// assert
		assert.Error(t, err)
	})

	t.Run("not found response", func(t *testing.T) {
		mockAppChannel := new(channelt.MockAppChannel)
		rt.appChannel = mockAppChannel

		// User App subscribes 1 topics via http app channel

		fakeResp := invokev1.NewInvokeMethodResponse(404, "NotFound", nil)

		mockAppChannel.On("InvokeMethod", mock.Anything, fakeReq).Return(fakeResp, nil)

		// act
		err := rt.publishMessageHTTP(context.Background(), testPubSubMessage)

		// assert
		assert.NoError(t, err)
	})
}

func TestErrorPublishedNonCloudEventGRPC(t *testing.T) {
	topic := "topic1"

	testPubSubMessage := &pubsubSubscribedMessage{
		cloudEvent: map[string]interface{}{},
		topic:      topic,
		data:       []byte("testing"),
		metadata:   map[string]string{pubsubName: TestPubsubName},
		path:       "topic1",
	}

	fakeReq := invokev1.NewInvokeMethodRequest(testPubSubMessage.topic)
	fakeReq.WithHTTPExtension(http.MethodPost, "")
	fakeReq.WithRawData(testPubSubMessage.data, contenttype.CloudEventContentType)

	rt := NewTestDaprRuntime(modes.StandaloneMode)
	defer stopRuntime(t, rt)
	rt.topicRoutes = map[string]TopicRoutes{}
	rt.topicRoutes[TestPubsubName] = TopicRoutes{
		"topic1": TopicRouteElem{
			rules: []*runtimePubsub.Rule{{Path: "topic1"}},
		},
	}

	testcases := []struct {
		Name        string
		Status      runtimev1pb.TopicEventResponse_TopicEventResponseStatus
		Error       error
		ExpectError bool
	}{
		{
			Name:   "ok without success",
			Status: runtimev1pb.TopicEventResponse_SUCCESS,
		},
		{
			Name:        "ok with retry",
			Status:      runtimev1pb.TopicEventResponse_RETRY,
			ExpectError: true,
		},
		{
			Name:   "ok with drop",
			Status: runtimev1pb.TopicEventResponse_DROP,
		},
		{
			Name:        "ok with unknown",
			Status:      runtimev1pb.TopicEventResponse_TopicEventResponseStatus(999),
			ExpectError: true,
		},
		{
			Name:        "ok with error",
			Error:       errors.New("TEST"),
			ExpectError: true,
		},
	}

	for _, tc := range testcases {
		t.Run(tc.Name, func(t *testing.T) {
			mockClientConn := channelt.MockClientConn{
				InvokeFn: func(ctx context.Context, method string, args interface{}, reply interface{}, opts ...grpc.CallOption) error {
					if tc.Error != nil {
						return tc.Error
					}

					response, ok := reply.(*runtimev1pb.TopicEventResponse)
					if !ok {
						return errors.Errorf("unexpected reply type: %s", reflect.TypeOf(reply))
					}

					response.Status = tc.Status

					return nil
				},
			}
			rt.grpc.SetLocalConnCreateFn(func() (grpc.ClientConnInterface, error) {
				return &mockClientConn, nil
			})

			err := rt.publishMessageGRPC(context.Background(), testPubSubMessage)
			if tc.ExpectError {
				assert.Error(t, err)
			} else {
				assert.NoError(t, err)
			}
		})
	}
}

func TestOnNewPublishedMessage(t *testing.T) {
	topic := "topic1"

	envelope := pubsub.NewCloudEventsEnvelope("", "", pubsub.DefaultCloudEventType, "", topic,
		TestSecondPubsubName, "", []byte("Test Message"), "", "")
	b, err := json.Marshal(envelope)
	assert.Nil(t, err)

	testPubSubMessage := &pubsubSubscribedMessage{
		cloudEvent: envelope,
		topic:      topic,
		data:       b,
		metadata:   map[string]string{pubsubName: TestPubsubName},
		path:       "topic1",
	}

	fakeReq := invokev1.NewInvokeMethodRequest(testPubSubMessage.topic)
	fakeReq.WithHTTPExtension(http.MethodPost, "")
	fakeReq.WithRawData(testPubSubMessage.data, contenttype.CloudEventContentType)
	fakeReq.WithCustomHTTPMetadata(testPubSubMessage.metadata)

	rt := NewTestDaprRuntime(modes.StandaloneMode)
	defer stopRuntime(t, rt)
	rt.topicRoutes = map[string]TopicRoutes{}
	rt.topicRoutes[TestPubsubName] = TopicRoutes{
		"topic1": TopicRouteElem{
			rules: []*runtimePubsub.Rule{{Path: "topic1"}},
		},
	}

	t.Run("succeeded to publish message to user app with empty response", func(t *testing.T) {
		mockAppChannel := new(channelt.MockAppChannel)
		rt.appChannel = mockAppChannel

		// User App subscribes 1 topics via http app channel
		fakeResp := invokev1.NewInvokeMethodResponse(200, "OK", nil)

		mockAppChannel.On("InvokeMethod", mock.AnythingOfType("*context.valueCtx"), fakeReq).Return(fakeResp, nil)

		// act
		err := rt.publishMessageHTTP(context.Background(), testPubSubMessage)

		// assert
		assert.Nil(t, err)
		mockAppChannel.AssertNumberOfCalls(t, "InvokeMethod", 1)
	})

	t.Run("succeeded to publish message without TraceID", func(t *testing.T) {
		mockAppChannel := new(channelt.MockAppChannel)
		rt.appChannel = mockAppChannel

		// User App subscribes 1 topics via http app channel
		fakeResp := invokev1.NewInvokeMethodResponse(200, "OK", nil)

		// Generate a new envelope to avoid affecting other tests by modifying shared `envelope`
		envelopeNoTraceID := pubsub.NewCloudEventsEnvelope(
			"", "", pubsub.DefaultCloudEventType, "", topic, TestSecondPubsubName, "",
			[]byte("Test Message"), "", "")
		delete(envelopeNoTraceID, pubsub.TraceIDField)
		bNoTraceID, err := json.Marshal(envelopeNoTraceID)
		assert.Nil(t, err)

		message := &pubsubSubscribedMessage{
			cloudEvent: envelopeNoTraceID,
			topic:      topic,
			data:       bNoTraceID,
			metadata:   map[string]string{pubsubName: TestPubsubName},
			path:       "topic1",
		}

		fakeReqNoTraceID := invokev1.NewInvokeMethodRequest(message.topic)
		fakeReqNoTraceID.WithHTTPExtension(http.MethodPost, "")
		fakeReqNoTraceID.WithRawData(message.data, contenttype.CloudEventContentType)
		fakeReqNoTraceID.WithCustomHTTPMetadata(testPubSubMessage.metadata)
		mockAppChannel.On("InvokeMethod", mock.AnythingOfType("*context.emptyCtx"), fakeReqNoTraceID).Return(fakeResp, nil)

		// act
		err = rt.publishMessageHTTP(context.Background(), message)

		// assert
		assert.Nil(t, err)
		mockAppChannel.AssertNumberOfCalls(t, "InvokeMethod", 1)
	})

	t.Run("succeeded to publish message to user app with non-json response", func(t *testing.T) {
		mockAppChannel := new(channelt.MockAppChannel)
		rt.appChannel = mockAppChannel

		// User App subscribes 1 topics via http app channel
		fakeResp := invokev1.NewInvokeMethodResponse(200, "OK", nil)
		fakeResp.WithRawData([]byte("OK"), "application/json")

		mockAppChannel.On("InvokeMethod", mock.AnythingOfType("*context.valueCtx"), fakeReq).Return(fakeResp, nil)

		// act
		err := rt.publishMessageHTTP(context.Background(), testPubSubMessage)

		// assert
		assert.Nil(t, err)
		mockAppChannel.AssertNumberOfCalls(t, "InvokeMethod", 1)
	})

	t.Run("succeeded to publish message to user app with status", func(t *testing.T) {
		mockAppChannel := new(channelt.MockAppChannel)
		rt.appChannel = mockAppChannel

		// User App subscribes 1 topics via http app channel
		fakeResp := invokev1.NewInvokeMethodResponse(200, "OK", nil)
		fakeResp.WithRawData([]byte("{ \"status\": \"SUCCESS\"}"), "application/json")

		mockAppChannel.On("InvokeMethod", mock.AnythingOfType("*context.valueCtx"), fakeReq).Return(fakeResp, nil)

		// act
		err := rt.publishMessageHTTP(context.Background(), testPubSubMessage)

		// assert
		assert.Nil(t, err)
		mockAppChannel.AssertNumberOfCalls(t, "InvokeMethod", 1)
	})

	t.Run("succeeded to publish message to user app but app ask for retry", func(t *testing.T) {
		mockAppChannel := new(channelt.MockAppChannel)
		rt.appChannel = mockAppChannel

		// User App subscribes 1 topics via http app channel
		fakeResp := invokev1.NewInvokeMethodResponse(200, "OK", nil)
		fakeResp.WithRawData([]byte("{ \"status\": \"RETRY\"}"), "application/json")

		mockAppChannel.On("InvokeMethod", mock.AnythingOfType("*context.valueCtx"), fakeReq).Return(fakeResp, nil)

		// act
		err := rt.publishMessageHTTP(context.Background(), testPubSubMessage)

		// assert
		var cloudEvent map[string]interface{}
		json.Unmarshal(testPubSubMessage.data, &cloudEvent)
		expectedClientError := errors.Errorf("RETRY status returned from app while processing pub/sub event %v", cloudEvent["id"].(string))
		assert.Equal(t, expectedClientError.Error(), err.Error())
		mockAppChannel.AssertNumberOfCalls(t, "InvokeMethod", 1)
	})

	t.Run("succeeded to publish message to user app but app ask to drop", func(t *testing.T) {
		mockAppChannel := new(channelt.MockAppChannel)
		rt.appChannel = mockAppChannel

		// User App subscribes 1 topics via http app channel
		fakeResp := invokev1.NewInvokeMethodResponse(200, "OK", nil)
		fakeResp.WithRawData([]byte("{ \"status\": \"DROP\"}"), "application/json")

		mockAppChannel.On("InvokeMethod", mock.AnythingOfType("*context.valueCtx"), fakeReq).Return(fakeResp, nil)

		// act
		err := rt.publishMessageHTTP(context.Background(), testPubSubMessage)

		// assert
		assert.Nil(t, err)
		mockAppChannel.AssertNumberOfCalls(t, "InvokeMethod", 1)
	})

	t.Run("succeeded to publish message to user app but app returned unknown status code", func(t *testing.T) {
		mockAppChannel := new(channelt.MockAppChannel)
		rt.appChannel = mockAppChannel

		// User App subscribes 1 topics via http app channel
		fakeResp := invokev1.NewInvokeMethodResponse(200, "OK", nil)
		fakeResp.WithRawData([]byte("{ \"status\": \"not_valid\"}"), "application/json")

		mockAppChannel.On("InvokeMethod", mock.AnythingOfType("*context.valueCtx"), fakeReq).Return(fakeResp, nil)

		// act
		err := rt.publishMessageHTTP(context.Background(), testPubSubMessage)

		// assert
		assert.Error(t, err, "expected error on unknown status")
		mockAppChannel.AssertNumberOfCalls(t, "InvokeMethod", 1)
	})

	t.Run("succeeded to publish message to user app but app returned empty status code", func(t *testing.T) {
		mockAppChannel := new(channelt.MockAppChannel)
		rt.appChannel = mockAppChannel

		// User App subscribes 1 topics via http app channel
		fakeResp := invokev1.NewInvokeMethodResponse(200, "OK", nil)
		fakeResp.WithRawData([]byte("{ \"message\": \"empty status\"}"), "application/json")

		mockAppChannel.On("InvokeMethod", mock.AnythingOfType("*context.valueCtx"), fakeReq).Return(fakeResp, nil)

		// act
		err := rt.publishMessageHTTP(context.Background(), testPubSubMessage)

		// assert
		assert.NoError(t, err, "expected no error on empty status")
		mockAppChannel.AssertNumberOfCalls(t, "InvokeMethod", 1)
	})

	t.Run("succeeded to publish message to user app and app returned unexpected json response", func(t *testing.T) {
		mockAppChannel := new(channelt.MockAppChannel)
		rt.appChannel = mockAppChannel

		// User App subscribes 1 topics via http app channel
		fakeResp := invokev1.NewInvokeMethodResponse(200, "OK", nil)
		fakeResp.WithRawData([]byte("{ \"message\": \"success\"}"), "application/json")

		mockAppChannel.On("InvokeMethod", mock.AnythingOfType("*context.valueCtx"), fakeReq).Return(fakeResp, nil)

		// act
		err := rt.publishMessageHTTP(context.Background(), testPubSubMessage)

		// assert
		assert.Nil(t, err, "expected no error on unknown status")
		mockAppChannel.AssertNumberOfCalls(t, "InvokeMethod", 1)
	})

	t.Run("failed to publish message error on invoking method", func(t *testing.T) {
		mockAppChannel := new(channelt.MockAppChannel)
		rt.appChannel = mockAppChannel
		invokeError := errors.New("error invoking method")

		mockAppChannel.On("InvokeMethod", mock.AnythingOfType("*context.valueCtx"), fakeReq).Return(nil, invokeError)

		// act
		err := rt.publishMessageHTTP(context.Background(), testPubSubMessage)

		// assert
		expectedError := errors.Wrap(invokeError, "error from app channel while sending pub/sub event to app")
		assert.Equal(t, expectedError.Error(), err.Error(), "expected errors to match")
		mockAppChannel.AssertNumberOfCalls(t, "InvokeMethod", 1)
	})

	t.Run("failed to publish message to user app with 404", func(t *testing.T) {
		mockAppChannel := new(channelt.MockAppChannel)
		rt.appChannel = mockAppChannel

		clientError := errors.New("Not Found")
		fakeResp := invokev1.NewInvokeMethodResponse(404, "Not Found", nil)
		fakeResp.WithRawData([]byte(clientError.Error()), "application/json")

		mockAppChannel.On("InvokeMethod", mock.AnythingOfType("*context.valueCtx"), fakeReq).Return(fakeResp, nil)

		// act
		err := rt.publishMessageHTTP(context.Background(), testPubSubMessage)

		// assert
		assert.Nil(t, err, "expected error to be nil")
		mockAppChannel.AssertNumberOfCalls(t, "InvokeMethod", 1)
	})

	t.Run("failed to publish message to user app with 500", func(t *testing.T) {
		mockAppChannel := new(channelt.MockAppChannel)
		rt.appChannel = mockAppChannel

		clientError := errors.New("Internal Error")
		fakeResp := invokev1.NewInvokeMethodResponse(500, "Internal Error", nil)
		fakeResp.WithRawData([]byte(clientError.Error()), "application/json")

		mockAppChannel.On("InvokeMethod", mock.AnythingOfType("*context.valueCtx"), fakeReq).Return(fakeResp, nil)

		// act
		err := rt.publishMessageHTTP(context.Background(), testPubSubMessage)

		// assert
		var cloudEvent map[string]interface{}
		json.Unmarshal(testPubSubMessage.data, &cloudEvent)
		expectedClientError := errors.Errorf("retriable error returned from app while processing pub/sub event %v, topic: %v, body: Internal Error. status code returned: 500", cloudEvent["id"].(string), cloudEvent["topic"])
		assert.Equal(t, expectedClientError.Error(), err.Error())
		mockAppChannel.AssertNumberOfCalls(t, "InvokeMethod", 1)
	})
}

func TestOnNewPublishedMessageGRPC(t *testing.T) {
	topic := "topic1"

	envelope := pubsub.NewCloudEventsEnvelope("", "", pubsub.DefaultCloudEventType, "", topic,
		TestSecondPubsubName, "", []byte("Test Message"), "", "")
	// add custom attributes
	envelope["customInt"] = 123
	envelope["customString"] = "abc"
	envelope["customBool"] = true
	envelope["customFloat"] = 1.23
	envelope["customArray"] = []interface{}{"a", "b", 789, 3.1415}
	envelope["customMap"] = map[string]interface{}{"a": "b", "c": 456}
	b, err := json.Marshal(envelope)
	assert.Nil(t, err)

	testPubSubMessage := &pubsubSubscribedMessage{
		cloudEvent: envelope,
		topic:      topic,
		data:       b,
		metadata:   map[string]string{pubsubName: TestPubsubName},
		path:       "topic1",
	}

	envelope = pubsub.NewCloudEventsEnvelope("", "", pubsub.DefaultCloudEventType, "", topic,
		TestSecondPubsubName, "application/octet-stream", []byte{0x1}, "", "")
	// add custom attributes
	envelope["customInt"] = 123
	envelope["customString"] = "abc"
	envelope["customBool"] = true
	envelope["customFloat"] = 1.23
	envelope["customArray"] = []interface{}{"a", "b", 789, 3.1415}
	envelope["customMap"] = map[string]interface{}{"a": "b", "c": 456}
	base64, err := json.Marshal(envelope)
	assert.Nil(t, err)

	testPubSubMessageBase64 := &pubsubSubscribedMessage{
		cloudEvent: envelope,
		topic:      topic,
		data:       base64,
		metadata:   map[string]string{pubsubName: TestPubsubName},
		path:       "topic1",
	}

	testCases := []struct {
		name                        string
		message                     *pubsubSubscribedMessage
		responseStatus              runtimev1pb.TopicEventResponse_TopicEventResponseStatus
		errorExpected               bool
		noResponseStatus            bool
		responseError               error
		validateCloudEventExtension *map[string]interface{}
	}{
		{
			name:             "failed to publish message to user app with unimplemented error",
			message:          testPubSubMessage,
			noResponseStatus: true,
			responseError:    status.Errorf(codes.Unimplemented, "unimplemented method"),
			errorExpected:    false, // should be dropped with no error
		},
		{
			name:             "failed to publish message to user app with response error",
			message:          testPubSubMessage,
			noResponseStatus: true,
			responseError:    assert.AnError,
			errorExpected:    true,
		},
		{
			name:             "succeeded to publish message to user app with empty response",
			message:          testPubSubMessage,
			noResponseStatus: true,
		},
		{
			name:           "succeeded to publish message to user app with success response",
			message:        testPubSubMessage,
			responseStatus: runtimev1pb.TopicEventResponse_SUCCESS,
		},
		{
			name:           "succeeded to publish message to user app with base64 encoded cloud event",
			message:        testPubSubMessageBase64,
			responseStatus: runtimev1pb.TopicEventResponse_SUCCESS,
		},
		{
			name:           "succeeded to publish message to user app with retry",
			message:        testPubSubMessage,
			responseStatus: runtimev1pb.TopicEventResponse_RETRY,
			errorExpected:  true,
		},
		{
			name:           "succeeded to publish message to user app with drop",
			message:        testPubSubMessage,
			responseStatus: runtimev1pb.TopicEventResponse_DROP,
		},
		{
			name:           "succeeded to publish message to user app with invalid response",
			message:        testPubSubMessage,
			responseStatus: runtimev1pb.TopicEventResponse_TopicEventResponseStatus(99),
			errorExpected:  true,
		},
		{
			name:           "succeeded to publish message to user app and validated cloud event extension attributes",
			message:        testPubSubMessage,
			responseStatus: runtimev1pb.TopicEventResponse_SUCCESS,
			validateCloudEventExtension: ptr.Of(map[string]interface{}{
				"customInt":    float64(123),
				"customString": "abc",
				"customBool":   true,
				"customFloat":  float64(1.23),
				"customArray":  []interface{}{"a", "b", float64(789), float64(3.1415)},
				"customMap":    map[string]interface{}{"a": "b", "c": float64(456)},
			}),
		},
		{
			name:           "succeeded to publish message to user app and validated cloud event extension attributes with base64 encoded data",
			message:        testPubSubMessageBase64,
			responseStatus: runtimev1pb.TopicEventResponse_SUCCESS,
			validateCloudEventExtension: ptr.Of(map[string]interface{}{
				"customInt":    float64(123),
				"customString": "abc",
				"customBool":   true,
				"customFloat":  float64(1.23),
				"customArray":  []interface{}{"a", "b", float64(789), float64(3.1415)},
				"customMap":    map[string]interface{}{"a": "b", "c": float64(456)},
			}),
		},
	}

	for _, tc := range testCases {
		t.Run(tc.name, func(t *testing.T) {
			// setup
			// getting new port for every run to avoid conflict and timing issues between tests if sharing same port
			port, _ := freeport.GetFreePort()
			rt := NewTestDaprRuntimeWithProtocol(modes.StandaloneMode, string(GRPCProtocol), port)
			rt.topicRoutes = map[string]TopicRoutes{}
			rt.topicRoutes[TestPubsubName] = TopicRoutes{
				topic: TopicRouteElem{
					rules: []*runtimePubsub.Rule{{Path: topic}},
				},
			}
			var grpcServer *grpc.Server

			// create mock application server first
			if !tc.noResponseStatus {
				grpcServer = startTestAppCallbackGRPCServer(t, port, &channelt.MockServer{
					TopicEventResponseStatus:    tc.responseStatus,
					Error:                       tc.responseError,
					ValidateCloudEventExtension: tc.validateCloudEventExtension,
				})
			} else {
				grpcServer = startTestAppCallbackGRPCServer(t, port, &channelt.MockServer{
					Error:                       tc.responseError,
					ValidateCloudEventExtension: tc.validateCloudEventExtension,
				})
			}
			if grpcServer != nil {
				// properly stop the gRPC server
				defer grpcServer.Stop()
			}

			// create a new AppChannel and gRPC client for every test
			rt.createAppChannel()
			// properly close the app channel created
			defer rt.grpc.CloseAppClient()

			// act
			err = rt.publishMessageGRPC(context.Background(), tc.message)

			// assert
			if tc.errorExpected {
				assert.Error(t, err, "expected an error")
			} else {
				assert.Nil(t, err, "expected no error")
			}
		})
	}
}

func TestPubsubLifecycle(t *testing.T) {
	rt := NewDaprRuntime(&Config{}, &config.Configuration{}, &config.AccessControlList{}, resiliency.New(logger.NewLogger("test")))
	rt.pubSubRegistry = pubsubLoader.NewRegistry()
	defer func() {
		if rt != nil {
			stopRuntime(t, rt)
		}
	}()

	comp1 := componentsV1alpha1.Component{
		ObjectMeta: metaV1.ObjectMeta{
			Name: "mockPubSub1",
		},
		Spec: componentsV1alpha1.ComponentSpec{
			Type:     "pubsub.mockPubSubAlpha",
			Version:  "v1",
			Metadata: []componentsV1alpha1.MetadataItem{},
		},
	}
	comp2 := componentsV1alpha1.Component{
		ObjectMeta: metaV1.ObjectMeta{
			Name: "mockPubSub2",
		},
		Spec: componentsV1alpha1.ComponentSpec{
			Type:     "pubsub.mockPubSubBeta",
			Version:  "v1",
			Metadata: []componentsV1alpha1.MetadataItem{},
		},
	}
	comp3 := componentsV1alpha1.Component{
		ObjectMeta: metaV1.ObjectMeta{
			Name: "mockPubSub3",
		},
		Spec: componentsV1alpha1.ComponentSpec{
			Type:     "pubsub.mockPubSubBeta",
			Version:  "v1",
			Metadata: []componentsV1alpha1.MetadataItem{},
		},
	}

	rt.pubSubRegistry.RegisterComponent(func(_ logger.Logger) pubsub.PubSub {
		c := new(daprt.InMemoryPubsub)
		c.On("Init", mock.AnythingOfType("pubsub.Metadata")).Return(nil)
		return c
	}, "mockPubSubAlpha")
	rt.pubSubRegistry.RegisterComponent(func(_ logger.Logger) pubsub.PubSub {
		c := new(daprt.InMemoryPubsub)
		c.On("Init", mock.AnythingOfType("pubsub.Metadata")).Return(nil)
		return c
	}, "mockPubSubBeta")

	err := rt.processComponentAndDependents(comp1)
	assert.Nil(t, err)
	err = rt.processComponentAndDependents(comp2)
	assert.Nil(t, err)
	err = rt.processComponentAndDependents(comp3)
	assert.Nil(t, err)

	forEachPubSub := func(f func(name string, comp *daprt.InMemoryPubsub)) int {
		i := 0
		for name, ps := range rt.pubSubs {
			f(name, ps.component.(*daprt.InMemoryPubsub))
			i++
		}
		return i
	}
	getPubSub := func(name string) *daprt.InMemoryPubsub {
		return rt.pubSubs[name].component.(*daprt.InMemoryPubsub)
	}

	done := forEachPubSub(func(name string, comp *daprt.InMemoryPubsub) {
		comp.AssertNumberOfCalls(t, "Init", 1)
	})
	require.Equal(t, 3, done)

	subscriptions := make(map[string][]string)
	messages := make(map[string][]*pubsub.NewMessage)
	var (
		subscriptionsCh  chan struct{}
		messagesCh       chan struct{}
		subscriptionsMux sync.Mutex
		msgMux           sync.Mutex
	)
	forEachPubSub(func(name string, comp *daprt.InMemoryPubsub) {
		comp.SetOnSubscribedTopicsChanged(func(topics []string) {
			sort.Strings(topics)
			subscriptionsMux.Lock()
			subscriptions[name] = topics
			subscriptionsMux.Unlock()
			if subscriptionsCh != nil {
				subscriptionsCh <- struct{}{}
			}
		})
		comp.SetHandler(func(topic string, msg *pubsub.NewMessage) {
			msgMux.Lock()
			if messages[name+"|"+topic] == nil {
				messages[name+"|"+topic] = []*pubsub.NewMessage{msg}
			} else {
				messages[name+"|"+topic] = append(messages[name+"|"+topic], msg)
			}
			msgMux.Unlock()
			if messagesCh != nil {
				messagesCh <- struct{}{}
			}
		})
	})

	setTopicRoutes := func() {
		rt.topicRoutes = map[string]TopicRoutes{
			"mockPubSub1": {
				"topic1": {
					metadata: map[string]string{"rawPayload": "true"},
					rules:    []*runtimePubsub.Rule{{Path: "topic1"}},
				},
			},
			"mockPubSub2": {
				"topic2": {
					metadata: map[string]string{"rawPayload": "true"},
					rules:    []*runtimePubsub.Rule{{Path: "topic2"}},
				},
				"topic3": {
					metadata: map[string]string{"rawPayload": "true"},
					rules:    []*runtimePubsub.Rule{{Path: "topic3"}},
				},
			},
		}

		forEachPubSub(func(name string, comp *daprt.InMemoryPubsub) {
			comp.Calls = nil
			comp.On("Subscribe", mock.AnythingOfType("pubsub.SubscribeRequest"), mock.AnythingOfType("pubsub.Handler")).Return(nil)
		})
	}

	resetState := func() {
		messages = make(map[string][]*pubsub.NewMessage)
		forEachPubSub(func(name string, comp *daprt.InMemoryPubsub) {
			comp.Calls = nil
		})
	}

	subscribePredefined := func(t *testing.T) {
		setTopicRoutes()

		subscriptionsCh = make(chan struct{}, 5)
		rt.startSubscriptions()

		done := forEachPubSub(func(name string, comp *daprt.InMemoryPubsub) {
			switch name {
			case "mockPubSub1":
				comp.AssertNumberOfCalls(t, "Subscribe", 1)
			case "mockPubSub2":
				comp.AssertNumberOfCalls(t, "Subscribe", 2)
			case "mockPubSub3":
				comp.AssertNumberOfCalls(t, "Subscribe", 0)
			}
		})
		require.Equal(t, 3, done)

		for i := 0; i < 3; i++ {
			<-subscriptionsCh
		}
		close(subscriptionsCh)
		subscriptionsCh = nil

		assert.True(t, reflect.DeepEqual(subscriptions["mockPubSub1"], []string{"topic1"}),
			"expected %v to equal %v", subscriptions["mockPubSub1"], []string{"topic1"})
		assert.True(t, reflect.DeepEqual(subscriptions["mockPubSub2"], []string{"topic2", "topic3"}),
			"expected %v to equal %v", subscriptions["mockPubSub2"], []string{"topic2", "topic3"})
		assert.Len(t, subscriptions["mockPubSub3"], 0)
	}

	t.Run("subscribe to 3 topics on 2 components", subscribePredefined)

	ciao := []byte("ciao")
	sendMessages := func(t *testing.T, expect int) {
		send := []pubsub.PublishRequest{
			{Data: ciao, PubsubName: "mockPubSub1", Topic: "topic1"},
			{Data: ciao, PubsubName: "mockPubSub2", Topic: "topic2"},
			{Data: ciao, PubsubName: "mockPubSub2", Topic: "topic3"},
			{Data: ciao, PubsubName: "mockPubSub3", Topic: "topic4"},
			{Data: ciao, PubsubName: "mockPubSub3", Topic: "not-subscribed"},
		}

		messagesCh = make(chan struct{}, expect+2)

		for _, m := range send {
			//nolint:gosec
			err = rt.Publish(&m)
			assert.NoError(t, err)
		}

		for i := 0; i < expect; i++ {
			<-messagesCh
		}

		// Sleep to ensure no new messages have come in
		time.Sleep(10 * time.Millisecond)
		assert.Len(t, messagesCh, 0)

		close(messagesCh)
		messagesCh = nil
	}

	t.Run("messages are delivered to 3 topics", func(t *testing.T) {
		resetState()
		sendMessages(t, 3)

		require.Len(t, messages, 3)
		_ = assert.Len(t, messages["mockPubSub1|topic1"], 1) &&
			assert.Equal(t, messages["mockPubSub1|topic1"][0].Data, ciao)
		_ = assert.Len(t, messages["mockPubSub2|topic2"], 1) &&
			assert.Equal(t, messages["mockPubSub2|topic2"][0].Data, ciao)
		_ = assert.Len(t, messages["mockPubSub2|topic3"], 1) &&
			assert.Equal(t, messages["mockPubSub2|topic3"][0].Data, ciao)
	})

	t.Run("unsubscribe from mockPubSub2/topic2", func(t *testing.T) {
		resetState()
		comp := getPubSub("mockPubSub2")
		comp.On("unsubscribed", "topic2").Return(nil).Once()

		err = rt.unsubscribeTopic("mockPubSub2", "topic2")
		require.NoError(t, err)

		sendMessages(t, 2)

		require.Len(t, messages, 2)
		_ = assert.Len(t, messages["mockPubSub1|topic1"], 1) &&
			assert.Equal(t, messages["mockPubSub1|topic1"][0].Data, ciao)
		_ = assert.Len(t, messages["mockPubSub2|topic3"], 1) &&
			assert.Equal(t, messages["mockPubSub2|topic3"][0].Data, ciao)
		comp.AssertCalled(t, "unsubscribed", "topic2")
	})

	t.Run("unsubscribe from mockPubSub1/topic1", func(t *testing.T) {
		resetState()
		comp := getPubSub("mockPubSub1")
		comp.On("unsubscribed", "topic1").Return(nil).Once()

		err = rt.unsubscribeTopic("mockPubSub1", "topic1")
		require.NoError(t, err)

		sendMessages(t, 1)

		require.Len(t, messages, 1)
		_ = assert.Len(t, messages["mockPubSub2|topic3"], 1) &&
			assert.Equal(t, messages["mockPubSub2|topic3"][0].Data, ciao)
		comp.AssertCalled(t, "unsubscribed", "topic1")
	})

	t.Run("subscribe to mockPubSub3/topic4", func(t *testing.T) {
		resetState()

		err = rt.subscribeTopic(rt.pubsubCtx, "mockPubSub3", "topic4", TopicRouteElem{})
		require.NoError(t, err)

		sendMessages(t, 2)

		require.Len(t, messages, 2)
		_ = assert.Len(t, messages["mockPubSub2|topic3"], 1) &&
			assert.Equal(t, messages["mockPubSub2|topic3"][0].Data, ciao)
		_ = assert.Len(t, messages["mockPubSub3|topic4"], 1) &&
			assert.Equal(t, messages["mockPubSub3|topic4"][0].Data, ciao)
	})

	t.Run("stopSubscriptions", func(t *testing.T) {
		resetState()
		comp2 := getPubSub("mockPubSub2")
		comp2.On("unsubscribed", "topic3").Return(nil).Once()
		comp3 := getPubSub("mockPubSub3")
		comp3.On("unsubscribed", "topic4").Return(nil).Once()

		rt.stopSubscriptions()

		sendMessages(t, 0)

		require.Len(t, messages, 0)
		comp2.AssertCalled(t, "unsubscribed", "topic3")
		comp3.AssertCalled(t, "unsubscribed", "topic4")
	})

	t.Run("restart subscriptions with pre-defined ones", subscribePredefined)

	t.Run("shutdown", func(t *testing.T) {
		resetState()

		comp1 := getPubSub("mockPubSub1")
		comp1.On("unsubscribed", "topic1").Return(nil).Once()
		comp2 := getPubSub("mockPubSub2")
		comp2.On("unsubscribed", "topic2").Return(nil).Once()
		comp2.On("unsubscribed", "topic3").Return(nil).Once()

		stopRuntime(t, rt)
		rt = nil

		comp1.AssertCalled(t, "unsubscribed", "topic1")
		comp2.AssertCalled(t, "unsubscribed", "topic2")
		comp2.AssertCalled(t, "unsubscribed", "topic3")
	})
}

func TestPubsubWithResiliency(t *testing.T) {
	r := NewDaprRuntime(&Config{}, &config.Configuration{}, &config.AccessControlList{}, resiliency.FromConfigurations(logger.NewLogger("test"), testResiliency))
	r.pubSubRegistry = pubsubLoader.NewRegistry()
	defer stopRuntime(t, r)

	failingPubsub := daprt.FailingPubsub{
		Failure: daprt.NewFailure(
			map[string]int{
				"failingTopic": 1,
			},
			map[string]time.Duration{
				"timeoutTopic": time.Second * 10,
			},
			map[string]int{},
		),
	}

	failingAppChannel := daprt.FailingAppChannel{
		Failure: daprt.NewFailure(
			map[string]int{
				"failingSubTopic": 1,
			},
			map[string]time.Duration{
				"timeoutSubTopic": time.Second * 10,
			},
			map[string]int{},
		),
		KeyFunc: func(req *invokev1.InvokeMethodRequest) string {
			rawData := req.Message().Data.Value
			data := make(map[string]string)
			json.Unmarshal(rawData, &data)
			val, _ := base64.StdEncoding.DecodeString(data["data_base64"])
			return string(val)
		},
	}

	r.pubSubRegistry.RegisterComponent(func(_ logger.Logger) pubsub.PubSub { return &failingPubsub }, "failingPubsub")

	component := componentsV1alpha1.Component{}
	component.ObjectMeta.Name = "failPubsub"
	component.Spec.Type = "pubsub.failingPubsub"

	err := r.initPubSub(component)
	assert.NoError(t, err)

	t.Run("pubsub publish retries with resiliency", func(t *testing.T) {
		req := &pubsub.PublishRequest{
			PubsubName: "failPubsub",
			Topic:      "failingTopic",
		}
		err := r.Publish(req)

		assert.NoError(t, err)
		assert.Equal(t, 2, failingPubsub.Failure.CallCount("failingTopic"))
	})

	t.Run("pubsub publish times out with resiliency", func(t *testing.T) {
		req := &pubsub.PublishRequest{
			PubsubName: "failPubsub",
			Topic:      "timeoutTopic",
		}

		start := time.Now()
		err := r.Publish(req)
		end := time.Now()

		assert.Error(t, err)
		assert.Equal(t, 2, failingPubsub.Failure.CallCount("timeoutTopic"))
		assert.Less(t, end.Sub(start), time.Second*10)
	})

	r.runtimeConfig.ApplicationProtocol = HTTPProtocol
	r.appChannel = &failingAppChannel

	t.Run("pubsub retries subscription event with resiliency", func(t *testing.T) {
		r.topicRoutes = make(map[string]TopicRoutes)
		r.topicRoutes["failPubsub"] = TopicRoutes{
			"failingSubTopic": {
				metadata: map[string]string{
					"rawPayload": "true",
				},
				rules: []*runtimePubsub.Rule{
					{
						Path: "failingPubsub",
					},
				},
			},
		}
		r.pubSubs = map[string]pubsubItem{
			"failPubsub": {
				component: &failingPubsub,
			},
		}

		r.topicCtxCancels = map[string]context.CancelFunc{}
		r.pubsubCtx, r.pubsubCancel = context.WithCancel(context.Background())
		defer r.pubsubCancel()
		err := r.beginPubSub("failPubsub")

		assert.NoError(t, err)
		assert.Equal(t, 2, failingAppChannel.Failure.CallCount("failingSubTopic"))
	})

	t.Run("pubsub times out sending event to app with resiliency", func(t *testing.T) {
		r.topicRoutes = make(map[string]TopicRoutes)
		r.topicRoutes["failPubsub"] = TopicRoutes{
			"timeoutSubTopic": {
				metadata: map[string]string{
					"rawPayload": "true",
				},
				rules: []*runtimePubsub.Rule{
					{
						Path: "failingPubsub",
					},
				},
			},
		}
		r.pubSubs = map[string]pubsubItem{
			"failPubsub": {
				component: &failingPubsub,
			},
		}

		r.topicCtxCancels = map[string]context.CancelFunc{}
		r.pubsubCtx, r.pubsubCancel = context.WithCancel(context.Background())
		defer r.pubsubCancel()
		start := time.Now()
		err := r.beginPubSub("failPubsub")
		end := time.Now()

		// This is eaten, technically.
		assert.NoError(t, err)
		assert.Equal(t, 2, failingAppChannel.Failure.CallCount("timeoutSubTopic"))
		assert.Less(t, end.Sub(start), time.Second*10)
	})
}

// mockSubscribePubSub is an in-memory pubsub component.
type mockSubscribePubSub struct {
	bulkHandlers    map[string]pubsub.BulkHandler
	handlers        map[string]pubsub.Handler
	pubCount        map[string]int
	bulkPubCount    map[string]int
	isBulkSubscribe bool
	bulkReponse     pubsub.BulkSubscribeResponse
}

// type BulkSubscribeResponse struct {

// Init is a mock initialization method.
func (m *mockSubscribePubSub) Init(metadata pubsub.Metadata) error {
	m.bulkHandlers = make(map[string]pubsub.BulkHandler)
	m.handlers = make(map[string]pubsub.Handler)
	m.pubCount = make(map[string]int)
	m.bulkPubCount = make(map[string]int)
	return nil
}

// Publish is a mock publish method. Immediately trigger handler if topic is subscribed.
func (m *mockSubscribePubSub) Publish(req *pubsub.PublishRequest) error {
	m.pubCount[req.Topic]++
	if handler, ok := m.handlers[req.Topic]; ok {
		pubsubMsg := &pubsub.NewMessage{
			Data:  req.Data,
			Topic: req.Topic,
		}
		handler(context.Background(), pubsubMsg)
	} else if bulkHandler, ok := m.bulkHandlers[req.Topic]; ok {
		m.bulkPubCount[req.Topic]++
		nbei := pubsub.BulkMessageEntry{
			EntryId: "0",
			Event:   req.Data,
		}
		msgArr := []pubsub.BulkMessageEntry{nbei}
		nbm := &pubsub.BulkMessage{
			Entries: msgArr,
			Topic:   req.Topic,
		}
		bulkHandler(context.Background(), nbm)
	}
	return nil
}

// BulkPublish is a mock publish method. Immediately call the handler for each event in request if topic is subscribed.
func (m *mockSubscribePubSub) BulkPublish(_ context.Context, req *pubsub.BulkPublishRequest) (pubsub.BulkPublishResponse, error) {
	m.bulkPubCount[req.Topic]++
	res := pubsub.BulkPublishResponse{}
	if handler, ok := m.handlers[req.Topic]; ok {
		for _, entry := range req.Entries {
			m.pubCount[req.Topic]++
			// TODO this needs to be modified as part of BulkSubscribe deadletter test
			pubsubMsg := &pubsub.NewMessage{
				Data:  entry.Event,
				Topic: req.Topic,
			}
			handler(context.Background(), pubsubMsg)
			res.Statuses = append(res.Statuses, pubsub.BulkPublishResponseEntry{
				EntryId: entry.EntryId,
				Status:  pubsub.PublishSucceeded,
			})
		}
	} else if bulkHandler, ok := m.bulkHandlers[req.Topic]; ok {
		nbm := &pubsub.BulkMessage{
			Entries: req.Entries,
			Topic:   req.Topic,
		}
		bulkResponses, err := bulkHandler(context.Background(), nbm)
		m.bulkReponse.Statuses = bulkResponses
		m.bulkReponse.Error = err
	}

	return res, nil
}

// Subscribe is a mock subscribe method.
func (m *mockSubscribePubSub) Subscribe(_ context.Context, req pubsub.SubscribeRequest, handler pubsub.Handler) error {
	m.handlers[req.Topic] = handler
	return nil
}

func (m *mockSubscribePubSub) Close() error {
	return nil
}

func (m *mockSubscribePubSub) Features() []pubsub.Feature {
	return nil
}

func (m *mockSubscribePubSub) BulkSubscribe(ctx context.Context, req pubsub.SubscribeRequest, handler pubsub.BulkHandler) error {
	m.isBulkSubscribe = true
	m.bulkHandlers[req.Topic] = handler
	return nil
}

func TestPubSubDeadLetter(t *testing.T) {
	testDeadLetterPubsub := "failPubsub"
	pubsubComponent := componentsV1alpha1.Component{
		ObjectMeta: metaV1.ObjectMeta{
			Name: testDeadLetterPubsub,
		},
		Spec: componentsV1alpha1.ComponentSpec{
			Type:     "pubsub.mockPubSub",
			Version:  "v1",
			Metadata: getFakeMetadataItems(),
		},
	}

	t.Run("succeeded to publish message to dead letter when send message to app returns error", func(t *testing.T) {
		rt := NewTestDaprRuntime(modes.StandaloneMode)
		defer stopRuntime(t, rt)
		rt.pubSubRegistry.RegisterComponent(
			func(_ logger.Logger) pubsub.PubSub {
				return &mockSubscribePubSub{}
			},
			"mockPubSub",
		)
		req := invokev1.NewInvokeMethodRequest("dapr/subscribe")
		req.WithHTTPExtension(http.MethodGet, "")
		req.WithRawData(nil, invokev1.JSONContentType)

		subscriptionItems := []runtimePubsub.SubscriptionJSON{
			{PubsubName: testDeadLetterPubsub, Topic: "topic0", DeadLetterTopic: "topic1", Route: "error"},
			{PubsubName: testDeadLetterPubsub, Topic: "topic1", Route: "success"},
		}
		sub, _ := json.Marshal(subscriptionItems)
		fakeResp := invokev1.NewInvokeMethodResponse(200, "OK", nil)
		fakeResp.WithRawData(sub, "application/json")

		mockAppChannel := new(channelt.MockAppChannel)
		rt.appChannel = mockAppChannel
		mockAppChannel.On("InvokeMethod", mock.MatchedBy(matchContextInterface), req).Return(fakeResp, nil)
		// Mock send message to app returns error.
		mockAppChannel.On("InvokeMethod", mock.MatchedBy(matchContextInterface), mock.Anything).Return(nil, errors.New("failed to send"))

		require.NoError(t, rt.initPubSub(pubsubComponent))
		rt.startSubscriptions()

		err := rt.Publish(&pubsub.PublishRequest{
			PubsubName: testDeadLetterPubsub,
			Topic:      "topic0",
			Data:       []byte(`{"id":"1"}`),
		})
		assert.Nil(t, err)
		pubsubIns := rt.pubSubs[testDeadLetterPubsub].component.(*mockSubscribePubSub)
		assert.Equal(t, 1, pubsubIns.pubCount["topic0"])
		// Ensure the message is sent to dead letter topic.
		assert.Equal(t, 1, pubsubIns.pubCount["topic1"])
		mockAppChannel.AssertNumberOfCalls(t, "InvokeMethod", 3)
	})

	t.Run("use dead letter with resiliency", func(t *testing.T) {
		rt := NewTestDaprRuntime(modes.StandaloneMode)
		defer stopRuntime(t, rt)
		rt.resiliency = resiliency.FromConfigurations(logger.NewLogger("test"), testResiliency)
		rt.pubSubRegistry.RegisterComponent(
			func(_ logger.Logger) pubsub.PubSub {
				return &mockSubscribePubSub{}
			},
			"mockPubSub",
		)
		req := invokev1.NewInvokeMethodRequest("dapr/subscribe")
		req.WithHTTPExtension(http.MethodGet, "")
		req.WithRawData(nil, invokev1.JSONContentType)

		subscriptionItems := []runtimePubsub.SubscriptionJSON{
			{PubsubName: testDeadLetterPubsub, Topic: "topic0", DeadLetterTopic: "topic1", Route: "error"},
			{PubsubName: testDeadLetterPubsub, Topic: "topic1", Route: "success"},
		}
		sub, _ := json.Marshal(subscriptionItems)
		fakeResp := invokev1.NewInvokeMethodResponse(200, "OK", nil)
		fakeResp.WithRawData(sub, "application/json")

		mockAppChannel := new(channelt.MockAppChannel)
		rt.appChannel = mockAppChannel
		mockAppChannel.On("InvokeMethod", mock.AnythingOfType("*context.emptyCtx"), req).Return(fakeResp, nil)
		// Mock send message to app returns error.
		mockAppChannel.On("InvokeMethod", mock.AnythingOfType("*context.timerCtx"), mock.Anything).Return(nil, errors.New("failed to send"))

		require.NoError(t, rt.initPubSub(pubsubComponent))
		rt.startSubscriptions()

		err := rt.Publish(&pubsub.PublishRequest{
			PubsubName: testDeadLetterPubsub,
			Topic:      "topic0",
			Data:       []byte(`{"id":"1"}`),
		})
		assert.Nil(t, err)
		pubsubIns := rt.pubSubs[testDeadLetterPubsub].component.(*mockSubscribePubSub)
		// Consider of resiliency, publish message may retry in some cases, make sure the pub count is greater than 1.
		assert.True(t, pubsubIns.pubCount["topic0"] >= 1)
		// Make sure every message that is sent to topic0 is sent to its dead letter topic1.
		assert.Equal(t, pubsubIns.pubCount["topic0"], pubsubIns.pubCount["topic1"])
		// Except of the one getting config from app, make sure each publish will result to twice subscribe call
		mockAppChannel.AssertNumberOfCalls(t, "InvokeMethod", 1+2*pubsubIns.pubCount["topic0"]+2*pubsubIns.pubCount["topic1"])
	})
}

func TestGetSubscribedBindingsGRPC(t *testing.T) {
	testCases := []struct {
		name             string
		expectedResponse []string
		responseError    error
		responseFromApp  []string
	}{
		{
			name:             "get list of subscriber bindings success",
			expectedResponse: []string{"binding1", "binding2"},
			responseFromApp:  []string{"binding1", "binding2"},
		},
		{
			name:             "get list of subscriber bindings error from app",
			expectedResponse: []string{},
			responseError:    assert.AnError,
		},
	}
	for _, tc := range testCases {
		t.Run(tc.name, func(t *testing.T) {
			port, _ := freeport.GetFreePort()
			rt := NewTestDaprRuntimeWithProtocol(modes.StandaloneMode, string(GRPCProtocol), port)
			// create mock application server first
			grpcServer := startTestAppCallbackGRPCServer(t, port, &channelt.MockServer{
				Error:    tc.responseError,
				Bindings: tc.responseFromApp,
			})
			defer grpcServer.Stop()

			// create a new AppChannel and gRPC client for every test
			rt.createAppChannel()
			// properly close the app channel created
			defer rt.grpc.CloseAppClient()

			// act
			resp, _ := rt.getSubscribedBindingsGRPC()

			// assert
			assert.Equal(t, tc.expectedResponse, resp, "expected response to match")
		})
	}
}

func startTestAppCallbackGRPCServer(t *testing.T, port int, mockServer runtimev1pb.AppCallbackServer) *grpc.Server {
	lis, err := net.Listen("tcp", fmt.Sprintf(":%d", port))
	assert.NoError(t, err)
	grpcServer := grpc.NewServer()
	go func() {
		runtimev1pb.RegisterAppCallbackServer(grpcServer, mockServer)
		if err := grpcServer.Serve(lis); err != nil {
			panic(err)
		}
	}()
	// wait until server starts
	time.Sleep(maxGRPCServerUptime)

	return grpcServer
}

func getFakeProperties() map[string]string {
	return map[string]string{
		"host":                    "localhost",
		"password":                "fakePassword",
		"consumerID":              TestRuntimeConfigID,
		scopes.SubscriptionScopes: fmt.Sprintf("%s=topic0,topic1", TestRuntimeConfigID),
		scopes.PublishingScopes:   fmt.Sprintf("%s=topic0,topic1", TestRuntimeConfigID),
	}
}

func getFakeMetadataItems() []componentsV1alpha1.MetadataItem {
	return []componentsV1alpha1.MetadataItem{
		{
			Name: "host",
			Value: componentsV1alpha1.DynamicValue{
				JSON: v1.JSON{
					Raw: []byte("localhost"),
				},
			},
		},
		{
			Name: "password",
			Value: componentsV1alpha1.DynamicValue{
				JSON: v1.JSON{
					Raw: []byte("fakePassword"),
				},
			},
		},
		{
			Name: "consumerID",
			Value: componentsV1alpha1.DynamicValue{
				JSON: v1.JSON{
					Raw: []byte(TestRuntimeConfigID),
				},
			},
		},
		{
			Name: scopes.SubscriptionScopes,
			Value: componentsV1alpha1.DynamicValue{
				JSON: v1.JSON{
					Raw: []byte(fmt.Sprintf("%s=topic0,topic1", TestRuntimeConfigID)),
				},
			},
		},
		{
			Name: scopes.PublishingScopes,
			Value: componentsV1alpha1.DynamicValue{
				JSON: v1.JSON{
					Raw: []byte(fmt.Sprintf("%s=topic0,topic1", TestRuntimeConfigID)),
				},
			},
		},
	}
}

func NewTestDaprRuntime(mode modes.DaprMode) *DaprRuntime {
	return NewTestDaprRuntimeWithProtocol(mode, string(HTTPProtocol), 1024)
}

func NewTestDaprRuntimeWithProtocol(mode modes.DaprMode, protocol string, appPort int) *DaprRuntime {
	testRuntimeConfig := NewTestDaprRuntimeConfig(mode, protocol, appPort)

	rt := NewDaprRuntime(testRuntimeConfig, &config.Configuration{}, &config.AccessControlList{}, resiliency.New(logger.NewLogger("test")))
	rt.stateStoreRegistry = stateLoader.NewRegistry()
	rt.secretStoresRegistry = secretstoresLoader.NewRegistry()
	rt.nameResolutionRegistry = nrLoader.NewRegistry()
	rt.bindingsRegistry = bindingsLoader.NewRegistry()
	rt.pubSubRegistry = pubsubLoader.NewRegistry()
	rt.httpMiddlewareRegistry = httpMiddlewareLoader.NewRegistry()
	rt.configurationStoreRegistry = configurationLoader.NewRegistry()
	rt.lockStoreRegistry = lockLoader.NewRegistry()

	return rt
}

func NewTestDaprRuntimeConfig(mode modes.DaprMode, protocol string, appPort int) *Config {
	return NewRuntimeConfig(NewRuntimeConfigOpts{
		ID:                           TestRuntimeConfigID,
		PlacementAddresses:           []string{"10.10.10.12"},
		controlPlaneAddress:          "10.10.10.11",
		AllowedOrigins:               cors.DefaultAllowedOrigins,
		GlobalConfig:                 "globalConfig",
		ComponentsPath:               "",
		AppProtocol:                  protocol,
		Mode:                         string(mode),
		HTTPPort:                     DefaultDaprHTTPPort,
		InternalGRPCPort:             0,
		APIGRPCPort:                  DefaultDaprAPIGRPCPort,
		APIListenAddresses:           []string{DefaultAPIListenAddress},
		PublicPort:                   nil,
		AppPort:                      appPort,
		ProfilePort:                  DefaultProfilePort,
		EnableProfiling:              false,
		MaxConcurrency:               -1,
		MTLSEnabled:                  false,
		SentryAddress:                "",
		AppSSL:                       false,
		MaxRequestBodySize:           4,
		UnixDomainSocket:             "",
		ReadBufferSize:               4,
		GracefulShutdownDuration:     time.Second,
		EnableAPILogging:             true,
		DisableBuiltinK8sSecretStore: false,
	})
}

func TestGracefulShutdown(t *testing.T) {
	r := NewTestDaprRuntime(modes.StandaloneMode)
	assert.Equal(t, time.Second, r.runtimeConfig.GracefulShutdownDuration)
}

func TestMTLS(t *testing.T) {
	t.Run("with mTLS enabled", func(t *testing.T) {
		rt := NewTestDaprRuntime(modes.StandaloneMode)
		defer stopRuntime(t, rt)
		rt.runtimeConfig.mtlsEnabled = true
		rt.runtimeConfig.SentryServiceAddress = "1.1.1.1"

		t.Setenv(sentryConsts.TrustAnchorsEnvVar, testCertRoot)
		t.Setenv(sentryConsts.CertChainEnvVar, "a")
		t.Setenv(sentryConsts.CertKeyEnvVar, "b")

		certChain, err := security.GetCertChain()
		assert.Nil(t, err)
		rt.runtimeConfig.CertChain = certChain

		err = rt.establishSecurity(rt.runtimeConfig.SentryServiceAddress)
		assert.Nil(t, err)
		assert.NotNil(t, rt.authenticator)
	})

	t.Run("with mTLS disabled", func(t *testing.T) {
		rt := NewTestDaprRuntime(modes.StandaloneMode)
		defer stopRuntime(t, rt)

		err := rt.establishSecurity(rt.runtimeConfig.SentryServiceAddress)
		assert.Nil(t, err)
		assert.Nil(t, rt.authenticator)
	})

	t.Run("mTLS disabled, operator fails without TLS certs", func(t *testing.T) {
		rt := NewTestDaprRuntime(modes.KubernetesMode)
		defer stopRuntime(t, rt)

		_, err := rt.getOperatorClient()
		assert.Error(t, err)
	})
}

type mockBinding struct {
	readErrorCh chan bool
	data        string
	metadata    map[string]string
	closeErr    error
}

func (b *mockBinding) Init(metadata bindings.Metadata) error {
	return nil
}

func (b *mockBinding) Read(ctx context.Context, handler bindings.Handler) error {
	b.data = string(testInputBindingData)
	metadata := map[string]string{}
	if b.metadata != nil {
		metadata = b.metadata
	}

	go func() {
		_, err := handler(context.Background(), &bindings.ReadResponse{
			Metadata: metadata,
			Data:     []byte(b.data),
		})
		if b.readErrorCh != nil {
			b.readErrorCh <- (err != nil)
		}
	}()

	return nil
}

func (b *mockBinding) Operations() []bindings.OperationKind {
	return []bindings.OperationKind{bindings.CreateOperation, bindings.ListOperation}
}

func (b *mockBinding) Invoke(ctx context.Context, req *bindings.InvokeRequest) (*bindings.InvokeResponse, error) {
	return nil, nil
}

func (b *mockBinding) Close() error {
	return b.closeErr
}

func TestInvokeOutputBindings(t *testing.T) {
	t.Run("output binding missing operation", func(t *testing.T) {
		rt := NewTestDaprRuntime(modes.StandaloneMode)
		defer stopRuntime(t, rt)

		_, err := rt.sendToOutputBinding("mockBinding", &bindings.InvokeRequest{
			Data: []byte(""),
		})
		assert.NotNil(t, err)
		assert.Equal(t, "operation field is missing from request", err.Error())
	})

	t.Run("output binding valid operation", func(t *testing.T) {
		rt := NewTestDaprRuntime(modes.StandaloneMode)
		defer stopRuntime(t, rt)
		rt.outputBindings["mockBinding"] = &mockBinding{}

		_, err := rt.sendToOutputBinding("mockBinding", &bindings.InvokeRequest{
			Data:      []byte(""),
			Operation: bindings.CreateOperation,
		})
		assert.Nil(t, err)
	})

	t.Run("output binding invalid operation", func(t *testing.T) {
		rt := NewTestDaprRuntime(modes.StandaloneMode)
		defer stopRuntime(t, rt)
		rt.outputBindings["mockBinding"] = &mockBinding{}

		_, err := rt.sendToOutputBinding("mockBinding", &bindings.InvokeRequest{
			Data:      []byte(""),
			Operation: bindings.GetOperation,
		})
		assert.NotNil(t, err)
		assert.Equal(t, "binding mockBinding does not support operation get. supported operations:create list", err.Error())
	})
}

func TestReadInputBindings(t *testing.T) {
	const testInputBindingName = "inputbinding"
	const testInputBindingMethod = "inputbinding"

	t.Run("app acknowledge, no retry", func(t *testing.T) {
		rt := NewTestDaprRuntime(modes.StandaloneMode)
		defer stopRuntime(t, rt)
		mockAppChannel := new(channelt.MockAppChannel)
		rt.appChannel = mockAppChannel

		fakeBindingReq := invokev1.NewInvokeMethodRequest(testInputBindingMethod)
		fakeBindingReq.WithHTTPExtension(http.MethodOptions, "")
		fakeBindingReq.WithRawData(nil, invokev1.JSONContentType)

		fakeBindingResp := invokev1.NewInvokeMethodResponse(200, "OK", nil)

		fakeReq := invokev1.NewInvokeMethodRequest(testInputBindingMethod)
		fakeReq.WithHTTPExtension(http.MethodPost, "")
		fakeReq.WithRawData(testInputBindingData, "application/json")
		fakeReq.WithMetadata(map[string][]string{})

		// User App subscribes 1 topics via http app channel
		fakeResp := invokev1.NewInvokeMethodResponse(200, "OK", nil)
		fakeResp.WithRawData([]byte("OK"), "application/json")

		mockAppChannel.On("InvokeMethod", mock.AnythingOfType("*context.emptyCtx"), fakeBindingReq).Return(fakeBindingResp, nil)
		mockAppChannel.On("InvokeMethod", mock.AnythingOfType("*context.valueCtx"), fakeReq).Return(fakeResp, nil)

		rt.appChannel = mockAppChannel

		rt.inputBindingRoutes[testInputBindingName] = testInputBindingName

		b := mockBinding{}
		ctx, cancel := context.WithTimeout(context.Background(), 500*time.Millisecond)
		ch := make(chan bool, 1)
		b.readErrorCh = ch
		rt.readFromBinding(ctx, testInputBindingName, &b)
		cancel()

		assert.False(t, <-ch)
	})

	t.Run("app returns error", func(t *testing.T) {
		rt := NewTestDaprRuntime(modes.StandaloneMode)
		defer stopRuntime(t, rt)
		mockAppChannel := new(channelt.MockAppChannel)
		rt.appChannel = mockAppChannel

		fakeBindingReq := invokev1.NewInvokeMethodRequest(testInputBindingMethod)
		fakeBindingReq.WithHTTPExtension(http.MethodOptions, "")
		fakeBindingReq.WithRawData(nil, invokev1.JSONContentType)

		fakeBindingResp := invokev1.NewInvokeMethodResponse(200, "OK", nil)

		fakeReq := invokev1.NewInvokeMethodRequest(testInputBindingMethod)
		fakeReq.WithHTTPExtension(http.MethodPost, "")
		fakeReq.WithRawData(testInputBindingData, "application/json")
		fakeReq.WithMetadata(map[string][]string{})

		// User App subscribes 1 topics via http app channel
		fakeResp := invokev1.NewInvokeMethodResponse(500, "Internal Error", nil)
		fakeResp.WithRawData([]byte("Internal Error"), "application/json")

		mockAppChannel.On("InvokeMethod", mock.AnythingOfType("*context.emptyCtx"), fakeBindingReq).Return(fakeBindingResp, nil)
		mockAppChannel.On("InvokeMethod", mock.AnythingOfType("*context.valueCtx"), fakeReq).Return(fakeResp, nil)

		rt.appChannel = mockAppChannel
		rt.inputBindingRoutes[testInputBindingName] = testInputBindingName

		b := mockBinding{}
		ctx, cancel := context.WithTimeout(context.Background(), 500*time.Millisecond)
		ch := make(chan bool, 1)
		b.readErrorCh = ch
		rt.readFromBinding(ctx, testInputBindingName, &b)
		cancel()

		assert.True(t, <-ch)
	})

	t.Run("binding has data and metadata", func(t *testing.T) {
		rt := NewTestDaprRuntime(modes.StandaloneMode)
		defer stopRuntime(t, rt)
		mockAppChannel := new(channelt.MockAppChannel)
		rt.appChannel = mockAppChannel

		fakeBindingReq := invokev1.NewInvokeMethodRequest(testInputBindingMethod)
		fakeBindingReq.WithHTTPExtension(http.MethodOptions, "")
		fakeBindingReq.WithRawData(nil, invokev1.JSONContentType)

		fakeBindingResp := invokev1.NewInvokeMethodResponse(200, "OK", nil)

		fakeReq := invokev1.NewInvokeMethodRequest(testInputBindingMethod)
		fakeReq.WithHTTPExtension(http.MethodPost, "")
		fakeReq.WithRawData(testInputBindingData, "application/json")
		fakeReq.WithMetadata(map[string][]string{"bindings": {"input"}})

		// User App subscribes 1 topics via http app channel
		fakeResp := invokev1.NewInvokeMethodResponse(200, "OK", nil)
		fakeResp.WithRawData([]byte("OK"), "application/json")

		mockAppChannel.On("InvokeMethod", mock.AnythingOfType("*context.emptyCtx"), fakeBindingReq).Return(fakeBindingResp, nil)
		mockAppChannel.On("InvokeMethod", mock.AnythingOfType("*context.valueCtx"), fakeReq).Return(fakeResp, nil)

		rt.appChannel = mockAppChannel
		rt.inputBindingRoutes[testInputBindingName] = testInputBindingName

		b := mockBinding{metadata: map[string]string{"bindings": "input"}}
		ctx, cancel := context.WithTimeout(context.Background(), 500*time.Millisecond)
		ch := make(chan bool, 1)
		b.readErrorCh = ch
		rt.readFromBinding(ctx, testInputBindingName, &b)
		cancel()

		assert.Equal(t, string(testInputBindingData), b.data)
	})

	t.Run("start and stop reading", func(t *testing.T) {
		rt := NewDaprRuntime(&Config{}, &config.Configuration{}, &config.AccessControlList{}, resiliency.New(logger.NewLogger("test")))
		defer stopRuntime(t, rt)

		closeCh := make(chan struct{})
		defer close(closeCh)

		b := &daprt.MockBinding{}
		b.SetOnReadCloseCh(closeCh)
		b.On("Read", mock.MatchedBy(matchContextInterface), mock.Anything).Return(nil).Once()

		ctx, cancel := context.WithCancel(context.Background())
		rt.readFromBinding(ctx, testInputBindingName, b)
		time.Sleep(80 * time.Millisecond)
		cancel()
		select {
		case <-closeCh:
			// All good
		case <-time.After(time.Second):
			t.Fatal("timeout while waiting for binding to stop reading")
		}

		b.AssertNumberOfCalls(t, "Read", 1)
	})
}

func TestNamespace(t *testing.T) {
	t.Run("empty namespace", func(t *testing.T) {
		rt := NewTestDaprRuntime(modes.StandaloneMode)
		defer stopRuntime(t, rt)
		ns := rt.getNamespace()

		assert.Empty(t, ns)
	})

	t.Run("non-empty namespace", func(t *testing.T) {
		t.Setenv("NAMESPACE", "a")

		rt := NewTestDaprRuntime(modes.StandaloneMode)
		defer stopRuntime(t, rt)
		ns := rt.getNamespace()

		assert.Equal(t, "a", ns)
	})
}

func TestPodName(t *testing.T) {
	t.Run("empty podName", func(t *testing.T) {
		rt := NewTestDaprRuntime(modes.StandaloneMode)
		defer stopRuntime(t, rt)
		podName := rt.getPodName()

		assert.Empty(t, podName)
	})

	t.Run("non-empty podName", func(t *testing.T) {
		t.Setenv("POD_NAME", "testPodName")

		rt := NewTestDaprRuntime(modes.StandaloneMode)
		defer stopRuntime(t, rt)
		podName := rt.getPodName()

		assert.Equal(t, "testPodName", podName)
	})
}

func TestAuthorizedComponents(t *testing.T) {
	testCompName := "fakeComponent"

	t.Run("standalone mode, no namespce", func(t *testing.T) {
		rt := NewTestDaprRuntime(modes.StandaloneMode)
		defer stopRuntime(t, rt)
		component := componentsV1alpha1.Component{}
		component.ObjectMeta.Name = testCompName

		comps := rt.getAuthorizedComponents([]componentsV1alpha1.Component{component})
		assert.True(t, len(comps) == 1)
		assert.Equal(t, testCompName, comps[0].Name)
	})

	t.Run("namespace mismatch", func(t *testing.T) {
		rt := NewTestDaprRuntime(modes.StandaloneMode)
		defer stopRuntime(t, rt)
		rt.namespace = "a"

		component := componentsV1alpha1.Component{}
		component.ObjectMeta.Name = testCompName
		component.ObjectMeta.Namespace = "b"

		comps := rt.getAuthorizedComponents([]componentsV1alpha1.Component{component})
		assert.True(t, len(comps) == 0)
	})

	t.Run("namespace match", func(t *testing.T) {
		rt := NewTestDaprRuntime(modes.StandaloneMode)
		defer stopRuntime(t, rt)
		rt.namespace = "a"

		component := componentsV1alpha1.Component{}
		component.ObjectMeta.Name = testCompName
		component.ObjectMeta.Namespace = "a"

		comps := rt.getAuthorizedComponents([]componentsV1alpha1.Component{component})
		assert.True(t, len(comps) == 1)
	})

	t.Run("in scope, namespace match", func(t *testing.T) {
		rt := NewTestDaprRuntime(modes.StandaloneMode)
		defer stopRuntime(t, rt)
		rt.namespace = "a"

		component := componentsV1alpha1.Component{}
		component.ObjectMeta.Name = testCompName
		component.ObjectMeta.Namespace = "a"
		component.Scopes = []string{TestRuntimeConfigID}

		comps := rt.getAuthorizedComponents([]componentsV1alpha1.Component{component})
		assert.True(t, len(comps) == 1)
	})

	t.Run("not in scope, namespace match", func(t *testing.T) {
		rt := NewTestDaprRuntime(modes.StandaloneMode)
		defer stopRuntime(t, rt)
		rt.namespace = "a"

		component := componentsV1alpha1.Component{}
		component.ObjectMeta.Name = testCompName
		component.ObjectMeta.Namespace = "a"
		component.Scopes = []string{"other"}

		comps := rt.getAuthorizedComponents([]componentsV1alpha1.Component{component})
		assert.True(t, len(comps) == 0)
	})

	t.Run("in scope, namespace mismatch", func(t *testing.T) {
		rt := NewTestDaprRuntime(modes.StandaloneMode)
		defer stopRuntime(t, rt)
		rt.namespace = "a"

		component := componentsV1alpha1.Component{}
		component.ObjectMeta.Name = testCompName
		component.ObjectMeta.Namespace = "b"
		component.Scopes = []string{TestRuntimeConfigID}

		comps := rt.getAuthorizedComponents([]componentsV1alpha1.Component{component})
		assert.True(t, len(comps) == 0)
	})

	t.Run("not in scope, namespace mismatch", func(t *testing.T) {
		rt := NewTestDaprRuntime(modes.StandaloneMode)
		defer stopRuntime(t, rt)
		rt.namespace = "a"

		component := componentsV1alpha1.Component{}
		component.ObjectMeta.Name = testCompName
		component.ObjectMeta.Namespace = "b"
		component.Scopes = []string{"other"}

		comps := rt.getAuthorizedComponents([]componentsV1alpha1.Component{component})
		assert.True(t, len(comps) == 0)
	})

	t.Run("no authorizers", func(t *testing.T) {
		rt := NewTestDaprRuntime(modes.StandaloneMode)
		defer stopRuntime(t, rt)
		rt.componentAuthorizers = []ComponentAuthorizer{}
		// Namespace mismatch, should be accepted anyways
		rt.namespace = "a"

		component := componentsV1alpha1.Component{}
		component.ObjectMeta.Name = testCompName
		component.ObjectMeta.Namespace = "b"

		comps := rt.getAuthorizedComponents([]componentsV1alpha1.Component{component})
		assert.True(t, len(comps) == 1)
		assert.Equal(t, testCompName, comps[0].Name)
	})

	t.Run("only deny all", func(t *testing.T) {
		rt := NewTestDaprRuntime(modes.StandaloneMode)
		defer stopRuntime(t, rt)
		rt.componentAuthorizers = []ComponentAuthorizer{
			func(component componentsV1alpha1.Component) bool {
				return false
			},
		}

		component := componentsV1alpha1.Component{}
		component.ObjectMeta.Name = testCompName

		comps := rt.getAuthorizedComponents([]componentsV1alpha1.Component{component})
		assert.True(t, len(comps) == 0)
	})

	t.Run("additional authorizer denies all", func(t *testing.T) {
		cfg := NewTestDaprRuntimeConfig(modes.StandaloneMode, string(HTTPProtocol), 1024)
		rt := NewDaprRuntime(cfg, &config.Configuration{}, &config.AccessControlList{}, resiliency.New(logger.NewLogger("test")))
		rt.componentAuthorizers = append(rt.componentAuthorizers, func(component componentsV1alpha1.Component) bool {
			return false
		})
		defer stopRuntime(t, rt)

		component := componentsV1alpha1.Component{}
		component.ObjectMeta.Name = testCompName

		comps := rt.getAuthorizedComponents([]componentsV1alpha1.Component{component})
		assert.True(t, len(comps) == 0)
	})
}

type mockPublishPubSub struct {
	PublishedRequest atomic.Pointer[pubsub.PublishRequest]
}

// Init is a mock initialization method.
func (m *mockPublishPubSub) Init(metadata pubsub.Metadata) error {
	return nil
}

// Publish is a mock publish method.
func (m *mockPublishPubSub) Publish(req *pubsub.PublishRequest) error {
	m.PublishedRequest.Store(req)
	return nil
}

// BulkPublish is a mock bulk publish method returning a success all the time.
func (m *mockPublishPubSub) BulkPublish(req *pubsub.BulkPublishRequest) (pubsub.BulkPublishResponse, error) {
	res := pubsub.BulkPublishResponse{}

	for _, entry := range req.Entries {
		e := pubsub.BulkPublishResponseEntry{
			EntryId: entry.EntryId,
			Status:  pubsub.PublishSucceeded,
			Error:   nil,
		}
		res.Statuses = append(res.Statuses, e)
	}
	return res, nil
}

func (m *mockPublishPubSub) BulkSubscribe(ctx context.Context, req pubsub.SubscribeRequest, handler pubsub.BulkHandler) (pubsub.BulkSubscribeResponse, error) {
	return pubsub.BulkSubscribeResponse{}, nil
}

// Subscribe is a mock subscribe method.
func (m *mockPublishPubSub) Subscribe(_ context.Context, req pubsub.SubscribeRequest, handler pubsub.Handler) error {
	return nil
}

func (m *mockPublishPubSub) Close() error {
	return nil
}

func (m *mockPublishPubSub) Features() []pubsub.Feature {
	return nil
}

func TestInitActors(t *testing.T) {
	t.Run("missing namespace on kubernetes", func(t *testing.T) {
		r := NewDaprRuntime(&Config{Mode: modes.KubernetesMode}, &config.Configuration{}, &config.AccessControlList{}, resiliency.New(logger.NewLogger("test")))
		defer stopRuntime(t, r)
		r.namespace = ""
		r.runtimeConfig.mtlsEnabled = true

		err := r.initActors()
		assert.Error(t, err)
	})

	t.Run("actors hosted = true", func(t *testing.T) {
		r := NewDaprRuntime(&Config{Mode: modes.KubernetesMode}, &config.Configuration{}, &config.AccessControlList{}, resiliency.New(logger.NewLogger("test")))
		defer stopRuntime(t, r)
		r.appConfig = config.ApplicationConfig{
			Entities: []string{"actor1"},
		}

		hosted := len(r.appConfig.Entities) > 0
		assert.True(t, hosted)
	})

	t.Run("actors hosted = false", func(t *testing.T) {
		r := NewDaprRuntime(&Config{Mode: modes.KubernetesMode}, &config.Configuration{}, &config.AccessControlList{}, resiliency.New(logger.NewLogger("test")))
		defer stopRuntime(t, r)

		hosted := len(r.appConfig.Entities) > 0
		assert.False(t, hosted)
	})

	t.Run("placement enable = false", func(t *testing.T) {
		r := NewDaprRuntime(&Config{}, &config.Configuration{}, &config.AccessControlList{}, resiliency.New(logger.NewLogger("test")))
		defer stopRuntime(t, r)

		err := r.initActors()
		assert.NotNil(t, err)
	})

	t.Run("the state stores can still be initialized normally", func(t *testing.T) {
		r := NewDaprRuntime(&Config{}, &config.Configuration{}, &config.AccessControlList{}, resiliency.New(logger.NewLogger("test")))
		defer stopRuntime(t, r)

		assert.Nil(t, r.actor)
		assert.NotNil(t, r.stateStores)
	})

	t.Run("the actor store can not be initialized normally", func(t *testing.T) {
		r := NewDaprRuntime(&Config{}, &config.Configuration{}, &config.AccessControlList{}, resiliency.New(logger.NewLogger("test")))
		defer stopRuntime(t, r)

		assert.Equal(t, "", r.actorStateStoreName)
		err := r.initActors()
		assert.NotNil(t, err)
	})
}

func TestInitBindings(t *testing.T) {
	t.Run("single input binding", func(t *testing.T) {
		r := NewDaprRuntime(&Config{}, &config.Configuration{}, &config.AccessControlList{}, resiliency.New(logger.NewLogger("test")))
		r.bindingsRegistry = bindingsLoader.NewRegistry()
		defer stopRuntime(t, r)
		r.bindingsRegistry.RegisterInputBinding(
			func(_ logger.Logger) bindings.InputBinding {
				return &daprt.MockBinding{}
			},
			"testInputBinding",
		)

		c := componentsV1alpha1.Component{}
		c.ObjectMeta.Name = "testInputBinding"
		c.Spec.Type = "bindings.testInputBinding"
		err := r.initBinding(c)
		assert.NoError(t, err)
	})

	t.Run("single output binding", func(t *testing.T) {
		r := NewDaprRuntime(&Config{}, &config.Configuration{}, &config.AccessControlList{}, resiliency.New(logger.NewLogger("test")))
		r.bindingsRegistry = bindingsLoader.NewRegistry()
		defer stopRuntime(t, r)
		r.bindingsRegistry.RegisterOutputBinding(
			func(_ logger.Logger) bindings.OutputBinding {
				return &daprt.MockBinding{}
			},
			"testOutputBinding",
		)

		c := componentsV1alpha1.Component{}
		c.ObjectMeta.Name = "testOutputBinding"
		c.Spec.Type = "bindings.testOutputBinding"
		err := r.initBinding(c)
		assert.NoError(t, err)
	})

	t.Run("one input binding, one output binding", func(t *testing.T) {
		r := NewDaprRuntime(&Config{}, &config.Configuration{}, &config.AccessControlList{}, resiliency.New(logger.NewLogger("test")))
		r.bindingsRegistry = bindingsLoader.NewRegistry()
		defer stopRuntime(t, r)
		r.bindingsRegistry.RegisterInputBinding(
			func(_ logger.Logger) bindings.InputBinding {
				return &daprt.MockBinding{}
			},
			"testinput",
		)

		r.bindingsRegistry.RegisterOutputBinding(
			func(_ logger.Logger) bindings.OutputBinding {
				return &daprt.MockBinding{}
			},
			"testoutput",
		)

		input := componentsV1alpha1.Component{}
		input.ObjectMeta.Name = "testinput"
		input.Spec.Type = "bindings.testinput"
		err := r.initBinding(input)
		assert.NoError(t, err)

		output := componentsV1alpha1.Component{}
		output.ObjectMeta.Name = "testinput"
		output.Spec.Type = "bindings.testoutput"
		err = r.initBinding(output)
		assert.NoError(t, err)
	})
}

func TestBindingTracingHttp(t *testing.T) {
	rt := NewTestDaprRuntime(modes.StandaloneMode)
	defer stopRuntime(t, rt)

	t.Run("traceparent passed through with response status code 200", func(t *testing.T) {
		mockAppChannel := new(channelt.MockAppChannel)
		mockAppChannel.On("InvokeMethod", mock.Anything, mock.Anything).Return(invokev1.NewInvokeMethodResponse(200, "OK", nil), nil)
		rt.appChannel = mockAppChannel

		_, err := rt.sendBindingEventToApp("mockBinding", []byte(""), map[string]string{"traceparent": "00-d97eeaf10b4d00dc6ba794f3a41c5268-09462d216dd14deb-01"})
		assert.Nil(t, err)
		mockAppChannel.AssertCalled(t, "InvokeMethod", mock.Anything, mock.Anything)
		assert.Len(t, mockAppChannel.Calls, 1)
		req := mockAppChannel.Calls[0].Arguments.Get(1).(*invokev1.InvokeMethodRequest)
		assert.Contains(t, req.Metadata(), "traceparent")
		assert.Contains(t, req.Metadata()["traceparent"].Values, "00-d97eeaf10b4d00dc6ba794f3a41c5268-09462d216dd14deb-01")
	})

	t.Run("traceparent passed through with response status code 204", func(t *testing.T) {
		mockAppChannel := new(channelt.MockAppChannel)
		mockAppChannel.On("InvokeMethod", mock.Anything, mock.Anything).Return(invokev1.NewInvokeMethodResponse(204, "OK", nil), nil)
		rt.appChannel = mockAppChannel

		_, err := rt.sendBindingEventToApp("mockBinding", []byte(""), map[string]string{"traceparent": "00-d97eeaf10b4d00dc6ba794f3a41c5268-09462d216dd14deb-01"})
		assert.Nil(t, err)
		mockAppChannel.AssertCalled(t, "InvokeMethod", mock.Anything, mock.Anything)
		assert.Len(t, mockAppChannel.Calls, 1)
		req := mockAppChannel.Calls[0].Arguments.Get(1).(*invokev1.InvokeMethodRequest)
		assert.Contains(t, req.Metadata(), "traceparent")
		assert.Contains(t, req.Metadata()["traceparent"].Values, "00-d97eeaf10b4d00dc6ba794f3a41c5268-09462d216dd14deb-01")
	})

	t.Run("bad traceparent does not fail request", func(t *testing.T) {
		mockAppChannel := new(channelt.MockAppChannel)
		mockAppChannel.On("InvokeMethod", mock.Anything, mock.Anything).Return(invokev1.NewInvokeMethodResponse(200, "OK", nil), nil)
		rt.appChannel = mockAppChannel

		_, err := rt.sendBindingEventToApp("mockBinding", []byte(""), map[string]string{"traceparent": "I am not a traceparent"})
		assert.Nil(t, err)
		mockAppChannel.AssertCalled(t, "InvokeMethod", mock.Anything, mock.Anything)
		assert.Len(t, mockAppChannel.Calls, 1)
	})
}

func TestBindingResiliency(t *testing.T) {
	r := NewDaprRuntime(&Config{}, &config.Configuration{}, &config.AccessControlList{}, resiliency.FromConfigurations(logger.NewLogger("test"), testResiliency))
	r.bindingsRegistry = bindingsLoader.NewRegistry()
	defer stopRuntime(t, r)

	failingChannel := daprt.FailingAppChannel{
		Failure: daprt.NewFailure(
			map[string]int{
				"inputFailingKey": 1,
			},
			map[string]time.Duration{
				"inputTimeoutKey": time.Second * 10,
			},
			map[string]int{},
		),
		KeyFunc: func(req *invokev1.InvokeMethodRequest) string {
			return string(req.Message().Data.Value)
		},
	}

	r.appChannel = &failingChannel
	r.runtimeConfig.ApplicationProtocol = HTTPProtocol

	failingBinding := daprt.FailingBinding{
		Failure: daprt.NewFailure(
			map[string]int{
				"outputFailingKey": 1,
			},
			map[string]time.Duration{
				"outputTimeoutKey": time.Second * 10,
			},
			map[string]int{},
		),
	}

	r.bindingsRegistry.RegisterOutputBinding(
		func(_ logger.Logger) bindings.OutputBinding {
			return &failingBinding
		},
		"failingoutput",
	)

	output := componentsV1alpha1.Component{}
	output.ObjectMeta.Name = "failOutput"
	output.Spec.Type = "bindings.failingoutput"
	err := r.initBinding(output)
	assert.NoError(t, err)

	t.Run("output binding retries on failure with resiliency", func(t *testing.T) {
		req := &bindings.InvokeRequest{
			Data:      []byte("outputFailingKey"),
			Operation: "create",
		}
		_, err := r.sendToOutputBinding("failOutput", req)

		assert.Nil(t, err)
		assert.Equal(t, 2, failingBinding.Failure.CallCount("outputFailingKey"))
	})

	t.Run("output binding times out with resiliency", func(t *testing.T) {
		req := &bindings.InvokeRequest{
			Data:      []byte("outputTimeoutKey"),
			Operation: "create",
		}
		start := time.Now()
		_, err := r.sendToOutputBinding("failOutput", req)
		end := time.Now()

		assert.NotNil(t, err)
		assert.Equal(t, 2, failingBinding.Failure.CallCount("outputTimeoutKey"))
		assert.Less(t, end.Sub(start), time.Second*10)
	})

	t.Run("input binding retries on failure with resiliency", func(t *testing.T) {
		_, err := r.sendBindingEventToApp("failingInputBinding", []byte("inputFailingKey"), map[string]string{})

		assert.NoError(t, err)
		assert.Equal(t, 2, failingChannel.Failure.CallCount("inputFailingKey"))
	})

	t.Run("input binding times out with resiliency", func(t *testing.T) {
		start := time.Now()
		_, err := r.sendBindingEventToApp("failingInputBinding", []byte("inputTimeoutKey"), map[string]string{})
		end := time.Now()

		assert.Error(t, err)
		assert.Equal(t, 2, failingChannel.Failure.CallCount("inputTimeoutKey"))
		assert.Less(t, end.Sub(start), time.Second*10)
	})
}

func TestActorReentrancyConfig(t *testing.T) {
	fullConfig := `{
		"entities":["actorType1", "actorType2"],
		"actorIdleTimeout": "1h",
		"actorScanInterval": "30s",
		"drainOngoingCallTimeout": "30s",
		"drainRebalancedActors": true,
		"reentrancy": {
		  "enabled": true,
		  "maxStackDepth": 64
		}
	  }`
	limit := 64

	minimumConfig := `{
		"entities":["actorType1", "actorType2"],
		"actorIdleTimeout": "1h",
		"actorScanInterval": "30s",
		"drainOngoingCallTimeout": "30s",
		"drainRebalancedActors": true,
		"reentrancy": {
		  "enabled": true
		}
	  }`

	emptyConfig := `{
		"entities":["actorType1", "actorType2"],
		"actorIdleTimeout": "1h",
		"actorScanInterval": "30s",
		"drainOngoingCallTimeout": "30s",
		"drainRebalancedActors": true
	  }`

	testcases := []struct {
		Name               string
		Config             []byte
		ExpectedReentrancy bool
		ExpectedLimit      *int
	}{
		{
			Name:               "Test full configuration",
			Config:             []byte(fullConfig),
			ExpectedReentrancy: true,
			ExpectedLimit:      &limit,
		},
		{
			Name:               "Test minimum configuration",
			Config:             []byte(minimumConfig),
			ExpectedReentrancy: true,
			ExpectedLimit:      nil,
		},
		{
			Name:               "Test minimum configuration",
			Config:             []byte(emptyConfig),
			ExpectedReentrancy: false,
			ExpectedLimit:      nil,
		},
	}

	for _, tc := range testcases {
		t.Run(tc.Name, func(t *testing.T) {
			r := NewDaprRuntime(&Config{Mode: modes.KubernetesMode}, &config.Configuration{}, &config.AccessControlList{}, resiliency.New(logger.NewLogger("test")))

			mockAppChannel := new(channelt.MockAppChannel)
			r.appChannel = mockAppChannel
			r.runtimeConfig.ApplicationProtocol = HTTPProtocol

			configResp := config.ApplicationConfig{}
			json.Unmarshal(tc.Config, &configResp)

			mockAppChannel.On("GetAppConfig").Return(&configResp, nil)

			r.loadAppConfiguration()

			assert.NotNil(t, r.appConfig)

			assert.Equal(t, tc.ExpectedReentrancy, r.appConfig.Reentrancy.Enabled)
			assert.Equal(t, tc.ExpectedLimit, r.appConfig.Reentrancy.MaxStackDepth)
		})
	}
}

type mockPubSub struct {
	pubsub.PubSub
	closeErr error
}

func (p *mockPubSub) Init(metadata pubsub.Metadata) error {
	return nil
}

func (p *mockPubSub) Close() error {
	return p.closeErr
}

type mockStateStore struct {
	state.Store
	closeErr error
}

func (s *mockStateStore) Init(metadata state.Metadata) error {
	return nil
}

func (s *mockStateStore) Close() error {
	return s.closeErr
}

type mockSecretStore struct {
	secretstores.SecretStore
	closeErr error
}

func (s *mockSecretStore) GetSecret(ctx context.Context, req secretstores.GetSecretRequest) (secretstores.GetSecretResponse, error) {
	return secretstores.GetSecretResponse{
		Data: map[string]string{
			"key1":   "value1",
			"_value": "_value_data",
			"name1":  "value1",
		},
	}, nil
}

func (s *mockSecretStore) Init(metadata secretstores.Metadata) error {
	return nil
}

func (s *mockSecretStore) Close() error {
	return s.closeErr
}

type mockNameResolver struct {
	nameresolution.Resolver
	closeErr error
}

func (n *mockNameResolver) Init(metadata nameresolution.Metadata) error {
	return nil
}

func (n *mockNameResolver) Close() error {
	return n.closeErr
}

func TestStopWithErrors(t *testing.T) {
	rt := NewTestDaprRuntime(modes.StandaloneMode)

	testErr := errors.New("mock close error")

	rt.bindingsRegistry.RegisterOutputBinding(
		func(_ logger.Logger) bindings.OutputBinding {
			return &mockBinding{closeErr: testErr}
		},
		"output",
	)
	rt.pubSubRegistry.RegisterComponent(
		func(_ logger.Logger) pubsub.PubSub {
			return &mockPubSub{closeErr: testErr}
		},
		"pubsub",
	)
	rt.stateStoreRegistry.RegisterComponent(
		func(_ logger.Logger) state.Store {
			return &mockStateStore{closeErr: testErr}
		},
		"statestore",
	)
	rt.secretStoresRegistry.RegisterComponent(
		func(_ logger.Logger) secretstores.SecretStore {
			return &mockSecretStore{closeErr: testErr}
		},
		"secretstore",
	)

	mockOutputBindingComponent := componentsV1alpha1.Component{
		ObjectMeta: metaV1.ObjectMeta{
			Name: TestPubsubName,
		},
		Spec: componentsV1alpha1.ComponentSpec{
			Type:    "bindings.output",
			Version: "v1",
			Metadata: []componentsV1alpha1.MetadataItem{
				{
					Name: "output",
					Value: componentsV1alpha1.DynamicValue{
						JSON: v1.JSON{},
					},
				},
			},
		},
	}
	mockPubSubComponent := componentsV1alpha1.Component{
		ObjectMeta: metaV1.ObjectMeta{
			Name: TestPubsubName,
		},
		Spec: componentsV1alpha1.ComponentSpec{
			Type:    "pubsub.pubsub",
			Version: "v1",
			Metadata: []componentsV1alpha1.MetadataItem{
				{
					Name: "pubsub",
					Value: componentsV1alpha1.DynamicValue{
						JSON: v1.JSON{},
					},
				},
			},
		},
	}
	mockStateComponent := componentsV1alpha1.Component{
		ObjectMeta: metaV1.ObjectMeta{
			Name: TestPubsubName,
		},
		Spec: componentsV1alpha1.ComponentSpec{
			Type:    "state.statestore",
			Version: "v1",
			Metadata: []componentsV1alpha1.MetadataItem{
				{
					Name: "statestore",
					Value: componentsV1alpha1.DynamicValue{
						JSON: v1.JSON{},
					},
				},
			},
		},
	}
	mockSecretsComponent := componentsV1alpha1.Component{
		ObjectMeta: metaV1.ObjectMeta{
			Name: TestPubsubName,
		},
		Spec: componentsV1alpha1.ComponentSpec{
			Type:    "secretstores.secretstore",
			Version: "v1",
			Metadata: []componentsV1alpha1.MetadataItem{
				{
					Name: "secretstore",
					Value: componentsV1alpha1.DynamicValue{
						JSON: v1.JSON{},
					},
				},
			},
		},
	}

	require.NoError(t, rt.initOutputBinding(mockOutputBindingComponent))
	require.NoError(t, rt.initPubSub(mockPubSubComponent))
	require.NoError(t, rt.initState(mockStateComponent))
	require.NoError(t, rt.initSecretStore(mockSecretsComponent))
	rt.nameResolver = &mockNameResolver{closeErr: testErr}

	err := rt.shutdownOutputComponents()
	assert.Error(t, err)
	var merr *multierror.Error
	merr, ok := err.(*multierror.Error)
	require.True(t, ok)
	assert.Equal(t, 5, len(merr.Errors))
}

func stopRuntime(t *testing.T, rt *DaprRuntime) {
	rt.stopActor()
	assert.NoError(t, rt.shutdownOutputComponents())
	time.Sleep(100 * time.Millisecond)
}

func TestFindMatchingRoute(t *testing.T) {
	r, err := createRoutingRule(`event.type == "MyEventType"`, "mypath")
	require.NoError(t, err)
	rules := []*runtimePubsub.Rule{r}
	path, shouldProcess, err := findMatchingRoute(rules, map[string]interface{}{
		"type": "MyEventType",
	})
	require.NoError(t, err)
	assert.Equal(t, "mypath", path)
	assert.True(t, shouldProcess)
}

func createRoutingRule(match, path string) (*runtimePubsub.Rule, error) {
	var e *expr.Expr
	matchTrimmed := strings.TrimSpace(match)
	if matchTrimmed != "" {
		e = &expr.Expr{}
		if err := e.DecodeString(matchTrimmed); err != nil {
			return nil, err
		}
	}

	return &runtimePubsub.Rule{
		Match: e,
		Path:  path,
	}, nil
}

func TestComponentsCallback(t *testing.T) {
	srv := httptest.NewServer(http.HandlerFunc(func(w http.ResponseWriter, r *http.Request) {
		fmt.Fprintf(w, "OK")
	}))
	defer srv.Close()

	u, err := url.Parse(srv.URL)
	require.NoError(t, err)
	port, _ := strconv.Atoi(u.Port())
	rt := NewTestDaprRuntimeWithProtocol(modes.StandaloneMode, "http", port)
	defer stopRuntime(t, rt)

	c := make(chan struct{})
	callbackInvoked := false

	rt.Run(
		WithComponentsCallback(func(components ComponentRegistry) error {
			close(c)
			callbackInvoked = true

			return nil
		}),
		WithNameResolutions(nrLoader.NewRegistry()),
	)
	defer rt.Shutdown(0)

	select {
	case <-c:
	case <-time.After(10 * time.Second):
	}

	assert.True(t, callbackInvoked, "component callback was not invoked")
}

func TestGRPCProxy(t *testing.T) {
	// setup gRPC server
	serverPort, _ := freeport.GetFreePort()
	teardown, err := runGRPCApp(serverPort)
	require.NoError(t, err)
	defer teardown()

	nr := nrLoader.NewRegistry()
	nr.RegisterComponent(
		func(_ logger.Logger) nameresolution.Resolver {
			mockResolver := new(daprt.MockResolver)
			// proxy to server anytime
			mockResolver.On("Init", mock.Anything).Return(nil)
			mockResolver.On("ResolveID", mock.Anything).Return(fmt.Sprintf("localhost:%d", serverPort), nil)
			return mockResolver
		},
		"mdns", // for standalone mode
	)

	// setup proxy
	rt := NewTestDaprRuntimeWithProtocol(modes.StandaloneMode, "grpc", serverPort)
	internalPort, _ := freeport.GetFreePort()
	rt.runtimeConfig.InternalGRPCPort = internalPort
	defer stopRuntime(t, rt)

	go func() {
		rt.Run(WithNameResolutions(nr))
	}()
	defer rt.Shutdown(0)

	time.Sleep(time.Second)

	req := &pb.PingRequest{Value: "foo"}

	t.Run("proxy single streaming request", func(t *testing.T) {
		ctx, cancel := context.WithTimeout(context.TODO(), time.Second)
		defer cancel()
		stream, err := pingStreamClient(ctx, internalPort)
		require.NoError(t, err)

		require.NoError(t, stream.Send(req), "sending to PingStream must not fail")
		resp, err := stream.Recv()
		require.NoError(t, err)
		require.NotNil(t, resp, "resp must not be nil")

		require.NoError(t, stream.CloseSend(), "no error on close send")
	})

	t.Run("proxy concurrent streaming requests", func(t *testing.T) {
		ctx1, cancel := context.WithTimeout(context.TODO(), time.Second)
		defer cancel()
		stream1, err := pingStreamClient(ctx1, internalPort)
		require.NoError(t, err)

		ctx2, cancel := context.WithTimeout(context.TODO(), time.Second)
		defer cancel()
		stream2, err := pingStreamClient(ctx2, internalPort)
		require.NoError(t, err)

		require.NoError(t, stream1.Send(req), "sending to PingStream must not fail")
		resp, err := stream1.Recv()
		require.NoError(t, err)
		require.NotNil(t, resp, "resp must not be nil")

		require.NoError(t, stream2.Send(req), "sending to PingStream must not fail")
		resp, err = stream2.Recv()
		require.NoError(t, err)
		require.NotNil(t, resp, "resp must not be nil")

		require.NoError(t, stream1.CloseSend(), "no error on close send")
		require.NoError(t, stream2.CloseSend(), "no error on close send")
	})
}

func TestGetComponentsCapabilitiesMap(t *testing.T) {
	rt := NewTestDaprRuntime(modes.StandaloneMode)
	defer stopRuntime(t, rt)

	mockStateStore := new(daprt.MockStateStore)
	rt.stateStoreRegistry.RegisterComponent(
		func(_ logger.Logger) state.Store {
			return mockStateStore
		},
		"mockState",
	)
	mockStateStore.On("Init", mock.Anything).Return(nil)
	cStateStore := componentsV1alpha1.Component{}
	cStateStore.ObjectMeta.Name = "testStateStoreName"
	cStateStore.Spec.Type = "state.mockState"

	mockPubSub := new(daprt.MockPubSub)
	rt.pubSubRegistry.RegisterComponent(
		func(_ logger.Logger) pubsub.PubSub {
			return mockPubSub
		},
		"mockPubSub",
	)
	mockPubSub.On("Init", mock.Anything).Return(nil)
	mockPubSub.On("Features").Return([]pubsub.Feature{pubsub.FeatureMessageTTL, pubsub.FeatureSubscribeWildcards})
	cPubSub := componentsV1alpha1.Component{}
	cPubSub.ObjectMeta.Name = "mockPubSub"
	cPubSub.Spec.Type = "pubsub.mockPubSub"

	rt.bindingsRegistry.RegisterInputBinding(
		func(_ logger.Logger) bindings.InputBinding {
			return &daprt.MockBinding{}
		},
		"testInputBinding",
	)
	cin := componentsV1alpha1.Component{}
	cin.ObjectMeta.Name = "testInputBinding"
	cin.Spec.Type = "bindings.testInputBinding"

	rt.bindingsRegistry.RegisterOutputBinding(
		func(_ logger.Logger) bindings.OutputBinding {
			return &daprt.MockBinding{}
		},
		"testOutputBinding",
	)
	cout := componentsV1alpha1.Component{}
	cout.ObjectMeta.Name = "testOutputBinding"
	cout.Spec.Type = "bindings.testOutputBinding"

	mockSecretStoreName := "mockSecretStore"
	mockSecretStore := new(daprt.FakeSecretStore)
	rt.secretStoresRegistry.RegisterComponent(
		func(_ logger.Logger) secretstores.SecretStore {
			return mockSecretStore
		},
		mockSecretStoreName,
	)
	cSecretStore := componentsV1alpha1.Component{}
	cSecretStore.ObjectMeta.Name = mockSecretStoreName
	cSecretStore.Spec.Type = "secretstores.mockSecretStore"

	require.NoError(t, rt.initInputBinding(cin))
	require.NoError(t, rt.initOutputBinding(cout))
	require.NoError(t, rt.initPubSub(cPubSub))
	require.NoError(t, rt.initState(cStateStore))
	require.NoError(t, rt.initSecretStore(cSecretStore))

	capabilities := rt.getComponentsCapabilitesMap()
	assert.Equal(t, 5, len(capabilities),
		"All 5 registered components have are present in capabilities (stateStore pubSub input output secretStore)")
	assert.Equal(t, 2, len(capabilities["mockPubSub"]),
		"mockPubSub has 2 features because we mocked it so")
	assert.Equal(t, 1, len(capabilities["testInputBinding"]),
		"Input bindings always have INPUT_BINDING added to their capabilities")
	assert.Equal(t, 1, len(capabilities["testOutputBinding"]),
		"Output bindings always have OUTPUT_BINDING added to their capabilities")
	assert.Equal(t, 1, len(capabilities[mockSecretStoreName]),
		"mockSecretStore has a single feature and it should be present")
}

func runGRPCApp(port int) (func(), error) {
	serverListener, err := net.Listen("tcp", fmt.Sprintf("127.0.0.1:%d", port))
	if err != nil {
		return func() {}, err
	}

	server := grpc.NewServer()
	pb.RegisterTestServiceServer(server, &pingStreamService{})
	go func() {
		server.Serve(serverListener)
	}()
	teardown := func() {
		server.Stop()
	}

	return teardown, nil
}

func pingStreamClient(ctx context.Context, port int) (pb.TestService_PingStreamClient, error) {
	clientConn, err := grpc.DialContext(
		ctx,
		fmt.Sprintf("localhost:%d", port),
		grpc.WithTransportCredentials(insecure.NewCredentials()),
	)
	if err != nil {
		return nil, err
	}

	testClient := pb.NewTestServiceClient(clientConn)

	ctx = metadata.AppendToOutgoingContext(ctx, "dapr-app-id", "dummy")
	return testClient.PingStream(ctx)
}

type pingStreamService struct {
	pb.TestServiceServer
}

func (s *pingStreamService) PingStream(stream pb.TestService_PingStreamServer) error {
	counter := int32(0)
	for {
		ping, err := stream.Recv()
		if err == io.EOF {
			break
		} else if err != nil {
			return err
		}
		pong := &pb.PingResponse{Value: ping.Value, Counter: counter}
		if err := stream.Send(pong); err != nil {
			return err
		}
		counter++
	}
	return nil
}

func matchContextInterface(v any) bool {
	_, ok := v.(context.Context)
	return ok
}

<<<<<<< HEAD
func TestDynamicLoading(t *testing.T) {
	cfg := NewTestDaprRuntimeConfig(modes.StandaloneMode, "http", -1)
	cfg.Standalone.EnableDynamicLoading = true
	cfg.Standalone.ComponentsPath = componentsDir
	if _, err := os.Stat(componentsDir); os.IsNotExist(err) {
		os.Mkdir(componentsDir, 0o755)
		defer os.RemoveAll(componentsDir)
	}

	t.Run("load dynamic component", func(t *testing.T) {
		// setup
		rt := NewDaprRuntime(cfg, &config.Configuration{}, &config.AccessControlList{}, resiliency.New(logger.NewLogger("test")))
		rt.stateStoreRegistry = stateLoader.NewRegistry()
		rt.stateStoreRegistry.RegisterComponent(inmemoryStateStore.NewInMemoryStateStore, "in-memory")
		err := rt.Run(WithStates(rt.stateStoreRegistry), WithNameResolutions(nrLoader.NewRegistry()))
		defer stopRuntime(t, rt)
		defer rt.Shutdown(0)
		assert.Nil(t, err, "unable to start runtime")

		statestore := componentsV1alpha1.Component{
			TypeMeta: metaV1.TypeMeta{
				Kind:       "Component",
				APIVersion: "dapr.io/v1alpha1",
			},
			ObjectMeta: metaV1.ObjectMeta{
				Name: "dynamic-statestore",
			},
			Spec: componentsV1alpha1.ComponentSpec{
				Type:    "state.in-memory",
				Version: "v1",
			},
		}

		_, ok := rt.stateStores["dynamic-statestore"]
		assert.False(t, ok, "statestore should not be loaded yet")

		// act
		var cleanup func()
		cleanup, err = writeComponentToDisk(statestore, "statestore.yaml")
		defer cleanup()

		// assert
		assert.NoError(t, err, "error writing component to disk")
		for timeout := time.After(10 * time.Second); ; {
			select {
			case <-timeout:
				assert.Fail(t, "dynamic component not loaded")
				return
			default:
				_, ok := rt.stateStores["dynamic-statestore"]
				if ok {
					return
				}
				time.Sleep(500 * time.Millisecond)
			}
		}
	})
=======
func TestMetadataContainsNamespace(t *testing.T) {
	t.Run("namespace field present", func(t *testing.T) {
		r := metadataContainsNamespace(
			[]componentsV1alpha1.MetadataItem{
				{
					Value: componentsV1alpha1.DynamicValue{
						JSON: v1.JSON{Raw: []byte("{namespace}")},
					},
				},
			},
		)

		assert.True(t, r)
	})

	t.Run("namespace field not present", func(t *testing.T) {
		r := metadataContainsNamespace(
			[]componentsV1alpha1.MetadataItem{
				{},
			},
		)

		assert.False(t, r)
	})
}

func TestNamespacedPublisher(t *testing.T) {
	rt := NewTestDaprRuntime(modes.StandaloneMode)
	rt.namespace = "ns1"
	defer stopRuntime(t, rt)

	rt.pubSubs[TestPubsubName] = pubsubItem{
		component:       &mockPublishPubSub{},
		namespaceScoped: true,
	}
	rt.Publish(&pubsub.PublishRequest{
		PubsubName: TestPubsubName,
		Topic:      "topic0",
	})

	assert.Equal(t, "ns1topic0", rt.pubSubs[TestPubsubName].component.(*mockPublishPubSub).PublishedRequest.Load().Topic)
>>>>>>> 5d7dbfcc
}<|MERGE_RESOLUTION|>--- conflicted
+++ resolved
@@ -5359,7 +5359,6 @@
 	return ok
 }
 
-<<<<<<< HEAD
 func TestDynamicLoading(t *testing.T) {
 	cfg := NewTestDaprRuntimeConfig(modes.StandaloneMode, "http", -1)
 	cfg.Standalone.EnableDynamicLoading = true
@@ -5417,7 +5416,8 @@
 			}
 		}
 	})
-=======
+}
+
 func TestMetadataContainsNamespace(t *testing.T) {
 	t.Run("namespace field present", func(t *testing.T) {
 		r := metadataContainsNamespace(
@@ -5459,5 +5459,4 @@
 	})
 
 	assert.Equal(t, "ns1topic0", rt.pubSubs[TestPubsubName].component.(*mockPublishPubSub).PublishedRequest.Load().Topic)
->>>>>>> 5d7dbfcc
 }