--- conflicted
+++ resolved
@@ -2922,11 +2922,7 @@
 		// assert
 		var cloudEvent map[string]interface{}
 		json.Unmarshal(testPubSubMessage.data, &cloudEvent)
-<<<<<<< HEAD
 		expectedClientError := fmt.Errorf("RETRY status returned from app while processing pub/sub event %v: %w", cloudEvent["id"].(string), NewRetriableError(nil))
-=======
-		expectedClientError := fmt.Errorf("RETRY status returned from app while processing pub/sub event %v", cloudEvent["id"].(string))
->>>>>>> 099952b4
 		assert.Equal(t, expectedClientError.Error(), err.Error())
 		mockAppChannel.AssertNumberOfCalls(t, "InvokeMethod", 1)
 	})
@@ -3014,11 +3010,7 @@
 		err := rt.publishMessageHTTP(context.Background(), testPubSubMessage)
 
 		// assert
-<<<<<<< HEAD
 		expectedError := fmt.Errorf("error returned from app channel while sending pub/sub event to app: %w", NewRetriableError(invokeError))
-=======
-		expectedError := fmt.Errorf("error from app channel while sending pub/sub event to app: %w", invokeError)
->>>>>>> 099952b4
 		assert.Equal(t, expectedError.Error(), err.Error(), "expected errors to match")
 		mockAppChannel.AssertNumberOfCalls(t, "InvokeMethod", 1)
 	})
@@ -3057,12 +3049,8 @@
 		// assert
 		var cloudEvent map[string]interface{}
 		json.Unmarshal(testPubSubMessage.data, &cloudEvent)
-<<<<<<< HEAD
 		errMsg := fmt.Sprintf("retriable error returned from app while processing pub/sub event %v, topic: %v, body: Internal Error. status code returned: 500", cloudEvent["id"].(string), cloudEvent["topic"])
 		expectedClientError := NewRetriableError(errors.New(errMsg))
-=======
-		expectedClientError := fmt.Errorf("retriable error returned from app while processing pub/sub event %v, topic: %v, body: Internal Error. status code returned: 500", cloudEvent["id"].(string), cloudEvent["topic"])
->>>>>>> 099952b4
 		assert.Equal(t, expectedClientError.Error(), err.Error())
 		mockAppChannel.AssertNumberOfCalls(t, "InvokeMethod", 1)
 	})
