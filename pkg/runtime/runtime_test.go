/*
Copyright 2021 The Dapr Authors
Licensed under the Apache License, Version 2.0 (the "License");
you may not use this file except in compliance with the License.
You may obtain a copy of the License at
    http://www.apache.org/licenses/LICENSE-2.0
Unless required by applicable law or agreed to in writing, software
distributed under the License is distributed on an "AS IS" BASIS,
WITHOUT WARRANTIES OR CONDITIONS OF ANY KIND, either express or implied.
See the License for the specific language governing permissions and
limitations under the License.
*/

//nolint:nosnakecase
package runtime

import (
	"context"
	"crypto/rand"
	"encoding/base64"
	"encoding/hex"
	"encoding/json"
	"errors"
	"fmt"
	"io"
	"net"
	"net/http"
	"net/http/httptest"
	"net/url"
	"os"
	"reflect"
	"sort"
	"strconv"
	"strings"
	"sync"
	"sync/atomic"
	"testing"
	"time"

	"github.com/golang/mock/gomock"
	"github.com/google/uuid"
	"github.com/phayes/freeport"
	"github.com/stretchr/testify/assert"
	"github.com/stretchr/testify/mock"
	"github.com/stretchr/testify/require"
	"go.opentelemetry.io/otel/exporters/otlp/otlptrace"
	"go.opentelemetry.io/otel/exporters/zipkin"
	sdktrace "go.opentelemetry.io/otel/sdk/trace"
	"google.golang.org/grpc"
	"google.golang.org/grpc/codes"
	"google.golang.org/grpc/credentials/insecure"
	"google.golang.org/grpc/metadata"
	"google.golang.org/grpc/status"
	v1 "k8s.io/apiextensions-apiserver/pkg/apis/apiextensions/v1"
	metaV1 "k8s.io/apimachinery/pkg/apis/meta/v1"
	"sigs.k8s.io/yaml"

	"github.com/dapr/components-contrib/bindings"
	"github.com/dapr/components-contrib/contenttype"
	"github.com/dapr/components-contrib/lock"
	mdata "github.com/dapr/components-contrib/metadata"
	"github.com/dapr/components-contrib/middleware"
	"github.com/dapr/components-contrib/nameresolution"
	"github.com/dapr/components-contrib/pubsub"
	"github.com/dapr/components-contrib/secretstores"
	"github.com/dapr/components-contrib/state"
	commonapi "github.com/dapr/dapr/pkg/apis/common"
	componentsV1alpha1 "github.com/dapr/dapr/pkg/apis/components/v1alpha1"
	httpEndpointV1alpha1 "github.com/dapr/dapr/pkg/apis/httpEndpoint/v1alpha1"
	"github.com/dapr/dapr/pkg/apis/resiliency/v1alpha1"
	subscriptionsapi "github.com/dapr/dapr/pkg/apis/subscriptions/v1alpha1"
	channelt "github.com/dapr/dapr/pkg/channel/testing"
	"github.com/dapr/dapr/pkg/components"
	bindingsLoader "github.com/dapr/dapr/pkg/components/bindings"
	configurationLoader "github.com/dapr/dapr/pkg/components/configuration"
	lockLoader "github.com/dapr/dapr/pkg/components/lock"
	httpMiddlewareLoader "github.com/dapr/dapr/pkg/components/middleware/http"
	nrLoader "github.com/dapr/dapr/pkg/components/nameresolution"
	pubsubLoader "github.com/dapr/dapr/pkg/components/pubsub"
	secretstoresLoader "github.com/dapr/dapr/pkg/components/secretstores"

	stateLoader "github.com/dapr/dapr/pkg/components/state"
	"github.com/dapr/dapr/pkg/config"
	"github.com/dapr/dapr/pkg/cors"
	diagUtils "github.com/dapr/dapr/pkg/diagnostics/utils"
	"github.com/dapr/dapr/pkg/encryption"
	"github.com/dapr/dapr/pkg/expr"
	pb "github.com/dapr/dapr/pkg/grpc/proxy/testservice"
	invokev1 "github.com/dapr/dapr/pkg/messaging/v1"
	httpMiddleware "github.com/dapr/dapr/pkg/middleware/http"
	"github.com/dapr/dapr/pkg/modes"
	operatorv1pb "github.com/dapr/dapr/pkg/proto/operator/v1"
	runtimev1pb "github.com/dapr/dapr/pkg/proto/runtime/v1"
	"github.com/dapr/dapr/pkg/resiliency"
	"github.com/dapr/dapr/pkg/runtime/compstore"
	rterrors "github.com/dapr/dapr/pkg/runtime/errors"
	runtimePubsub "github.com/dapr/dapr/pkg/runtime/pubsub"
	"github.com/dapr/dapr/pkg/runtime/security"
	authConsts "github.com/dapr/dapr/pkg/runtime/security/consts"
	"github.com/dapr/dapr/pkg/scopes"
	sentryConsts "github.com/dapr/dapr/pkg/sentry/consts"
	daprt "github.com/dapr/dapr/pkg/testing"
	"github.com/dapr/kit/logger"
	"github.com/dapr/kit/ptr"
)

const (
	TestRuntimeConfigID  = "consumer0"
	TestPubsubName       = "testpubsub"
	TestSecondPubsubName = "testpubsub2"
	TestLockName         = "testlock"
	resourcesDir         = "./components"
	maxGRPCServerUptime  = 200 * time.Millisecond
)

var (
	testCertRoot = `-----BEGIN CERTIFICATE-----
MIIBjjCCATOgAwIBAgIQdZeGNuAHZhXSmb37Pnx2QzAKBggqhkjOPQQDAjAYMRYw
FAYDVQQDEw1jbHVzdGVyLmxvY2FsMB4XDTIwMDIwMTAwMzUzNFoXDTMwMDEyOTAw
MzUzNFowGDEWMBQGA1UEAxMNY2x1c3Rlci5sb2NhbDBZMBMGByqGSM49AgEGCCqG
SM49AwEHA0IABAeMFRst4JhcFpebfgEs1MvJdD7h5QkCbLwChRHVEUoaDqd1aYjm
bX5SuNBXz5TBEhHfTV3Objh6LQ2N+CBoCeOjXzBdMA4GA1UdDwEB/wQEAwIBBjAS
BgNVHRMBAf8ECDAGAQH/AgEBMB0GA1UdDgQWBBRBWthv5ZQ3vALl2zXWwAXSmZ+m
qTAYBgNVHREEETAPgg1jbHVzdGVyLmxvY2FsMAoGCCqGSM49BAMCA0kAMEYCIQDN
rQNOck4ENOhmLROE/wqH0MKGjE6P8yzesgnp9fQI3AIhAJaVPrZloxl1dWCgmNWo
Iklq0JnMgJU7nS+VpVvlgBN8
-----END CERTIFICATE-----`

	testInputBindingData = []byte("fakedata")
)

var testResiliency = &v1alpha1.Resiliency{
	Spec: v1alpha1.ResiliencySpec{
		Policies: v1alpha1.Policies{
			Retries: map[string]v1alpha1.Retry{
				"singleRetry": {
					MaxRetries:  ptr.Of(1),
					MaxInterval: "100ms",
					Policy:      "constant",
					Duration:    "10ms",
				},
			},
			Timeouts: map[string]string{
				"fast": "100ms",
			},
		},
		Targets: v1alpha1.Targets{
			Components: map[string]v1alpha1.ComponentPolicyNames{
				"failOutput": {
					Outbound: v1alpha1.PolicyNames{
						Retry:   "singleRetry",
						Timeout: "fast",
					},
				},
				"failPubsub": {
					Outbound: v1alpha1.PolicyNames{
						Retry:   "singleRetry",
						Timeout: "fast",
					},
					Inbound: v1alpha1.PolicyNames{
						Retry:   "singleRetry",
						Timeout: "fast",
					},
				},
				"failingInputBinding": {
					Inbound: v1alpha1.PolicyNames{
						Retry:   "singleRetry",
						Timeout: "fast",
					},
				},
			},
		},
	},
}

type MockKubernetesStateStore struct {
	callback func()
}

func (m *MockKubernetesStateStore) Init(ctx context.Context, metadata secretstores.Metadata) error {
	if m.callback != nil {
		m.callback()
	}
	return nil
}

func (m *MockKubernetesStateStore) GetSecret(ctx context.Context, req secretstores.GetSecretRequest) (secretstores.GetSecretResponse, error) {
	return secretstores.GetSecretResponse{
		Data: map[string]string{
			"key1":   "value1",
			"_value": "_value_data",
			"name1":  "value1",
		},
	}, nil
}

func (m *MockKubernetesStateStore) BulkGetSecret(ctx context.Context, req secretstores.BulkGetSecretRequest) (secretstores.BulkGetSecretResponse, error) {
	response := map[string]map[string]string{}
	response["k8s-secret"] = map[string]string{
		"key1":   "value1",
		"_value": "_value_data",
		"name1":  "value1",
	}
	return secretstores.BulkGetSecretResponse{
		Data: response,
	}, nil
}

func (m *MockKubernetesStateStore) Close() error {
	return nil
}

func (m *MockKubernetesStateStore) Features() []secretstores.Feature {
	return []secretstores.Feature{}
}

func (m MockKubernetesStateStore) GetComponentMetadata() map[string]string {
	return nil
}

func NewMockKubernetesStore() secretstores.SecretStore {
	return &MockKubernetesStateStore{}
}

func NewMockKubernetesStoreWithInitCallback(cb func()) secretstores.SecretStore {
	return &MockKubernetesStateStore{callback: cb}
}

func TestNewRuntime(t *testing.T) {
	// act
	r := NewDaprRuntime(&Config{}, &config.Configuration{}, &config.AccessControlList{}, resiliency.New(logger.NewLogger("test")))

	// assert
	assert.NotNil(t, r, "runtime must be initiated")
}

// writeComponentToDisk the given content into a file inside components directory.
func writeComponentToDisk(content any, fileName string) (cleanup func(), error error) {
	filePath := fmt.Sprintf("%s/%s", resourcesDir, fileName)
	b, err := yaml.Marshal(content)
	if err != nil {
		return nil, err
	}
	return func() {
		os.Remove(filePath)
	}, os.WriteFile(filePath, b, 0o600)
}

// helper to populate subscription array for 2 pubsubs.
// 'topics' are the topics for the first pubsub.
// 'topics2' are the topics for the second pubsub.
func getSubscriptionsJSONString(topics []string, topics2 []string) string {
	s := []runtimePubsub.SubscriptionJSON{}
	for _, t := range topics {
		s = append(s, runtimePubsub.SubscriptionJSON{
			PubsubName: TestPubsubName,
			Topic:      t,
			Routes: runtimePubsub.RoutesJSON{
				Default: t,
			},
		})
	}

	for _, t := range topics2 {
		s = append(s, runtimePubsub.SubscriptionJSON{
			PubsubName: TestSecondPubsubName,
			Topic:      t,
			Routes: runtimePubsub.RoutesJSON{
				Default: t,
			},
		})
	}
	b, _ := json.Marshal(&s)

	return string(b)
}

func getSubscriptionCustom(topic, path string) string {
	s := []runtimePubsub.SubscriptionJSON{
		{
			PubsubName: TestPubsubName,
			Topic:      topic,
			Routes: runtimePubsub.RoutesJSON{
				Default: path,
			},
		},
	}
	b, _ := json.Marshal(&s)
	return string(b)
}

func testDeclarativeSubscription() subscriptionsapi.Subscription {
	return subscriptionsapi.Subscription{
		TypeMeta: metaV1.TypeMeta{
			Kind:       "Subscription",
			APIVersion: "v1alpha1",
		},
		Spec: subscriptionsapi.SubscriptionSpec{
			Topic:      "topic1",
			Route:      "myroute",
			Pubsubname: "pubsub",
		},
	}
}

func TestProcessComponentsAndDependents(t *testing.T) {
	rt := NewTestDaprRuntime(modes.StandaloneMode)
	defer stopRuntime(t, rt)

	incorrectComponentType := componentsV1alpha1.Component{
		ObjectMeta: metaV1.ObjectMeta{
			Name: TestPubsubName,
		},
		Spec: componentsV1alpha1.ComponentSpec{
			Type:     "pubsubs.mockPubSub",
			Version:  "v1",
			Metadata: getFakeMetadataItems(),
		},
	}

	t.Run("test incorrect type", func(t *testing.T) {
		err := rt.processComponentAndDependents(incorrectComponentType)
		assert.Error(t, err, "expected an error")
		assert.Equal(t, "incorrect type pubsubs.mockPubSub", err.Error(), "expected error strings to match")
	})
}

func TestDoProcessComponent(t *testing.T) {
	rt := NewTestDaprRuntime(modes.StandaloneMode)
	defer stopRuntime(t, rt)

	pubsubComponent := componentsV1alpha1.Component{
		ObjectMeta: metaV1.ObjectMeta{
			Name: TestPubsubName,
		},
		Spec: componentsV1alpha1.ComponentSpec{
			Type:     "pubsub.mockPubSub",
			Version:  "v1",
			Metadata: getFakeMetadataItems(),
		},
	}

	lockComponent := componentsV1alpha1.Component{
		ObjectMeta: metaV1.ObjectMeta{
			Name: TestLockName,
		},
		Spec: componentsV1alpha1.ComponentSpec{
			Type:    "lock.mockLock",
			Version: "v1",
		},
	}

	t.Run("test error on lock init", func(t *testing.T) {
		// setup
		ctrl := gomock.NewController(t)
		mockLockStore := daprt.NewMockStore(ctrl)
		mockLockStore.EXPECT().InitLockStore(context.Background(), gomock.Any()).Return(assert.AnError)

		rt.lockStoreRegistry.RegisterComponent(
			func(_ logger.Logger) lock.Store {
				return mockLockStore
			},
			"mockLock",
		)

		// act
		err := rt.doProcessOneComponent(components.CategoryLock, lockComponent)

		// assert
		assert.Error(t, err, "expected an error")
		assert.Equal(t, err.Error(), rterrors.NewInit(rterrors.InitComponentFailure, "testlock (lock.mockLock/v1)", assert.AnError).Error(), "expected error strings to match")
	})

	t.Run("test error when lock version invalid", func(t *testing.T) {
		// setup
		ctrl := gomock.NewController(t)
		mockLockStore := daprt.NewMockStore(ctrl)

		rt.lockStoreRegistry.RegisterComponent(
			func(_ logger.Logger) lock.Store {
				return mockLockStore
			},
			"mockLock",
		)

		lockComponentV3 := lockComponent
		lockComponentV3.Spec.Version = "v3"

		// act
		err := rt.doProcessOneComponent(components.CategoryLock, lockComponentV3)

		// assert
		assert.Error(t, err, "expected an error")
		assert.Equal(t, err.Error(), rterrors.NewInit(rterrors.CreateComponentFailure, "testlock (lock.mockLock/v3)", fmt.Errorf("couldn't find lock store lock.mockLock/v3")).Error())
	})

	t.Run("test error when lock prefix strategy invalid", func(t *testing.T) {
		// setup
		ctrl := gomock.NewController(t)
		mockLockStore := daprt.NewMockStore(ctrl)
		mockLockStore.EXPECT().InitLockStore(context.Background(), gomock.Any()).Return(nil)

		rt.lockStoreRegistry.RegisterComponent(
			func(_ logger.Logger) lock.Store {
				return mockLockStore
			},
			"mockLock",
		)

		lockComponentWithWrongStrategy := lockComponent
		lockComponentWithWrongStrategy.Spec.Metadata = []commonapi.NameValuePair{
			{
				Name: "keyPrefix",
				Value: commonapi.DynamicValue{
					JSON: v1.JSON{Raw: []byte("||")},
				},
			},
		}
		// act
		err := rt.doProcessOneComponent(components.CategoryLock, lockComponentWithWrongStrategy)
		// assert
		assert.Error(t, err)
	})

	t.Run("lock init successfully and set right strategy", func(t *testing.T) {
		// setup
		ctrl := gomock.NewController(t)
		mockLockStore := daprt.NewMockStore(ctrl)
		mockLockStore.EXPECT().InitLockStore(context.Background(), gomock.Any()).Return(nil)

		rt.lockStoreRegistry.RegisterComponent(
			func(_ logger.Logger) lock.Store {
				return mockLockStore
			},
			"mockLock",
		)

		// act
		err := rt.doProcessOneComponent(components.CategoryLock, lockComponent)
		// assert
		assert.Nil(t, err, "unexpected error")
		// get modified key
		key, err := lockLoader.GetModifiedLockKey("test", "mockLock", "appid-1")
		assert.Nil(t, err, "unexpected error")
		assert.Equal(t, key, "lock||appid-1||test")
	})

	t.Run("test error on pubsub init", func(t *testing.T) {
		// setup
		mockPubSub := new(daprt.MockPubSub)

		rt.pubSubRegistry.RegisterComponent(
			func(_ logger.Logger) pubsub.PubSub {
				return mockPubSub
			},
			"mockPubSub",
		)
		expectedMetadata := pubsub.Metadata{
			Base: mdata.Base{
				Name:       TestPubsubName,
				Properties: getFakeProperties(),
			},
		}

		mockPubSub.On("Init", expectedMetadata).Return(assert.AnError)

		// act
		err := rt.doProcessOneComponent(components.CategoryPubSub, pubsubComponent)

		// assert
		assert.Error(t, err, "expected an error")
		assert.Equal(t, err.Error(), rterrors.NewInit(rterrors.InitComponentFailure, "testpubsub (pubsub.mockPubSub/v1)", assert.AnError).Error(), "expected error strings to match")
	})

	t.Run("test invalid category component", func(t *testing.T) {
		// act
		err := rt.doProcessOneComponent(components.Category("invalid"), pubsubComponent)

		// assert
		assert.NoError(t, err, "no error expected")
	})
}

// mockOperatorClient is a mock implementation of operatorv1pb.OperatorClient.
// It is used to test `beginComponentsUpdates` and `beginHTTPEndpointsUpdates`.
type mockOperatorClient struct {
	operatorv1pb.OperatorClient

	lock                              sync.RWMutex
	compsByName                       map[string]*componentsV1alpha1.Component
	endpointsByName                   map[string]*httpEndpointV1alpha1.HTTPEndpoint
	clientStreams                     []*mockOperatorComponentUpdateClientStream
	clientEndpointStreams             []*mockOperatorHTTPEndpointUpdateClientStream
	clientStreamCreateWait            chan struct{}
	clientStreamCreatedNotify         chan struct{}
	clientEndpointStreamCreateWait    chan struct{}
	clientEndpointStreamCreatedNotify chan struct{}
}

func newMockOperatorClient() *mockOperatorClient {
	mockOpCli := &mockOperatorClient{
		compsByName:                       make(map[string]*componentsV1alpha1.Component),
		endpointsByName:                   make(map[string]*httpEndpointV1alpha1.HTTPEndpoint),
		clientStreams:                     make([]*mockOperatorComponentUpdateClientStream, 0, 1),
		clientEndpointStreams:             make([]*mockOperatorHTTPEndpointUpdateClientStream, 0, 1),
		clientStreamCreateWait:            make(chan struct{}, 1),
		clientStreamCreatedNotify:         make(chan struct{}, 1),
		clientEndpointStreamCreateWait:    make(chan struct{}, 1),
		clientEndpointStreamCreatedNotify: make(chan struct{}, 1),
	}
	return mockOpCli
}

func (c *mockOperatorClient) ComponentUpdate(ctx context.Context, in *operatorv1pb.ComponentUpdateRequest, opts ...grpc.CallOption) (operatorv1pb.Operator_ComponentUpdateClient, error) {
	// Used to block stream creation.
	<-c.clientStreamCreateWait

	cs := &mockOperatorComponentUpdateClientStream{
		updateCh: make(chan *operatorv1pb.ComponentUpdateEvent, 1),
	}

	c.lock.Lock()
	c.clientStreams = append(c.clientStreams, cs)
	c.lock.Unlock()

	c.clientStreamCreatedNotify <- struct{}{}

	return cs, nil
}

func (c *mockOperatorClient) HTTPEndpointUpdate(ctx context.Context, in *operatorv1pb.HTTPEndpointUpdateRequest, opts ...grpc.CallOption) (operatorv1pb.Operator_HTTPEndpointUpdateClient, error) {
	// Used to block stream creation.
	<-c.clientEndpointStreamCreateWait

	cs := &mockOperatorHTTPEndpointUpdateClientStream{
		updateCh: make(chan *operatorv1pb.HTTPEndpointUpdateEvent, 1),
	}

	c.lock.Lock()
	c.clientEndpointStreams = append(c.clientEndpointStreams, cs)
	c.lock.Unlock()

	c.clientEndpointStreamCreatedNotify <- struct{}{}

	return cs, nil
}

func (c *mockOperatorClient) ListComponents(ctx context.Context, in *operatorv1pb.ListComponentsRequest, opts ...grpc.CallOption) (*operatorv1pb.ListComponentResponse, error) {
	c.lock.RLock()
	defer c.lock.RUnlock()

	resp := &operatorv1pb.ListComponentResponse{
		Components: [][]byte{},
	}
	for _, comp := range c.compsByName {
		b, err := json.Marshal(comp)
		if err != nil {
			continue
		}
		resp.Components = append(resp.Components, b)
	}
	return resp, nil
}

func (c *mockOperatorClient) ListHTTPEndpoints(ctx context.Context, in *operatorv1pb.ListHTTPEndpointsRequest, opts ...grpc.CallOption) (*operatorv1pb.ListHTTPEndpointsResponse, error) {
	c.lock.RLock()
	defer c.lock.RUnlock()

	resp := &operatorv1pb.ListHTTPEndpointsResponse{
		HttpEndpoints: [][]byte{},
	}
	for _, end := range c.endpointsByName {
		b, err := json.Marshal(end)
		if err != nil {
			continue
		}
		resp.HttpEndpoints = append(resp.HttpEndpoints, b)
	}
	return resp, nil
}

func (c *mockOperatorClient) ClientStreamCount() int {
	c.lock.RLock()
	defer c.lock.RUnlock()

	return len(c.clientStreams)
}

func (c *mockOperatorClient) ClientHTTPEndpointStreamCount() int {
	c.lock.RLock()
	defer c.lock.RUnlock()

	return len(c.clientEndpointStreams)
}

func (c *mockOperatorClient) AllowOneNewClientStreamCreate() {
	c.clientStreamCreateWait <- struct{}{}
}

func (c *mockOperatorClient) AllowOneNewClientEndpointStreamCreate() {
	c.clientEndpointStreamCreateWait <- struct{}{}
}

func (c *mockOperatorClient) WaitOneNewClientStreamCreated(ctx context.Context) error {
	select {
	case <-c.clientStreamCreatedNotify:
		return nil
	case <-ctx.Done():
		return ctx.Err()
	}
}

func (c *mockOperatorClient) WaitOneNewClientHTTPEndpointStreamCreated(ctx context.Context) error {
	select {
	case <-c.clientEndpointStreamCreatedNotify:
		return nil
	case <-ctx.Done():
		return ctx.Err()
	}
}

func (c *mockOperatorClient) CloseAllClientStreams() {
	c.lock.Lock()
	defer c.lock.Unlock()

	for _, cs := range c.clientStreams {
		close(cs.updateCh)
	}
	c.clientStreams = []*mockOperatorComponentUpdateClientStream{}
}

func (c *mockOperatorClient) CloseAllClientHTTPEndpointStreams() {
	c.lock.Lock()
	defer c.lock.Unlock()

	for _, cs := range c.clientEndpointStreams {
		close(cs.updateCh)
	}
	c.clientEndpointStreams = []*mockOperatorHTTPEndpointUpdateClientStream{}
}

func (c *mockOperatorClient) UpdateComponent(comp *componentsV1alpha1.Component) {
	b, err := json.Marshal(comp)
	if err != nil {
		return
	}

	c.lock.Lock()
	defer c.lock.Unlock()

	c.compsByName[comp.Name] = comp
	for _, cs := range c.clientStreams {
		cs.updateCh <- &operatorv1pb.ComponentUpdateEvent{Component: b}
	}
}

func (c *mockOperatorClient) UpdateHTTPEndpoint(endpoint *httpEndpointV1alpha1.HTTPEndpoint) {
	b, err := json.Marshal(endpoint)
	if err != nil {
		return
	}

	c.lock.Lock()
	defer c.lock.Unlock()

	c.endpointsByName[endpoint.Name] = endpoint
	for _, cs := range c.clientEndpointStreams {
		cs.updateCh <- &operatorv1pb.HTTPEndpointUpdateEvent{HttpEndpoints: b}
	}
}

type mockOperatorComponentUpdateClientStream struct {
	operatorv1pb.Operator_ComponentUpdateClient

	updateCh chan *operatorv1pb.ComponentUpdateEvent
}

type mockOperatorHTTPEndpointUpdateClientStream struct {
	operatorv1pb.Operator_HTTPEndpointUpdateClient

	updateCh chan *operatorv1pb.HTTPEndpointUpdateEvent
}

func (cs *mockOperatorComponentUpdateClientStream) Recv() (*operatorv1pb.ComponentUpdateEvent, error) {
	e, ok := <-cs.updateCh
	if !ok {
		return nil, fmt.Errorf("stream closed")
	}
	return e, nil
}

func (cs *mockOperatorHTTPEndpointUpdateClientStream) Recv() (*operatorv1pb.HTTPEndpointUpdateEvent, error) {
	e, ok := <-cs.updateCh
	if !ok {
		return nil, fmt.Errorf("stream closed")
	}
	return e, nil
}

func TestComponentsUpdate(t *testing.T) {
	rt := NewTestDaprRuntime(modes.KubernetesMode)
	defer stopRuntime(t, rt)

	mockOpCli := newMockOperatorClient()
	rt.operatorClient = mockOpCli

	processedCh := make(chan struct{}, 1)
	mockProcessComponents := func() {
		for comp := range rt.pendingComponents {
			if comp.Name == "" {
				continue
			}
			rt.compStore.AddComponent(comp)
			processedCh <- struct{}{}
		}
	}
	go mockProcessComponents()

	go rt.beginComponentsUpdates()

	comp1 := &componentsV1alpha1.Component{
		ObjectMeta: metaV1.ObjectMeta{
			Name: "mockPubSub1",
		},
		Spec: componentsV1alpha1.ComponentSpec{
			Type:    "pubsub.mockPubSub1",
			Version: "v1",
		},
	}
	comp2 := &componentsV1alpha1.Component{
		ObjectMeta: metaV1.ObjectMeta{
			Name: "mockPubSub2",
		},
		Spec: componentsV1alpha1.ComponentSpec{
			Type:    "pubsub.mockPubSub2",
			Version: "v1",
		},
	}
	comp3 := &componentsV1alpha1.Component{
		ObjectMeta: metaV1.ObjectMeta{
			Name: "mockPubSub3",
		},
		Spec: componentsV1alpha1.ComponentSpec{
			Type:    "pubsub.mockPubSub3",
			Version: "v1",
		},
	}

	// Allow a new stream to create.
	mockOpCli.AllowOneNewClientStreamCreate()
	// Wait a new stream created.
	waitCtx, cancel := context.WithTimeout(context.Background(), time.Second*3)
	defer cancel()
	if err := mockOpCli.WaitOneNewClientStreamCreated(waitCtx); err != nil {
		t.Errorf("Wait new stream err: %s", err.Error())
		t.FailNow()
	}

	// Wait comp1 received and processed.
	mockOpCli.UpdateComponent(comp1)
	select {
	case <-processedCh:
	case <-time.After(time.Second * 10):
		t.Errorf("Expect component [comp1] processed.")
		t.FailNow()
	}
	_, exists := rt.compStore.GetComponent(comp1.Spec.Type, comp1.Name)
	assert.True(t, exists, fmt.Sprintf("expect component, type: %s, name: %s", comp1.Spec.Type, comp1.Name))

	// Close all client streams to trigger an stream error in `beginComponentsUpdates`
	mockOpCli.CloseAllClientStreams()

	// Update during stream error.
	mockOpCli.UpdateComponent(comp2)

	// Assert no client stream created.
	assert.Equal(t, mockOpCli.ClientStreamCount(), 0, "Expect 0 client stream")

	// Allow a new stream to create.
	mockOpCli.AllowOneNewClientStreamCreate()
	// Wait a new stream created.
	waitCtx, cancel = context.WithTimeout(context.Background(), time.Second*3)
	defer cancel()
	if err := mockOpCli.WaitOneNewClientStreamCreated(waitCtx); err != nil {
		t.Errorf("Wait new stream err: %s", err.Error())
		t.FailNow()
	}

	// Wait comp2 received and processed.
	select {
	case <-processedCh:
	case <-time.After(time.Second * 10):
		t.Errorf("Expect component [comp2] processed.")
		t.FailNow()
	}
	_, exists = rt.compStore.GetComponent(comp2.Spec.Type, comp2.Name)
	assert.True(t, exists, fmt.Sprintf("Expect component, type: %s, name: %s", comp2.Spec.Type, comp2.Name))

	mockOpCli.UpdateComponent(comp3)

	// Wait comp3 received and processed.
	select {
	case <-processedCh:
	case <-time.After(time.Second * 10):
		t.Errorf("Expect component [comp3] processed.")
		t.FailNow()
	}
	_, exists = rt.compStore.GetComponent(comp3.Spec.Type, comp3.Name)
	assert.True(t, exists, fmt.Sprintf("Expect component, type: %s, name: %s", comp3.Spec.Type, comp3.Name))
}

func TestInitState(t *testing.T) {
	rt := NewTestDaprRuntime(modes.StandaloneMode)
	defer stopRuntime(t, rt)

	bytes := make([]byte, 32)
	rand.Read(bytes)

	primaryKey := hex.EncodeToString(bytes)

	mockStateComponent := componentsV1alpha1.Component{
		ObjectMeta: metaV1.ObjectMeta{
			Name: TestPubsubName,
		},
		Spec: componentsV1alpha1.ComponentSpec{
			Type:    "state.mockState",
			Version: "v1",
			Metadata: []commonapi.NameValuePair{
				{
					Name: actorStateStore,
					Value: commonapi.DynamicValue{
						JSON: v1.JSON{Raw: []byte("true")},
					},
				},
				{
					Name: "primaryEncryptionKey",
					Value: commonapi.DynamicValue{
						JSON: v1.JSON{Raw: []byte(primaryKey)},
					},
				},
			},
		},
		Auth: componentsV1alpha1.Auth{
			SecretStore: "mockSecretStore",
		},
	}

	t.Run("test init state store", func(t *testing.T) {
		// setup
		initMockStateStoreForRuntime(rt, primaryKey, nil)

		// act
		err := rt.initState(mockStateComponent)

		// assert
		assert.NoError(t, err, "expected no error")
	})

	t.Run("test init state store error", func(t *testing.T) {
		// setup
		initMockStateStoreForRuntime(rt, primaryKey, assert.AnError)

		// act
		err := rt.initState(mockStateComponent)

		// assert
		assert.Error(t, err, "expected error")
		assert.Equal(t, err.Error(), rterrors.NewInit(rterrors.InitComponentFailure, "testpubsub (state.mockState/v1)", assert.AnError).Error(), "expected error strings to match")
	})

	t.Run("test init state store, encryption not enabled", func(t *testing.T) {
		// setup
		initMockStateStoreForRuntime(rt, primaryKey, nil)

		// act
		err := rt.initState(mockStateComponent)
		ok := encryption.EncryptedStateStore("mockState")

		// assert
		assert.NoError(t, err)
		assert.False(t, ok)
	})

	t.Run("test init state store, encryption enabled", func(t *testing.T) {
		// setup
		initMockStateStoreForRuntime(rt, primaryKey, nil)

		rt.compStore.AddSecretStore("mockSecretStore", &mockSecretStore{})

		err := rt.initState(mockStateComponent)
		ok := encryption.EncryptedStateStore("testpubsub")

		// assert
		assert.NoError(t, err)
		assert.True(t, ok)
	})
}

func TestInitNameResolution(t *testing.T) {
	initMockResolverForRuntime := func(rt *DaprRuntime, resolverName string, e error) *daprt.MockResolver {
		mockResolver := new(daprt.MockResolver)

		rt.nameResolutionRegistry.RegisterComponent(
			func(_ logger.Logger) nameresolution.Resolver {
				return mockResolver
			},
			resolverName,
		)

		expectedMetadata := nameresolution.Metadata{Base: mdata.Base{
			Name: resolverName,
			Properties: map[string]string{
				nameresolution.DaprHTTPPort: strconv.Itoa(rt.runtimeConfig.HTTPPort),
				nameresolution.DaprPort:     strconv.Itoa(rt.runtimeConfig.InternalGRPCPort),
				nameresolution.AppPort:      strconv.Itoa(rt.runtimeConfig.ApplicationPort),
				nameresolution.HostAddress:  rt.hostAddress,
				nameresolution.AppID:        rt.runtimeConfig.ID,
			},
		}}

		mockResolver.On("Init", expectedMetadata).Return(e)

		return mockResolver
	}

	t.Run("error on unknown resolver", func(t *testing.T) {
		// given
		rt := NewTestDaprRuntime(modes.StandaloneMode)

		// target resolver
		rt.globalConfig.Spec.NameResolutionSpec.Component = "targetResolver"

		// registered resolver
		initMockResolverForRuntime(rt, "anotherResolver", nil)

		// act
		err := rt.initNameResolution()

		// assert
		assert.Error(t, err)
	})

	t.Run("test init nameresolution", func(t *testing.T) {
		// given
		rt := NewTestDaprRuntime(modes.StandaloneMode)

		// target resolver
		rt.globalConfig.Spec.NameResolutionSpec.Component = "someResolver"

		// registered resolver
		initMockResolverForRuntime(rt, "someResolver", nil)

		// act
		err := rt.initNameResolution()

		// assert
		assert.NoError(t, err, "expected no error")
	})

	t.Run("test init nameresolution default in StandaloneMode", func(t *testing.T) {
		// given
		rt := NewTestDaprRuntime(modes.StandaloneMode)

		// target resolver
		rt.globalConfig.Spec.NameResolutionSpec.Component = ""

		// registered resolver
		initMockResolverForRuntime(rt, "mdns", nil)

		// act
		err := rt.initNameResolution()

		// assert
		assert.NoError(t, err, "expected no error")
	})

	t.Run("test init nameresolution default in KubernetesMode", func(t *testing.T) {
		// given
		rt := NewTestDaprRuntime(modes.KubernetesMode)

		// target resolver
		rt.globalConfig.Spec.NameResolutionSpec.Component = ""

		// registered resolver
		initMockResolverForRuntime(rt, "kubernetes", nil)

		// act
		err := rt.initNameResolution()

		// assert
		assert.NoError(t, err, "expected no error")
	})
}

func TestSetupTracing(t *testing.T) {
	testcases := []struct {
		name              string
		tracingConfig     config.TracingSpec
		hostAddress       string
		expectedExporters []sdktrace.SpanExporter
		expectedErr       string
	}{{
		name:          "no trace exporter",
		tracingConfig: config.TracingSpec{},
	}, {
		name: "sampling rate 1 without trace exporter",
		tracingConfig: config.TracingSpec{
			SamplingRate: "1",
		},
		expectedExporters: []sdktrace.SpanExporter{&diagUtils.NullExporter{}},
	}, {
		name: "bad host address, failing zipkin",
		tracingConfig: config.TracingSpec{
			Zipkin: config.ZipkinSpec{
				EndpointAddress: "localhost",
			},
		},
		expectedErr: "invalid collector URL \"localhost\": no scheme or host",
	}, {
		name: "zipkin trace exporter",
		tracingConfig: config.TracingSpec{
			Zipkin: config.ZipkinSpec{
				EndpointAddress: "http://foo.bar",
			},
		},
		expectedExporters: []sdktrace.SpanExporter{&zipkin.Exporter{}},
	}, {
		name: "otel trace http exporter",
		tracingConfig: config.TracingSpec{
			Otel: config.OtelSpec{
				EndpointAddress: "foo.bar",
				IsSecure:        false,
				Protocol:        "http",
			},
		},
		expectedExporters: []sdktrace.SpanExporter{&otlptrace.Exporter{}},
	}, {
		name: "invalid otel trace exporter protocol",
		tracingConfig: config.TracingSpec{
			Otel: config.OtelSpec{
				EndpointAddress: "foo.bar",
				IsSecure:        false,
				Protocol:        "tcp",
			},
		},
		expectedErr: "invalid protocol tcp provided for Otel endpoint",
	}, {
		name: "stdout trace exporter",
		tracingConfig: config.TracingSpec{
			Stdout: true,
		},
		expectedExporters: []sdktrace.SpanExporter{&diagUtils.StdoutExporter{}},
	}, {
		name: "all trace exporters",
		tracingConfig: config.TracingSpec{
			Otel: config.OtelSpec{
				EndpointAddress: "http://foo.bar",
				IsSecure:        false,
				Protocol:        "http",
			},
			Zipkin: config.ZipkinSpec{
				EndpointAddress: "http://foo.bar",
			},
			Stdout: true,
		},
		expectedExporters: []sdktrace.SpanExporter{&diagUtils.StdoutExporter{}, &zipkin.Exporter{}, &otlptrace.Exporter{}},
	}}

	for _, tc := range testcases {
		t.Run(tc.name, func(t *testing.T) {
			rt := NewTestDaprRuntime(modes.StandaloneMode)
			defer stopRuntime(t, rt)
			rt.globalConfig.Spec.TracingSpec = tc.tracingConfig
			if tc.hostAddress != "" {
				rt.hostAddress = tc.hostAddress
			}
			// Setup tracing with the fake tracer provider  store to confirm
			// the right exporter was registered.
			tpStore := newFakeTracerProviderStore()
			if err := rt.setupTracing(rt.hostAddress, tpStore); tc.expectedErr != "" {
				assert.Contains(t, err.Error(), tc.expectedErr)
			} else {
				assert.NoError(t, err)
			}
			if len(tc.expectedExporters) > 0 {
				assert.True(t, tpStore.HasExporter())
			}
			for i, exporter := range tpStore.exporters {
				// Exporter types don't expose internals, so we can only validate that
				// the right type of  exporter was registered.
				assert.Equal(t, reflect.TypeOf(tc.expectedExporters[i]), reflect.TypeOf(exporter))
			}
			// Setup tracing with the OpenTelemetry trace provider store.
			// We have no way to validate the result, but we can at least
			// confirm that nothing blows up.
			if tc.expectedErr == "" {
				rt.setupTracing(rt.hostAddress, newOpentelemetryTracerProviderStore())
			}
		})
	}
}

func TestMetadataUUID(t *testing.T) {
	pubsubComponent := componentsV1alpha1.Component{
		ObjectMeta: metaV1.ObjectMeta{
			Name: TestPubsubName,
		},
		Spec: componentsV1alpha1.ComponentSpec{
			Type:     "pubsub.mockPubSub",
			Version:  "v1",
			Metadata: getFakeMetadataItems(),
		},
	}

	pubsubComponent.Spec.Metadata = append(
		pubsubComponent.Spec.Metadata,
		commonapi.NameValuePair{
			Name: "consumerID",
			Value: commonapi.DynamicValue{
				JSON: v1.JSON{
					Raw: []byte("{uuid}"),
				},
			},
		}, commonapi.NameValuePair{
			Name: "twoUUIDs",
			Value: commonapi.DynamicValue{
				JSON: v1.JSON{
					Raw: []byte("{uuid} {uuid}"),
				},
			},
		})
	rt := NewTestDaprRuntime(modes.StandaloneMode)
	defer stopRuntime(t, rt)
	mockPubSub := new(daprt.MockPubSub)

	rt.pubSubRegistry.RegisterComponent(
		func(_ logger.Logger) pubsub.PubSub {
			return mockPubSub
		},
		"mockPubSub",
	)

	mockPubSub.On("Init", mock.Anything).Return(nil).Run(func(args mock.Arguments) {
		metadata := args.Get(0).(pubsub.Metadata)
		consumerID := metadata.Properties["consumerID"]
		uuid0, err := uuid.Parse(consumerID)
		assert.NoError(t, err)

		twoUUIDs := metadata.Properties["twoUUIDs"]
		uuids := strings.Split(twoUUIDs, " ")
		assert.Equal(t, 2, len(uuids))
		uuid1, err := uuid.Parse(uuids[0])
		assert.NoError(t, err)
		uuid2, err := uuid.Parse(uuids[1])
		assert.NoError(t, err)

		assert.NotEqual(t, uuid0, uuid1)
		assert.NotEqual(t, uuid0, uuid2)
		assert.NotEqual(t, uuid1, uuid2)
	})

	err := rt.processComponentAndDependents(pubsubComponent)
	assert.NoError(t, err)
}

func TestMetadataPodName(t *testing.T) {
	pubsubComponent := componentsV1alpha1.Component{
		ObjectMeta: metaV1.ObjectMeta{
			Name: TestPubsubName,
		},
		Spec: componentsV1alpha1.ComponentSpec{
			Type:     "pubsub.mockPubSub",
			Version:  "v1",
			Metadata: getFakeMetadataItems(),
		},
	}

	pubsubComponent.Spec.Metadata = append(
		pubsubComponent.Spec.Metadata,
		commonapi.NameValuePair{
			Name: "consumerID",
			Value: commonapi.DynamicValue{
				JSON: v1.JSON{
					Raw: []byte("{podName}"),
				},
			},
		})
	rt := NewTestDaprRuntime(modes.KubernetesMode)
	defer stopRuntime(t, rt)
	mockPubSub := new(daprt.MockPubSub)

	rt.pubSubRegistry.RegisterComponent(
		func(_ logger.Logger) pubsub.PubSub {
			return mockPubSub
		},
		"mockPubSub",
	)

	rt.podName = "testPodName"

	mockPubSub.On("Init", mock.Anything).Return(nil).Run(func(args mock.Arguments) {
		metadata := args.Get(0).(pubsub.Metadata)
		consumerID := metadata.Properties["consumerID"]

		assert.Equal(t, "testPodName", consumerID)
	})

	err := rt.processComponentAndDependents(pubsubComponent)
	assert.NoError(t, err)
}

func TestMetadataNamespace(t *testing.T) {
	pubsubComponent := componentsV1alpha1.Component{
		ObjectMeta: metaV1.ObjectMeta{
			Name: TestPubsubName,
		},
		Spec: componentsV1alpha1.ComponentSpec{
			Type:     "pubsub.mockPubSub",
			Version:  "v1",
			Metadata: getFakeMetadataItems(),
		},
	}

	pubsubComponent.Spec.Metadata = append(
		pubsubComponent.Spec.Metadata,
		commonapi.NameValuePair{
			Name: "consumerID",
			Value: commonapi.DynamicValue{
				JSON: v1.JSON{
					Raw: []byte("{namespace}"),
				},
			},
		})
	rt := NewTestDaprRuntime(modes.KubernetesMode)
	rt.namespace = "test"
	rt.runtimeConfig.ID = "app1"

	defer stopRuntime(t, rt)
	mockPubSub := new(daprt.MockPubSub)

	rt.pubSubRegistry.RegisterComponent(
		func(_ logger.Logger) pubsub.PubSub {
			return mockPubSub
		},
		"mockPubSub",
	)

	mockPubSub.On("Init", mock.Anything).Return(nil).Run(func(args mock.Arguments) {
		metadata := args.Get(0).(pubsub.Metadata)
		consumerID := metadata.Properties["consumerID"]

		assert.Equal(t, "test.app1", consumerID)
	})

	err := rt.processComponentAndDependents(pubsubComponent)
	assert.NoError(t, err)
}

func TestMetadataAppID(t *testing.T) {
	pubsubComponent := componentsV1alpha1.Component{
		ObjectMeta: metaV1.ObjectMeta{
			Name: TestPubsubName,
		},
		Spec: componentsV1alpha1.ComponentSpec{
			Type:     "pubsub.mockPubSub",
			Version:  "v1",
			Metadata: getFakeMetadataItems(),
		},
	}

	pubsubComponent.Spec.Metadata = append(
		pubsubComponent.Spec.Metadata,
		commonapi.NameValuePair{
			Name: "clientID",
			Value: commonapi.DynamicValue{
				JSON: v1.JSON{
					Raw: []byte("{appID} {appID}"),
				},
			},
		})
	rt := NewTestDaprRuntime(modes.KubernetesMode)
	rt.runtimeConfig.ID = TestRuntimeConfigID
	defer stopRuntime(t, rt)
	mockPubSub := new(daprt.MockPubSub)

	rt.pubSubRegistry.RegisterComponent(
		func(_ logger.Logger) pubsub.PubSub {
			return mockPubSub
		},
		"mockPubSub",
	)

	mockPubSub.On("Init", mock.Anything).Return(nil).Run(func(args mock.Arguments) {
		metadata := args.Get(0).(pubsub.Metadata)
		clientID := metadata.Properties["clientID"]
		appIds := strings.Split(clientID, " ")
		assert.Equal(t, 2, len(appIds))
		for _, appID := range appIds {
			assert.Equal(t, TestRuntimeConfigID, appID)
		}
	})

	err := rt.processComponentAndDependents(pubsubComponent)
	assert.NoError(t, err)
}

func TestOnComponentUpdated(t *testing.T) {
	t.Run("component spec changed, component is updated", func(t *testing.T) {
		rt := NewTestDaprRuntime(modes.KubernetesMode)
		rt.compStore.AddComponent(componentsV1alpha1.Component{
			ObjectMeta: metaV1.ObjectMeta{
				Name: "test",
			},
			Spec: componentsV1alpha1.ComponentSpec{
				Type:    "pubsub.mockPubSub",
				Version: "v1",
				Metadata: []commonapi.NameValuePair{
					{
						Name: "name1",
						Value: commonapi.DynamicValue{
							JSON: v1.JSON{
								Raw: []byte("value1"),
							},
						},
					},
				},
			},
		})

		go func() {
			<-rt.pendingComponents
		}()

		updated := rt.onComponentUpdated(componentsV1alpha1.Component{
			ObjectMeta: metaV1.ObjectMeta{
				Name: "test",
			},
			Spec: componentsV1alpha1.ComponentSpec{
				Type:    "pubsub.mockPubSub",
				Version: "v1",
				Metadata: []commonapi.NameValuePair{
					{
						Name: "name1",
						Value: commonapi.DynamicValue{
							JSON: v1.JSON{
								Raw: []byte("value2"),
							},
						},
					},
				},
			},
		})

		assert.True(t, updated)
	})

	t.Run("component spec unchanged, component is skipped", func(t *testing.T) {
		rt := NewTestDaprRuntime(modes.KubernetesMode)
		rt.compStore.AddComponent(componentsV1alpha1.Component{
			ObjectMeta: metaV1.ObjectMeta{
				Name: "test",
			},
			Spec: componentsV1alpha1.ComponentSpec{
				Type:    "pubsub.mockPubSub",
				Version: "v1",
				Metadata: []commonapi.NameValuePair{
					{
						Name: "name1",
						Value: commonapi.DynamicValue{
							JSON: v1.JSON{
								Raw: []byte("value1"),
							},
						},
					},
				},
			},
		})

		go func() {
			<-rt.pendingComponents
		}()

		updated := rt.onComponentUpdated(componentsV1alpha1.Component{
			ObjectMeta: metaV1.ObjectMeta{
				Name: "test",
			},
			Spec: componentsV1alpha1.ComponentSpec{
				Type:    "pubsub.mockPubSub",
				Version: "v1",
				Metadata: []commonapi.NameValuePair{
					{
						Name: "name1",
						Value: commonapi.DynamicValue{
							JSON: v1.JSON{
								Raw: []byte("value1"),
							},
						},
					},
				},
			},
		})

		assert.False(t, updated)
	})
}

func TestConsumerID(t *testing.T) {
	metadata := []commonapi.NameValuePair{
		{
			Name: "host",
			Value: commonapi.DynamicValue{
				JSON: v1.JSON{
					Raw: []byte("localhost"),
				},
			},
		},
		{
			Name: "password",
			Value: commonapi.DynamicValue{
				JSON: v1.JSON{
					Raw: []byte("fakePassword"),
				},
			},
		},
	}
	pubsubComponent := componentsV1alpha1.Component{
		ObjectMeta: metaV1.ObjectMeta{
			Name: TestPubsubName,
		},
		Spec: componentsV1alpha1.ComponentSpec{
			Type:     "pubsub.mockPubSub",
			Version:  "v1",
			Metadata: metadata,
		},
	}

	rt := NewTestDaprRuntime(modes.StandaloneMode)
	defer stopRuntime(t, rt)
	mockPubSub := new(daprt.MockPubSub)

	rt.pubSubRegistry.RegisterComponent(
		func(_ logger.Logger) pubsub.PubSub {
			return mockPubSub
		},
		"mockPubSub",
	)

	mockPubSub.On("Init", mock.Anything).Return(nil).Run(func(args mock.Arguments) {
		metadata := args.Get(0).(pubsub.Metadata)
		consumerID := metadata.Properties["consumerID"]
		assert.Equal(t, TestRuntimeConfigID, consumerID)
	})

	err := rt.processComponentAndDependents(pubsubComponent)
	assert.NoError(t, err)
}

func TestInitPubSub(t *testing.T) {
	rt := NewTestDaprRuntime(modes.StandaloneMode)
	defer stopRuntime(t, rt)

	pubsubComponents := []componentsV1alpha1.Component{
		{
			ObjectMeta: metaV1.ObjectMeta{
				Name: TestPubsubName,
			},
			Spec: componentsV1alpha1.ComponentSpec{
				Type:     "pubsub.mockPubSub",
				Version:  "v1",
				Metadata: getFakeMetadataItems(),
			},
		}, {
			ObjectMeta: metaV1.ObjectMeta{
				Name: TestSecondPubsubName,
			},
			Spec: componentsV1alpha1.ComponentSpec{
				Type:     "pubsub.mockPubSub2",
				Version:  "v1",
				Metadata: getFakeMetadataItems(),
			},
		},
	}

	initMockPubSubForRuntime := func(rt *DaprRuntime) (*daprt.MockPubSub, *daprt.MockPubSub) {
		mockPubSub := new(daprt.MockPubSub)

		mockPubSub2 := new(daprt.MockPubSub)

		rt.pubSubRegistry.RegisterComponent(func(_ logger.Logger) pubsub.PubSub {
			return mockPubSub
		}, "mockPubSub")
		rt.pubSubRegistry.RegisterComponent(func(_ logger.Logger) pubsub.PubSub {
			return mockPubSub2
		}, "mockPubSub2")

		expectedMetadata := pubsub.Metadata{
			Base: mdata.Base{
				Name:       TestPubsubName,
				Properties: getFakeProperties(),
			},
		}

		mockPubSub.On("Init", expectedMetadata).Return(nil)
		mockPubSub.On(
			"Subscribe",
			mock.AnythingOfType("pubsub.SubscribeRequest"),
			mock.AnythingOfType("pubsub.Handler")).Return(nil)

		expectedSecondPubsubMetadata := pubsub.Metadata{
			Base: mdata.Base{
				Name:       TestSecondPubsubName,
				Properties: getFakeProperties(),
			},
		}
		mockPubSub2.On("Init", expectedSecondPubsubMetadata).Return(nil)
		mockPubSub2.On(
			"Subscribe",
			mock.AnythingOfType("pubsub.SubscribeRequest"),
			mock.AnythingOfType("pubsub.Handler")).Return(nil)

		mockAppChannel := new(channelt.MockAppChannel)
		rt.appChannel = mockAppChannel
		rt.compStore.SetTopicRoutes(nil)
		rt.compStore.SetSubscriptions(nil)
		for name := range rt.compStore.ListPubSubs() {
			rt.compStore.DeletePubSub(name)
		}

		return mockPubSub, mockPubSub2
	}

	t.Run("subscribe 2 topics", func(t *testing.T) {
		mockPubSub, mockPubSub2 := initMockPubSubForRuntime(rt)

		mockAppChannel := new(channelt.MockAppChannel)
		rt.appChannel = mockAppChannel

		// User App subscribes 2 topics via http app channel
		subs := getSubscriptionsJSONString(
			[]string{"topic0", "topic1"}, // first pubsub
			[]string{"topic0"},           // second pubsub
		)
		fakeResp := invokev1.NewInvokeMethodResponse(200, "OK", nil).
			WithRawDataString(subs).
			WithContentType("application/json")
		defer fakeResp.Close()

		mockAppChannel.On("InvokeMethod", mock.MatchedBy(matchContextInterface), matchDaprRequestMethod("dapr/subscribe")).Return(fakeResp, nil)

		// act
		for _, comp := range pubsubComponents {
			err := rt.processComponentAndDependents(comp)
			assert.NoError(t, err)
		}

		rt.startSubscriptions()

		// assert
		mockPubSub.AssertNumberOfCalls(t, "Init", 1)
		mockPubSub2.AssertNumberOfCalls(t, "Init", 1)

		mockPubSub.AssertNumberOfCalls(t, "Subscribe", 2)
		mockPubSub2.AssertNumberOfCalls(t, "Subscribe", 1)
		mockAppChannel.AssertNumberOfCalls(t, "InvokeMethod", 1)
	})

	t.Run("subscribe to topic with custom route", func(t *testing.T) {
		mockPubSub, _ := initMockPubSubForRuntime(rt)

		mockAppChannel := new(channelt.MockAppChannel)
		rt.appChannel = mockAppChannel

		// User App subscribes to a topic via http app channel
		sub := getSubscriptionCustom("topic0", "customroute/topic0")
		fakeResp := invokev1.NewInvokeMethodResponse(200, "OK", nil).
			WithRawDataString(sub).
			WithContentType("application/json")
		defer fakeResp.Close()

		mockAppChannel.On("InvokeMethod", mock.MatchedBy(matchContextInterface), matchDaprRequestMethod("dapr/subscribe")).Return(fakeResp, nil)

		// act
		for _, comp := range pubsubComponents {
			err := rt.processComponentAndDependents(comp)
			assert.NoError(t, err)
		}

		rt.startSubscriptions()

		// assert
		mockPubSub.AssertNumberOfCalls(t, "Init", 1)

		mockPubSub.AssertNumberOfCalls(t, "Subscribe", 1)
		mockAppChannel.AssertNumberOfCalls(t, "InvokeMethod", 1)
	})

	t.Run("subscribe 0 topics unless user app provides topic list", func(t *testing.T) {
		mockPubSub, _ := initMockPubSubForRuntime(rt)

		mockAppChannel := new(channelt.MockAppChannel)
		rt.appChannel = mockAppChannel

		fakeResp := invokev1.NewInvokeMethodResponse(404, "Not Found", nil)
		defer fakeResp.Close()

		mockAppChannel.On("InvokeMethod", mock.MatchedBy(matchContextInterface), matchDaprRequestMethod("dapr/subscribe")).Return(fakeResp, nil)

		// act
		for _, comp := range pubsubComponents {
			err := rt.processComponentAndDependents(comp)
			assert.NoError(t, err)
		}

		rt.startSubscriptions()

		// assert
		mockPubSub.AssertNumberOfCalls(t, "Init", 1)

		mockPubSub.AssertNumberOfCalls(t, "Subscribe", 0)
		mockAppChannel.AssertNumberOfCalls(t, "InvokeMethod", 1)
	})

	t.Run("publish adapter is nil, no pub sub component", func(t *testing.T) {
		rts := NewTestDaprRuntime(modes.StandaloneMode)
		defer stopRuntime(t, rts)
		a := rts.getPublishAdapter()
		assert.Nil(t, a)
	})

	t.Run("publish adapter not nil, with pub sub component", func(t *testing.T) {
		rts := NewTestDaprRuntime(modes.StandaloneMode)
		defer stopRuntime(t, rts)
		ps, _ := initMockPubSubForRuntime(rts)
		rts.compStore.AddPubSub(TestPubsubName, compstore.PubsubItem{
			Component: ps,
		})
		a := rts.getPublishAdapter()
		assert.NotNil(t, a)
	})

	t.Run("get topic routes but app channel is nil", func(t *testing.T) {
		rts := NewTestDaprRuntime(modes.StandaloneMode)
		rts.appChannel = nil
		routes, err := rts.getTopicRoutes()
		assert.NoError(t, err)
		assert.Equal(t, 0, len(routes))
	})

	t.Run("load declarative subscription, no scopes", func(t *testing.T) {
		rts := NewTestDaprRuntime(modes.StandaloneMode)
		defer stopRuntime(t, rts)

		require.NoError(t, os.Mkdir(resourcesDir, 0o777))
		defer os.RemoveAll(resourcesDir)

		s := testDeclarativeSubscription()

		cleanup, err := writeComponentToDisk(s, "sub.yaml")
		assert.NoError(t, err)
		defer cleanup()

		rts.runtimeConfig.Standalone.ResourcesPath = []string{resourcesDir}
		subs := rts.getDeclarativeSubscriptions()
		if assert.Len(t, subs, 1) {
			assert.Equal(t, "topic1", subs[0].Topic)
			if assert.Len(t, subs[0].Rules, 1) {
				assert.Equal(t, "myroute", subs[0].Rules[0].Path)
			}
			assert.Equal(t, "pubsub", subs[0].PubsubName)
		}
	})

	t.Run("load declarative subscription, in scopes", func(t *testing.T) {
		rts := NewTestDaprRuntime(modes.StandaloneMode)
		defer stopRuntime(t, rts)

		require.NoError(t, os.Mkdir(resourcesDir, 0o777))
		defer os.RemoveAll(resourcesDir)

		s := testDeclarativeSubscription()
		s.Scopes = []string{TestRuntimeConfigID}

		cleanup, err := writeComponentToDisk(s, "sub.yaml")
		assert.NoError(t, err)
		defer cleanup()

		rts.runtimeConfig.Standalone.ResourcesPath = []string{resourcesDir}
		subs := rts.getDeclarativeSubscriptions()
		if assert.Len(t, subs, 1) {
			assert.Equal(t, "topic1", subs[0].Topic)
			if assert.Len(t, subs[0].Rules, 1) {
				assert.Equal(t, "myroute", subs[0].Rules[0].Path)
			}
			assert.Equal(t, "pubsub", subs[0].PubsubName)
			assert.Equal(t, TestRuntimeConfigID, subs[0].Scopes[0])
		}
	})

	t.Run("load declarative subscription, not in scopes", func(t *testing.T) {
		rts := NewTestDaprRuntime(modes.StandaloneMode)
		defer stopRuntime(t, rts)

		require.NoError(t, os.Mkdir(resourcesDir, 0o777))
		defer os.RemoveAll(resourcesDir)

		s := testDeclarativeSubscription()
		s.Scopes = []string{"scope1"}

		cleanup, err := writeComponentToDisk(s, "sub.yaml")
		assert.NoError(t, err)
		defer cleanup()

		rts.runtimeConfig.Standalone.ResourcesPath = []string{resourcesDir}
		subs := rts.getDeclarativeSubscriptions()
		assert.Len(t, subs, 0)
	})

	t.Run("test subscribe, app allowed 1 topic", func(t *testing.T) {
		mockPubSub, mockPubSub2 := initMockPubSubForRuntime(rt)

		mockAppChannel := new(channelt.MockAppChannel)
		rt.appChannel = mockAppChannel

		// User App subscribes 1 topics via http app channel
		subs := getSubscriptionsJSONString([]string{"topic0"}, []string{"topic1"})
		fakeResp := invokev1.NewInvokeMethodResponse(200, "OK", nil).
			WithRawDataString(subs).
			WithContentType("application/json")
		defer fakeResp.Close()
		mockAppChannel.On("InvokeMethod", mock.MatchedBy(matchContextInterface), matchDaprRequestMethod("dapr/subscribe")).Return(fakeResp, nil)

		// act
		for _, comp := range pubsubComponents {
			err := rt.processComponentAndDependents(comp)
			assert.NoError(t, err)
		}

		rt.startSubscriptions()

		// assert
		mockPubSub.AssertNumberOfCalls(t, "Init", 1)
		mockPubSub2.AssertNumberOfCalls(t, "Init", 1)

		mockPubSub.AssertNumberOfCalls(t, "Subscribe", 1)
		mockPubSub2.AssertNumberOfCalls(t, "Subscribe", 1)
	})

	t.Run("test subscribe, app allowed 2 topic", func(t *testing.T) {
		mockPubSub, mockPubSub2 := initMockPubSubForRuntime(rt)

		mockAppChannel := new(channelt.MockAppChannel)
		rt.appChannel = mockAppChannel

		// User App subscribes 2 topics via http app channel
		subs := getSubscriptionsJSONString([]string{"topic0", "topic1"}, []string{"topic0"})
		fakeResp := invokev1.NewInvokeMethodResponse(200, "OK", nil).
			WithRawDataString(subs).
			WithContentType("application/json")
		defer fakeResp.Close()
		mockAppChannel.On("InvokeMethod", mock.MatchedBy(matchContextInterface), matchDaprRequestMethod("dapr/subscribe")).Return(fakeResp, nil)

		// act
		for _, comp := range pubsubComponents {
			err := rt.processComponentAndDependents(comp)
			assert.NoError(t, err)
		}

		rt.startSubscriptions()

		// assert
		mockPubSub.AssertNumberOfCalls(t, "Init", 1)
		mockPubSub2.AssertNumberOfCalls(t, "Init", 1)

		mockPubSub.AssertNumberOfCalls(t, "Subscribe", 2)
		mockPubSub2.AssertNumberOfCalls(t, "Subscribe", 1)
	})

	t.Run("test subscribe, app not allowed 1 topic", func(t *testing.T) {
		mockPubSub, mockPubSub2 := initMockPubSubForRuntime(rt)

		mockAppChannel := new(channelt.MockAppChannel)
		rt.appChannel = mockAppChannel

		// User App subscribes 1 topics via http app channel
		subs := getSubscriptionsJSONString([]string{"topic3"}, []string{"topic5"})
		fakeResp := invokev1.NewInvokeMethodResponse(200, "OK", nil).
			WithRawDataString(subs).
			WithContentType("application/json")
		defer fakeResp.Close()
		mockAppChannel.On("InvokeMethod", mock.MatchedBy(matchContextInterface), matchDaprRequestMethod("dapr/subscribe")).Return(fakeResp, nil)

		// act
		for _, comp := range pubsubComponents {
			err := rt.processComponentAndDependents(comp)
			assert.NoError(t, err)
		}

		// assert
		mockPubSub.AssertNumberOfCalls(t, "Init", 1)
		mockPubSub.AssertNumberOfCalls(t, "Subscribe", 0)

		mockPubSub2.AssertNumberOfCalls(t, "Init", 1)
		mockPubSub2.AssertNumberOfCalls(t, "Subscribe", 0)
	})

	t.Run("test subscribe, app not allowed 1 topic, allowed one topic", func(t *testing.T) {
		mockPubSub, mockPubSub2 := initMockPubSubForRuntime(rt)

		mockAppChannel := new(channelt.MockAppChannel)
		rt.appChannel = mockAppChannel

		// User App subscribes 1 topics via http app channel
		// topic0 is allowed, topic3 and topic5 are not
		subs := getSubscriptionsJSONString([]string{"topic0", "topic3"}, []string{"topic0", "topic5"})
		fakeResp := invokev1.NewInvokeMethodResponse(200, "OK", nil).
			WithRawDataString(subs).
			WithContentType("application/json")
		defer fakeResp.Close()
		mockAppChannel.On("InvokeMethod", mock.MatchedBy(matchContextInterface), matchDaprRequestMethod("dapr/subscribe")).Return(fakeResp, nil)

		// act
		for _, comp := range pubsubComponents {
			err := rt.processComponentAndDependents(comp)
			assert.NoError(t, err)
		}

		rt.startSubscriptions()

		// assert
		mockPubSub.AssertNumberOfCalls(t, "Init", 1)
		mockPubSub2.AssertNumberOfCalls(t, "Init", 1)

		mockPubSub.AssertNumberOfCalls(t, "Subscribe", 1)
		mockPubSub2.AssertNumberOfCalls(t, "Subscribe", 1)
	})

	t.Run("test bulk publish, topic allowed", func(t *testing.T) {
		initMockPubSubForRuntime(rt)

		// act
		for _, comp := range pubsubComponents {
			err := rt.processComponentAndDependents(comp)
			assert.NoError(t, err)
		}

		rt.compStore.AddPubSub(TestPubsubName, compstore.PubsubItem{Component: &mockPublishPubSub{}})
		md := make(map[string]string, 2)
		md["key"] = "v3"
		res, err := rt.BulkPublish(&pubsub.BulkPublishRequest{
			PubsubName: TestPubsubName,
			Topic:      "topic0",
			Metadata:   md,
			Entries: []pubsub.BulkMessageEntry{
				{
					EntryId:     "1",
					Event:       []byte("test"),
					Metadata:    md,
					ContentType: "text/plain",
				},
			},
		})

		assert.NoError(t, err)
		assert.Empty(t, res.FailedEntries)

		rt.compStore.AddPubSub(TestSecondPubsubName, compstore.PubsubItem{Component: &mockPublishPubSub{}})
		res, err = rt.BulkPublish(&pubsub.BulkPublishRequest{
			PubsubName: TestPubsubName,
			Topic:      "topic1",
			Entries: []pubsub.BulkMessageEntry{
				{
					EntryId:     "1",
					Event:       []byte("test"),
					ContentType: "text/plain",
				},
				{
					EntryId:     "2",
					Event:       []byte("test 2"),
					ContentType: "text/plain",
				},
			},
		})

		assert.NoError(t, err)
		assert.Empty(t, res.FailedEntries)
	})

	t.Run("test bulk publish, topic not allowed", func(t *testing.T) {
		initMockPubSubForRuntime(rt)

		// act
		for _, comp := range pubsubComponents {
			err := rt.processComponentAndDependents(comp)
			require.Nil(t, err)
		}

		rt.compStore.AddPubSub(TestPubsubName, compstore.PubsubItem{
			Component:     &mockPublishPubSub{},
			AllowedTopics: []string{"topic1"},
		})

		md := make(map[string]string, 2)
		md["key"] = "v3"
		res, err := rt.BulkPublish(&pubsub.BulkPublishRequest{
			PubsubName: TestPubsubName,
			Topic:      "topic5",
			Metadata:   md,
			Entries: []pubsub.BulkMessageEntry{
				{
					EntryId:     "1",
					Event:       []byte("test"),
					Metadata:    md,
					ContentType: "text/plain",
				},
			},
		})
		assert.NotNil(t, err)
		assert.Empty(t, res)

		rt.compStore.AddPubSub(TestPubsubName, compstore.PubsubItem{
			Component:     &mockPublishPubSub{},
			AllowedTopics: []string{"topic1"},
		})
		res, err = rt.BulkPublish(&pubsub.BulkPublishRequest{
			PubsubName: TestSecondPubsubName,
			Topic:      "topic5",
			Metadata:   md,
			Entries: []pubsub.BulkMessageEntry{
				{
					EntryId:     "1",
					Event:       []byte("test"),
					Metadata:    md,
					ContentType: "text/plain",
				},
			},
		})
		assert.NotNil(t, err)
		assert.Empty(t, res)
	})

	t.Run("test publish, topic allowed", func(t *testing.T) {
		initMockPubSubForRuntime(rt)

		mockAppChannel := new(channelt.MockAppChannel)
		rt.appChannel = mockAppChannel

		// User App subscribes 1 topics via http app channel
		subs := getSubscriptionsJSONString([]string{"topic0"}, []string{"topic1"})
		fakeResp := invokev1.NewInvokeMethodResponse(200, "OK", nil).
			WithRawDataString(subs).
			WithContentType("application/json")
		defer fakeResp.Close()
		mockAppChannel.On("InvokeMethod", mock.MatchedBy(matchContextInterface), matchDaprRequestMethod("dapr/subscribe")).Return(fakeResp, nil)

		// act
		for _, comp := range pubsubComponents {
			err := rt.processComponentAndDependents(comp)
			assert.NoError(t, err)
		}

		rt.compStore.AddPubSub(TestPubsubName, compstore.PubsubItem{
			Component: &mockPublishPubSub{},
		})
		md := make(map[string]string, 2)
		md["key"] = "v3"
		err := rt.Publish(&pubsub.PublishRequest{
			PubsubName: TestPubsubName,
			Topic:      "topic0",
			Metadata:   md,
		})

		assert.NoError(t, err)

		rt.compStore.AddPubSub(TestSecondPubsubName, compstore.PubsubItem{
			Component: &mockPublishPubSub{},
		})
		err = rt.Publish(&pubsub.PublishRequest{
			PubsubName: TestSecondPubsubName,
			Topic:      "topic1",
		})

		assert.NoError(t, err)
	})

	t.Run("test publish, topic not allowed", func(t *testing.T) {
		initMockPubSubForRuntime(rt)

		mockAppChannel := new(channelt.MockAppChannel)
		rt.appChannel = mockAppChannel

		// User App subscribes 1 topics via http app channel
		subs := getSubscriptionsJSONString([]string{"topic0"}, []string{"topic0"})
		fakeResp := invokev1.NewInvokeMethodResponse(200, "OK", nil).
			WithRawDataString(subs).
			WithContentType("application/json")
		defer fakeResp.Close()
		mockAppChannel.On("InvokeMethod", mock.MatchedBy(matchContextInterface), matchDaprRequestMethod("dapr/subscribe")).Return(fakeResp, nil)

		// act
		for _, comp := range pubsubComponents {
			err := rt.processComponentAndDependents(comp)
			require.Nil(t, err)
		}

		rt.compStore.AddPubSub(TestPubsubName, compstore.PubsubItem{
			Component:     &mockPublishPubSub{},
			AllowedTopics: []string{"topic1"},
		})
		err := rt.Publish(&pubsub.PublishRequest{
			PubsubName: TestPubsubName,
			Topic:      "topic5",
		})
		assert.NotNil(t, err)

		rt.compStore.AddPubSub(TestPubsubName, compstore.PubsubItem{
			Component:     &mockPublishPubSub{},
			AllowedTopics: []string{"topic1"},
		})
		err = rt.Publish(&pubsub.PublishRequest{
			PubsubName: TestSecondPubsubName,
			Topic:      "topic5",
		})
		assert.NotNil(t, err)
	})

	t.Run("test allowed topics, no scopes, operation allowed", func(t *testing.T) {
		for name := range rt.compStore.ListPubSubs() {
			rt.compStore.DeletePubSub(name)
		}
		rt.compStore.AddPubSub(TestPubsubName, compstore.PubsubItem{AllowedTopics: []string{"topic1"}})
		pubSub, ok := rt.compStore.GetPubSub(TestPubsubName)
		require.True(t, ok)
		a := rt.isPubSubOperationAllowed(TestPubsubName, "topic1", pubSub.ScopedPublishings)
		assert.True(t, a)
	})

	t.Run("test allowed topics, no scopes, operation not allowed", func(t *testing.T) {
		for name := range rt.compStore.ListPubSubs() {
			rt.compStore.DeletePubSub(name)
		}
		rt.compStore.AddPubSub(TestPubsubName, compstore.PubsubItem{AllowedTopics: []string{"topic1"}})
		pubSub, ok := rt.compStore.GetPubSub(TestPubsubName)
		require.True(t, ok)
		a := rt.isPubSubOperationAllowed(TestPubsubName, "topic2", pubSub.ScopedPublishings)
		assert.False(t, a)
	})

	t.Run("test allowed topics, with scopes, operation allowed", func(t *testing.T) {
		for name := range rt.compStore.ListPubSubs() {
			rt.compStore.DeletePubSub(name)
		}
		rt.compStore.AddPubSub(TestPubsubName, compstore.PubsubItem{AllowedTopics: []string{"topic1"}, ScopedPublishings: []string{"topic1"}})
		pubSub, ok := rt.compStore.GetPubSub(TestPubsubName)
		require.True(t, ok)
		a := rt.isPubSubOperationAllowed(TestPubsubName, "topic1", pubSub.ScopedPublishings)
		assert.True(t, a)
	})

	t.Run("topic in allowed topics, not in existing publishing scopes, operation not allowed", func(t *testing.T) {
		for name := range rt.compStore.ListPubSubs() {
			rt.compStore.DeletePubSub(name)
		}
		rt.compStore.AddPubSub(TestPubsubName, compstore.PubsubItem{AllowedTopics: []string{"topic1"}, ScopedPublishings: []string{"topic2"}})
		pubSub, ok := rt.compStore.GetPubSub(TestPubsubName)
		require.True(t, ok)
		a := rt.isPubSubOperationAllowed(TestPubsubName, "topic1", pubSub.ScopedPublishings)
		assert.False(t, a)
	})

	t.Run("topic in allowed topics, not in publishing scopes, operation allowed", func(t *testing.T) {
		for name := range rt.compStore.ListPubSubs() {
			rt.compStore.DeletePubSub(name)
		}
		rt.compStore.AddPubSub(TestPubsubName, compstore.PubsubItem{AllowedTopics: []string{"topic1"}, ScopedPublishings: []string{}})
		pubSub, ok := rt.compStore.GetPubSub(TestPubsubName)
		require.True(t, ok)
		a := rt.isPubSubOperationAllowed(TestPubsubName, "topic1", pubSub.ScopedPublishings)
		assert.True(t, a)
	})

	t.Run("topics A and B in allowed topics, A in publishing scopes, operation allowed for A only", func(t *testing.T) {
		for name := range rt.compStore.ListPubSubs() {
			rt.compStore.DeletePubSub(name)
		}
		rt.compStore.AddPubSub(TestPubsubName, compstore.PubsubItem{AllowedTopics: []string{"A", "B"}, ScopedPublishings: []string{"A"}})
		pubSub, ok := rt.compStore.GetPubSub(TestPubsubName)
		require.True(t, ok)
		a := rt.isPubSubOperationAllowed(TestPubsubName, "A", pubSub.ScopedPublishings)
		assert.True(t, a)
		b := rt.isPubSubOperationAllowed(TestPubsubName, "B", pubSub.ScopedPublishings)
		assert.False(t, b)
	})
}

func TestInitSecretStores(t *testing.T) {
	t.Run("init with store", func(t *testing.T) {
		rt := NewTestDaprRuntime(modes.StandaloneMode)
		defer stopRuntime(t, rt)
		m := NewMockKubernetesStore()
		rt.secretStoresRegistry.RegisterComponent(
			func(_ logger.Logger) secretstores.SecretStore {
				return m
			},
			"kubernetesMock",
		)

		err := rt.processComponentAndDependents(componentsV1alpha1.Component{
			ObjectMeta: metaV1.ObjectMeta{
				Name: "kubernetesMock",
			},
			Spec: componentsV1alpha1.ComponentSpec{
				Type:    "secretstores.kubernetesMock",
				Version: "v1",
			},
		})
		assert.NoError(t, err)
	})

	t.Run("secret store is registered", func(t *testing.T) {
		rt := NewTestDaprRuntime(modes.StandaloneMode)
		defer stopRuntime(t, rt)
		m := NewMockKubernetesStore()
		rt.secretStoresRegistry.RegisterComponent(
			func(_ logger.Logger) secretstores.SecretStore {
				return m
			},
			"kubernetesMock",
		)

		err := rt.processComponentAndDependents(componentsV1alpha1.Component{
			ObjectMeta: metaV1.ObjectMeta{
				Name: "kubernetesMock",
			},
			Spec: componentsV1alpha1.ComponentSpec{
				Type:    "secretstores.kubernetesMock",
				Version: "v1",
			},
		})
		assert.NoError(t, err)
		store, ok := rt.compStore.GetSecretStore("kubernetesMock")
		assert.True(t, ok)
		assert.NotNil(t, store)
	})

	t.Run("get secret store", func(t *testing.T) {
		rt := NewTestDaprRuntime(modes.StandaloneMode)
		defer stopRuntime(t, rt)
		m := NewMockKubernetesStore()
		rt.secretStoresRegistry.RegisterComponent(
			func(_ logger.Logger) secretstores.SecretStore {
				return m
			},
			"kubernetesMock",
		)

		rt.processComponentAndDependents(componentsV1alpha1.Component{
			ObjectMeta: metaV1.ObjectMeta{
				Name: "kubernetesMock",
			},
			Spec: componentsV1alpha1.ComponentSpec{
				Type:    "secretstores.kubernetesMock",
				Version: "v1",
			},
		})

		s, ok := rt.compStore.GetSecretStore("kubernetesMock")
		assert.True(t, ok)
		assert.NotNil(t, s)
	})
}

// Used to override log.Fatal/log.Fatalf so it doesn't cause the app to exit
type loggerNoPanic struct {
	logger.Logger
	fatalCalled int
}

func (l *loggerNoPanic) Fatal(args ...interface{}) {
	l.fatalCalled++
	l.Error(args...)
}

func (l *loggerNoPanic) Fatalf(format string, args ...interface{}) {
	l.fatalCalled++
	l.Errorf(format, args...)
}

func TestMiddlewareBuildPipeline(t *testing.T) {
	// Change the logger for these tests so it doesn't panic
	lnp := &loggerNoPanic{
		Logger: log,
	}
	oldLog := log
	log = lnp
	defer func() {
		log = oldLog
	}()

	t.Run("build when no global config are set", func(t *testing.T) {
		rt := &DaprRuntime{}

		pipeline, err := rt.buildHTTPPipelineForSpec(config.PipelineSpec{}, "test")
		require.NoError(t, err)
		assert.Empty(t, pipeline.Handlers)
	})

	t.Run("ignore component that does not exists", func(t *testing.T) {
		rt := &DaprRuntime{
			globalConfig:  &config.Configuration{},
			runtimeConfig: &Config{},
			compStore:     compstore.New(),
		}

		pipeline, err := rt.buildHTTPPipelineForSpec(config.PipelineSpec{
			Handlers: []config.HandlerSpec{
				{
					Name:         "not_exists",
					Type:         "not_exists",
					Version:      "not_exists",
					SelectorSpec: config.SelectorSpec{},
				},
			},
		}, "test")
		require.NoError(t, err)
		assert.Len(t, pipeline.Handlers, 0)
	})

	compStore := compstore.New()
	compStore.AddComponent(componentsV1alpha1.Component{
		ObjectMeta: metaV1.ObjectMeta{
			Name: "mymw1",
		},
		Spec: componentsV1alpha1.ComponentSpec{
			Type:    "middleware.http.fakemw",
			Version: "v1",
		},
	})
	compStore.AddComponent(componentsV1alpha1.Component{
		ObjectMeta: metaV1.ObjectMeta{
			Name: "mymw2",
		},
		Spec: componentsV1alpha1.ComponentSpec{
			Type:    "middleware.http.fakemw",
			Version: "v1",
		},
	})

	t.Run("all components exists", func(t *testing.T) {
		rt := &DaprRuntime{
			globalConfig:           &config.Configuration{},
			compStore:              compStore,
			httpMiddlewareRegistry: httpMiddlewareLoader.NewRegistry(),
			runtimeConfig:          &Config{},
		}
		called := 0
		rt.httpMiddlewareRegistry.RegisterComponent(
			func(_ logger.Logger) httpMiddlewareLoader.FactoryMethod {
				called++
				return func(metadata middleware.Metadata) (httpMiddleware.Middleware, error) {
					return func(next http.Handler) http.Handler {
						return http.HandlerFunc(func(w http.ResponseWriter, r *http.Request) {})
					}, nil
				}
			},
			"fakemw",
		)

		pipeline, err := rt.buildHTTPPipelineForSpec(config.PipelineSpec{
			Handlers: []config.HandlerSpec{
				{
					Name:    "mymw1",
					Type:    "middleware.http.fakemw",
					Version: "v1",
				},
				{
					Name:    "mymw2",
					Type:    "middleware.http.fakemw",
					Version: "v1",
				},
			},
		}, "test")
		require.NoError(t, err)
		assert.Len(t, pipeline.Handlers, 2)
		assert.Equal(t, 2, called)
	})

	testInitFail := func(ignoreErrors bool) func(t *testing.T) {
		compStore := compstore.New()
		compStore.AddComponent(componentsV1alpha1.Component{
			ObjectMeta: metaV1.ObjectMeta{
				Name: "mymw",
			},
			Spec: componentsV1alpha1.ComponentSpec{
				Type:    "middleware.http.fakemw",
				Version: "v1",
			},
		})

		compStore.AddComponent(componentsV1alpha1.Component{
			ObjectMeta: metaV1.ObjectMeta{
				Name: "failmw",
			},
			Spec: componentsV1alpha1.ComponentSpec{
				Type:         "middleware.http.fakemw",
				Version:      "v1",
				IgnoreErrors: ignoreErrors,
				Metadata: []commonapi.NameValuePair{
					{Name: "fail", Value: commonapi.DynamicValue{JSON: v1.JSON{Raw: []byte("true")}}},
				},
			},
		})
		return func(t *testing.T) {
			rt := &DaprRuntime{
				compStore:              compStore,
				globalConfig:           &config.Configuration{},
				httpMiddlewareRegistry: httpMiddlewareLoader.NewRegistry(),
				runtimeConfig:          &Config{},
			}
			called := 0
			rt.httpMiddlewareRegistry.RegisterComponent(
				func(_ logger.Logger) httpMiddlewareLoader.FactoryMethod {
					called++
					return func(metadata middleware.Metadata) (httpMiddleware.Middleware, error) {
						if metadata.Properties["fail"] == "true" {
							return nil, errors.New("simulated failure")
						}

						return func(next http.Handler) http.Handler {
							return http.HandlerFunc(func(w http.ResponseWriter, r *http.Request) {})
						}, nil
					}
				},
				"fakemw",
			)

			pipeline, err := rt.buildHTTPPipelineForSpec(config.PipelineSpec{
				Handlers: []config.HandlerSpec{
					{
						Name:    "mymw",
						Type:    "middleware.http.fakemw",
						Version: "v1",
					},
					{
						Name:    "failmw",
						Type:    "middleware.http.fakemw",
						Version: "v1",
					},
				},
			}, "test")

			assert.Equal(t, 2, called)

			if ignoreErrors {
				require.NoError(t, err)
				assert.Len(t, pipeline.Handlers, 1)
			} else {
				require.Error(t, err)
				assert.ErrorContains(t, err, "dapr panicked")
				assert.Equal(t, 1, lnp.fatalCalled)

				// Reset
				lnp.fatalCalled = 0
			}
		}
	}

	t.Run("one components fails to init", testInitFail(false))
	t.Run("one components fails to init but ignoreErrors is true", testInitFail(true))
}

func TestMetadataItemsToPropertiesConversion(t *testing.T) {
	t.Run("string", func(t *testing.T) {
		rt := NewTestDaprRuntime(modes.StandaloneMode)
		defer stopRuntime(t, rt)
		items := []commonapi.NameValuePair{
			{
				Name: "a",
				Value: commonapi.DynamicValue{
					JSON: v1.JSON{Raw: []byte("b")},
				},
			},
		}
		m := rt.convertMetadataItemsToProperties(items)
		assert.Equal(t, 1, len(m))
		assert.Equal(t, "b", m["a"])
	})

	t.Run("int", func(t *testing.T) {
		rt := NewTestDaprRuntime(modes.StandaloneMode)
		defer stopRuntime(t, rt)
		items := []commonapi.NameValuePair{
			{
				Name: "a",
				Value: commonapi.DynamicValue{
					JSON: v1.JSON{Raw: []byte(strconv.Itoa(6))},
				},
			},
		}
		m := rt.convertMetadataItemsToProperties(items)
		assert.Equal(t, 1, len(m))
		assert.Equal(t, "6", m["a"])
	})

	t.Run("bool", func(t *testing.T) {
		rt := NewTestDaprRuntime(modes.StandaloneMode)
		defer stopRuntime(t, rt)
		items := []commonapi.NameValuePair{
			{
				Name: "a",
				Value: commonapi.DynamicValue{
					JSON: v1.JSON{Raw: []byte("true")},
				},
			},
		}
		m := rt.convertMetadataItemsToProperties(items)
		assert.Equal(t, 1, len(m))
		assert.Equal(t, "true", m["a"])
	})

	t.Run("float", func(t *testing.T) {
		rt := NewTestDaprRuntime(modes.StandaloneMode)
		defer stopRuntime(t, rt)
		items := []commonapi.NameValuePair{
			{
				Name: "a",
				Value: commonapi.DynamicValue{
					JSON: v1.JSON{Raw: []byte("5.5")},
				},
			},
		}
		m := rt.convertMetadataItemsToProperties(items)
		assert.Equal(t, 1, len(m))
		assert.Equal(t, "5.5", m["a"])
	})

	t.Run("JSON string", func(t *testing.T) {
		rt := NewTestDaprRuntime(modes.StandaloneMode)
		defer stopRuntime(t, rt)
		items := []commonapi.NameValuePair{
			{
				Name: "a",
				Value: commonapi.DynamicValue{
					JSON: v1.JSON{Raw: []byte(`"hello there"`)},
				},
			},
		}
		m := rt.convertMetadataItemsToProperties(items)
		assert.Equal(t, 1, len(m))
		assert.Equal(t, "hello there", m["a"])
	})
}

func TestPopulateSecretsConfiguration(t *testing.T) {
	t.Run("secret store configuration is populated", func(t *testing.T) {
		// setup
		rt := NewTestDaprRuntime(modes.StandaloneMode)
		defer stopRuntime(t, rt)
		rt.globalConfig.Spec.Secrets.Scopes = []config.SecretsScope{
			{
				StoreName:     "testMock",
				DefaultAccess: "allow",
			},
		}

		// act
		rt.populateSecretsConfiguration()

		// verify
		secConf, ok := rt.compStore.GetSecretsConfiguration("testMock")
		require.True(t, ok, "Expected testMock secret store configuration to be populated")
		assert.Equal(t, config.AllowAccess, secConf.DefaultAccess, "Expected default access as allow")
		assert.Empty(t, secConf.DeniedSecrets, "Expected testMock deniedSecrets to not be populated")
		assert.NotContains(t, secConf.AllowedSecrets, "Expected testMock allowedSecrets to not be populated")
	})
}

func TestProcessResourceSecrets(t *testing.T) {
	createMockBinding := func() *componentsV1alpha1.Component {
		return &componentsV1alpha1.Component{
			ObjectMeta: metaV1.ObjectMeta{
				Name: "mockBinding",
			},
			Spec: componentsV1alpha1.ComponentSpec{
				Type:     "bindings.mock",
				Version:  "v1",
				Metadata: []commonapi.NameValuePair{},
			},
		}
	}

	t.Run("Standalone Mode", func(t *testing.T) {
		mockBinding := createMockBinding()
		mockBinding.Spec.Metadata = append(mockBinding.Spec.Metadata, commonapi.NameValuePair{
			Name: "a",
			SecretKeyRef: commonapi.SecretKeyRef{
				Key:  "key1",
				Name: "name1",
			},
		})
		mockBinding.Auth.SecretStore = secretstoresLoader.BuiltinKubernetesSecretStore

		rt := NewTestDaprRuntime(modes.StandaloneMode)
		defer stopRuntime(t, rt)
		m := NewMockKubernetesStore()
		rt.secretStoresRegistry.RegisterComponent(
			func(_ logger.Logger) secretstores.SecretStore {
				return m
			},
			secretstoresLoader.BuiltinKubernetesSecretStore,
		)

		// add Kubernetes component manually
		rt.processComponentAndDependents(componentsV1alpha1.Component{
			ObjectMeta: metaV1.ObjectMeta{
				Name: secretstoresLoader.BuiltinKubernetesSecretStore,
			},
			Spec: componentsV1alpha1.ComponentSpec{
				Type:    "secretstores.kubernetes",
				Version: "v1",
			},
		})

		updated, unready := rt.processResourceSecrets(mockBinding)
		assert.True(t, updated)
		assert.Equal(t, "value1", mockBinding.Spec.Metadata[0].Value.String())
		assert.Empty(t, unready)
	})

	t.Run("Look up name only", func(t *testing.T) {
		mockBinding := createMockBinding()
		mockBinding.Spec.Metadata = append(mockBinding.Spec.Metadata, commonapi.NameValuePair{
			Name: "a",
			SecretKeyRef: commonapi.SecretKeyRef{
				Name: "name1",
			},
		})
		mockBinding.Auth.SecretStore = "mock"

		rt := NewTestDaprRuntime(modes.KubernetesMode)
		defer stopRuntime(t, rt)

		rt.secretStoresRegistry.RegisterComponent(
			func(_ logger.Logger) secretstores.SecretStore {
				return &mockSecretStore{}
			},
			"mock",
		)

		// initSecretStore appends Kubernetes component even if kubernetes component is not added
		err := rt.processComponentAndDependents(componentsV1alpha1.Component{
			ObjectMeta: metaV1.ObjectMeta{
				Name: "mock",
			},
			Spec: componentsV1alpha1.ComponentSpec{
				Type:    "secretstores.mock",
				Version: "v1",
			},
		})
		assert.NoError(t, err)

		updated, unready := rt.processResourceSecrets(mockBinding)
		assert.True(t, updated)
		assert.Equal(t, "value1", mockBinding.Spec.Metadata[0].Value.String())
		assert.Empty(t, unready)
	})

	t.Run("Secret from env", func(t *testing.T) {
		t.Setenv("MY_ENV_VAR", "ciao mondo")

		mockBinding := createMockBinding()
		mockBinding.Spec.Metadata = append(mockBinding.Spec.Metadata, commonapi.NameValuePair{
			Name:   "a",
			EnvRef: "MY_ENV_VAR",
		})

		rt := NewTestDaprRuntime(modes.StandaloneMode)
		defer stopRuntime(t, rt)

		updated, unready := rt.processResourceSecrets(mockBinding)
		assert.True(t, updated)
		assert.Equal(t, "ciao mondo", mockBinding.Spec.Metadata[0].Value.String())
		assert.Empty(t, unready)
	})

	t.Run("Disallowed env var", func(t *testing.T) {
		t.Setenv("APP_API_TOKEN", "test")
		t.Setenv("DAPR_KEY", "test")

		mockBinding := createMockBinding()
		mockBinding.Spec.Metadata = append(mockBinding.Spec.Metadata,
			commonapi.NameValuePair{
				Name:   "a",
				EnvRef: "DAPR_KEY",
			},
			commonapi.NameValuePair{
				Name:   "b",
				EnvRef: "APP_API_TOKEN",
			},
		)

		rt := NewTestDaprRuntime(modes.StandaloneMode)
		defer stopRuntime(t, rt)

		updated, unready := rt.processResourceSecrets(mockBinding)
		assert.True(t, updated)
		assert.Equal(t, "", mockBinding.Spec.Metadata[0].Value.String())
		assert.Equal(t, "", mockBinding.Spec.Metadata[1].Value.String())
		assert.Empty(t, unready)
	})
}

func TestExtractComponentCategory(t *testing.T) {
	compCategoryTests := []struct {
		specType string
		category string
	}{
		{"pubsub.redis", "pubsub"},
		{"pubsubs.redis", ""},
		{"secretstores.azure.keyvault", "secretstores"},
		{"secretstore.azure.keyvault", ""},
		{"state.redis", "state"},
		{"states.redis", ""},
		{"bindings.kafka", "bindings"},
		{"binding.kafka", ""},
		{"this.is.invalid.category", ""},
	}

	rt := NewTestDaprRuntime(modes.StandaloneMode)
	defer stopRuntime(t, rt)

	for _, tt := range compCategoryTests {
		t.Run(tt.specType, func(t *testing.T) {
			fakeComp := componentsV1alpha1.Component{
				Spec: componentsV1alpha1.ComponentSpec{
					Type:    tt.specType,
					Version: "v1",
				},
			}
			assert.Equal(t, string(rt.extractComponentCategory(fakeComp)), tt.category)
		})
	}
}

// Test that flushOutstandingComponents waits for components.
func TestFlushOutstandingComponent(t *testing.T) {
	t.Run("We can call flushOustandingComponents more than once", func(t *testing.T) {
		rt := NewTestDaprRuntime(modes.StandaloneMode)
		defer stopRuntime(t, rt)
		wasCalled := false
		m := NewMockKubernetesStoreWithInitCallback(func() {
			time.Sleep(100 * time.Millisecond)
			wasCalled = true
		})
		rt.secretStoresRegistry.RegisterComponent(
			func(_ logger.Logger) secretstores.SecretStore {
				return m
			},
			"kubernetesMock",
		)

		go rt.processComponents()
		rt.pendingComponents <- componentsV1alpha1.Component{
			ObjectMeta: metaV1.ObjectMeta{
				Name: "kubernetesMock",
			},
			Spec: componentsV1alpha1.ComponentSpec{
				Type:    "secretstores.kubernetesMock",
				Version: "v1",
			},
		}
		rt.flushOutstandingComponents()
		assert.True(t, wasCalled)

		// Make sure that the goroutine was restarted and can flush a second time
		wasCalled = false
		rt.secretStoresRegistry.RegisterComponent(
			func(_ logger.Logger) secretstores.SecretStore {
				return m
			},
			"kubernetesMock2",
		)

		rt.pendingComponents <- componentsV1alpha1.Component{
			ObjectMeta: metaV1.ObjectMeta{
				Name: "kubernetesMock2",
			},
			Spec: componentsV1alpha1.ComponentSpec{
				Type:    "secretstores.kubernetesMock",
				Version: "v1",
			},
		}
		rt.flushOutstandingComponents()
		assert.True(t, wasCalled)
	})
	t.Run("flushOutstandingComponents blocks for components with outstanding dependanices", func(t *testing.T) {
		rt := NewTestDaprRuntime(modes.StandaloneMode)
		defer stopRuntime(t, rt)
		wasCalled := false
		wasCalledChild := false
		wasCalledGrandChild := false
		m := NewMockKubernetesStoreWithInitCallback(func() {
			time.Sleep(100 * time.Millisecond)
			wasCalled = true
		})
		mc := NewMockKubernetesStoreWithInitCallback(func() {
			time.Sleep(100 * time.Millisecond)
			wasCalledChild = true
		})
		mgc := NewMockKubernetesStoreWithInitCallback(func() {
			time.Sleep(100 * time.Millisecond)
			wasCalledGrandChild = true
		})
		rt.secretStoresRegistry.RegisterComponent(
			func(_ logger.Logger) secretstores.SecretStore {
				return m
			},
			"kubernetesMock",
		)
		rt.secretStoresRegistry.RegisterComponent(
			func(_ logger.Logger) secretstores.SecretStore {
				return mc
			},
			"kubernetesMockChild",
		)
		rt.secretStoresRegistry.RegisterComponent(
			func(_ logger.Logger) secretstores.SecretStore {
				return mgc
			},
			"kubernetesMockGrandChild",
		)

		go rt.processComponents()
		rt.pendingComponents <- componentsV1alpha1.Component{
			ObjectMeta: metaV1.ObjectMeta{
				Name: "kubernetesMockGrandChild",
			},
			Spec: componentsV1alpha1.ComponentSpec{
				Type:    "secretstores.kubernetesMockGrandChild",
				Version: "v1",
				Metadata: []commonapi.NameValuePair{
					{
						Name: "a",
						SecretKeyRef: commonapi.SecretKeyRef{
							Key:  "key1",
							Name: "name1",
						},
					},
				},
			},
			Auth: componentsV1alpha1.Auth{
				SecretStore: "kubernetesMockChild",
			},
		}
		rt.pendingComponents <- componentsV1alpha1.Component{
			ObjectMeta: metaV1.ObjectMeta{
				Name: "kubernetesMockChild",
			},
			Spec: componentsV1alpha1.ComponentSpec{
				Type:    "secretstores.kubernetesMockChild",
				Version: "v1",
				Metadata: []commonapi.NameValuePair{
					{
						Name: "a",
						SecretKeyRef: commonapi.SecretKeyRef{
							Key:  "key1",
							Name: "name1",
						},
					},
				},
			},
			Auth: componentsV1alpha1.Auth{
				SecretStore: "kubernetesMock",
			},
		}
		rt.pendingComponents <- componentsV1alpha1.Component{
			ObjectMeta: metaV1.ObjectMeta{
				Name: "kubernetesMock",
			},
			Spec: componentsV1alpha1.ComponentSpec{
				Type:    "secretstores.kubernetesMock",
				Version: "v1",
			},
		}
		rt.flushOutstandingComponents()
		assert.True(t, wasCalled)
		assert.True(t, wasCalledChild)
		assert.True(t, wasCalledGrandChild)
	})
}

// Test InitSecretStore if secretstore.* refers to Kubernetes secret store.
func TestInitSecretStoresInKubernetesMode(t *testing.T) {
	t.Run("built-in secret store is added", func(t *testing.T) {
		rt := NewTestDaprRuntime(modes.KubernetesMode)
		defer stopRuntime(t, rt)

		m := NewMockKubernetesStore()
		rt.secretStoresRegistry.RegisterComponent(
			func(_ logger.Logger) secretstores.SecretStore {
				return m
			},
			secretstoresLoader.BuiltinKubernetesSecretStore,
		)

		assertBuiltInSecretStore(t, rt)
	})

	t.Run("disable built-in secret store flag", func(t *testing.T) {
		rt := NewTestDaprRuntime(modes.KubernetesMode)
		defer stopRuntime(t, rt)
		rt.runtimeConfig.DisableBuiltinK8sSecretStore = true

		testOk := make(chan struct{})
		defer close(testOk)
		go func() {
			// If the test fails, this call blocks forever, eventually causing a timeout
			rt.appendBuiltinSecretStore()
			testOk <- struct{}{}
		}()
		select {
		case <-testOk:
			return
		case <-time.After(5 * time.Second):
			t.Fatalf("test failed")
		}
	})

	t.Run("built-in secret store bypasses authorizers", func(t *testing.T) {
		rt := NewTestDaprRuntime(modes.KubernetesMode)
		defer stopRuntime(t, rt)
		rt.componentAuthorizers = []ComponentAuthorizer{
			func(component componentsV1alpha1.Component) bool {
				return false
			},
		}

		m := NewMockKubernetesStore()
		rt.secretStoresRegistry.RegisterComponent(
			func(_ logger.Logger) secretstores.SecretStore {
				return m
			},
			secretstoresLoader.BuiltinKubernetesSecretStore,
		)

		assertBuiltInSecretStore(t, rt)
	})
}

func assertBuiltInSecretStore(t *testing.T, rt *DaprRuntime) {
	wg := sync.WaitGroup{}
	go func() {
		for comp := range rt.pendingComponents {
			err := rt.processComponentAndDependents(comp)
			assert.NoError(t, err)
			if comp.Name == secretstoresLoader.BuiltinKubernetesSecretStore {
				wg.Done()
			}
		}
	}()
	wg.Add(1)
	rt.appendBuiltinSecretStore()
	wg.Wait()
	close(rt.pendingComponents)
}

func TestErrorPublishedNonCloudEventHTTP(t *testing.T) {
	topic := "topic1"

	testPubSubMessage := &pubsubSubscribedMessage{
		cloudEvent: map[string]interface{}{},
		topic:      topic,
		data:       []byte("testing"),
		metadata:   map[string]string{pubsubName: TestPubsubName},
		path:       "topic1",
	}

	fakeReq := invokev1.NewInvokeMethodRequest(testPubSubMessage.topic).
		WithHTTPExtension(http.MethodPost, "").
		WithRawDataBytes(testPubSubMessage.data).
		WithContentType(contenttype.CloudEventContentType).
		WithCustomHTTPMetadata(testPubSubMessage.metadata)
	defer fakeReq.Close()

	rt := NewTestDaprRuntime(modes.StandaloneMode)
	defer stopRuntime(t, rt)
	rt.compStore.SetTopicRoutes(map[string]compstore.TopicRoutes{
		TestPubsubName: map[string]compstore.TopicRouteElem{
			"topic1": {
				Rules: []*runtimePubsub.Rule{{Path: "topic1"}},
			},
		},
	})

	t.Run("ok without result body", func(t *testing.T) {
		mockAppChannel := new(channelt.MockAppChannel)
		rt.appChannel = mockAppChannel

		// User App subscribes 1 topics via http app channel

		fakeResp := invokev1.NewInvokeMethodResponse(200, "OK", nil)
		defer fakeResp.Close()

		mockAppChannel.On("InvokeMethod", mock.Anything, fakeReq).Return(fakeResp, nil)

		// act
		err := rt.publishMessageHTTP(context.Background(), testPubSubMessage)

		// assert
		assert.NoError(t, err)
	})

	t.Run("ok with retry", func(t *testing.T) {
		mockAppChannel := new(channelt.MockAppChannel)
		rt.appChannel = mockAppChannel

		// User App subscribes 1 topics via http app channel

		fakeResp := invokev1.NewInvokeMethodResponse(200, "OK", nil).
			WithRawDataString("{ \"status\": \"RETRY\"}").
			WithContentType("application/json")
		defer fakeResp.Close()

		mockAppChannel.On("InvokeMethod", mock.Anything, fakeReq).Return(fakeResp, nil)

		// act
		err := rt.publishMessageHTTP(context.Background(), testPubSubMessage)

		// assert
		assert.Error(t, err)
	})

	t.Run("ok with drop", func(t *testing.T) {
		mockAppChannel := new(channelt.MockAppChannel)
		rt.appChannel = mockAppChannel

		// User App subscribes 1 topics via http app channel

		fakeResp := invokev1.NewInvokeMethodResponse(200, "OK", nil).
			WithRawDataString("{ \"status\": \"DROP\"}").
			WithContentType("application/json")
		defer fakeResp.Close()

		mockAppChannel.On("InvokeMethod", mock.Anything, fakeReq).Return(fakeResp, nil)

		// act
		err := rt.publishMessageHTTP(context.Background(), testPubSubMessage)

		// assert
		assert.NoError(t, err)
	})

	t.Run("ok with unknown", func(t *testing.T) {
		mockAppChannel := new(channelt.MockAppChannel)
		rt.appChannel = mockAppChannel

		// User App subscribes 1 topics via http app channel

		fakeResp := invokev1.NewInvokeMethodResponse(200, "OK", nil).
			WithRawDataString("{ \"status\": \"UNKNOWN\"}").
			WithContentType("application/json")
		defer fakeResp.Close()

		mockAppChannel.On("InvokeMethod", mock.Anything, fakeReq).Return(fakeResp, nil)

		// act
		err := rt.publishMessageHTTP(context.Background(), testPubSubMessage)

		// assert
		assert.Error(t, err)
	})

	t.Run("not found response", func(t *testing.T) {
		mockAppChannel := new(channelt.MockAppChannel)
		rt.appChannel = mockAppChannel

		// User App subscribes 1 topics via http app channel

		fakeResp := invokev1.NewInvokeMethodResponse(404, "NotFound", nil)
		defer fakeResp.Close()

		mockAppChannel.On("InvokeMethod", mock.Anything, fakeReq).Return(fakeResp, nil)

		// act
		err := rt.publishMessageHTTP(context.Background(), testPubSubMessage)

		// assert
		assert.NoError(t, err)
	})
}

func TestErrorPublishedNonCloudEventGRPC(t *testing.T) {
	topic := "topic1"

	testPubSubMessage := &pubsubSubscribedMessage{
		cloudEvent: map[string]interface{}{},
		topic:      topic,
		data:       []byte("testing"),
		metadata:   map[string]string{pubsubName: TestPubsubName},
		path:       "topic1",
	}

	rt := NewTestDaprRuntime(modes.StandaloneMode)
	defer stopRuntime(t, rt)
	rt.compStore.SetTopicRoutes(map[string]compstore.TopicRoutes{
		TestPubsubName: map[string]compstore.TopicRouteElem{
			"topic1": {
				Rules: []*runtimePubsub.Rule{{Path: "topic1"}},
			},
		},
	})

	testcases := []struct {
		Name        string
		Status      runtimev1pb.TopicEventResponse_TopicEventResponseStatus
		Error       error
		ExpectError bool
	}{
		{
			Name:   "ok without success",
			Status: runtimev1pb.TopicEventResponse_SUCCESS,
		},
		{
			Name:        "ok with retry",
			Status:      runtimev1pb.TopicEventResponse_RETRY,
			ExpectError: true,
		},
		{
			Name:   "ok with drop",
			Status: runtimev1pb.TopicEventResponse_DROP,
		},
		{
			Name:        "ok with unknown",
			Status:      runtimev1pb.TopicEventResponse_TopicEventResponseStatus(999),
			ExpectError: true,
		},
		{
			Name:        "ok with error",
			Error:       errors.New("TEST"),
			ExpectError: true,
		},
	}

	for _, tc := range testcases {
		t.Run(tc.Name, func(t *testing.T) {
			mockClientConn := channelt.MockClientConn{
				InvokeFn: func(ctx context.Context, method string, args interface{}, reply interface{}, opts ...grpc.CallOption) error {
					if tc.Error != nil {
						return tc.Error
					}

					response, ok := reply.(*runtimev1pb.TopicEventResponse)
					if !ok {
						return fmt.Errorf("unexpected reply type: %s", reflect.TypeOf(reply))
					}

					response.Status = tc.Status

					return nil
				},
			}
			rt.grpc.SetLocalConnCreateFn(func() (grpc.ClientConnInterface, error) {
				return &mockClientConn, nil
			})

			err := rt.publishMessageGRPC(context.Background(), testPubSubMessage)
			if tc.ExpectError {
				assert.Error(t, err)
			} else {
				assert.NoError(t, err)
			}
		})
	}
}

func TestOnNewPublishedMessage(t *testing.T) {
	topic := "topic1"

	envelope := pubsub.NewCloudEventsEnvelope("", "", pubsub.DefaultCloudEventType, "", topic,
		TestSecondPubsubName, "", []byte("Test Message"), "", "")
	b, err := json.Marshal(envelope)
	assert.NoError(t, err)

	testPubSubMessage := &pubsubSubscribedMessage{
		cloudEvent: envelope,
		topic:      topic,
		data:       b,
		metadata:   map[string]string{pubsubName: TestPubsubName},
		path:       "topic1",
	}

	fakeReq := invokev1.NewInvokeMethodRequest(testPubSubMessage.topic).
		WithHTTPExtension(http.MethodPost, "").
		WithRawDataBytes(testPubSubMessage.data).
		WithContentType(contenttype.CloudEventContentType).
		WithCustomHTTPMetadata(testPubSubMessage.metadata)
	defer fakeReq.Close()

	rt := NewTestDaprRuntime(modes.StandaloneMode)
	defer stopRuntime(t, rt)
	rt.compStore.SetTopicRoutes(map[string]compstore.TopicRoutes{
		TestPubsubName: map[string]compstore.TopicRouteElem{
			"topic1": {
				Rules: []*runtimePubsub.Rule{{Path: "topic1"}},
			},
		},
	})

	t.Run("succeeded to publish message to user app with empty response", func(t *testing.T) {
		mockAppChannel := new(channelt.MockAppChannel)
		rt.appChannel = mockAppChannel

		// User App subscribes 1 topics via http app channel
		fakeResp := invokev1.NewInvokeMethodResponse(200, "OK", nil)
		defer fakeResp.Close()

		mockAppChannel.On("InvokeMethod", mock.MatchedBy(matchContextInterface), fakeReq).Return(fakeResp, nil)

		// act
		err := rt.publishMessageHTTP(context.Background(), testPubSubMessage)

		// assert
		assert.NoError(t, err)
		mockAppChannel.AssertNumberOfCalls(t, "InvokeMethod", 1)
	})

	t.Run("succeeded to publish message without TraceID", func(t *testing.T) {
		mockAppChannel := new(channelt.MockAppChannel)
		rt.appChannel = mockAppChannel

		// User App subscribes 1 topics via http app channel
		fakeResp := invokev1.NewInvokeMethodResponse(200, "OK", nil)
		defer fakeResp.Close()

		// Generate a new envelope to avoid affecting other tests by modifying shared `envelope`
		envelopeNoTraceID := pubsub.NewCloudEventsEnvelope(
			"", "", pubsub.DefaultCloudEventType, "", topic, TestSecondPubsubName, "",
			[]byte("Test Message"), "", "")
		delete(envelopeNoTraceID, pubsub.TraceIDField)
		bNoTraceID, err := json.Marshal(envelopeNoTraceID)
		assert.NoError(t, err)

		message := &pubsubSubscribedMessage{
			cloudEvent: envelopeNoTraceID,
			topic:      topic,
			data:       bNoTraceID,
			metadata:   map[string]string{pubsubName: TestPubsubName},
			path:       "topic1",
		}

		fakeReqNoTraceID := invokev1.NewInvokeMethodRequest(message.topic).
			WithHTTPExtension(http.MethodPost, "").
			WithRawDataBytes(message.data).
			WithContentType(contenttype.CloudEventContentType).
			WithCustomHTTPMetadata(testPubSubMessage.metadata)
		defer fakeReqNoTraceID.Close()
		mockAppChannel.On("InvokeMethod", mock.MatchedBy(matchContextInterface), fakeReqNoTraceID).Return(fakeResp, nil)

		// act
		err = rt.publishMessageHTTP(context.Background(), message)

		// assert
		assert.NoError(t, err)
		mockAppChannel.AssertNumberOfCalls(t, "InvokeMethod", 1)
	})

	t.Run("succeeded to publish message to user app with non-json response", func(t *testing.T) {
		mockAppChannel := new(channelt.MockAppChannel)
		rt.appChannel = mockAppChannel

		// User App subscribes 1 topics via http app channel
		fakeResp := invokev1.NewInvokeMethodResponse(200, "OK", nil).
			WithRawDataString("OK").
			WithContentType("application/json")
		defer fakeResp.Close()

		mockAppChannel.On("InvokeMethod", mock.MatchedBy(matchContextInterface), fakeReq).Return(fakeResp, nil)

		// act
		err := rt.publishMessageHTTP(context.Background(), testPubSubMessage)

		// assert
		assert.NoError(t, err)
		mockAppChannel.AssertNumberOfCalls(t, "InvokeMethod", 1)
	})

	t.Run("succeeded to publish message to user app with status", func(t *testing.T) {
		mockAppChannel := new(channelt.MockAppChannel)
		rt.appChannel = mockAppChannel

		// User App subscribes 1 topics via http app channel
		fakeResp := invokev1.NewInvokeMethodResponse(200, "OK", nil).
			WithRawDataString("{ \"status\": \"SUCCESS\"}").
			WithContentType("application/json")
		defer fakeResp.Close()

		mockAppChannel.On("InvokeMethod", mock.MatchedBy(matchContextInterface), fakeReq).Return(fakeResp, nil)

		// act
		err := rt.publishMessageHTTP(context.Background(), testPubSubMessage)

		// assert
		assert.NoError(t, err)
		mockAppChannel.AssertNumberOfCalls(t, "InvokeMethod", 1)
	})

	t.Run("succeeded to publish message to user app but app ask for retry", func(t *testing.T) {
		mockAppChannel := new(channelt.MockAppChannel)
		rt.appChannel = mockAppChannel

		// User App subscribes 1 topics via http app channel
		fakeResp := invokev1.NewInvokeMethodResponse(200, "OK", nil).
			WithRawDataString("{ \"status\": \"RETRY\"}").
			WithContentType("application/json")
		defer fakeResp.Close()

		mockAppChannel.On("InvokeMethod", mock.MatchedBy(matchContextInterface), fakeReq).Return(fakeResp, nil)

		// act
		err := rt.publishMessageHTTP(context.Background(), testPubSubMessage)

		// assert
		var cloudEvent map[string]interface{}
		json.Unmarshal(testPubSubMessage.data, &cloudEvent)
		expectedClientError := fmt.Errorf("RETRY status returned from app while processing pub/sub event %v: %w", cloudEvent["id"].(string), rterrors.NewRetriable(nil))
		assert.Equal(t, expectedClientError.Error(), err.Error())
		mockAppChannel.AssertNumberOfCalls(t, "InvokeMethod", 1)
	})

	t.Run("succeeded to publish message to user app but app ask to drop", func(t *testing.T) {
		mockAppChannel := new(channelt.MockAppChannel)
		rt.appChannel = mockAppChannel

		// User App subscribes 1 topics via http app channel
		fakeResp := invokev1.NewInvokeMethodResponse(200, "OK", nil).
			WithRawDataString("{ \"status\": \"DROP\"}").
			WithContentType("application/json")
		defer fakeResp.Close()

		mockAppChannel.On("InvokeMethod", mock.MatchedBy(matchContextInterface), fakeReq).Return(fakeResp, nil)

		// act
		err := rt.publishMessageHTTP(context.Background(), testPubSubMessage)

		// assert
		assert.NoError(t, err)
		mockAppChannel.AssertNumberOfCalls(t, "InvokeMethod", 1)
	})

	t.Run("succeeded to publish message to user app but app returned unknown status code", func(t *testing.T) {
		mockAppChannel := new(channelt.MockAppChannel)
		rt.appChannel = mockAppChannel

		// User App subscribes 1 topics via http app channel
		fakeResp := invokev1.NewInvokeMethodResponse(200, "OK", nil).
			WithRawDataString("{ \"status\": \"not_valid\"}").
			WithContentType("application/json")
		defer fakeResp.Close()

		mockAppChannel.On("InvokeMethod", mock.MatchedBy(matchContextInterface), fakeReq).Return(fakeResp, nil)

		// act
		err := rt.publishMessageHTTP(context.Background(), testPubSubMessage)

		// assert
		assert.Error(t, err, "expected error on unknown status")
		mockAppChannel.AssertNumberOfCalls(t, "InvokeMethod", 1)
	})

	t.Run("succeeded to publish message to user app but app returned empty status code", func(t *testing.T) {
		mockAppChannel := new(channelt.MockAppChannel)
		rt.appChannel = mockAppChannel

		// User App subscribes 1 topics via http app channel
		fakeResp := invokev1.NewInvokeMethodResponse(200, "OK", nil).
			WithRawDataString("{ \"message\": \"empty status\"}").
			WithContentType("application/json")
		defer fakeResp.Close()

		mockAppChannel.On("InvokeMethod", mock.MatchedBy(matchContextInterface), fakeReq).Return(fakeResp, nil)

		// act
		err := rt.publishMessageHTTP(context.Background(), testPubSubMessage)

		// assert
		assert.NoError(t, err, "expected no error on empty status")
		mockAppChannel.AssertNumberOfCalls(t, "InvokeMethod", 1)
	})

	t.Run("succeeded to publish message to user app and app returned unexpected json response", func(t *testing.T) {
		mockAppChannel := new(channelt.MockAppChannel)
		rt.appChannel = mockAppChannel

		// User App subscribes 1 topics via http app channel
		fakeResp := invokev1.NewInvokeMethodResponse(200, "OK", nil).
			WithRawDataString("{ \"message\": \"success\"}").
			WithContentType("application/json")
		defer fakeResp.Close()

		mockAppChannel.On("InvokeMethod", mock.MatchedBy(matchContextInterface), fakeReq).Return(fakeResp, nil)

		// act
		err := rt.publishMessageHTTP(context.Background(), testPubSubMessage)

		// assert
		assert.Nil(t, err, "expected no error on unknown status")
		mockAppChannel.AssertNumberOfCalls(t, "InvokeMethod", 1)
	})

	t.Run("failed to publish message error on invoking method", func(t *testing.T) {
		mockAppChannel := new(channelt.MockAppChannel)
		rt.appChannel = mockAppChannel
		invokeError := errors.New("error invoking method")

		mockAppChannel.On("InvokeMethod", mock.MatchedBy(matchContextInterface), fakeReq).Return(nil, invokeError)

		// act
		err := rt.publishMessageHTTP(context.Background(), testPubSubMessage)

		// assert
		expectedError := fmt.Errorf("error returned from app channel while sending pub/sub event to app: %w", rterrors.NewRetriable(invokeError))
		assert.Equal(t, expectedError.Error(), err.Error(), "expected errors to match")
		mockAppChannel.AssertNumberOfCalls(t, "InvokeMethod", 1)
	})

	t.Run("failed to publish message to user app with 404", func(t *testing.T) {
		mockAppChannel := new(channelt.MockAppChannel)
		rt.appChannel = mockAppChannel

		fakeResp := invokev1.NewInvokeMethodResponse(404, "Not Found", nil).
			WithRawDataString("Not found").
			WithContentType("application/json")
		defer fakeResp.Close()

		mockAppChannel.On("InvokeMethod", mock.MatchedBy(matchContextInterface), fakeReq).Return(fakeResp, nil)

		// act
		err := rt.publishMessageHTTP(context.Background(), testPubSubMessage)

		// assert
		assert.Nil(t, err, "expected error to be nil")
		mockAppChannel.AssertNumberOfCalls(t, "InvokeMethod", 1)
	})

	t.Run("failed to publish message to user app with 500", func(t *testing.T) {
		mockAppChannel := new(channelt.MockAppChannel)
		rt.appChannel = mockAppChannel

		fakeResp := invokev1.NewInvokeMethodResponse(500, "Internal Error", nil).
			WithRawDataString("Internal Error").
			WithContentType("application/json")
		defer fakeResp.Close()

		mockAppChannel.On("InvokeMethod", mock.MatchedBy(matchContextInterface), fakeReq).Return(fakeResp, nil)

		// act
		err := rt.publishMessageHTTP(context.Background(), testPubSubMessage)

		// assert
		var cloudEvent map[string]interface{}
		json.Unmarshal(testPubSubMessage.data, &cloudEvent)
		errMsg := fmt.Sprintf("retriable error returned from app while processing pub/sub event %v, topic: %v, body: Internal Error. status code returned: 500", cloudEvent["id"].(string), cloudEvent["topic"])
		expectedClientError := rterrors.NewRetriable(errors.New(errMsg))
		assert.Equal(t, expectedClientError.Error(), err.Error())
		mockAppChannel.AssertNumberOfCalls(t, "InvokeMethod", 1)
	})
}

func TestOnNewPublishedMessageGRPC(t *testing.T) {
	topic := "topic1"

	envelope := pubsub.NewCloudEventsEnvelope("", "", pubsub.DefaultCloudEventType, "", topic,
		TestSecondPubsubName, "", []byte("Test Message"), "", "")
	// add custom attributes
	envelope["customInt"] = 123
	envelope["customString"] = "abc"
	envelope["customBool"] = true
	envelope["customFloat"] = 1.23
	envelope["customArray"] = []interface{}{"a", "b", 789, 3.1415}
	envelope["customMap"] = map[string]interface{}{"a": "b", "c": 456}
	b, err := json.Marshal(envelope)
	assert.NoError(t, err)

	testPubSubMessage := &pubsubSubscribedMessage{
		cloudEvent: envelope,
		topic:      topic,
		data:       b,
		metadata:   map[string]string{pubsubName: TestPubsubName},
		path:       "topic1",
	}

	envelope = pubsub.NewCloudEventsEnvelope("", "", pubsub.DefaultCloudEventType, "", topic,
		TestSecondPubsubName, "application/octet-stream", []byte{0x1}, "", "")
	// add custom attributes
	envelope["customInt"] = 123
	envelope["customString"] = "abc"
	envelope["customBool"] = true
	envelope["customFloat"] = 1.23
	envelope["customArray"] = []interface{}{"a", "b", 789, 3.1415}
	envelope["customMap"] = map[string]interface{}{"a": "b", "c": 456}
	base64, err := json.Marshal(envelope)
	assert.NoError(t, err)

	testPubSubMessageBase64 := &pubsubSubscribedMessage{
		cloudEvent: envelope,
		topic:      topic,
		data:       base64,
		metadata:   map[string]string{pubsubName: TestPubsubName},
		path:       "topic1",
	}

	testCases := []struct {
		name                        string
		message                     *pubsubSubscribedMessage
		responseStatus              runtimev1pb.TopicEventResponse_TopicEventResponseStatus
		expectedError               error
		noResponseStatus            bool
		responseError               error
		validateCloudEventExtension *map[string]interface{}
	}{
		{
			name:             "failed to publish message to user app with unimplemented error",
			message:          testPubSubMessage,
			noResponseStatus: true,
			responseError:    status.Errorf(codes.Unimplemented, "unimplemented method"),
		},
		{
			name:             "failed to publish message to user app with response error",
			message:          testPubSubMessage,
			noResponseStatus: true,
			responseError:    assert.AnError,
			expectedError: fmt.Errorf(
				"error returned from app while processing pub/sub event %v: %w",
				testPubSubMessage.cloudEvent[pubsub.IDField],
				rterrors.NewRetriable(status.Error(codes.Unknown, assert.AnError.Error())),
			),
		},
		{
			name:             "succeeded to publish message to user app with empty response",
			message:          testPubSubMessage,
			noResponseStatus: true,
		},
		{
			name:           "succeeded to publish message to user app with success response",
			message:        testPubSubMessage,
			responseStatus: runtimev1pb.TopicEventResponse_SUCCESS,
		},
		{
			name:           "succeeded to publish message to user app with base64 encoded cloud event",
			message:        testPubSubMessageBase64,
			responseStatus: runtimev1pb.TopicEventResponse_SUCCESS,
		},
		{
			name:           "succeeded to publish message to user app with retry",
			message:        testPubSubMessage,
			responseStatus: runtimev1pb.TopicEventResponse_RETRY,
			expectedError: fmt.Errorf(
				"RETRY status returned from app while processing pub/sub event %v: %w",
				testPubSubMessage.cloudEvent[pubsub.IDField],
				rterrors.NewRetriable(nil),
			),
		},
		{
			name:           "succeeded to publish message to user app with drop",
			message:        testPubSubMessage,
			responseStatus: runtimev1pb.TopicEventResponse_DROP,
		},
		{
			name:           "succeeded to publish message to user app with invalid response",
			message:        testPubSubMessage,
			responseStatus: runtimev1pb.TopicEventResponse_TopicEventResponseStatus(99),
			expectedError: fmt.Errorf(
				"unknown status returned from app while processing pub/sub event %v, status: %v, err: %w",
				testPubSubMessage.cloudEvent[pubsub.IDField],
				runtimev1pb.TopicEventResponse_TopicEventResponseStatus(99),
				rterrors.NewRetriable(nil),
			),
		},
		{
			name:           "succeeded to publish message to user app and validated cloud event extension attributes",
			message:        testPubSubMessage,
			responseStatus: runtimev1pb.TopicEventResponse_SUCCESS,
			validateCloudEventExtension: ptr.Of(map[string]interface{}{
				"customInt":    float64(123),
				"customString": "abc",
				"customBool":   true,
				"customFloat":  float64(1.23),
				"customArray":  []interface{}{"a", "b", float64(789), float64(3.1415)},
				"customMap":    map[string]interface{}{"a": "b", "c": float64(456)},
			}),
		},
		{
			name:           "succeeded to publish message to user app and validated cloud event extension attributes with base64 encoded data",
			message:        testPubSubMessageBase64,
			responseStatus: runtimev1pb.TopicEventResponse_SUCCESS,
			validateCloudEventExtension: ptr.Of(map[string]interface{}{
				"customInt":    float64(123),
				"customString": "abc",
				"customBool":   true,
				"customFloat":  float64(1.23),
				"customArray":  []interface{}{"a", "b", float64(789), float64(3.1415)},
				"customMap":    map[string]interface{}{"a": "b", "c": float64(456)},
			}),
		},
	}

	for _, tc := range testCases {
		t.Run(tc.name, func(t *testing.T) {
			// setup
			// getting new port for every run to avoid conflict and timing issues between tests if sharing same port
			port, _ := freeport.GetFreePort()
			rt := NewTestDaprRuntimeWithProtocol(modes.StandaloneMode, string(GRPCProtocol), port)
			rt.compStore.SetTopicRoutes(map[string]compstore.TopicRoutes{
				TestPubsubName: map[string]compstore.TopicRouteElem{
					topic: {
						Rules: []*runtimePubsub.Rule{{Path: topic}},
					},
				},
			})

			var grpcServer *grpc.Server

			// create mock application server first
			if !tc.noResponseStatus {
				grpcServer = startTestAppCallbackGRPCServer(t, port, &channelt.MockServer{
					TopicEventResponseStatus:    tc.responseStatus,
					Error:                       tc.responseError,
					ValidateCloudEventExtension: tc.validateCloudEventExtension,
				})
			} else {
				grpcServer = startTestAppCallbackGRPCServer(t, port, &channelt.MockServer{
					Error:                       tc.responseError,
					ValidateCloudEventExtension: tc.validateCloudEventExtension,
				})
			}
			if grpcServer != nil {
				// properly stop the gRPC server
				defer grpcServer.Stop()
			}

			// create a new AppChannel and gRPC client for every test
			rt.createAppChannel()
			// properly close the app channel created
			defer rt.grpc.CloseAppClient()

			// act
			err = rt.publishMessageGRPC(context.Background(), tc.message)

			// assert
			if tc.expectedError != nil {
				assert.Equal(t, err.Error(), tc.expectedError.Error())
			} else {
				assert.NoError(t, err)
			}
		})
	}
}

func TestPubsubLifecycle(t *testing.T) {
	rt := NewDaprRuntime(&Config{}, &config.Configuration{}, &config.AccessControlList{}, resiliency.New(logger.NewLogger("test")))
	rt.pubSubRegistry = pubsubLoader.NewRegistry()
	defer func() {
		if rt != nil {
			stopRuntime(t, rt)
		}
	}()

	comp1 := componentsV1alpha1.Component{
		ObjectMeta: metaV1.ObjectMeta{
			Name: "mockPubSub1",
		},
		Spec: componentsV1alpha1.ComponentSpec{
			Type:     "pubsub.mockPubSubAlpha",
			Version:  "v1",
			Metadata: []commonapi.NameValuePair{},
		},
	}
	comp2 := componentsV1alpha1.Component{
		ObjectMeta: metaV1.ObjectMeta{
			Name: "mockPubSub2",
		},
		Spec: componentsV1alpha1.ComponentSpec{
			Type:     "pubsub.mockPubSubBeta",
			Version:  "v1",
			Metadata: []commonapi.NameValuePair{},
		},
	}
	comp3 := componentsV1alpha1.Component{
		ObjectMeta: metaV1.ObjectMeta{
			Name: "mockPubSub3",
		},
		Spec: componentsV1alpha1.ComponentSpec{
			Type:     "pubsub.mockPubSubBeta",
			Version:  "v1",
			Metadata: []commonapi.NameValuePair{},
		},
	}

	rt.pubSubRegistry.RegisterComponent(func(_ logger.Logger) pubsub.PubSub {
		c := new(daprt.InMemoryPubsub)
		c.On("Init", mock.AnythingOfType("pubsub.Metadata")).Return(nil)
		return c
	}, "mockPubSubAlpha")
	rt.pubSubRegistry.RegisterComponent(func(_ logger.Logger) pubsub.PubSub {
		c := new(daprt.InMemoryPubsub)
		c.On("Init", mock.AnythingOfType("pubsub.Metadata")).Return(nil)
		return c
	}, "mockPubSubBeta")

	err := rt.processComponentAndDependents(comp1)
	assert.NoError(t, err)
	err = rt.processComponentAndDependents(comp2)
	assert.NoError(t, err)
	err = rt.processComponentAndDependents(comp3)
	assert.NoError(t, err)

	forEachPubSub := func(f func(name string, comp *daprt.InMemoryPubsub)) int {
		i := 0
		for name, ps := range rt.compStore.ListPubSubs() {
			f(name, ps.Component.(*daprt.InMemoryPubsub))
			i++
		}
		return i
	}
	getPubSub := func(name string) *daprt.InMemoryPubsub {
		pubSub, ok := rt.compStore.GetPubSub(name)
		require.True(t, ok)
		return pubSub.Component.(*daprt.InMemoryPubsub)
	}

	done := forEachPubSub(func(name string, comp *daprt.InMemoryPubsub) {
		comp.AssertNumberOfCalls(t, "Init", 1)
	})
	require.Equal(t, 3, done)

	subscriptions := make(map[string][]string)
	messages := make(map[string][]*pubsub.NewMessage)
	var (
		subscriptionsCh  chan struct{}
		messagesCh       chan struct{}
		subscriptionsMux sync.Mutex
		msgMux           sync.Mutex
	)
	forEachPubSub(func(name string, comp *daprt.InMemoryPubsub) {
		comp.SetOnSubscribedTopicsChanged(func(topics []string) {
			sort.Strings(topics)
			subscriptionsMux.Lock()
			subscriptions[name] = topics
			subscriptionsMux.Unlock()
			if subscriptionsCh != nil {
				subscriptionsCh <- struct{}{}
			}
		})
		comp.SetHandler(func(topic string, msg *pubsub.NewMessage) {
			msgMux.Lock()
			if messages[name+"|"+topic] == nil {
				messages[name+"|"+topic] = []*pubsub.NewMessage{msg}
			} else {
				messages[name+"|"+topic] = append(messages[name+"|"+topic], msg)
			}
			msgMux.Unlock()
			if messagesCh != nil {
				messagesCh <- struct{}{}
			}
		})
	})

	setTopicRoutes := func() {
		rt.compStore.SetTopicRoutes(map[string]compstore.TopicRoutes{
			"mockPubSub1": {
				"topic1": {
					Metadata: map[string]string{"rawPayload": "true"},
					Rules:    []*runtimePubsub.Rule{{Path: "topic1"}},
				},
			},
			"mockPubSub2": {
				"topic2": {
					Metadata: map[string]string{"rawPayload": "true"},
					Rules:    []*runtimePubsub.Rule{{Path: "topic2"}},
				},
				"topic3": {
					Metadata: map[string]string{"rawPayload": "true"},
					Rules:    []*runtimePubsub.Rule{{Path: "topic3"}},
				},
			},
		})

		forEachPubSub(func(name string, comp *daprt.InMemoryPubsub) {
			comp.Calls = nil
			comp.On("Subscribe", mock.AnythingOfType("pubsub.SubscribeRequest"), mock.AnythingOfType("pubsub.Handler")).Return(nil)
		})
	}

	resetState := func() {
		messages = make(map[string][]*pubsub.NewMessage)
		forEachPubSub(func(name string, comp *daprt.InMemoryPubsub) {
			comp.Calls = nil
		})
	}

	subscribePredefined := func(t *testing.T) {
		setTopicRoutes()

		subscriptionsCh = make(chan struct{}, 5)
		rt.startSubscriptions()

		done := forEachPubSub(func(name string, comp *daprt.InMemoryPubsub) {
			switch name {
			case "mockPubSub1":
				comp.AssertNumberOfCalls(t, "Subscribe", 1)
			case "mockPubSub2":
				comp.AssertNumberOfCalls(t, "Subscribe", 2)
			case "mockPubSub3":
				comp.AssertNumberOfCalls(t, "Subscribe", 0)
			}
		})
		require.Equal(t, 3, done)

		for i := 0; i < 3; i++ {
			<-subscriptionsCh
		}
		close(subscriptionsCh)
		subscriptionsCh = nil

		assert.True(t, reflect.DeepEqual(subscriptions["mockPubSub1"], []string{"topic1"}),
			"expected %v to equal %v", subscriptions["mockPubSub1"], []string{"topic1"})
		assert.True(t, reflect.DeepEqual(subscriptions["mockPubSub2"], []string{"topic2", "topic3"}),
			"expected %v to equal %v", subscriptions["mockPubSub2"], []string{"topic2", "topic3"})
		assert.Len(t, subscriptions["mockPubSub3"], 0)
	}

	t.Run("subscribe to 3 topics on 2 components", subscribePredefined)

	ciao := []byte("ciao")
	sendMessages := func(t *testing.T, expect int) {
		send := []pubsub.PublishRequest{
			{Data: ciao, PubsubName: "mockPubSub1", Topic: "topic1"},
			{Data: ciao, PubsubName: "mockPubSub2", Topic: "topic2"},
			{Data: ciao, PubsubName: "mockPubSub2", Topic: "topic3"},
			{Data: ciao, PubsubName: "mockPubSub3", Topic: "topic4"},
			{Data: ciao, PubsubName: "mockPubSub3", Topic: "not-subscribed"},
		}

		messagesCh = make(chan struct{}, expect+2)

		for _, m := range send {
			//nolint:gosec
			err = rt.Publish(&m)
			assert.NoError(t, err)
		}

		for i := 0; i < expect; i++ {
			<-messagesCh
		}

		// Sleep to ensure no new messages have come in
		time.Sleep(10 * time.Millisecond)
		assert.Len(t, messagesCh, 0)

		close(messagesCh)
		messagesCh = nil
	}

	t.Run("messages are delivered to 3 topics", func(t *testing.T) {
		resetState()
		sendMessages(t, 3)

		require.Len(t, messages, 3)
		_ = assert.Len(t, messages["mockPubSub1|topic1"], 1) &&
			assert.Equal(t, messages["mockPubSub1|topic1"][0].Data, ciao)
		_ = assert.Len(t, messages["mockPubSub2|topic2"], 1) &&
			assert.Equal(t, messages["mockPubSub2|topic2"][0].Data, ciao)
		_ = assert.Len(t, messages["mockPubSub2|topic3"], 1) &&
			assert.Equal(t, messages["mockPubSub2|topic3"][0].Data, ciao)
	})

	t.Run("unsubscribe from mockPubSub2/topic2", func(t *testing.T) {
		resetState()
		comp := getPubSub("mockPubSub2")
		comp.On("unsubscribed", "topic2").Return(nil).Once()

		err = rt.unsubscribeTopic("mockPubSub2", "topic2")
		require.NoError(t, err)

		sendMessages(t, 2)

		require.Len(t, messages, 2)
		_ = assert.Len(t, messages["mockPubSub1|topic1"], 1) &&
			assert.Equal(t, messages["mockPubSub1|topic1"][0].Data, ciao)
		_ = assert.Len(t, messages["mockPubSub2|topic3"], 1) &&
			assert.Equal(t, messages["mockPubSub2|topic3"][0].Data, ciao)
		comp.AssertCalled(t, "unsubscribed", "topic2")
	})

	t.Run("unsubscribe from mockPubSub1/topic1", func(t *testing.T) {
		resetState()
		comp := getPubSub("mockPubSub1")
		comp.On("unsubscribed", "topic1").Return(nil).Once()

		err = rt.unsubscribeTopic("mockPubSub1", "topic1")
		require.NoError(t, err)

		sendMessages(t, 1)

		require.Len(t, messages, 1)
		_ = assert.Len(t, messages["mockPubSub2|topic3"], 1) &&
			assert.Equal(t, messages["mockPubSub2|topic3"][0].Data, ciao)
		comp.AssertCalled(t, "unsubscribed", "topic1")
	})

	t.Run("subscribe to mockPubSub3/topic4", func(t *testing.T) {
		resetState()

		err = rt.subscribeTopic(rt.pubsubCtx, "mockPubSub3", "topic4", compstore.TopicRouteElem{})
		require.NoError(t, err)

		sendMessages(t, 2)

		require.Len(t, messages, 2)
		_ = assert.Len(t, messages["mockPubSub2|topic3"], 1) &&
			assert.Equal(t, messages["mockPubSub2|topic3"][0].Data, ciao)
		_ = assert.Len(t, messages["mockPubSub3|topic4"], 1) &&
			assert.Equal(t, messages["mockPubSub3|topic4"][0].Data, ciao)
	})

	t.Run("stopSubscriptions", func(t *testing.T) {
		resetState()
		comp2 := getPubSub("mockPubSub2")
		comp2.On("unsubscribed", "topic3").Return(nil).Once()
		comp3 := getPubSub("mockPubSub3")
		comp3.On("unsubscribed", "topic4").Return(nil).Once()

		rt.stopSubscriptions()

		sendMessages(t, 0)

		require.Len(t, messages, 0)
		comp2.AssertCalled(t, "unsubscribed", "topic3")
		comp3.AssertCalled(t, "unsubscribed", "topic4")
	})

	t.Run("restart subscriptions with pre-defined ones", subscribePredefined)

	t.Run("shutdown", func(t *testing.T) {
		resetState()

		comp1 := getPubSub("mockPubSub1")
		comp1.On("unsubscribed", "topic1").Return(nil).Once()
		comp2 := getPubSub("mockPubSub2")
		comp2.On("unsubscribed", "topic2").Return(nil).Once()
		comp2.On("unsubscribed", "topic3").Return(nil).Once()

		stopRuntime(t, rt)
		rt = nil

		comp1.AssertCalled(t, "unsubscribed", "topic1")
		comp2.AssertCalled(t, "unsubscribed", "topic2")
		comp2.AssertCalled(t, "unsubscribed", "topic3")
	})
}

func TestPubsubWithResiliency(t *testing.T) {
	r := NewDaprRuntime(&Config{}, &config.Configuration{}, &config.AccessControlList{}, resiliency.FromConfigurations(logger.NewLogger("test"), testResiliency))
	r.pubSubRegistry = pubsubLoader.NewRegistry()
	defer stopRuntime(t, r)

	failingPubsub := daprt.FailingPubsub{
		Failure: daprt.NewFailure(
			map[string]int{
				"failingTopic": 1,
			},
			map[string]time.Duration{
				"timeoutTopic": time.Second * 10,
			},
			map[string]int{},
		),
	}

	failingAppChannel := daprt.FailingAppChannel{
		Failure: daprt.NewFailure(
			map[string]int{
				"failingSubTopic": 1,
			},
			map[string]time.Duration{
				"timeoutSubTopic": time.Second * 10,
			},
			map[string]int{},
		),
		KeyFunc: func(req *invokev1.InvokeMethodRequest) string {
			rawData, _ := io.ReadAll(req.RawData())
			data := make(map[string]string)
			json.Unmarshal(rawData, &data)
			val, _ := base64.StdEncoding.DecodeString(data["data_base64"])
			return string(val)
		},
	}

	r.pubSubRegistry.RegisterComponent(func(_ logger.Logger) pubsub.PubSub { return &failingPubsub }, "failingPubsub")

	component := componentsV1alpha1.Component{}
	component.ObjectMeta.Name = "failPubsub"
	component.Spec.Type = "pubsub.failingPubsub"

	err := r.initPubSub(component)
	assert.NoError(t, err)

	t.Run("pubsub publish retries with resiliency", func(t *testing.T) {
		req := &pubsub.PublishRequest{
			PubsubName: "failPubsub",
			Topic:      "failingTopic",
		}
		err := r.Publish(req)

		assert.NoError(t, err)
		assert.Equal(t, 2, failingPubsub.Failure.CallCount("failingTopic"))
	})

	t.Run("pubsub publish times out with resiliency", func(t *testing.T) {
		req := &pubsub.PublishRequest{
			PubsubName: "failPubsub",
			Topic:      "timeoutTopic",
		}

		start := time.Now()
		err := r.Publish(req)
		end := time.Now()

		assert.Error(t, err)
		assert.Equal(t, 2, failingPubsub.Failure.CallCount("timeoutTopic"))
		assert.Less(t, end.Sub(start), time.Second*10)
	})

	r.runtimeConfig.ApplicationProtocol = HTTPProtocol
	r.appChannel = &failingAppChannel

	t.Run("pubsub retries subscription event with resiliency", func(t *testing.T) {
		r.compStore.SetTopicRoutes(map[string]compstore.TopicRoutes{
			"failPubsub": map[string]compstore.TopicRouteElem{
				"failingSubTopic": {
					Metadata: map[string]string{
						"rawPayload": "true",
					},
					Rules: []*runtimePubsub.Rule{
						{
							Path: "failingPubsub",
						},
					},
				},
			},
		})

		for name := range r.compStore.ListPubSubs() {
			r.compStore.DeletePubSub(name)
		}
		r.compStore.AddPubSub("failPubsub", compstore.PubsubItem{Component: &failingPubsub})

		r.topicCtxCancels = map[string]context.CancelFunc{}
		r.pubsubCtx, r.pubsubCancel = context.WithCancel(context.Background())
		defer r.pubsubCancel()
		err := r.beginPubSub("failPubsub")

		assert.NoError(t, err)
		assert.Equal(t, 2, failingAppChannel.Failure.CallCount("failingSubTopic"))
	})

	t.Run("pubsub times out sending event to app with resiliency", func(t *testing.T) {
		r.compStore.SetTopicRoutes(map[string]compstore.TopicRoutes{
			"failPubsub": map[string]compstore.TopicRouteElem{
				"timeoutSubTopic": {
					Metadata: map[string]string{
						"rawPayload": "true",
					},
					Rules: []*runtimePubsub.Rule{
						{
							Path: "failingPubsub",
						},
					},
				},
			},
		})

		for name := range r.compStore.ListPubSubs() {
			r.compStore.DeletePubSub(name)
		}
		r.compStore.AddPubSub("failPubsub", compstore.PubsubItem{Component: &failingPubsub})

		r.topicCtxCancels = map[string]context.CancelFunc{}
		r.pubsubCtx, r.pubsubCancel = context.WithCancel(context.Background())
		defer r.pubsubCancel()
		start := time.Now()
		err := r.beginPubSub("failPubsub")
		end := time.Now()

		// This is eaten, technically.
		assert.NoError(t, err)
		assert.Equal(t, 2, failingAppChannel.Failure.CallCount("timeoutSubTopic"))
		assert.Less(t, end.Sub(start), time.Second*10)
	})
}

// mockSubscribePubSub is an in-memory pubsub component.
type mockSubscribePubSub struct {
	bulkHandlers    map[string]pubsub.BulkHandler
	handlers        map[string]pubsub.Handler
	pubCount        map[string]int
	bulkPubCount    map[string]int
	isBulkSubscribe bool
	bulkReponse     pubsub.BulkSubscribeResponse
}

// type BulkSubscribeResponse struct {

// Init is a mock initialization method.
func (m *mockSubscribePubSub) Init(ctx context.Context, metadata pubsub.Metadata) error {
	m.bulkHandlers = make(map[string]pubsub.BulkHandler)
	m.handlers = make(map[string]pubsub.Handler)
	m.pubCount = make(map[string]int)
	m.bulkPubCount = make(map[string]int)
	return nil
}

// Publish is a mock publish method. Immediately trigger handler if topic is subscribed.
func (m *mockSubscribePubSub) Publish(ctx context.Context, req *pubsub.PublishRequest) error {
	m.pubCount[req.Topic]++
	var err error
	if handler, ok := m.handlers[req.Topic]; ok {
		pubsubMsg := &pubsub.NewMessage{
			Data:  req.Data,
			Topic: req.Topic,
		}
		handler(context.Background(), pubsubMsg)
	} else if bulkHandler, ok := m.bulkHandlers[req.Topic]; ok {
		m.bulkPubCount[req.Topic]++
		nbei := pubsub.BulkMessageEntry{
			EntryId: "0",
			Event:   req.Data,
		}
		msgArr := []pubsub.BulkMessageEntry{nbei}
		nbm := &pubsub.BulkMessage{
			Entries: msgArr,
			Topic:   req.Topic,
		}
		_, err = bulkHandler(context.Background(), nbm)
	}
	return err
}

// BulkPublish is a mock publish method. Immediately call the handler for each event in request if topic is subscribed.
func (m *mockSubscribePubSub) BulkPublish(_ context.Context, req *pubsub.BulkPublishRequest) (pubsub.BulkPublishResponse, error) {
	m.bulkPubCount[req.Topic]++
	res := pubsub.BulkPublishResponse{}
	if handler, ok := m.handlers[req.Topic]; ok {
		for _, entry := range req.Entries {
			m.pubCount[req.Topic]++
			// TODO this needs to be modified as part of BulkSubscribe deadletter test
			pubsubMsg := &pubsub.NewMessage{
				Data:  entry.Event,
				Topic: req.Topic,
			}
			handler(context.Background(), pubsubMsg)
		}
	} else if bulkHandler, ok := m.bulkHandlers[req.Topic]; ok {
		nbm := &pubsub.BulkMessage{
			Entries: req.Entries,
			Topic:   req.Topic,
		}
		bulkResponses, err := bulkHandler(context.Background(), nbm)
		m.bulkReponse.Statuses = bulkResponses
		m.bulkReponse.Error = err
	}

	return res, nil
}

// Subscribe is a mock subscribe method.
func (m *mockSubscribePubSub) Subscribe(_ context.Context, req pubsub.SubscribeRequest, handler pubsub.Handler) error {
	m.handlers[req.Topic] = handler
	return nil
}

func (m *mockSubscribePubSub) Close() error {
	return nil
}

func (m *mockSubscribePubSub) Features() []pubsub.Feature {
	return nil
}

func (m *mockSubscribePubSub) BulkSubscribe(ctx context.Context, req pubsub.SubscribeRequest, handler pubsub.BulkHandler) error {
	m.isBulkSubscribe = true
	m.bulkHandlers[req.Topic] = handler
	return nil
}

func (m *mockSubscribePubSub) GetComponentMetadata() map[string]string {
	return map[string]string{}
}

func (m *mockSubscribePubSub) GetBulkResponse() pubsub.BulkSubscribeResponse {
	return m.bulkReponse
}

func TestPubSubDeadLetter(t *testing.T) {
	testDeadLetterPubsub := "failPubsub"
	pubsubComponent := componentsV1alpha1.Component{
		ObjectMeta: metaV1.ObjectMeta{
			Name: testDeadLetterPubsub,
		},
		Spec: componentsV1alpha1.ComponentSpec{
			Type:     "pubsub.mockPubSub",
			Version:  "v1",
			Metadata: getFakeMetadataItems(),
		},
	}

	t.Run("succeeded to publish message to dead letter when send message to app returns error", func(t *testing.T) {
		rt := NewTestDaprRuntime(modes.StandaloneMode)
		defer stopRuntime(t, rt)
		rt.pubSubRegistry.RegisterComponent(
			func(_ logger.Logger) pubsub.PubSub {
				return &mockSubscribePubSub{}
			},
			"mockPubSub",
		)

		subscriptionItems := []runtimePubsub.SubscriptionJSON{
			{PubsubName: testDeadLetterPubsub, Topic: "topic0", DeadLetterTopic: "topic1", Route: "error"},
			{PubsubName: testDeadLetterPubsub, Topic: "topic1", Route: "success"},
		}
		sub, _ := json.Marshal(subscriptionItems)
		fakeResp := invokev1.NewInvokeMethodResponse(200, "OK", nil).
			WithRawDataBytes(sub).
			WithContentType("application/json")
		defer fakeResp.Close()

		mockAppChannel := new(channelt.MockAppChannel)
		rt.appChannel = mockAppChannel
		mockAppChannel.
			On("InvokeMethod", mock.MatchedBy(matchContextInterface), matchDaprRequestMethod("dapr/subscribe")).
			Return(fakeResp, nil)
		// Mock send message to app returns error.
		mockAppChannel.
			On("InvokeMethod", mock.MatchedBy(matchContextInterface), mock.Anything).
			Return(nil, errors.New("failed to send"))

		require.NoError(t, rt.initPubSub(pubsubComponent))
		rt.startSubscriptions()

		err := rt.Publish(&pubsub.PublishRequest{
			PubsubName: testDeadLetterPubsub,
			Topic:      "topic0",
			Data:       []byte(`{"id":"1"}`),
		})
		assert.NoError(t, err)
		pubSub, ok := rt.compStore.GetPubSub(testDeadLetterPubsub)
		require.True(t, ok)
		pubsubIns := pubSub.Component.(*mockSubscribePubSub)
		assert.Equal(t, 1, pubsubIns.pubCount["topic0"])
		// Ensure the message is sent to dead letter topic.
		assert.Equal(t, 1, pubsubIns.pubCount["topic1"])
		mockAppChannel.AssertNumberOfCalls(t, "InvokeMethod", 3)
	})

	t.Run("use dead letter with resiliency", func(t *testing.T) {
		rt := NewTestDaprRuntime(modes.StandaloneMode)
		defer stopRuntime(t, rt)
		rt.resiliency = resiliency.FromConfigurations(logger.NewLogger("test"), testResiliency)
		rt.pubSubRegistry.RegisterComponent(
			func(_ logger.Logger) pubsub.PubSub {
				return &mockSubscribePubSub{}
			},
			"mockPubSub",
		)

		subscriptionItems := []runtimePubsub.SubscriptionJSON{
			{PubsubName: testDeadLetterPubsub, Topic: "topic0", DeadLetterTopic: "topic1", Route: "error"},
			{PubsubName: testDeadLetterPubsub, Topic: "topic1", Route: "success"},
		}
		sub, _ := json.Marshal(subscriptionItems)
		fakeResp := invokev1.NewInvokeMethodResponse(200, "OK", nil).
			WithRawDataBytes(sub).
			WithContentType("application/json")
		defer fakeResp.Close()

		mockAppChannel := new(channelt.MockAppChannel)
		rt.appChannel = mockAppChannel
		mockAppChannel.
			On("InvokeMethod", mock.MatchedBy(matchContextInterface), matchDaprRequestMethod("dapr/subscribe")).
			Return(fakeResp, nil)
		// Mock send message to app returns error.
		mockAppChannel.
			On("InvokeMethod", mock.MatchedBy(matchContextInterface), mock.Anything).
			Return(nil, errors.New("failed to send"))

		require.NoError(t, rt.initPubSub(pubsubComponent))
		rt.startSubscriptions()

		err := rt.Publish(&pubsub.PublishRequest{
			PubsubName: testDeadLetterPubsub,
			Topic:      "topic0",
			Data:       []byte(`{"id":"1"}`),
		})
		assert.NoError(t, err)
		pubSub, ok := rt.compStore.GetPubSub(testDeadLetterPubsub)
		require.True(t, ok)
		pubsubIns := pubSub.Component.(*mockSubscribePubSub)
		// Consider of resiliency, publish message may retry in some cases, make sure the pub count is greater than 1.
		assert.True(t, pubsubIns.pubCount["topic0"] >= 1)
		// Make sure every message that is sent to topic0 is sent to its dead letter topic1.
		assert.Equal(t, pubsubIns.pubCount["topic0"], pubsubIns.pubCount["topic1"])
		// Except of the one getting config from app, make sure each publish will result to twice subscribe call
		mockAppChannel.AssertNumberOfCalls(t, "InvokeMethod", 1+2*pubsubIns.pubCount["topic0"]+2*pubsubIns.pubCount["topic1"])
	})
}

func TestGetSubscribedBindingsGRPC(t *testing.T) {
	testCases := []struct {
		name             string
		expectedResponse []string
		responseError    error
		responseFromApp  []string
	}{
		{
			name:             "get list of subscriber bindings success",
			expectedResponse: []string{"binding1", "binding2"},
			responseFromApp:  []string{"binding1", "binding2"},
		},
		{
			name:             "get list of subscriber bindings error from app",
			expectedResponse: []string{},
			responseError:    assert.AnError,
		},
	}
	for _, tc := range testCases {
		t.Run(tc.name, func(t *testing.T) {
			port, _ := freeport.GetFreePort()
			rt := NewTestDaprRuntimeWithProtocol(modes.StandaloneMode, string(GRPCProtocol), port)
			// create mock application server first
			grpcServer := startTestAppCallbackGRPCServer(t, port, &channelt.MockServer{
				Error:    tc.responseError,
				Bindings: tc.responseFromApp,
			})
			defer grpcServer.Stop()

			// create a new AppChannel and gRPC client for every test
			rt.createAppChannel()
			// properly close the app channel created
			defer rt.grpc.CloseAppClient()

			// act
			resp, _ := rt.getSubscribedBindingsGRPC()

			// assert
			assert.Equal(t, tc.expectedResponse, resp, "expected response to match")
		})
	}
}

func startTestAppCallbackGRPCServer(t *testing.T, port int, mockServer runtimev1pb.AppCallbackServer) *grpc.Server {
	lis, err := net.Listen("tcp", fmt.Sprintf(":%d", port))
	assert.NoError(t, err)
	grpcServer := grpc.NewServer()
	go func() {
		runtimev1pb.RegisterAppCallbackServer(grpcServer, mockServer)
		if err := grpcServer.Serve(lis); err != nil {
			panic(err)
		}
	}()
	// wait until server starts
	time.Sleep(maxGRPCServerUptime)

	return grpcServer
}

func getFakeProperties() map[string]string {
	return map[string]string{
		"host":                    "localhost",
		"password":                "fakePassword",
		"consumerID":              TestRuntimeConfigID,
		scopes.SubscriptionScopes: fmt.Sprintf("%s=topic0,topic1", TestRuntimeConfigID),
		scopes.PublishingScopes:   fmt.Sprintf("%s=topic0,topic1", TestRuntimeConfigID),
	}
}

func getFakeMetadataItems() []commonapi.NameValuePair {
	return []commonapi.NameValuePair{
		{
			Name: "host",
			Value: commonapi.DynamicValue{
				JSON: v1.JSON{
					Raw: []byte("localhost"),
				},
			},
		},
		{
			Name: "password",
			Value: commonapi.DynamicValue{
				JSON: v1.JSON{
					Raw: []byte("fakePassword"),
				},
			},
		},
		{
			Name: "consumerID",
			Value: commonapi.DynamicValue{
				JSON: v1.JSON{
					Raw: []byte(TestRuntimeConfigID),
				},
			},
		},
		{
			Name: scopes.SubscriptionScopes,
			Value: commonapi.DynamicValue{
				JSON: v1.JSON{
					Raw: []byte(fmt.Sprintf("%s=topic0,topic1", TestRuntimeConfigID)),
				},
			},
		},
		{
			Name: scopes.PublishingScopes,
			Value: commonapi.DynamicValue{
				JSON: v1.JSON{
					Raw: []byte(fmt.Sprintf("%s=topic0,topic1", TestRuntimeConfigID)),
				},
			},
		},
	}
}

func NewTestDaprRuntime(mode modes.DaprMode) *DaprRuntime {
	return NewTestDaprRuntimeWithProtocol(mode, string(HTTPProtocol), 1024)
}

func NewTestDaprRuntimeWithProtocol(mode modes.DaprMode, protocol string, appPort int) *DaprRuntime {
	testRuntimeConfig := NewTestDaprRuntimeConfig(mode, protocol, appPort)

	rt := NewDaprRuntime(testRuntimeConfig, &config.Configuration{}, &config.AccessControlList{}, resiliency.New(logger.NewLogger("test")))
	rt.stateStoreRegistry = stateLoader.NewRegistry()
	rt.secretStoresRegistry = secretstoresLoader.NewRegistry()
	rt.nameResolutionRegistry = nrLoader.NewRegistry()
	rt.bindingsRegistry = bindingsLoader.NewRegistry()
	rt.pubSubRegistry = pubsubLoader.NewRegistry()
	rt.httpMiddlewareRegistry = httpMiddlewareLoader.NewRegistry()
	rt.configurationStoreRegistry = configurationLoader.NewRegistry()
	rt.lockStoreRegistry = lockLoader.NewRegistry()

	return rt
}

func NewTestDaprRuntimeConfig(mode modes.DaprMode, protocol string, appPort int) *Config {
	return NewRuntimeConfig(NewRuntimeConfigOpts{
		ID:                           TestRuntimeConfigID,
		PlacementAddresses:           []string{"10.10.10.12"},
		ControlPlaneAddress:          "10.10.10.11",
		AllowedOrigins:               cors.DefaultAllowedOrigins,
		AppProtocol:                  protocol,
		Mode:                         string(mode),
		HTTPPort:                     DefaultDaprHTTPPort,
		InternalGRPCPort:             0,
		APIGRPCPort:                  DefaultDaprAPIGRPCPort,
		APIListenAddresses:           []string{DefaultAPIListenAddress},
		PublicPort:                   nil,
		AppPort:                      appPort,
		ProfilePort:                  DefaultProfilePort,
		EnableProfiling:              false,
		MaxConcurrency:               -1,
		MTLSEnabled:                  false,
		SentryAddress:                "",
		MaxRequestBodySize:           4,
		UnixDomainSocket:             "",
		ReadBufferSize:               4,
		GracefulShutdownDuration:     time.Second,
		EnableAPILogging:             true,
		DisableBuiltinK8sSecretStore: false,
		AppChannelAddress:            "127.0.0.1",
	})
}

func TestGracefulShutdown(t *testing.T) {
	r := NewTestDaprRuntime(modes.StandaloneMode)
	assert.Equal(t, time.Second, r.runtimeConfig.GracefulShutdownDuration)
}

func TestMTLS(t *testing.T) {
	t.Run("with mTLS enabled", func(t *testing.T) {
		rt := NewTestDaprRuntime(modes.StandaloneMode)
		defer stopRuntime(t, rt)
		rt.runtimeConfig.mtlsEnabled = true
		rt.runtimeConfig.SentryServiceAddress = "1.1.1.1"

		t.Setenv(sentryConsts.TrustAnchorsEnvVar, testCertRoot)
		t.Setenv(sentryConsts.CertChainEnvVar, "a")
		t.Setenv(sentryConsts.CertKeyEnvVar, "b")

		certChain, err := security.GetCertChain()
		assert.NoError(t, err)
		rt.runtimeConfig.CertChain = certChain

		err = rt.establishSecurity(rt.runtimeConfig.SentryServiceAddress)
		assert.NoError(t, err)
		assert.NotNil(t, rt.authenticator)
	})

	t.Run("with mTLS disabled", func(t *testing.T) {
		rt := NewTestDaprRuntime(modes.StandaloneMode)
		defer stopRuntime(t, rt)

		err := rt.establishSecurity(rt.runtimeConfig.SentryServiceAddress)
		assert.NoError(t, err)
		assert.Nil(t, rt.authenticator)
	})

	t.Run("mTLS disabled, operator fails without TLS certs", func(t *testing.T) {
		rt := NewTestDaprRuntime(modes.KubernetesMode)
		defer stopRuntime(t, rt)

		_, err := rt.getOperatorClient()
		assert.Error(t, err)
	})
}

type mockBinding struct {
	readErrorCh chan bool
	data        string
	metadata    map[string]string
	closeErr    error
}

func (b *mockBinding) Init(ctx context.Context, metadata bindings.Metadata) error {
	return nil
}

func (b *mockBinding) Read(ctx context.Context, handler bindings.Handler) error {
	b.data = string(testInputBindingData)
	metadata := map[string]string{}
	if b.metadata != nil {
		metadata = b.metadata
	}

	go func() {
		_, err := handler(context.Background(), &bindings.ReadResponse{
			Metadata: metadata,
			Data:     []byte(b.data),
		})
		if b.readErrorCh != nil {
			b.readErrorCh <- (err != nil)
		}
	}()

	return nil
}

func (b *mockBinding) Operations() []bindings.OperationKind {
	return []bindings.OperationKind{bindings.CreateOperation, bindings.ListOperation}
}

func (b *mockBinding) Invoke(ctx context.Context, req *bindings.InvokeRequest) (*bindings.InvokeResponse, error) {
	return nil, nil
}

func (b *mockBinding) Close() error {
	return b.closeErr
}

func (b *mockBinding) GetComponentMetadata() map[string]string {
	return map[string]string{}
}

func TestInvokeOutputBindings(t *testing.T) {
	t.Run("output binding missing operation", func(t *testing.T) {
		rt := NewTestDaprRuntime(modes.StandaloneMode)
		defer stopRuntime(t, rt)

		_, err := rt.sendToOutputBinding("mockBinding", &bindings.InvokeRequest{
			Data: []byte(""),
		})
		assert.NotNil(t, err)
		assert.Equal(t, "operation field is missing from request", err.Error())
	})

	t.Run("output binding valid operation", func(t *testing.T) {
		rt := NewTestDaprRuntime(modes.StandaloneMode)
		defer stopRuntime(t, rt)
		rt.compStore.AddOutputBinding("mockBinding", &mockBinding{})

		_, err := rt.sendToOutputBinding("mockBinding", &bindings.InvokeRequest{
			Data:      []byte(""),
			Operation: bindings.CreateOperation,
		})
		assert.NoError(t, err)
	})

	t.Run("output binding invalid operation", func(t *testing.T) {
		rt := NewTestDaprRuntime(modes.StandaloneMode)
		defer stopRuntime(t, rt)
		rt.compStore.AddOutputBinding("mockBinding", &mockBinding{})

		_, err := rt.sendToOutputBinding("mockBinding", &bindings.InvokeRequest{
			Data:      []byte(""),
			Operation: bindings.GetOperation,
		})
		assert.NotNil(t, err)
		assert.Equal(t, "binding mockBinding does not support operation get. supported operations:create list", err.Error())
	})
}

func TestReadInputBindings(t *testing.T) {
	const testInputBindingName = "inputbinding"
	const testInputBindingMethod = "inputbinding"

	t.Run("app acknowledge, no retry", func(t *testing.T) {
		rt := NewTestDaprRuntime(modes.StandaloneMode)
		defer stopRuntime(t, rt)
		mockAppChannel := new(channelt.MockAppChannel)
		rt.appChannel = mockAppChannel

		fakeBindingResp := invokev1.NewInvokeMethodResponse(200, "OK", nil)
		defer fakeBindingResp.Close()

		fakeReq := invokev1.NewInvokeMethodRequest(testInputBindingMethod).
			WithHTTPExtension(http.MethodPost, "").
			WithRawDataBytes(testInputBindingData).
			WithContentType("application/json").
			WithMetadata(map[string][]string{})
		defer fakeReq.Close()

		// User App subscribes 1 topics via http app channel
		fakeResp := invokev1.NewInvokeMethodResponse(200, "OK", nil).
			WithRawDataString("OK").
			WithContentType("application/json")
		defer fakeResp.Close()

		mockAppChannel.On("InvokeMethod", mock.MatchedBy(matchContextInterface), matchDaprRequestMethod(testInputBindingMethod)).Return(fakeBindingResp, nil)
		mockAppChannel.On("InvokeMethod", mock.MatchedBy(matchContextInterface), fakeReq).Return(fakeResp, nil)

		rt.appChannel = mockAppChannel

		rt.compStore.AddInputBindingRoute(testInputBindingName, testInputBindingName)

		b := mockBinding{}
		ctx, cancel := context.WithTimeout(context.Background(), 500*time.Millisecond)
		ch := make(chan bool, 1)
		b.readErrorCh = ch
		rt.readFromBinding(ctx, testInputBindingName, &b)
		cancel()

		assert.False(t, <-ch)
	})

	t.Run("app returns error", func(t *testing.T) {
		rt := NewTestDaprRuntime(modes.StandaloneMode)
		defer stopRuntime(t, rt)
		mockAppChannel := new(channelt.MockAppChannel)
		rt.appChannel = mockAppChannel

		fakeBindingReq := invokev1.NewInvokeMethodRequest(testInputBindingMethod).
			WithHTTPExtension(http.MethodOptions, "").
			WithContentType(invokev1.JSONContentType)
		defer fakeBindingReq.Close()

		fakeBindingResp := invokev1.NewInvokeMethodResponse(200, "OK", nil)
		defer fakeBindingResp.Close()

		fakeReq := invokev1.NewInvokeMethodRequest(testInputBindingMethod).
			WithHTTPExtension(http.MethodPost, "").
			WithRawDataBytes(testInputBindingData).
			WithContentType("application/json").
			WithMetadata(map[string][]string{})
		defer fakeReq.Close()

		// User App subscribes 1 topics via http app channel
		fakeResp := invokev1.NewInvokeMethodResponse(500, "Internal Error", nil).
			WithRawDataString("Internal Error").
			WithContentType("application/json")
		defer fakeResp.Close()

		mockAppChannel.On("InvokeMethod", mock.MatchedBy(matchContextInterface), fakeBindingReq).Return(fakeBindingResp, nil)
		mockAppChannel.On("InvokeMethod", mock.MatchedBy(matchContextInterface), fakeReq).Return(fakeResp, nil)

		rt.appChannel = mockAppChannel
		rt.compStore.AddInputBindingRoute(testInputBindingName, testInputBindingName)

		b := mockBinding{}
		ctx, cancel := context.WithTimeout(context.Background(), 500*time.Millisecond)
		ch := make(chan bool, 1)
		b.readErrorCh = ch
		rt.readFromBinding(ctx, testInputBindingName, &b)
		cancel()

		assert.True(t, <-ch)
	})

	t.Run("binding has data and metadata", func(t *testing.T) {
		rt := NewTestDaprRuntime(modes.StandaloneMode)
		defer stopRuntime(t, rt)
		mockAppChannel := new(channelt.MockAppChannel)
		rt.appChannel = mockAppChannel

		fakeBindingReq := invokev1.NewInvokeMethodRequest(testInputBindingMethod).
			WithHTTPExtension(http.MethodOptions, "").
			WithContentType(invokev1.JSONContentType)
		defer fakeBindingReq.Close()

		fakeBindingResp := invokev1.NewInvokeMethodResponse(200, "OK", nil)
		defer fakeBindingResp.Close()

		fakeReq := invokev1.NewInvokeMethodRequest(testInputBindingMethod).
			WithHTTPExtension(http.MethodPost, "").
			WithRawDataBytes(testInputBindingData).
			WithContentType("application/json").
			WithMetadata(map[string][]string{"bindings": {"input"}})
		defer fakeReq.Close()

		// User App subscribes 1 topics via http app channel
		fakeResp := invokev1.NewInvokeMethodResponse(200, "OK", nil).
			WithRawDataString("OK").
			WithContentType("application/json")
		defer fakeResp.Close()

		mockAppChannel.On("InvokeMethod", mock.MatchedBy(matchContextInterface), matchDaprRequestMethod(testInputBindingMethod)).Return(fakeBindingResp, nil)
		mockAppChannel.On("InvokeMethod", mock.MatchedBy(matchContextInterface), fakeReq).Return(fakeResp, nil)

		rt.appChannel = mockAppChannel
		rt.compStore.AddInputBindingRoute(testInputBindingName, testInputBindingName)

		b := mockBinding{metadata: map[string]string{"bindings": "input"}}
		ctx, cancel := context.WithTimeout(context.Background(), 500*time.Millisecond)
		ch := make(chan bool, 1)
		b.readErrorCh = ch
		rt.readFromBinding(ctx, testInputBindingName, &b)
		cancel()

		assert.Equal(t, string(testInputBindingData), b.data)
	})

	t.Run("start and stop reading", func(t *testing.T) {
		rt := NewDaprRuntime(&Config{}, &config.Configuration{}, &config.AccessControlList{}, resiliency.New(logger.NewLogger("test")))
		defer stopRuntime(t, rt)

		closeCh := make(chan struct{})
		defer close(closeCh)

		b := &daprt.MockBinding{}
		b.SetOnReadCloseCh(closeCh)
		b.On("Read", mock.MatchedBy(matchContextInterface), mock.Anything).Return(nil).Once()

		ctx, cancel := context.WithCancel(context.Background())
		rt.readFromBinding(ctx, testInputBindingName, b)
		time.Sleep(80 * time.Millisecond)
		cancel()
		select {
		case <-closeCh:
			// All good
		case <-time.After(time.Second):
			t.Fatal("timeout while waiting for binding to stop reading")
		}

		b.AssertNumberOfCalls(t, "Read", 1)
	})
}

func TestNamespace(t *testing.T) {
	t.Run("empty namespace", func(t *testing.T) {
		rt := NewTestDaprRuntime(modes.StandaloneMode)
		defer stopRuntime(t, rt)
		ns := rt.getNamespace()

		assert.Empty(t, ns)
	})

	t.Run("non-empty namespace", func(t *testing.T) {
		t.Setenv("NAMESPACE", "a")

		rt := NewTestDaprRuntime(modes.StandaloneMode)
		defer stopRuntime(t, rt)
		ns := rt.getNamespace()

		assert.Equal(t, "a", ns)
	})
}

func TestPodName(t *testing.T) {
	t.Run("empty podName", func(t *testing.T) {
		rt := NewTestDaprRuntime(modes.StandaloneMode)
		defer stopRuntime(t, rt)
		podName := rt.getPodName()

		assert.Empty(t, podName)
	})

	t.Run("non-empty podName", func(t *testing.T) {
		t.Setenv("POD_NAME", "testPodName")

		rt := NewTestDaprRuntime(modes.StandaloneMode)
		defer stopRuntime(t, rt)
		podName := rt.getPodName()

		assert.Equal(t, "testPodName", podName)
	})
}

func TestAuthorizedComponents(t *testing.T) {
	testCompName := "fakeComponent"

	t.Run("standalone mode, no namespce", func(t *testing.T) {
		rt := NewTestDaprRuntime(modes.StandaloneMode)
		defer stopRuntime(t, rt)
		component := componentsV1alpha1.Component{}
		component.ObjectMeta.Name = testCompName

		componentObj := rt.getAuthorizedObjects([]componentsV1alpha1.Component{component}, rt.isObjectAuthorized)
		components, ok := componentObj.([]componentsV1alpha1.Component)
		assert.True(t, ok)
		assert.Equal(t, 1, len(components))
		assert.Equal(t, testCompName, components[0].Name)
	})

	t.Run("namespace mismatch", func(t *testing.T) {
		rt := NewTestDaprRuntime(modes.StandaloneMode)
		defer stopRuntime(t, rt)
		rt.namespace = "a"

		component := componentsV1alpha1.Component{}
		component.ObjectMeta.Name = testCompName
		component.ObjectMeta.Namespace = "b"

		componentObj := rt.getAuthorizedObjects([]componentsV1alpha1.Component{component}, rt.isObjectAuthorized)
		components, ok := componentObj.([]componentsV1alpha1.Component)
		assert.True(t, ok)
		assert.Equal(t, 0, len(components))
	})

	t.Run("namespace match", func(t *testing.T) {
		rt := NewTestDaprRuntime(modes.StandaloneMode)
		defer stopRuntime(t, rt)
		rt.namespace = "a"

		component := componentsV1alpha1.Component{}
		component.ObjectMeta.Name = testCompName
		component.ObjectMeta.Namespace = "a"

		componentObj := rt.getAuthorizedObjects([]componentsV1alpha1.Component{component}, rt.isObjectAuthorized)
		components, ok := componentObj.([]componentsV1alpha1.Component)
		assert.True(t, ok)
		assert.Equal(t, 1, len(components))
	})

	t.Run("in scope, namespace match", func(t *testing.T) {
		rt := NewTestDaprRuntime(modes.StandaloneMode)
		defer stopRuntime(t, rt)
		rt.namespace = "a"

		component := componentsV1alpha1.Component{}
		component.ObjectMeta.Name = testCompName
		component.ObjectMeta.Namespace = "a"
		component.Scopes = []string{TestRuntimeConfigID}

		componentObj := rt.getAuthorizedObjects([]componentsV1alpha1.Component{component}, rt.isObjectAuthorized)
		components, ok := componentObj.([]componentsV1alpha1.Component)
		assert.True(t, ok)
		assert.Equal(t, 1, len(components))
	})

	t.Run("not in scope, namespace match", func(t *testing.T) {
		rt := NewTestDaprRuntime(modes.StandaloneMode)
		defer stopRuntime(t, rt)
		rt.namespace = "a"

		component := componentsV1alpha1.Component{}
		component.ObjectMeta.Name = testCompName
		component.ObjectMeta.Namespace = "a"
		component.Scopes = []string{"other"}

		componentObj := rt.getAuthorizedObjects([]componentsV1alpha1.Component{component}, rt.isObjectAuthorized)
		components, ok := componentObj.([]componentsV1alpha1.Component)
		assert.True(t, ok)
		assert.Equal(t, 0, len(components))
	})

	t.Run("in scope, namespace mismatch", func(t *testing.T) {
		rt := NewTestDaprRuntime(modes.StandaloneMode)
		defer stopRuntime(t, rt)
		rt.namespace = "a"

		component := componentsV1alpha1.Component{}
		component.ObjectMeta.Name = testCompName
		component.ObjectMeta.Namespace = "b"
		component.Scopes = []string{TestRuntimeConfigID}

		componentObj := rt.getAuthorizedObjects([]componentsV1alpha1.Component{component}, rt.isObjectAuthorized)
		components, ok := componentObj.([]componentsV1alpha1.Component)
		assert.True(t, ok)
		assert.Equal(t, 0, len(components))
	})

	t.Run("not in scope, namespace mismatch", func(t *testing.T) {
		rt := NewTestDaprRuntime(modes.StandaloneMode)
		defer stopRuntime(t, rt)
		rt.namespace = "a"

		component := componentsV1alpha1.Component{}
		component.ObjectMeta.Name = testCompName
		component.ObjectMeta.Namespace = "b"
		component.Scopes = []string{"other"}

		componentObj := rt.getAuthorizedObjects([]componentsV1alpha1.Component{component}, rt.isObjectAuthorized)
		components, ok := componentObj.([]componentsV1alpha1.Component)
		assert.True(t, ok)
		assert.Equal(t, 0, len(components))
	})

	t.Run("no authorizers", func(t *testing.T) {
		rt := NewTestDaprRuntime(modes.StandaloneMode)
		defer stopRuntime(t, rt)
		rt.componentAuthorizers = []ComponentAuthorizer{}
		// Namespace mismatch, should be accepted anyways
		rt.namespace = "a"

		component := componentsV1alpha1.Component{}
		component.ObjectMeta.Name = testCompName
		component.ObjectMeta.Namespace = "b"

		componentObj := rt.getAuthorizedObjects([]componentsV1alpha1.Component{component}, rt.isObjectAuthorized)
		components, ok := componentObj.([]componentsV1alpha1.Component)
		assert.True(t, ok)
		assert.Equal(t, 1, len(components))
		assert.Equal(t, testCompName, components[0].Name)
	})

	t.Run("only deny all", func(t *testing.T) {
		rt := NewTestDaprRuntime(modes.StandaloneMode)
		defer stopRuntime(t, rt)
		rt.componentAuthorizers = []ComponentAuthorizer{
			func(component componentsV1alpha1.Component) bool {
				return false
			},
		}

		component := componentsV1alpha1.Component{}
		component.ObjectMeta.Name = testCompName

		componentObj := rt.getAuthorizedObjects([]componentsV1alpha1.Component{component}, rt.isObjectAuthorized)
		components, ok := componentObj.([]componentsV1alpha1.Component)
		assert.True(t, ok)
		assert.Equal(t, 0, len(components))
	})

	t.Run("additional authorizer denies all", func(t *testing.T) {
		cfg := NewTestDaprRuntimeConfig(modes.StandaloneMode, string(HTTPSProtocol), 1024)
		rt := NewDaprRuntime(cfg, &config.Configuration{}, &config.AccessControlList{}, resiliency.New(logger.NewLogger("test")))
		rt.componentAuthorizers = append(rt.componentAuthorizers, func(component componentsV1alpha1.Component) bool {
			return false
		})
		defer stopRuntime(t, rt)

		component := componentsV1alpha1.Component{}
		component.ObjectMeta.Name = testCompName

		componentObj := rt.getAuthorizedObjects([]componentsV1alpha1.Component{component}, rt.isObjectAuthorized)
		components, ok := componentObj.([]componentsV1alpha1.Component)
		assert.True(t, ok)
		assert.Equal(t, 0, len(components))
	})
}

func TestAuthorizedHTTPEndpoints(t *testing.T) {
	rt := NewTestDaprRuntime(modes.StandaloneMode)
	defer stopRuntime(t, rt)
	endpoint := createTestEndpoint("testEndpoint", "http://api.test.com")

	t.Run("standalone mode, no namespace", func(t *testing.T) {
		endpointObjs := rt.getAuthorizedObjects([]httpEndpointV1alpha1.HTTPEndpoint{endpoint}, rt.isObjectAuthorized)
		endpoints, ok := endpointObjs.([]httpEndpointV1alpha1.HTTPEndpoint)
		assert.True(t, ok)
		assert.Equal(t, 1, len(endpoints))
		assert.Equal(t, endpoint.Name, endpoints[0].Name)
	})

	t.Run("namespace mismatch", func(t *testing.T) {
		rt.namespace = "a"
		endpoint.ObjectMeta.Namespace = "b"

		endpointObjs := rt.getAuthorizedObjects([]httpEndpointV1alpha1.HTTPEndpoint{endpoint}, rt.isObjectAuthorized)
		endpoints, ok := endpointObjs.([]httpEndpointV1alpha1.HTTPEndpoint)
		assert.True(t, ok)
		assert.Equal(t, 0, len(endpoints))
	})

	t.Run("namespace match", func(t *testing.T) {
		rt.namespace = "a"
		endpoint.ObjectMeta.Namespace = "a"

		endpointObjs := rt.getAuthorizedObjects([]httpEndpointV1alpha1.HTTPEndpoint{endpoint}, rt.isObjectAuthorized)
		endpoints, ok := endpointObjs.([]httpEndpointV1alpha1.HTTPEndpoint)
		assert.True(t, ok)
		assert.Equal(t, 1, len(endpoints))
	})

	t.Run("in scope, namespace match", func(t *testing.T) {
		rt.namespace = "a"
		endpoint.ObjectMeta.Namespace = "a"
		endpoint.Scopes = []string{TestRuntimeConfigID}

		endpointObjs := rt.getAuthorizedObjects([]httpEndpointV1alpha1.HTTPEndpoint{endpoint}, rt.isObjectAuthorized)
		endpoints, ok := endpointObjs.([]httpEndpointV1alpha1.HTTPEndpoint)
		assert.True(t, ok)
		assert.Equal(t, 1, len(endpoints))
	})

	t.Run("not in scope, namespace match", func(t *testing.T) {
		rt.namespace = "a"
		endpoint.ObjectMeta.Namespace = "a"
		endpoint.Scopes = []string{"other"}

		endpointObjs := rt.getAuthorizedObjects([]httpEndpointV1alpha1.HTTPEndpoint{endpoint}, rt.isObjectAuthorized)
		endpoints, ok := endpointObjs.([]httpEndpointV1alpha1.HTTPEndpoint)
		assert.True(t, ok)
		assert.Equal(t, 0, len(endpoints))
	})

	t.Run("in scope, namespace mismatch", func(t *testing.T) {
		rt.namespace = "a"
		endpoint.ObjectMeta.Namespace = "b"
		endpoint.Scopes = []string{TestRuntimeConfigID}

		endpointObjs := rt.getAuthorizedObjects([]httpEndpointV1alpha1.HTTPEndpoint{endpoint}, rt.isObjectAuthorized)
		endpoints, ok := endpointObjs.([]httpEndpointV1alpha1.HTTPEndpoint)
		assert.True(t, ok)
		assert.Equal(t, 0, len(endpoints))
	})

	t.Run("not in scope, namespace mismatch", func(t *testing.T) {
		rt.namespace = "a"
		endpoint.ObjectMeta.Namespace = "b"
		endpoint.Scopes = []string{"other"}

		endpointObjs := rt.getAuthorizedObjects([]httpEndpointV1alpha1.HTTPEndpoint{endpoint}, rt.isObjectAuthorized)
		endpoints, ok := endpointObjs.([]httpEndpointV1alpha1.HTTPEndpoint)
		assert.True(t, ok)
		assert.Equal(t, 0, len(endpoints))
	})

	t.Run("no authorizers", func(t *testing.T) {
		rt.httpEndpointAuthorizers = []HTTPEndpointAuthorizer{}
		// Namespace mismatch, should be accepted anyways
		rt.namespace = "a"
		endpoint.ObjectMeta.Namespace = "b"

		endpointObjs := rt.getAuthorizedObjects([]httpEndpointV1alpha1.HTTPEndpoint{endpoint}, rt.isObjectAuthorized)
		endpoints, ok := endpointObjs.([]httpEndpointV1alpha1.HTTPEndpoint)
		assert.True(t, ok)
		assert.Equal(t, 1, len(endpoints))
		assert.Equal(t, endpoint.Name, endpoints[0].ObjectMeta.Name)
	})
}

type mockPublishPubSub struct {
	PublishedRequest atomic.Pointer[pubsub.PublishRequest]
}

// Init is a mock initialization method.
func (m *mockPublishPubSub) Init(ctx context.Context, metadata pubsub.Metadata) error {
	return nil
}

// Publish is a mock publish method.
func (m *mockPublishPubSub) Publish(ctx context.Context, req *pubsub.PublishRequest) error {
	m.PublishedRequest.Store(req)
	return nil
}

// BulkPublish is a mock bulk publish method returning a success all the time.
func (m *mockPublishPubSub) BulkPublish(req *pubsub.BulkPublishRequest) (pubsub.BulkPublishResponse, error) {
	return pubsub.BulkPublishResponse{}, nil
}

func (m *mockPublishPubSub) BulkSubscribe(ctx context.Context, req pubsub.SubscribeRequest, handler pubsub.BulkHandler) (pubsub.BulkSubscribeResponse, error) {
	return pubsub.BulkSubscribeResponse{}, nil
}

// Subscribe is a mock subscribe method.
func (m *mockPublishPubSub) Subscribe(_ context.Context, req pubsub.SubscribeRequest, handler pubsub.Handler) error {
	return nil
}

func (m *mockPublishPubSub) Close() error {
	return nil
}

func (m *mockPublishPubSub) Features() []pubsub.Feature {
	return nil
}

func (m *mockPublishPubSub) GetComponentMetadata() map[string]string {
	return map[string]string{}
}

func TestInitActors(t *testing.T) {
	t.Run("missing namespace on kubernetes", func(t *testing.T) {
		r := NewDaprRuntime(&Config{Mode: modes.KubernetesMode}, &config.Configuration{}, &config.AccessControlList{}, resiliency.New(logger.NewLogger("test")))
		defer stopRuntime(t, r)
		r.namespace = ""
		r.runtimeConfig.mtlsEnabled = true

		err := r.initActors()
		assert.Error(t, err)
	})

	t.Run("actors hosted = true", func(t *testing.T) {
		r := NewDaprRuntime(&Config{Mode: modes.KubernetesMode}, &config.Configuration{}, &config.AccessControlList{}, resiliency.New(logger.NewLogger("test")))
		defer stopRuntime(t, r)
		r.appConfig = config.ApplicationConfig{
			Entities: []string{"actor1"},
		}

		hosted := len(r.appConfig.Entities) > 0
		assert.True(t, hosted)
	})

	t.Run("actors hosted = false", func(t *testing.T) {
		r := NewDaprRuntime(&Config{Mode: modes.KubernetesMode}, &config.Configuration{}, &config.AccessControlList{}, resiliency.New(logger.NewLogger("test")))
		defer stopRuntime(t, r)

		hosted := len(r.appConfig.Entities) > 0
		assert.False(t, hosted)
	})

	t.Run("placement enable = false", func(t *testing.T) {
		r := NewDaprRuntime(&Config{}, &config.Configuration{}, &config.AccessControlList{}, resiliency.New(logger.NewLogger("test")))
		defer stopRuntime(t, r)

		err := r.initActors()
		assert.NotNil(t, err)
	})

	t.Run("the state stores can still be initialized normally", func(t *testing.T) {
		r := NewDaprRuntime(&Config{}, &config.Configuration{}, &config.AccessControlList{}, resiliency.New(logger.NewLogger("test")))
		defer stopRuntime(t, r)

		assert.Nil(t, r.actor)
		assert.NotNil(t, r.compStore.ListStateStores())
		assert.Equal(t, 0, r.compStore.StateStoresLen())
	})

	t.Run("the actor store can not be initialized normally", func(t *testing.T) {
		r := NewDaprRuntime(&Config{}, &config.Configuration{}, &config.AccessControlList{}, resiliency.New(logger.NewLogger("test")))
		defer stopRuntime(t, r)

		assert.Equal(t, "", r.actorStateStoreName)
		err := r.initActors()
		assert.NotNil(t, err)
	})
}

func TestInitBindings(t *testing.T) {
	t.Run("single input binding", func(t *testing.T) {
		r := NewDaprRuntime(&Config{}, &config.Configuration{}, &config.AccessControlList{}, resiliency.New(logger.NewLogger("test")))
		r.bindingsRegistry = bindingsLoader.NewRegistry()
		defer stopRuntime(t, r)
		r.bindingsRegistry.RegisterInputBinding(
			func(_ logger.Logger) bindings.InputBinding {
				return &daprt.MockBinding{}
			},
			"testInputBinding",
		)

		c := componentsV1alpha1.Component{}
		c.ObjectMeta.Name = "testInputBinding"
		c.Spec.Type = "bindings.testInputBinding"
		err := r.initBinding(c)
		assert.NoError(t, err)
	})

	t.Run("single output binding", func(t *testing.T) {
		r := NewDaprRuntime(&Config{}, &config.Configuration{}, &config.AccessControlList{}, resiliency.New(logger.NewLogger("test")))
		r.bindingsRegistry = bindingsLoader.NewRegistry()
		defer stopRuntime(t, r)
		r.bindingsRegistry.RegisterOutputBinding(
			func(_ logger.Logger) bindings.OutputBinding {
				return &daprt.MockBinding{}
			},
			"testOutputBinding",
		)

		c := componentsV1alpha1.Component{}
		c.ObjectMeta.Name = "testOutputBinding"
		c.Spec.Type = "bindings.testOutputBinding"
		err := r.initBinding(c)
		assert.NoError(t, err)
	})

	t.Run("one input binding, one output binding", func(t *testing.T) {
		r := NewDaprRuntime(&Config{}, &config.Configuration{}, &config.AccessControlList{}, resiliency.New(logger.NewLogger("test")))
		r.bindingsRegistry = bindingsLoader.NewRegistry()
		defer stopRuntime(t, r)
		r.bindingsRegistry.RegisterInputBinding(
			func(_ logger.Logger) bindings.InputBinding {
				return &daprt.MockBinding{}
			},
			"testinput",
		)

		r.bindingsRegistry.RegisterOutputBinding(
			func(_ logger.Logger) bindings.OutputBinding {
				return &daprt.MockBinding{}
			},
			"testoutput",
		)

		input := componentsV1alpha1.Component{}
		input.ObjectMeta.Name = "testinput"
		input.Spec.Type = "bindings.testinput"
		err := r.initBinding(input)
		assert.NoError(t, err)

		output := componentsV1alpha1.Component{}
		output.ObjectMeta.Name = "testinput"
		output.Spec.Type = "bindings.testoutput"
		err = r.initBinding(output)
		assert.NoError(t, err)
	})

	t.Run("one not exist binding", func(t *testing.T) {
		r := NewDaprRuntime(&Config{}, &config.Configuration{}, &config.AccessControlList{}, resiliency.New(logger.NewLogger("test")))
		r.bindingsRegistry = bindingsLoader.NewRegistry()
		defer stopRuntime(t, r)
		// no binding registered, just try to init a not exist binding

		c := componentsV1alpha1.Component{}
		c.ObjectMeta.Name = "testNotExistBinding"
		c.Spec.Type = "bindings.testNotExistBinding"
		err := r.initBinding(c)
		assert.Error(t, err)
	})
}

func TestBindingTracingHttp(t *testing.T) {
	rt := NewTestDaprRuntime(modes.StandaloneMode)
	defer stopRuntime(t, rt)

	t.Run("traceparent passed through with response status code 200", func(t *testing.T) {
		mockAppChannel := new(channelt.MockAppChannel)
		mockAppChannel.On("InvokeMethod", mock.Anything, mock.Anything).Return(invokev1.NewInvokeMethodResponse(200, "OK", nil), nil)
		rt.appChannel = mockAppChannel

		_, err := rt.sendBindingEventToApp("mockBinding", []byte(""), map[string]string{"traceparent": "00-d97eeaf10b4d00dc6ba794f3a41c5268-09462d216dd14deb-01"})
		assert.NoError(t, err)
		mockAppChannel.AssertCalled(t, "InvokeMethod", mock.Anything, mock.Anything)
		assert.Len(t, mockAppChannel.Calls, 1)
		req := mockAppChannel.Calls[0].Arguments.Get(1).(*invokev1.InvokeMethodRequest)
		assert.Contains(t, req.Metadata(), "traceparent")
		assert.Contains(t, req.Metadata()["traceparent"].Values, "00-d97eeaf10b4d00dc6ba794f3a41c5268-09462d216dd14deb-01")
	})

	t.Run("traceparent passed through with response status code 204", func(t *testing.T) {
		mockAppChannel := new(channelt.MockAppChannel)
		mockAppChannel.On("InvokeMethod", mock.Anything, mock.Anything).Return(invokev1.NewInvokeMethodResponse(204, "OK", nil), nil)
		rt.appChannel = mockAppChannel

		_, err := rt.sendBindingEventToApp("mockBinding", []byte(""), map[string]string{"traceparent": "00-d97eeaf10b4d00dc6ba794f3a41c5268-09462d216dd14deb-01"})
		assert.NoError(t, err)
		mockAppChannel.AssertCalled(t, "InvokeMethod", mock.Anything, mock.Anything)
		assert.Len(t, mockAppChannel.Calls, 1)
		req := mockAppChannel.Calls[0].Arguments.Get(1).(*invokev1.InvokeMethodRequest)
		assert.Contains(t, req.Metadata(), "traceparent")
		assert.Contains(t, req.Metadata()["traceparent"].Values, "00-d97eeaf10b4d00dc6ba794f3a41c5268-09462d216dd14deb-01")
	})

	t.Run("bad traceparent does not fail request", func(t *testing.T) {
		mockAppChannel := new(channelt.MockAppChannel)
		mockAppChannel.On("InvokeMethod", mock.Anything, mock.Anything).Return(invokev1.NewInvokeMethodResponse(200, "OK", nil), nil)
		rt.appChannel = mockAppChannel

		_, err := rt.sendBindingEventToApp("mockBinding", []byte(""), map[string]string{"traceparent": "I am not a traceparent"})
		assert.NoError(t, err)
		mockAppChannel.AssertCalled(t, "InvokeMethod", mock.Anything, mock.Anything)
		assert.Len(t, mockAppChannel.Calls, 1)
	})
}

func TestBindingResiliency(t *testing.T) {
	r := NewDaprRuntime(&Config{}, &config.Configuration{}, &config.AccessControlList{}, resiliency.FromConfigurations(logger.NewLogger("test"), testResiliency))
	r.bindingsRegistry = bindingsLoader.NewRegistry()
	defer stopRuntime(t, r)

	failingChannel := daprt.FailingAppChannel{
		Failure: daprt.NewFailure(
			map[string]int{
				"inputFailingKey": 1,
			},
			map[string]time.Duration{
				"inputTimeoutKey": time.Second * 10,
			},
			map[string]int{},
		),
		KeyFunc: func(req *invokev1.InvokeMethodRequest) string {
			r, _ := io.ReadAll(req.RawData())
			return string(r)
		},
	}

	r.appChannel = &failingChannel
	r.runtimeConfig.ApplicationProtocol = HTTPProtocol

	failingBinding := daprt.FailingBinding{
		Failure: daprt.NewFailure(
			map[string]int{
				"outputFailingKey": 1,
			},
			map[string]time.Duration{
				"outputTimeoutKey": time.Second * 10,
			},
			map[string]int{},
		),
	}

	r.bindingsRegistry.RegisterOutputBinding(
		func(_ logger.Logger) bindings.OutputBinding {
			return &failingBinding
		},
		"failingoutput",
	)

	output := componentsV1alpha1.Component{}
	output.ObjectMeta.Name = "failOutput"
	output.Spec.Type = "bindings.failingoutput"
	err := r.initBinding(output)
	assert.NoError(t, err)

	t.Run("output binding retries on failure with resiliency", func(t *testing.T) {
		req := &bindings.InvokeRequest{
			Data:      []byte("outputFailingKey"),
			Operation: "create",
		}
		_, err := r.sendToOutputBinding("failOutput", req)

		assert.NoError(t, err)
		assert.Equal(t, 2, failingBinding.Failure.CallCount("outputFailingKey"))
	})

	t.Run("output binding times out with resiliency", func(t *testing.T) {
		req := &bindings.InvokeRequest{
			Data:      []byte("outputTimeoutKey"),
			Operation: "create",
		}
		start := time.Now()
		_, err := r.sendToOutputBinding("failOutput", req)
		end := time.Now()

		assert.NotNil(t, err)
		assert.Equal(t, 2, failingBinding.Failure.CallCount("outputTimeoutKey"))
		assert.Less(t, end.Sub(start), time.Second*10)
	})

	t.Run("input binding retries on failure with resiliency", func(t *testing.T) {
		_, err := r.sendBindingEventToApp("failingInputBinding", []byte("inputFailingKey"), map[string]string{})

		assert.NoError(t, err)
		assert.Equal(t, 2, failingChannel.Failure.CallCount("inputFailingKey"))
	})

	t.Run("input binding times out with resiliency", func(t *testing.T) {
		start := time.Now()
		_, err := r.sendBindingEventToApp("failingInputBinding", []byte("inputTimeoutKey"), map[string]string{})
		end := time.Now()

		assert.Error(t, err)
		assert.Equal(t, 2, failingChannel.Failure.CallCount("inputTimeoutKey"))
		assert.Less(t, end.Sub(start), time.Second*10)
	})
}

func TestActorReentrancyConfig(t *testing.T) {
	fullConfig := `{
		"entities":["actorType1", "actorType2"],
		"actorIdleTimeout": "1h",
		"actorScanInterval": "30s",
		"drainOngoingCallTimeout": "30s",
		"drainRebalancedActors": true,
		"reentrancy": {
		  "enabled": true,
		  "maxStackDepth": 64
		}
	  }`
	limit := 64

	minimumConfig := `{
		"entities":["actorType1", "actorType2"],
		"actorIdleTimeout": "1h",
		"actorScanInterval": "30s",
		"drainOngoingCallTimeout": "30s",
		"drainRebalancedActors": true,
		"reentrancy": {
		  "enabled": true
		}
	  }`

	emptyConfig := `{
		"entities":["actorType1", "actorType2"],
		"actorIdleTimeout": "1h",
		"actorScanInterval": "30s",
		"drainOngoingCallTimeout": "30s",
		"drainRebalancedActors": true
	  }`

	testcases := []struct {
		Name               string
		Config             []byte
		ExpectedReentrancy bool
		ExpectedLimit      *int
	}{
		{
			Name:               "Test full configuration",
			Config:             []byte(fullConfig),
			ExpectedReentrancy: true,
			ExpectedLimit:      &limit,
		},
		{
			Name:               "Test minimum configuration",
			Config:             []byte(minimumConfig),
			ExpectedReentrancy: true,
			ExpectedLimit:      nil,
		},
		{
			Name:               "Test minimum configuration",
			Config:             []byte(emptyConfig),
			ExpectedReentrancy: false,
			ExpectedLimit:      nil,
		},
	}

	for _, tc := range testcases {
		t.Run(tc.Name, func(t *testing.T) {
			r := NewDaprRuntime(&Config{Mode: modes.KubernetesMode}, &config.Configuration{}, &config.AccessControlList{}, resiliency.New(logger.NewLogger("test")))

			mockAppChannel := new(channelt.MockAppChannel)
			r.appChannel = mockAppChannel
			r.runtimeConfig.ApplicationProtocol = HTTPProtocol

			configResp := config.ApplicationConfig{}
			json.Unmarshal(tc.Config, &configResp)

			mockAppChannel.On("GetAppConfig").Return(&configResp, nil)

			r.loadAppConfiguration()

			assert.NotNil(t, r.appConfig)

			assert.Equal(t, tc.ExpectedReentrancy, r.appConfig.Reentrancy.Enabled)
			assert.Equal(t, tc.ExpectedLimit, r.appConfig.Reentrancy.MaxStackDepth)
		})
	}
}

type mockPubSub struct {
	pubsub.PubSub
	closeErr error
}

func (p *mockPubSub) Init(ctx context.Context, metadata pubsub.Metadata) error {
	return nil
}

func (p *mockPubSub) Close() error {
	return p.closeErr
}

type mockStateStore struct {
	state.Store
	closeErr error
}

func (s *mockStateStore) Init(ctx context.Context, metadata state.Metadata) error {
	return nil
}

func (s *mockStateStore) Close() error {
	return s.closeErr
}

type mockSecretStore struct {
	secretstores.SecretStore
	closeErr error
}

func (s *mockSecretStore) GetSecret(ctx context.Context, req secretstores.GetSecretRequest) (secretstores.GetSecretResponse, error) {
	return secretstores.GetSecretResponse{
		Data: map[string]string{
			"key1":   "value1",
			"_value": "_value_data",
			"name1":  "value1",
		},
	}, nil
}

func (s *mockSecretStore) Init(ctx context.Context, metadata secretstores.Metadata) error {
	return nil
}

func (s *mockSecretStore) Close() error {
	return s.closeErr
}

type mockNameResolver struct {
	nameresolution.Resolver
	closeErr error
}

func (n *mockNameResolver) Init(metadata nameresolution.Metadata) error {
	return nil
}

func (n *mockNameResolver) Close() error {
	return n.closeErr
}

func TestStopWithErrors(t *testing.T) {
	rt := NewTestDaprRuntime(modes.StandaloneMode)

	testErr := errors.New("mock close error")

	rt.bindingsRegistry.RegisterOutputBinding(
		func(_ logger.Logger) bindings.OutputBinding {
			return &mockBinding{closeErr: testErr}
		},
		"output",
	)
	rt.pubSubRegistry.RegisterComponent(
		func(_ logger.Logger) pubsub.PubSub {
			return &mockPubSub{closeErr: testErr}
		},
		"pubsub",
	)
	rt.stateStoreRegistry.RegisterComponent(
		func(_ logger.Logger) state.Store {
			return &mockStateStore{closeErr: testErr}
		},
		"statestore",
	)
	rt.secretStoresRegistry.RegisterComponent(
		func(_ logger.Logger) secretstores.SecretStore {
			return &mockSecretStore{closeErr: testErr}
		},
		"secretstore",
	)

	mockOutputBindingComponent := componentsV1alpha1.Component{
		ObjectMeta: metaV1.ObjectMeta{
			Name: TestPubsubName,
		},
		Spec: componentsV1alpha1.ComponentSpec{
			Type:    "bindings.output",
			Version: "v1",
			Metadata: []commonapi.NameValuePair{
				{
					Name: "output",
					Value: commonapi.DynamicValue{
						JSON: v1.JSON{},
					},
				},
			},
		},
	}
	mockPubSubComponent := componentsV1alpha1.Component{
		ObjectMeta: metaV1.ObjectMeta{
			Name: TestPubsubName,
		},
		Spec: componentsV1alpha1.ComponentSpec{
			Type:    "pubsub.pubsub",
			Version: "v1",
			Metadata: []commonapi.NameValuePair{
				{
					Name: "pubsub",
					Value: commonapi.DynamicValue{
						JSON: v1.JSON{},
					},
				},
			},
		},
	}
	mockStateComponent := componentsV1alpha1.Component{
		ObjectMeta: metaV1.ObjectMeta{
			Name: TestPubsubName,
		},
		Spec: componentsV1alpha1.ComponentSpec{
			Type:    "state.statestore",
			Version: "v1",
			Metadata: []commonapi.NameValuePair{
				{
					Name: "statestore",
					Value: commonapi.DynamicValue{
						JSON: v1.JSON{},
					},
				},
			},
		},
	}
	mockSecretsComponent := componentsV1alpha1.Component{
		ObjectMeta: metaV1.ObjectMeta{
			Name: TestPubsubName,
		},
		Spec: componentsV1alpha1.ComponentSpec{
			Type:    "secretstores.secretstore",
			Version: "v1",
			Metadata: []commonapi.NameValuePair{
				{
					Name: "secretstore",
					Value: commonapi.DynamicValue{
						JSON: v1.JSON{},
					},
				},
			},
		},
	}

	require.NoError(t, rt.initOutputBinding(mockOutputBindingComponent))
	require.NoError(t, rt.initPubSub(mockPubSubComponent))
	require.NoError(t, rt.initState(mockStateComponent))
	require.NoError(t, rt.initSecretStore(mockSecretsComponent))
	rt.nameResolver = &mockNameResolver{closeErr: testErr}

	err := rt.shutdownOutputComponents()
	require.Error(t, err)
	assert.Len(t, strings.Split(err.Error(), "\n"), 5)
}

func stopRuntime(t *testing.T, rt *DaprRuntime) {
	rt.stopActor()
	assert.NoError(t, rt.shutdownOutputComponents())
	time.Sleep(100 * time.Millisecond)
}

func TestFindMatchingRoute(t *testing.T) {
	r, err := createRoutingRule(`event.type == "MyEventType"`, "mypath")
	require.NoError(t, err)
	rules := []*runtimePubsub.Rule{r}
	path, shouldProcess, err := findMatchingRoute(rules, map[string]interface{}{
		"type": "MyEventType",
	})
	require.NoError(t, err)
	assert.Equal(t, "mypath", path)
	assert.True(t, shouldProcess)
}

func createRoutingRule(match, path string) (*runtimePubsub.Rule, error) {
	var e *expr.Expr
	matchTrimmed := strings.TrimSpace(match)
	if matchTrimmed != "" {
		e = &expr.Expr{}
		if err := e.DecodeString(matchTrimmed); err != nil {
			return nil, err
		}
	}

	return &runtimePubsub.Rule{
		Match: e,
		Path:  path,
	}, nil
}

func TestGetAppHTTPChannelConfigWithCustomChannel(t *testing.T) {
	rt := NewTestDaprRuntimeWithProtocol(modes.StandaloneMode, "http", 0)
	rt.runtimeConfig.AppChannelAddress = "my.app"

	defer stopRuntime(t, rt)

	p, err := rt.buildAppHTTPPipeline()
	assert.Nil(t, err)

	c := rt.getAppHTTPChannelConfig(p)
	assert.Equal(t, "http://my.app:0", c.Endpoint)
}

func TestComponentsCallback(t *testing.T) {
	srv := httptest.NewServer(http.HandlerFunc(func(w http.ResponseWriter, r *http.Request) {
		fmt.Fprintf(w, "OK")
	}))
	defer srv.Close()

	u, err := url.Parse(srv.URL)
	require.NoError(t, err)
	port, _ := strconv.Atoi(u.Port())
	rt := NewTestDaprRuntimeWithProtocol(modes.StandaloneMode, "http", port)
	defer stopRuntime(t, rt)

	c := make(chan struct{})
	callbackInvoked := false

	rt.Run(
		WithComponentsCallback(func(components ComponentRegistry) error {
			close(c)
			callbackInvoked = true

			return nil
		}),
		WithNameResolutions(nrLoader.NewRegistry()),
	)
	defer rt.Shutdown(0)

	select {
	case <-c:
	case <-time.After(10 * time.Second):
	}

	assert.True(t, callbackInvoked, "component callback was not invoked")
}

func TestGRPCProxy(t *testing.T) {
	// setup gRPC server
	serverPort, _ := freeport.GetFreePort()
	teardown, err := runGRPCApp(serverPort)
	require.NoError(t, err)
	defer teardown()

	nr := nrLoader.NewRegistry()
	nr.RegisterComponent(
		func(_ logger.Logger) nameresolution.Resolver {
			mockResolver := new(daprt.MockResolver)
			// proxy to server anytime
			mockResolver.On("Init", mock.Anything).Return(nil)
			mockResolver.On("ResolveID", mock.Anything).Return(fmt.Sprintf("localhost:%d", serverPort), nil)
			return mockResolver
		},
		"mdns", // for standalone mode
	)

	// setup proxy
	rt := NewTestDaprRuntimeWithProtocol(modes.StandaloneMode, "grpc", serverPort)
	internalPort, _ := freeport.GetFreePort()
	rt.runtimeConfig.InternalGRPCPort = internalPort
	defer stopRuntime(t, rt)

	go func() {
		rt.Run(WithNameResolutions(nr))
	}()
	defer rt.Shutdown(0)

	time.Sleep(time.Second)

	req := &pb.PingRequest{Value: "foo"}

	t.Run("proxy single streaming request", func(t *testing.T) {
		ctx, cancel := context.WithTimeout(context.TODO(), time.Second)
		defer cancel()
		stream, err := pingStreamClient(ctx, internalPort)
		require.NoError(t, err)

		require.NoError(t, stream.Send(req), "sending to PingStream must not fail")
		resp, err := stream.Recv()
		require.NoError(t, err)
		require.NotNil(t, resp, "resp must not be nil")

		require.NoError(t, stream.CloseSend(), "no error on close send")
	})

	t.Run("proxy concurrent streaming requests", func(t *testing.T) {
		ctx1, cancel := context.WithTimeout(context.TODO(), time.Second)
		defer cancel()
		stream1, err := pingStreamClient(ctx1, internalPort)
		require.NoError(t, err)

		ctx2, cancel := context.WithTimeout(context.TODO(), time.Second)
		defer cancel()
		stream2, err := pingStreamClient(ctx2, internalPort)
		require.NoError(t, err)

		require.NoError(t, stream1.Send(req), "sending to PingStream must not fail")
		resp, err := stream1.Recv()
		require.NoError(t, err)
		require.NotNil(t, resp, "resp must not be nil")

		require.NoError(t, stream2.Send(req), "sending to PingStream must not fail")
		resp, err = stream2.Recv()
		require.NoError(t, err)
		require.NotNil(t, resp, "resp must not be nil")

		require.NoError(t, stream1.CloseSend(), "no error on close send")
		require.NoError(t, stream2.CloseSend(), "no error on close send")
	})
}

func TestGetComponentsCapabilitiesMap(t *testing.T) {
	rt := NewTestDaprRuntime(modes.StandaloneMode)
	defer stopRuntime(t, rt)

	mockStateStore := new(daprt.MockStateStore)
	rt.stateStoreRegistry.RegisterComponent(
		func(_ logger.Logger) state.Store {
			return mockStateStore
		},
		"mockState",
	)
	mockStateStore.On("Init", mock.Anything).Return(nil)
	cStateStore := componentsV1alpha1.Component{}
	cStateStore.ObjectMeta.Name = "testStateStoreName"
	cStateStore.Spec.Type = "state.mockState"

	mockPubSub := new(daprt.MockPubSub)
	rt.pubSubRegistry.RegisterComponent(
		func(_ logger.Logger) pubsub.PubSub {
			return mockPubSub
		},
		"mockPubSub",
	)
	mockPubSub.On("Init", mock.Anything).Return(nil)
	mockPubSub.On("Features").Return([]pubsub.Feature{pubsub.FeatureMessageTTL, pubsub.FeatureSubscribeWildcards})
	cPubSub := componentsV1alpha1.Component{}
	cPubSub.ObjectMeta.Name = "mockPubSub"
	cPubSub.Spec.Type = "pubsub.mockPubSub"

	rt.bindingsRegistry.RegisterInputBinding(
		func(_ logger.Logger) bindings.InputBinding {
			return &daprt.MockBinding{}
		},
		"testInputBinding",
	)
	cin := componentsV1alpha1.Component{}
	cin.ObjectMeta.Name = "testInputBinding"
	cin.Spec.Type = "bindings.testInputBinding"

	rt.bindingsRegistry.RegisterOutputBinding(
		func(_ logger.Logger) bindings.OutputBinding {
			return &daprt.MockBinding{}
		},
		"testOutputBinding",
	)
	cout := componentsV1alpha1.Component{}
	cout.ObjectMeta.Name = "testOutputBinding"
	cout.Spec.Type = "bindings.testOutputBinding"

	mockSecretStoreName := "mockSecretStore"
	mockSecretStore := new(daprt.FakeSecretStore)
	rt.secretStoresRegistry.RegisterComponent(
		func(_ logger.Logger) secretstores.SecretStore {
			return mockSecretStore
		},
		mockSecretStoreName,
	)
	cSecretStore := componentsV1alpha1.Component{}
	cSecretStore.ObjectMeta.Name = mockSecretStoreName
	cSecretStore.Spec.Type = "secretstores.mockSecretStore"

	require.NoError(t, rt.initInputBinding(cin))
	require.NoError(t, rt.initOutputBinding(cout))
	require.NoError(t, rt.initPubSub(cPubSub))
	require.NoError(t, rt.initState(cStateStore))
	require.NoError(t, rt.initSecretStore(cSecretStore))

	capabilities := rt.getComponentsCapabilitesMap()
	assert.Equal(t, 5, len(capabilities),
		"All 5 registered components have are present in capabilities (stateStore pubSub input output secretStore)")
	assert.Equal(t, 2, len(capabilities["mockPubSub"]),
		"mockPubSub has 2 features because we mocked it so")
	assert.Equal(t, 1, len(capabilities["testInputBinding"]),
		"Input bindings always have INPUT_BINDING added to their capabilities")
	assert.Equal(t, 1, len(capabilities["testOutputBinding"]),
		"Output bindings always have OUTPUT_BINDING added to their capabilities")
	assert.Equal(t, 1, len(capabilities[mockSecretStoreName]),
		"mockSecretStore has a single feature and it should be present")
}

func runGRPCApp(port int) (func(), error) {
	serverListener, err := net.Listen("tcp", fmt.Sprintf("127.0.0.1:%d", port))
	if err != nil {
		return func() {}, err
	}

	server := grpc.NewServer()
	pb.RegisterTestServiceServer(server, &pingStreamService{})
	go func() {
		server.Serve(serverListener)
	}()
	teardown := func() {
		server.Stop()
	}

	return teardown, nil
}

func pingStreamClient(ctx context.Context, port int) (pb.TestService_PingStreamClient, error) {
	clientConn, err := grpc.DialContext(
		ctx,
		fmt.Sprintf("localhost:%d", port),
		grpc.WithTransportCredentials(insecure.NewCredentials()),
	)
	if err != nil {
		return nil, err
	}

	testClient := pb.NewTestServiceClient(clientConn)

	ctx = metadata.AppendToOutgoingContext(ctx, "dapr-app-id", "dummy")
	return testClient.PingStream(ctx)
}

type pingStreamService struct {
	pb.TestServiceServer
}

func (s *pingStreamService) PingStream(stream pb.TestService_PingStreamServer) error {
	counter := int32(0)
	for {
		ping, err := stream.Recv()
		if err == io.EOF {
			break
		} else if err != nil {
			return err
		}
		pong := &pb.PingResponse{Value: ping.Value, Counter: counter}
		if err := stream.Send(pong); err != nil {
			return err
		}
		counter++
	}
	return nil
}

func matchContextInterface(v any) bool {
	_, ok := v.(context.Context)
	return ok
}

func matchDaprRequestMethod(method string) any {
	return mock.MatchedBy(func(req *invokev1.InvokeMethodRequest) bool {
		if req == nil || req.Message() == nil || req.Message().Method != method {
			return false
		}
		return true
	})
}

func TestMetadataContainsNamespace(t *testing.T) {
	t.Run("namespace field present", func(t *testing.T) {
		r := metadataContainsNamespace(
			[]commonapi.NameValuePair{
				{
					Value: commonapi.DynamicValue{
						JSON: v1.JSON{Raw: []byte("{namespace}")},
					},
				},
			},
		)

		assert.True(t, r)
	})

	t.Run("namespace field not present", func(t *testing.T) {
		r := metadataContainsNamespace(
			[]commonapi.NameValuePair{
				{},
			},
		)

		assert.False(t, r)
	})
}

func TestNamespacedPublisher(t *testing.T) {
	rt := NewTestDaprRuntime(modes.StandaloneMode)
	rt.namespace = "ns1"
	defer stopRuntime(t, rt)

	for name := range rt.compStore.ListPubSubs() {
		rt.compStore.DeletePubSub(name)
	}
	rt.compStore.AddPubSub(TestPubsubName, compstore.PubsubItem{
		Component:       &mockPublishPubSub{},
		NamespaceScoped: true,
	})
	rt.Publish(&pubsub.PublishRequest{
		PubsubName: TestPubsubName,
		Topic:      "topic0",
	})

	pubSub, ok := rt.compStore.GetPubSub(TestPubsubName)
	require.True(t, ok)
	assert.Equal(t, "ns1topic0", pubSub.Component.(*mockPublishPubSub).PublishedRequest.Load().Topic)
}

func TestGracefulShutdownPubSub(t *testing.T) {
	rt := NewTestDaprRuntime(modes.StandaloneMode)
	mockPubSub := new(daprt.MockPubSub)
	rt.pubSubRegistry.RegisterComponent(
		func(_ logger.Logger) pubsub.PubSub {
			return mockPubSub
		},
		"mockPubSub",
	)
	rt.runtimeConfig.GracefulShutdownDuration = 5 * time.Second
	mockPubSub.On("Init", mock.Anything).Return(nil)
	mockPubSub.On("Subscribe", mock.AnythingOfType("pubsub.SubscribeRequest"), mock.AnythingOfType("pubsub.Handler")).Return(nil)
	mockPubSub.On("Close").Return(nil)

	cPubSub := componentsV1alpha1.Component{}
	cPubSub.ObjectMeta.Name = "mockPubSub"
	cPubSub.Spec.Type = "pubsub.mockPubSub"

	subscriptionItems := []runtimePubsub.SubscriptionJSON{
		{PubsubName: "mockPubSub", Topic: "topic0", Route: "shutdown"},
	}
	sub, _ := json.Marshal(subscriptionItems)
	fakeResp := invokev1.NewInvokeMethodResponse(200, "OK", nil)
	fakeResp.WithRawDataBytes(sub).
		WithContentType("application/json")
	defer fakeResp.Close()

	mockAppChannel := new(channelt.MockAppChannel)
	rt.appChannel = mockAppChannel
	mockAppChannel.On("InvokeMethod", mock.MatchedBy(matchContextInterface), matchDaprRequestMethod("dapr/subscribe")).Return(fakeResp, nil)
	require.NoError(t, rt.initPubSub(cPubSub))
	mockPubSub.AssertCalled(t, "Init", mock.Anything)
	rt.startSubscriptions()
	mockPubSub.AssertCalled(t, "Subscribe", mock.AnythingOfType("pubsub.SubscribeRequest"), mock.AnythingOfType("pubsub.Handler"))
	assert.NoError(t, rt.pubsubCtx.Err())
	rt.running.Store(true)
	go sendSigterm(rt)
	select {
	case <-rt.pubsubCtx.Done():
		assert.Error(t, rt.pubsubCtx.Err(), context.Canceled)
	case <-time.After(rt.runtimeConfig.GracefulShutdownDuration + 2*time.Second):
		assert.Fail(t, "pubsub shutdown timed out")
	}
}

func TestGracefulShutdownBindings(t *testing.T) {
	rt := NewTestDaprRuntime(modes.StandaloneMode)
	rt.runtimeConfig.GracefulShutdownDuration = 3 * time.Second
	rt.bindingsRegistry.RegisterInputBinding(
		func(_ logger.Logger) bindings.InputBinding {
			return &daprt.MockBinding{}
		},
		"testInputBinding",
	)
	cin := componentsV1alpha1.Component{}
	cin.ObjectMeta.Name = "testInputBinding"
	cin.Spec.Type = "bindings.testInputBinding"

	rt.bindingsRegistry.RegisterOutputBinding(
		func(_ logger.Logger) bindings.OutputBinding {
			return &daprt.MockBinding{}
		},
		"testOutputBinding",
	)
	cout := componentsV1alpha1.Component{}
	cout.ObjectMeta.Name = "testOutputBinding"
	cout.Spec.Type = "bindings.testOutputBinding"
	require.NoError(t, rt.initInputBinding(cin))
	require.NoError(t, rt.initOutputBinding(cout))
	assert.Equal(t, len(rt.compStore.ListInputBindings()), 1)
	assert.Equal(t, len(rt.compStore.ListOutputBindings()), 1)
	rt.running.Store(true)
	rt.inputBindingsCtx, rt.inputBindingsCancel = context.WithCancel(rt.ctx)
	go sendSigterm(rt)
	select {
	case <-rt.inputBindingsCtx.Done():
		return
	case <-time.After(rt.runtimeConfig.GracefulShutdownDuration + 2*time.Second):
		assert.Fail(t, "input bindings shutdown timed out")
	}
}

func TestGracefulShutdownActors(t *testing.T) {
	rt := NewTestDaprRuntime(modes.StandaloneMode)
	rt.runtimeConfig.GracefulShutdownDuration = 5 * time.Second

	bytes := make([]byte, 32)
	rand.Read(bytes)
	encryptKey := hex.EncodeToString(bytes)

	mockStateComponent := componentsV1alpha1.Component{
		ObjectMeta: metaV1.ObjectMeta{
			Name: TestPubsubName,
		},
		Spec: componentsV1alpha1.ComponentSpec{
			Type:    "state.mockState",
			Version: "v1",
			Metadata: []commonapi.NameValuePair{
				{
					Name: strings.ToUpper(actorStateStore),
					Value: commonapi.DynamicValue{
						JSON: v1.JSON{Raw: []byte("true")},
					},
				},
				{
					Name: "primaryEncryptionKey",
					Value: commonapi.DynamicValue{
						JSON: v1.JSON{Raw: []byte(encryptKey)},
					},
				},
			},
		},
		Auth: componentsV1alpha1.Auth{
			SecretStore: "mockSecretStore",
		},
	}

	// setup
	initMockStateStoreForRuntime(rt, encryptKey, nil)

	// act
	err := rt.initState(mockStateComponent)

	// assert
	assert.NoError(t, err, "expected no error")

	rt.namespace = "test"
	rt.runtimeConfig.mtlsEnabled = true
	assert.Nil(t, rt.initActors())

	rt.running.Store(true)
	go sendSigterm(rt)
	<-time.After(rt.runtimeConfig.GracefulShutdownDuration + 3*time.Second)

	var activeActCount int32
	activeActors := rt.actor.GetActiveActorsCount(rt.ctx)
	for _, v := range activeActors {
		activeActCount += v.Count
	}
	assert.Equal(t, activeActCount, int32(0))
}

func initMockStateStoreForRuntime(rt *DaprRuntime, encryptKey string, e error) *daprt.MockStateStore {
	mockStateStore := new(daprt.MockStateStore)

	rt.stateStoreRegistry.RegisterComponent(
		func(_ logger.Logger) state.Store {
			return mockStateStore
		},
		"mockState",
	)

	expectedMetadata := state.Metadata{Base: mdata.Base{
		Name: TestPubsubName,
		Properties: map[string]string{
			actorStateStore:        "true",
			"primaryEncryptionKey": encryptKey,
		},
	}}
	expectedMetadataUppercase := state.Metadata{Base: mdata.Base{
		Name: TestPubsubName,
		Properties: map[string]string{
			strings.ToUpper(actorStateStore): "true",
			"primaryEncryptionKey":           encryptKey,
		},
	}}

	mockStateStore.On("Init", expectedMetadata).Return(e)
	mockStateStore.On("Init", expectedMetadataUppercase).Return(e)

	return mockStateStore
}

func TestTraceShutdown(t *testing.T) {
	rt := NewTestDaprRuntime(modes.StandaloneMode)
	rt.runtimeConfig.GracefulShutdownDuration = 5 * time.Second
	rt.globalConfig.Spec.TracingSpec = config.TracingSpec{
		Otel: config.OtelSpec{
			EndpointAddress: "foo.bar",
			IsSecure:        false,
			Protocol:        "http",
		},
	}
	rt.hostAddress = "localhost:3000"
	tpStore := newOpentelemetryTracerProviderStore()
	require.NoError(t, rt.setupTracing(rt.hostAddress, tpStore))
	assert.NotNil(t, rt.tracerProvider)

	rt.running.Store(true)
	go sendSigterm(rt)
	<-rt.ctx.Done()
	assert.Nil(t, rt.tracerProvider)
}

func sendSigterm(rt *DaprRuntime) {
	rt.Shutdown(rt.runtimeConfig.GracefulShutdownDuration)
}

func createTestEndpoint(name, baseURL string) httpEndpointV1alpha1.HTTPEndpoint {
	return httpEndpointV1alpha1.HTTPEndpoint{
		ObjectMeta: metaV1.ObjectMeta{
			Name: name,
		},
		Spec: httpEndpointV1alpha1.HTTPEndpointSpec{
			BaseURL: baseURL,
		},
	}
}

func TestHTTPEndpointsUpdate(t *testing.T) {
	rt := NewTestDaprRuntime(modes.KubernetesMode)
	defer stopRuntime(t, rt)

	mockOpCli := newMockOperatorClient()
	rt.operatorClient = mockOpCli

	processedCh := make(chan struct{}, 1)
	mockProcessHTTPEndpoints := func() {
		for endpoint := range rt.pendingHTTPEndpoints {
			if endpoint.Name == "" {
				continue
			}
			rt.compStore.AddHTTPEndpoint(endpoint)
			processedCh <- struct{}{}
		}
	}
	go mockProcessHTTPEndpoints()
	go rt.beginHTTPEndpointsUpdates()

	endpoint1 := createTestEndpoint("mockEndpoint1", "http://testurl.com")
	endpoint2 := createTestEndpoint("mockEndpoint2", "http://testurl2.com")
	endpoint3 := createTestEndpoint("mockEndpoint3", "http://testurl3.com")

	// Allow a new stream to create.
	mockOpCli.AllowOneNewClientEndpointStreamCreate()

	// Wait a new stream created.
	waitCtx, cancel := context.WithTimeout(context.Background(), time.Second*3)
	defer cancel()
	if err := mockOpCli.WaitOneNewClientHTTPEndpointStreamCreated(waitCtx); err != nil {
		t.Errorf("Wait new stream err: %s", err.Error())
		t.FailNow()
	}

	// Wait endpoint1 received and processed.
	mockOpCli.UpdateHTTPEndpoint(&endpoint1)
	select {
	case <-processedCh:
	case <-time.After(time.Second * 10):
		t.Errorf("Expect endpoint [endpoint1] processed.")
		t.FailNow()
	}
	_, exists := rt.compStore.GetHTTPEndpoint(endpoint1.Name)
	assert.True(t, exists, fmt.Sprintf("expect http endpoint with name: %s", endpoint1.Name))

	// Close all client streams to trigger a stream error in `beginHTTPEndpointsUpdates`
	mockOpCli.CloseAllClientHTTPEndpointStreams()

	// Update during stream error.
	mockOpCli.UpdateHTTPEndpoint(&endpoint2)

	// Assert no client stream created.
	assert.Equal(t, mockOpCli.ClientHTTPEndpointStreamCount(), 0, "Expect 0 client stream")

	// Allow a new stream to create.
	mockOpCli.AllowOneNewClientEndpointStreamCreate()
	// Wait a new stream created.
	waitCtx, cancel = context.WithTimeout(context.Background(), time.Second*3)
	defer cancel()
	// was failing here
	if err := mockOpCli.WaitOneNewClientHTTPEndpointStreamCreated(waitCtx); err != nil {
		t.Errorf("Wait new stream err: %s", err.Error())
		t.FailNow()
	}

	// Wait endpoint2 received and processed.
	select {
	case <-processedCh:
	case <-time.After(time.Second * 10):
		t.Errorf("Expect http endpoint [endpoint2] processed.")
		t.FailNow()
	}
	_, exists = rt.compStore.GetHTTPEndpoint(endpoint2.Name)
	assert.True(t, exists, fmt.Sprintf("expect http endpoint with name: %s", endpoint2.Name))

	mockOpCli.UpdateHTTPEndpoint(&endpoint3)

	// Wait endpoint3 received and processed.
	select {
	case <-processedCh:
	case <-time.After(time.Second * 10):
		t.Errorf("Expect endpoint [endpoint3] processed.")
		t.FailNow()
	}
	_, exists = rt.compStore.GetHTTPEndpoint(endpoint3.Name)
	assert.True(t, exists, fmt.Sprintf("expect http endpoint with name: %s", endpoint3.Name))
}

<<<<<<< HEAD
func TestIsEnvVarAllowed(t *testing.T) {
	t.Run("no allowlist", func(t *testing.T) {
		tests := []struct {
			name string
			key  string
			want bool
		}{
			{name: "empty string is not allowed", key: "", want: false},
			{name: "key is allowed", key: "FOO", want: true},
			{name: "keys starting with DAPR_ are denied", key: "DAPR_TEST", want: false},
			{name: "APP_API_TOKEN is denied", key: "APP_API_TOKEN", want: false},
			{name: "keys with a space are denied", key: "FOO BAR", want: false},
		}
		for _, tt := range tests {
			t.Run(tt.name, func(t *testing.T) {
				if got := isEnvVarAllowed(tt.key); got != tt.want {
					t.Errorf("isEnvVarAllowed(%q) = %v, want %v", tt.key, got, tt.want)
				}
			})
		}
	})

	t.Run("with allowlist", func(t *testing.T) {
		t.Setenv(authConsts.EnvKeysEnvVar, "FOO BAR TEST")

		tests := []struct {
			name string
			key  string
			want bool
		}{
			{name: "FOO is allowed", key: "FOO", want: true},
			{name: "BAR is allowed", key: "BAR", want: true},
			{name: "TEST is allowed", key: "TEST", want: true},
			{name: "FO is not allowed", key: "FO", want: false},
			{name: "EST is not allowed", key: "EST", want: false},
			{name: "BA is not allowed", key: "BA", want: false},
			{name: "AR is not allowed", key: "AR", want: false},
			{name: "keys starting with DAPR_ are denied", key: "DAPR_TEST", want: false},
			{name: "APP_API_TOKEN is denied", key: "APP_API_TOKEN", want: false},
			{name: "keys with a space are denied", key: "FOO BAR", want: false},
		}
		for _, tt := range tests {
			t.Run(tt.name, func(t *testing.T) {
				if got := isEnvVarAllowed(tt.key); got != tt.want {
					t.Errorf("isEnvVarAllowed(%q) = %v, want %v", tt.key, got, tt.want)
				}
			})
		}
=======
func TestIsBindingOfDirection(t *testing.T) {
	t.Run("no direction in metadata for input binding", func(t *testing.T) {
		m := []componentsV1alpha1.MetadataItem{}
		r := isBindingOfDirection("input", m)

		assert.True(t, r)
	})

	t.Run("no direction in metadata for output binding", func(t *testing.T) {
		m := []componentsV1alpha1.MetadataItem{}
		r := isBindingOfDirection("output", m)

		assert.True(t, r)
	})

	t.Run("input direction in metadata", func(t *testing.T) {
		m := []componentsV1alpha1.MetadataItem{
			{
				Name: "direction",
				Value: componentsV1alpha1.DynamicValue{
					JSON: v1.JSON{
						Raw: []byte("input"),
					},
				},
			},
		}
		r := isBindingOfDirection("input", m)
		f := isBindingOfDirection("output", m)

		assert.True(t, r)
		assert.False(t, f)
	})

	t.Run("output direction in metadata", func(t *testing.T) {
		m := []componentsV1alpha1.MetadataItem{
			{
				Name: "direction",
				Value: componentsV1alpha1.DynamicValue{
					JSON: v1.JSON{
						Raw: []byte("output"),
					},
				},
			},
		}
		r := isBindingOfDirection("output", m)
		f := isBindingOfDirection("input", m)

		assert.True(t, r)
		assert.False(t, f)
	})

	t.Run("input and output direction in metadata", func(t *testing.T) {
		m := []componentsV1alpha1.MetadataItem{
			{
				Name: "direction",
				Value: componentsV1alpha1.DynamicValue{
					JSON: v1.JSON{
						Raw: []byte("input, output"),
					},
				},
			},
		}
		r := isBindingOfDirection("output", m)
		f := isBindingOfDirection("input", m)

		assert.True(t, r)
		assert.True(t, f)
	})

	t.Run("invalid direction for input binding", func(t *testing.T) {
		m := []componentsV1alpha1.MetadataItem{
			{
				Name: "direction",
				Value: componentsV1alpha1.DynamicValue{
					JSON: v1.JSON{
						Raw: []byte("aaa"),
					},
				},
			},
		}
		f := isBindingOfDirection("input", m)
		assert.False(t, f)
	})

	t.Run("invalid direction for output binding", func(t *testing.T) {
		m := []componentsV1alpha1.MetadataItem{
			{
				Name: "direction",
				Value: componentsV1alpha1.DynamicValue{
					JSON: v1.JSON{
						Raw: []byte("aaa"),
					},
				},
			},
		}
		f := isBindingOfDirection("output", m)
		assert.False(t, f)
>>>>>>> 62065f75
	})
}<|MERGE_RESOLUTION|>--- conflicted
+++ resolved
@@ -6174,7 +6174,6 @@
 	assert.True(t, exists, fmt.Sprintf("expect http endpoint with name: %s", endpoint3.Name))
 }
 
-<<<<<<< HEAD
 func TestIsEnvVarAllowed(t *testing.T) {
 	t.Run("no allowlist", func(t *testing.T) {
 		tests := []struct {
@@ -6223,27 +6222,29 @@
 				}
 			})
 		}
-=======
+	})
+}
+
 func TestIsBindingOfDirection(t *testing.T) {
 	t.Run("no direction in metadata for input binding", func(t *testing.T) {
-		m := []componentsV1alpha1.MetadataItem{}
+		m := []commonapi.NameValuePair{}
 		r := isBindingOfDirection("input", m)
 
 		assert.True(t, r)
 	})
 
 	t.Run("no direction in metadata for output binding", func(t *testing.T) {
-		m := []componentsV1alpha1.MetadataItem{}
+		m := []commonapi.NameValuePair{}
 		r := isBindingOfDirection("output", m)
 
 		assert.True(t, r)
 	})
 
 	t.Run("input direction in metadata", func(t *testing.T) {
-		m := []componentsV1alpha1.MetadataItem{
+		m := []commonapi.NameValuePair{
 			{
 				Name: "direction",
-				Value: componentsV1alpha1.DynamicValue{
+				Value: commonapi.DynamicValue{
 					JSON: v1.JSON{
 						Raw: []byte("input"),
 					},
@@ -6258,10 +6259,10 @@
 	})
 
 	t.Run("output direction in metadata", func(t *testing.T) {
-		m := []componentsV1alpha1.MetadataItem{
+		m := []commonapi.NameValuePair{
 			{
 				Name: "direction",
-				Value: componentsV1alpha1.DynamicValue{
+				Value: commonapi.DynamicValue{
 					JSON: v1.JSON{
 						Raw: []byte("output"),
 					},
@@ -6276,10 +6277,10 @@
 	})
 
 	t.Run("input and output direction in metadata", func(t *testing.T) {
-		m := []componentsV1alpha1.MetadataItem{
+		m := []commonapi.NameValuePair{
 			{
 				Name: "direction",
-				Value: componentsV1alpha1.DynamicValue{
+				Value: commonapi.DynamicValue{
 					JSON: v1.JSON{
 						Raw: []byte("input, output"),
 					},
@@ -6294,10 +6295,10 @@
 	})
 
 	t.Run("invalid direction for input binding", func(t *testing.T) {
-		m := []componentsV1alpha1.MetadataItem{
+		m := []commonapi.NameValuePair{
 			{
 				Name: "direction",
-				Value: componentsV1alpha1.DynamicValue{
+				Value: commonapi.DynamicValue{
 					JSON: v1.JSON{
 						Raw: []byte("aaa"),
 					},
@@ -6309,10 +6310,10 @@
 	})
 
 	t.Run("invalid direction for output binding", func(t *testing.T) {
-		m := []componentsV1alpha1.MetadataItem{
+		m := []commonapi.NameValuePair{
 			{
 				Name: "direction",
-				Value: componentsV1alpha1.DynamicValue{
+				Value: commonapi.DynamicValue{
 					JSON: v1.JSON{
 						Raw: []byte("aaa"),
 					},
@@ -6321,6 +6322,5 @@
 		}
 		f := isBindingOfDirection("output", m)
 		assert.False(t, f)
->>>>>>> 62065f75
 	})
 }