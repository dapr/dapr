--- conflicted
+++ resolved
@@ -2146,15 +2146,8 @@
 	return sec
 }
 
-<<<<<<< HEAD
-func testGetOtelServiceName(t *testing.T) {
-	// Save the original value of the OTEL_SERVICE_NAME variable and restore at the end
-	original := os.Getenv("OTEL_SERVICE_NAME")
-	defer os.Setenv("OTEL_SERVICE_NAME", original)
-=======
 func TestGetOtelServiceName(t *testing.T) {
 	// Save the original value of the OTEL_SERVICE_NAME variable and restore at the end
->>>>>>> f80e115a
 
 	tests := []struct {
 		env      string //The value of the OTEL_SERVICE_NAME variable
@@ -2168,11 +2161,7 @@
 	for _, tc := range tests {
 		t.Run(tc.env, func(t *testing.T) {
 			//Set the environment variable to the test case value
-<<<<<<< HEAD
-			os.Setenv("OTEL_SERVICE_NAME", tc.env)
-=======
 			t.Setenv("OTEL_SERVICE_NAME", tc.env)
->>>>>>> f80e115a
 			//Call the function and check the result
 			got := getOtelServiceName(tc.fallback)
 			if got != tc.expected {
