--- conflicted
+++ resolved
@@ -64,15 +64,8 @@
 	var err error
 	if m.ocExporter, err = ocprom.NewExporter(ocprom.Options{
 		Namespace: m.namespace,
-<<<<<<< HEAD
 		Registry:  prom.DefaultRegisterer.(*prom.Registry),
-	})
-
-	if err != nil {
-=======
-		Registry:  registry,
 	}); err != nil {
->>>>>>> f7e48d19
 		return errors.Errorf("failed to create Prometheus exporter: %v", err)
 	}
 
