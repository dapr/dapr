// ------------------------------------------------------------
// Copyright (c) Microsoft Corporation and Dapr Contributors.
// Licensed under the MIT License.
// ------------------------------------------------------------

package grpc

import (
	"testing"

	"github.com/stretchr/testify/assert"
)

func TestServerConfig(t *testing.T) {
	vals := []interface{}{
		"app1",
		"localhost:5050",
		50001,
		"1.2.3.4",
		"default",
		"td1",
		4,
<<<<<<< HEAD
		4,
	}

	c := NewServerConfig(vals[0].(string), vals[1].(string), vals[2].(int), vals[3].(string), vals[4].(string), vals[5].(int), vals[6].(int))
	assert.Equal(t, vals[0], c.AppID)
	assert.Equal(t, vals[1], c.HostAddress)
	assert.Equal(t, vals[2], c.Port)
	assert.Equal(t, vals[3], c.NameSpace)
	assert.Equal(t, vals[4], c.TrustDomain)
	assert.Equal(t, vals[5], c.MaxRequestBodySize)
	assert.Equal(t, vals[6], c.ReadBufferSize)
=======
		"",
	}

	c := NewServerConfig(vals[0].(string), vals[1].(string), vals[2].(int), []string{vals[3].(string)}, vals[4].(string), vals[5].(string), vals[6].(int), vals[7].(string))
	assert.Equal(t, vals[0], c.AppID)
	assert.Equal(t, vals[1], c.HostAddress)
	assert.Equal(t, vals[2], c.Port)
	assert.Equal(t, vals[3], c.APIListenAddresses[0])
	assert.Equal(t, vals[4], c.NameSpace)
	assert.Equal(t, vals[5], c.TrustDomain)
	assert.Equal(t, vals[6], c.MaxRequestBodySize)
>>>>>>> 0e27b68e
}<|MERGE_RESOLUTION|>--- conflicted
+++ resolved
@@ -20,23 +20,11 @@
 		"default",
 		"td1",
 		4,
-<<<<<<< HEAD
+		"",
 		4,
 	}
 
-	c := NewServerConfig(vals[0].(string), vals[1].(string), vals[2].(int), vals[3].(string), vals[4].(string), vals[5].(int), vals[6].(int))
-	assert.Equal(t, vals[0], c.AppID)
-	assert.Equal(t, vals[1], c.HostAddress)
-	assert.Equal(t, vals[2], c.Port)
-	assert.Equal(t, vals[3], c.NameSpace)
-	assert.Equal(t, vals[4], c.TrustDomain)
-	assert.Equal(t, vals[5], c.MaxRequestBodySize)
-	assert.Equal(t, vals[6], c.ReadBufferSize)
-=======
-		"",
-	}
-
-	c := NewServerConfig(vals[0].(string), vals[1].(string), vals[2].(int), []string{vals[3].(string)}, vals[4].(string), vals[5].(string), vals[6].(int), vals[7].(string))
+	c := NewServerConfig(vals[0].(string), vals[1].(string), vals[2].(int), []string{vals[3].(string)}, vals[4].(string), vals[5].(string), vals[6].(int), vals[7].(string), vals[8].(int))
 	assert.Equal(t, vals[0], c.AppID)
 	assert.Equal(t, vals[1], c.HostAddress)
 	assert.Equal(t, vals[2], c.Port)
@@ -44,5 +32,5 @@
 	assert.Equal(t, vals[4], c.NameSpace)
 	assert.Equal(t, vals[5], c.TrustDomain)
 	assert.Equal(t, vals[6], c.MaxRequestBodySize)
->>>>>>> 0e27b68e
+	assert.Equal(t, vals[8], c.ReadBufferSize)
 }