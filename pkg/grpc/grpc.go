--- conflicted
+++ resolved
@@ -65,13 +65,8 @@
 	return ch, nil
 }
 
-<<<<<<< HEAD
 // GetGRPCConnection returns a new grpc connection for a given address and inits one if doesn't exist
 func (g *Manager) GetGRPCConnection(ctx context.Context, address, id string, namespace string, skipTLS, recreateIfExists, sslEnabled bool, customOpts ...grpc.DialOption) (*grpc.ClientConn, error) {
-=======
-// GetGRPCConnection returns a new grpc connection for a given address and inits one if doesn't exist.
-func (g *Manager) GetGRPCConnection(address, id string, namespace string, skipTLS, recreateIfExists, sslEnabled bool) (*grpc.ClientConn, error) {
->>>>>>> 52eb8e46
 	g.lock.RLock()
 	if val, ok := g.connectionPool[address]; ok && !recreateIfExists {
 		g.lock.RUnlock()
