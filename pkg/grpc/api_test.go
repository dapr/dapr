/*
Copyright 2021 The Dapr Authors
Licensed under the Apache License, Version 2.0 (the "License");
you may not use this file except in compliance with the License.
You may obtain a copy of the License at
    http://www.apache.org/licenses/LICENSE-2.0
Unless required by applicable law or agreed to in writing, software
distributed under the License is distributed on an "AS IS" BASIS,
WITHOUT WARRANTIES OR CONDITIONS OF ANY KIND, either express or implied.
See the License for the specific language governing permissions and
limitations under the License.
*/

package grpc

import (
	"context"
	"errors"
	"fmt"
	"io"
	"net"
	"strconv"
	"sync"
	"testing"
	"time"

	"github.com/golang/mock/gomock"

	"github.com/dapr/components-contrib/lock"

	meta_v1 "k8s.io/apimachinery/pkg/apis/meta/v1"

	"github.com/agrea/ptr"
	grpc_middleware "github.com/grpc-ecosystem/go-grpc-middleware"
	"github.com/phayes/freeport"
	"github.com/stretchr/testify/assert"
	"github.com/stretchr/testify/mock"
	"go.opentelemetry.io/otel/trace"
	epb "google.golang.org/genproto/googleapis/rpc/errdetails"
	"google.golang.org/grpc"
	"google.golang.org/grpc/codes"
	"google.golang.org/grpc/metadata"
	"google.golang.org/grpc/status"
	"google.golang.org/protobuf/proto"
	"google.golang.org/protobuf/types/known/anypb"
	"google.golang.org/protobuf/types/known/emptypb"
	v1 "k8s.io/apiextensions-apiserver/pkg/apis/apiextensions/v1"

	"github.com/dapr/components-contrib/bindings"
	"github.com/dapr/components-contrib/configuration"
	"github.com/dapr/components-contrib/pubsub"
	"github.com/dapr/components-contrib/secretstores"
	"github.com/dapr/components-contrib/state"
	"github.com/dapr/dapr/pkg/actors"
	components_v1alpha "github.com/dapr/dapr/pkg/apis/components/v1alpha1"
	"github.com/dapr/dapr/pkg/apis/resiliency/v1alpha1"
	channelt "github.com/dapr/dapr/pkg/channel/testing"
	state_loader "github.com/dapr/dapr/pkg/components/state"
	"github.com/dapr/dapr/pkg/config"
	diag "github.com/dapr/dapr/pkg/diagnostics"
	diag_utils "github.com/dapr/dapr/pkg/diagnostics/utils"
	"github.com/dapr/dapr/pkg/encryption"
	"github.com/dapr/dapr/pkg/messages"
	invokev1 "github.com/dapr/dapr/pkg/messaging/v1"
	dapr_metadata "github.com/dapr/dapr/pkg/metadata"
	commonv1pb "github.com/dapr/dapr/pkg/proto/common/v1"
	internalv1pb "github.com/dapr/dapr/pkg/proto/internals/v1"
	runtimev1pb "github.com/dapr/dapr/pkg/proto/runtime/v1"
	"github.com/dapr/dapr/pkg/resiliency"
	runtime_pubsub "github.com/dapr/dapr/pkg/runtime/pubsub"
	daprt "github.com/dapr/dapr/pkg/testing"
	testtrace "github.com/dapr/dapr/pkg/testing/trace"
	"github.com/dapr/kit/logger"
)

const (
	maxGRPCServerUptime = 100 * time.Millisecond
	goodStoreKey        = "fakeAPI||good-key"
	errorStoreKey       = "fakeAPI||error-key"
	goodKey             = "good-key"
	goodKey2            = "good-key2"
	mockSubscribeID     = "mockId"
)

var testResiliency = &v1alpha1.Resiliency{
	Spec: v1alpha1.ResiliencySpec{
		Policies: v1alpha1.Policies{
			Retries: map[string]v1alpha1.Retry{
				"singleRetry": {
					MaxRetries:  1,
					MaxInterval: "100ms",
					Policy:      "constant",
					Duration:    "10ms",
				},
				"tenRetries": {
					MaxRetries:  10,
					MaxInterval: "100ms",
					Policy:      "constant",
					Duration:    "10ms",
				},
			},
			Timeouts: map[string]string{
				"fast": "100ms",
			},
			CircuitBreakers: map[string]v1alpha1.CircuitBreaker{
				"simpleCB": {
					MaxRequests: 1,
					Timeout:     "1s",
					Trip:        "consecutiveFailures > 4",
				},
			},
		},
		Targets: v1alpha1.Targets{
			Apps: map[string]v1alpha1.EndpointPolicyNames{
				"failingApp": {
					Retry:   "singleRetry",
					Timeout: "fast",
				},
				"circuitBreakerApp": {
					Retry:          "tenRetries",
					CircuitBreaker: "simpleCB",
				},
			},
			Components: map[string]v1alpha1.ComponentPolicyNames{
				"failSecret": {
					Outbound: v1alpha1.PolicyNames{
						Retry:   "singleRetry",
						Timeout: "fast",
					},
				},
				"failStore": {
					Outbound: v1alpha1.PolicyNames{
						Retry:   "singleRetry",
						Timeout: "fast",
					},
				},
				"failConfig": {
					Outbound: v1alpha1.PolicyNames{
						Retry:   "singleRetry",
						Timeout: "fast",
					},
				},
			},
		},
	},
}

type mockGRPCAPI struct{}

func (m *mockGRPCAPI) CallLocal(ctx context.Context, in *internalv1pb.InternalInvokeRequest) (*internalv1pb.InternalInvokeResponse, error) {
	resp := invokev1.NewInvokeMethodResponse(0, "", nil)
	resp.WithRawData(ExtractSpanContext(ctx), "text/plains")
	return resp.Proto(), nil
}

func (m *mockGRPCAPI) CallActor(ctx context.Context, in *internalv1pb.InternalInvokeRequest) (*internalv1pb.InternalInvokeResponse, error) {
	resp := invokev1.NewInvokeMethodResponse(0, "", nil)
	resp.WithRawData(ExtractSpanContext(ctx), "text/plains")
	return resp.Proto(), nil
}

func (m *mockGRPCAPI) PublishEvent(ctx context.Context, in *runtimev1pb.PublishEventRequest) (*emptypb.Empty, error) {
	return &emptypb.Empty{}, nil
}

func (m *mockGRPCAPI) InvokeService(ctx context.Context, in *runtimev1pb.InvokeServiceRequest) (*commonv1pb.InvokeResponse, error) {
	return &commonv1pb.InvokeResponse{}, nil
}

func (m *mockGRPCAPI) InvokeBinding(ctx context.Context, in *runtimev1pb.InvokeBindingRequest) (*runtimev1pb.InvokeBindingResponse, error) {
	return &runtimev1pb.InvokeBindingResponse{}, nil
}

func (m *mockGRPCAPI) GetState(ctx context.Context, in *runtimev1pb.GetStateRequest) (*runtimev1pb.GetStateResponse, error) {
	return &runtimev1pb.GetStateResponse{}, nil
}

func (m *mockGRPCAPI) GetBulkState(ctx context.Context, in *runtimev1pb.GetBulkStateRequest) (*runtimev1pb.GetBulkStateResponse, error) {
	return &runtimev1pb.GetBulkStateResponse{}, nil
}

func (m *mockGRPCAPI) SaveState(ctx context.Context, in *runtimev1pb.SaveStateRequest) (*emptypb.Empty, error) {
	return &emptypb.Empty{}, nil
}

func (m *mockGRPCAPI) QueryStateAlpha1(ctx context.Context, in *runtimev1pb.QueryStateRequest) (*runtimev1pb.QueryStateResponse, error) {
	return &runtimev1pb.QueryStateResponse{}, nil
}

func (m *mockGRPCAPI) DeleteState(ctx context.Context, in *runtimev1pb.DeleteStateRequest) (*emptypb.Empty, error) {
	return &emptypb.Empty{}, nil
}

func (m *mockGRPCAPI) GetSecret(ctx context.Context, in *runtimev1pb.GetSecretRequest) (*runtimev1pb.GetSecretResponse, error) {
	return &runtimev1pb.GetSecretResponse{}, nil
}

func (m *mockGRPCAPI) ExecuteStateTransaction(ctx context.Context, in *runtimev1pb.ExecuteStateTransactionRequest) (*emptypb.Empty, error) {
	return &emptypb.Empty{}, nil
}

func (m *mockGRPCAPI) RegisterActorTimer(ctx context.Context, in *runtimev1pb.RegisterActorTimerRequest) (*emptypb.Empty, error) {
	return &emptypb.Empty{}, nil
}

func ExtractSpanContext(ctx context.Context) []byte {
	span := diag_utils.SpanFromContext(ctx)
	return []byte(SerializeSpanContext(span.SpanContext()))
}

// SerializeSpanContext serializes a span context into a simple string.
func SerializeSpanContext(ctx trace.SpanContext) string {
	return fmt.Sprintf("%s;%s;%d", ctx.SpanID(), ctx.TraceID(), ctx.TraceFlags())
}

func configureTestTraceExporter(buffer *string) {
	exporter := testtrace.NewStringExporter(buffer, logger.NewLogger("fakeLogger"))
	exporter.Register("fakeID")
}

func startTestServerWithTracing(port int) (*grpc.Server, *string) {
	lis, _ := net.Listen("tcp", fmt.Sprintf(":%d", port))

	buffer := ""
	configureTestTraceExporter(&buffer)

	spec := config.TracingSpec{SamplingRate: "1"}
	server := grpc.NewServer(
		grpc.UnaryInterceptor(grpc_middleware.ChainUnaryServer(diag.GRPCTraceUnaryServerInterceptor("id", spec))),
	)

	go func() {
		internalv1pb.RegisterServiceInvocationServer(server, &mockGRPCAPI{})
		if err := server.Serve(lis); err != nil {
			panic(err)
		}
	}()

	// wait until server starts
	time.Sleep(maxGRPCServerUptime)

	return server, &buffer
}

func startTestServerAPI(port int, srv runtimev1pb.DaprServer) *grpc.Server {
	lis, _ := net.Listen("tcp", fmt.Sprintf(":%d", port))

	server := grpc.NewServer()
	go func() {
		runtimev1pb.RegisterDaprServer(server, srv)
		if err := server.Serve(lis); err != nil {
			panic(err)
		}
	}()

	// wait until server starts
	time.Sleep(maxGRPCServerUptime)

	return server
}

func startInternalServer(port int, testAPIServer *api) *grpc.Server {
	lis, _ := net.Listen("tcp", fmt.Sprintf(":%d", port))

	server := grpc.NewServer()
	go func() {
		internalv1pb.RegisterServiceInvocationServer(server, testAPIServer)
		if err := server.Serve(lis); err != nil {
			panic(err)
		}
	}()

	// wait until server starts
	time.Sleep(maxGRPCServerUptime)

	return server
}

func startDaprAPIServer(port int, testAPIServer *api, token string) *grpc.Server {
	lis, _ := net.Listen("tcp", fmt.Sprintf(":%d", port))

	opts := []grpc.ServerOption{}
	if token != "" {
		opts = append(opts,
			grpc.UnaryInterceptor(setAPIAuthenticationMiddlewareUnary(token, "dapr-api-token")),
		)
	}

	server := grpc.NewServer(opts...)
	go func() {
		runtimev1pb.RegisterDaprServer(server, testAPIServer)
		if err := server.Serve(lis); err != nil {
			panic(err)
		}
	}()

	// wait until server starts
	time.Sleep(maxGRPCServerUptime)

	return server
}

func createTestClient(port int) *grpc.ClientConn {
	conn, err := grpc.Dial(fmt.Sprintf("localhost:%d", port), grpc.WithInsecure())
	if err != nil {
		panic(err)
	}
	return conn
}

func TestCallActorWithTracing(t *testing.T) {
	port, _ := freeport.GetFreePort()

	server, _ := startTestServerWithTracing(port)
	defer server.Stop()

	clientConn := createTestClient(port)
	defer clientConn.Close()

	client := internalv1pb.NewServiceInvocationClient(clientConn)

	request := invokev1.NewInvokeMethodRequest("method")
	request.WithActor("test-actor", "actor-1")

	resp, err := client.CallActor(context.Background(), request.Proto())
	assert.NoError(t, err)
	assert.NotEmpty(t, resp.GetMessage(), "failed to generate trace context with actor call")
}

func TestCallRemoteAppWithTracing(t *testing.T) {
	port, _ := freeport.GetFreePort()

	server, _ := startTestServerWithTracing(port)
	defer server.Stop()

	clientConn := createTestClient(port)
	defer clientConn.Close()

	client := internalv1pb.NewServiceInvocationClient(clientConn)
	request := invokev1.NewInvokeMethodRequest("method").Proto()

	resp, err := client.CallLocal(context.Background(), request)
	assert.NoError(t, err)
	assert.NotEmpty(t, resp.GetMessage(), "failed to generate trace context with app call")
}

func TestCallLocal(t *testing.T) {
	t.Run("appchannel is not ready", func(t *testing.T) {
		port, _ := freeport.GetFreePort()

		fakeAPI := &api{
			id:         "fakeAPI",
			appChannel: nil,
		}
		server := startInternalServer(port, fakeAPI)
		defer server.Stop()
		clientConn := createTestClient(port)
		defer clientConn.Close()

		client := internalv1pb.NewServiceInvocationClient(clientConn)
		request := invokev1.NewInvokeMethodRequest("method").Proto()

		_, err := client.CallLocal(context.Background(), request)
		assert.Equal(t, codes.Internal, status.Code(err))
	})

	t.Run("parsing InternalInvokeRequest is failed", func(t *testing.T) {
		port, _ := freeport.GetFreePort()

		mockAppChannel := new(channelt.MockAppChannel)
		fakeAPI := &api{
			id:         "fakeAPI",
			appChannel: mockAppChannel,
		}
		server := startInternalServer(port, fakeAPI)
		defer server.Stop()
		clientConn := createTestClient(port)
		defer clientConn.Close()

		client := internalv1pb.NewServiceInvocationClient(clientConn)
		request := &internalv1pb.InternalInvokeRequest{
			Message: nil,
		}

		_, err := client.CallLocal(context.Background(), request)
		assert.Equal(t, codes.InvalidArgument, status.Code(err))
	})

	t.Run("invokemethod returns error", func(t *testing.T) {
		port, _ := freeport.GetFreePort()

		mockAppChannel := new(channelt.MockAppChannel)
		mockAppChannel.On("InvokeMethod", mock.AnythingOfType("*context.valueCtx"), mock.AnythingOfType("*v1.InvokeMethodRequest")).Return(nil, status.Error(codes.Unknown, "unknown error"))
		fakeAPI := &api{
			id:         "fakeAPI",
			appChannel: mockAppChannel,
		}
		server := startInternalServer(port, fakeAPI)
		defer server.Stop()
		clientConn := createTestClient(port)
		defer clientConn.Close()

		client := internalv1pb.NewServiceInvocationClient(clientConn)
		request := invokev1.NewInvokeMethodRequest("method").Proto()

		_, err := client.CallLocal(context.Background(), request)
		assert.Equal(t, codes.Internal, status.Code(err))
	})
}

func mustMarshalAny(msg proto.Message) *anypb.Any {
	any, err := anypb.New(msg)
	if err != nil {
		panic(fmt.Sprintf("anypb.New((%+v) failed: %v", msg, err))
	}
	return any
}

func TestAPIToken(t *testing.T) {
	mockDirectMessaging := new(daprt.MockDirectMessaging)

	// Setup Dapr API server
	fakeAPI := &api{
		id:              "fakeAPI",
		directMessaging: mockDirectMessaging,
		resiliency:      resiliency.New(nil),
	}

	t.Run("valid token", func(t *testing.T) {
		token := "1234"

		fakeResp := invokev1.NewInvokeMethodResponse(404, "NotFound", nil)
		fakeResp.WithRawData([]byte("fakeDirectMessageResponse"), "application/json")

		// Set up direct messaging mock
		mockDirectMessaging.Calls = nil // reset call count
		mockDirectMessaging.On("Invoke",
			mock.AnythingOfType("*context.valueCtx"),
			"fakeAppID",
			mock.AnythingOfType("*v1.InvokeMethodRequest")).Return(fakeResp, nil).Once()

		// Run test server
		port, _ := freeport.GetFreePort()
		server := startDaprAPIServer(port, fakeAPI, token)
		defer server.Stop()

		// Create gRPC test client
		clientConn := createTestClient(port)
		defer clientConn.Close()

		// act
		client := runtimev1pb.NewDaprClient(clientConn)
		req := &runtimev1pb.InvokeServiceRequest{
			Id: "fakeAppID",
			Message: &commonv1pb.InvokeRequest{
				Method: "fakeMethod",
				Data:   &anypb.Any{Value: []byte("testData")},
			},
		}
		md := metadata.Pairs("dapr-api-token", token)
		ctx := metadata.NewOutgoingContext(context.Background(), md)
		_, err := client.InvokeService(ctx, req)

		// assert
		mockDirectMessaging.AssertNumberOfCalls(t, "Invoke", 1)
		s, ok := status.FromError(err)
		assert.True(t, ok)
		assert.Equal(t, codes.NotFound, s.Code())
		assert.Equal(t, "Not Found", s.Message())

		errInfo := s.Details()[0].(*epb.ErrorInfo)
		assert.Equal(t, 1, len(s.Details()))
		assert.Equal(t, "404", errInfo.Metadata["http.code"])
		assert.Equal(t, "fakeDirectMessageResponse", errInfo.Metadata["http.error_message"])
	})

	t.Run("invalid token", func(t *testing.T) {
		token := "1234"

		fakeResp := invokev1.NewInvokeMethodResponse(404, "NotFound", nil)
		fakeResp.WithRawData([]byte("fakeDirectMessageResponse"), "application/json")

		// Set up direct messaging mock
		mockDirectMessaging.Calls = nil // reset call count
		mockDirectMessaging.On("Invoke",
			mock.AnythingOfType("*context.valueCtx"),
			"fakeAppID",
			mock.AnythingOfType("*v1.InvokeMethodRequest")).Return(fakeResp, nil).Once()

		// Run test server
		port, _ := freeport.GetFreePort()
		server := startDaprAPIServer(port, fakeAPI, token)
		defer server.Stop()

		// Create gRPC test client
		clientConn := createTestClient(port)
		defer clientConn.Close()

		// act
		client := runtimev1pb.NewDaprClient(clientConn)
		req := &runtimev1pb.InvokeServiceRequest{
			Id: "fakeAppID",
			Message: &commonv1pb.InvokeRequest{
				Method: "fakeMethod",
				Data:   &anypb.Any{Value: []byte("testData")},
			},
		}
		md := metadata.Pairs("dapr-api-token", "4567")
		ctx := metadata.NewOutgoingContext(context.Background(), md)
		_, err := client.InvokeService(ctx, req)

		// assert
		mockDirectMessaging.AssertNumberOfCalls(t, "Invoke", 0)
		s, ok := status.FromError(err)
		assert.True(t, ok)
		assert.Equal(t, codes.Unauthenticated, s.Code())
	})

	t.Run("missing token", func(t *testing.T) {
		token := "1234"

		fakeResp := invokev1.NewInvokeMethodResponse(404, "NotFound", nil)
		fakeResp.WithRawData([]byte("fakeDirectMessageResponse"), "application/json")

		// Set up direct messaging mock
		mockDirectMessaging.Calls = nil // reset call count
		mockDirectMessaging.On("Invoke",
			mock.AnythingOfType("*context.valueCtx"),
			"fakeAppID",
			mock.AnythingOfType("*v1.InvokeMethodRequest")).Return(fakeResp, nil).Once()

		// Run test server
		port, _ := freeport.GetFreePort()
		server := startDaprAPIServer(port, fakeAPI, token)
		defer server.Stop()

		// Create gRPC test client
		clientConn := createTestClient(port)
		defer clientConn.Close()

		// act
		client := runtimev1pb.NewDaprClient(clientConn)
		req := &runtimev1pb.InvokeServiceRequest{
			Id: "fakeAppID",
			Message: &commonv1pb.InvokeRequest{
				Method: "fakeMethod",
				Data:   &anypb.Any{Value: []byte("testData")},
			},
		}
		_, err := client.InvokeService(context.Background(), req)

		// assert
		mockDirectMessaging.AssertNumberOfCalls(t, "Invoke", 0)
		s, ok := status.FromError(err)
		assert.True(t, ok)
		assert.Equal(t, codes.Unauthenticated, s.Code())
	})
}

func TestInvokeServiceFromHTTPResponse(t *testing.T) {
	mockDirectMessaging := new(daprt.MockDirectMessaging)

	// Setup Dapr API server
	fakeAPI := &api{
		id:              "fakeAPI",
		directMessaging: mockDirectMessaging,
		resiliency:      resiliency.New(nil),
	}

	httpResponseTests := []struct {
		status         int
		statusMessage  string
		grpcStatusCode codes.Code
		grpcMessage    string
		errHTTPCode    string
		errHTTPMessage string
	}{
		{
			status:         200,
			statusMessage:  "OK",
			grpcStatusCode: codes.OK,
			grpcMessage:    "",
			errHTTPCode:    "",
			errHTTPMessage: "",
		},
		{
			status:         201,
			statusMessage:  "Accepted",
			grpcStatusCode: codes.OK,
			grpcMessage:    "",
			errHTTPCode:    "",
			errHTTPMessage: "",
		},
		{
			status:         204,
			statusMessage:  "No Content",
			grpcStatusCode: codes.OK,
			grpcMessage:    "",
			errHTTPCode:    "",
			errHTTPMessage: "",
		},
		{
			status:         404,
			statusMessage:  "NotFound",
			grpcStatusCode: codes.NotFound,
			grpcMessage:    "Not Found",
			errHTTPCode:    "404",
			errHTTPMessage: "fakeDirectMessageResponse",
		},
	}

	for _, tt := range httpResponseTests {
		t.Run(fmt.Sprintf("handle http %d response code", tt.status), func(t *testing.T) {
			fakeResp := invokev1.NewInvokeMethodResponse(int32(tt.status), tt.statusMessage, nil)
			fakeResp.WithRawData([]byte(tt.errHTTPMessage), "application/json")

			// Set up direct messaging mock
			mockDirectMessaging.Calls = nil // reset call count
			mockDirectMessaging.On("Invoke",
				mock.AnythingOfType("*context.valueCtx"),
				"fakeAppID",
				mock.AnythingOfType("*v1.InvokeMethodRequest")).Return(fakeResp, nil).Once()

			// Run test server
			port, _ := freeport.GetFreePort()
			server := startDaprAPIServer(port, fakeAPI, "")
			defer server.Stop()

			// Create gRPC test client
			clientConn := createTestClient(port)
			defer clientConn.Close()

			// act
			client := runtimev1pb.NewDaprClient(clientConn)
			req := &runtimev1pb.InvokeServiceRequest{
				Id: "fakeAppID",
				Message: &commonv1pb.InvokeRequest{
					Method: "fakeMethod",
					Data:   &anypb.Any{Value: []byte("testData")},
				},
			}
			var header metadata.MD
			_, err := client.InvokeService(context.Background(), req, grpc.Header(&header))

			// assert
			mockDirectMessaging.AssertNumberOfCalls(t, "Invoke", 1)
			s, ok := status.FromError(err)
			assert.True(t, ok)
			statusHeader := header.Get(daprHTTPStatusHeader)
			assert.Equal(t, strconv.Itoa(tt.status), statusHeader[0])
			assert.Equal(t, tt.grpcStatusCode, s.Code())
			assert.Equal(t, tt.grpcMessage, s.Message())

			if tt.errHTTPCode != "" {
				errInfo := s.Details()[0].(*epb.ErrorInfo)
				assert.Equal(t, 1, len(s.Details()))
				assert.Equal(t, tt.errHTTPCode, errInfo.Metadata["http.code"])
				assert.Equal(t, tt.errHTTPMessage, errInfo.Metadata["http.error_message"])
			}
		})
	}
}

func TestInvokeServiceFromGRPCResponse(t *testing.T) {
	mockDirectMessaging := new(daprt.MockDirectMessaging)

	// Setup Dapr API server
	fakeAPI := &api{
		id:              "fakeAPI",
		directMessaging: mockDirectMessaging,
		resiliency:      resiliency.New(nil),
	}

	t.Run("handle grpc response code", func(t *testing.T) {
		fakeResp := invokev1.NewInvokeMethodResponse(
			int32(codes.Unimplemented), "Unimplemented",
			[]*anypb.Any{
				mustMarshalAny(&epb.ResourceInfo{
					ResourceType: "sidecar",
					ResourceName: "invoke/service",
					Owner:        "Dapr",
				}),
			},
		)
		fakeResp.WithRawData([]byte("fakeDirectMessageResponse"), "application/json")

		// Set up direct messaging mock
		mockDirectMessaging.Calls = nil // reset call count
		mockDirectMessaging.On("Invoke",
			mock.AnythingOfType("*context.valueCtx"),
			"fakeAppID",
			mock.AnythingOfType("*v1.InvokeMethodRequest")).Return(fakeResp, nil).Once()

		// Run test server
		port, _ := freeport.GetFreePort()
		server := startDaprAPIServer(port, fakeAPI, "")
		defer server.Stop()

		// Create gRPC test client
		clientConn := createTestClient(port)
		defer clientConn.Close()

		// act
		client := runtimev1pb.NewDaprClient(clientConn)
		req := &runtimev1pb.InvokeServiceRequest{
			Id: "fakeAppID",
			Message: &commonv1pb.InvokeRequest{
				Method: "fakeMethod",
				Data:   &anypb.Any{Value: []byte("testData")},
			},
		}
		_, err := client.InvokeService(context.Background(), req)

		// assert
		mockDirectMessaging.AssertNumberOfCalls(t, "Invoke", 1)
		s, ok := status.FromError(err)
		assert.True(t, ok)
		assert.Equal(t, codes.Unimplemented, s.Code())
		assert.Equal(t, "Unimplemented", s.Message())

		errInfo := s.Details()[0].(*epb.ResourceInfo)
		assert.Equal(t, 1, len(s.Details()))
		assert.Equal(t, "sidecar", errInfo.GetResourceType())
		assert.Equal(t, "invoke/service", errInfo.GetResourceName())
		assert.Equal(t, "Dapr", errInfo.GetOwner())
	})
}

func TestSecretStoreNotConfigured(t *testing.T) {
	port, _ := freeport.GetFreePort()
	server := startDaprAPIServer(port, &api{id: "fakeAPI"}, "")
	defer server.Stop()

	clientConn := createTestClient(port)
	defer clientConn.Close()

	client := runtimev1pb.NewDaprClient(clientConn)
	_, err := client.GetSecret(context.Background(), &runtimev1pb.GetSecretRequest{})
	assert.Equal(t, codes.FailedPrecondition, status.Code(err))
}

func TestGetSecret(t *testing.T) {
	fakeStore := daprt.FakeSecretStore{}
	fakeStores := map[string]secretstores.SecretStore{
		"store1": fakeStore,
		"store2": fakeStore,
		"store3": fakeStore,
		"store4": fakeStore,
	}
	secretsConfiguration := map[string]config.SecretsScope{
		"store1": {
			DefaultAccess: config.AllowAccess,
			DeniedSecrets: []string{"not-allowed"},
		},
		"store2": {
			DefaultAccess:  config.DenyAccess,
			AllowedSecrets: []string{goodKey},
		},
		"store3": {
			DefaultAccess:  config.AllowAccess,
			AllowedSecrets: []string{"error-key", goodKey},
		},
	}
	expectedResponse := "life is good"
	storeName := "store1"
	deniedStoreName := "store2"
	restrictedStore := "store3"
	unrestrictedStore := "store4"     // No configuration defined for the store
	nonExistingStore := "nonexistent" // Non-existing store

	testCases := []struct {
		testName         string
		storeName        string
		key              string
		errorExcepted    bool
		expectedResponse string
		expectedError    codes.Code
	}{
		{
			testName:         "Good Key from unrestricted store",
			storeName:        unrestrictedStore,
			key:              goodKey,
			errorExcepted:    false,
			expectedResponse: expectedResponse,
		},
		{
			testName:         "Good Key default access",
			storeName:        storeName,
			key:              goodKey,
			errorExcepted:    false,
			expectedResponse: expectedResponse,
		},
		{
			testName:         "Good Key restricted store access",
			storeName:        restrictedStore,
			key:              goodKey,
			errorExcepted:    false,
			expectedResponse: expectedResponse,
		},
		{
			testName:         "Error Key restricted store access",
			storeName:        restrictedStore,
			key:              "error-key",
			errorExcepted:    true,
			expectedResponse: "",
			expectedError:    codes.Internal,
		},
		{
			testName:         "Random Key restricted store access",
			storeName:        restrictedStore,
			key:              "random",
			errorExcepted:    true,
			expectedResponse: "",
			expectedError:    codes.PermissionDenied,
		},
		{
			testName:         "Random Key accessing a store denied access by default",
			storeName:        deniedStoreName,
			key:              "random",
			errorExcepted:    true,
			expectedResponse: "",
			expectedError:    codes.PermissionDenied,
		},
		{
			testName:         "Random Key accessing a store denied access by default",
			storeName:        deniedStoreName,
			key:              "random",
			errorExcepted:    true,
			expectedResponse: "",
			expectedError:    codes.PermissionDenied,
		},
		{
			testName:         "Store doesn't exist",
			storeName:        nonExistingStore,
			key:              "key",
			errorExcepted:    true,
			expectedResponse: "",
			expectedError:    codes.InvalidArgument,
		},
	}
	// Setup Dapr API server
	fakeAPI := &api{
		id:                   "fakeAPI",
		secretStores:         fakeStores,
		secretsConfiguration: secretsConfiguration,
		resiliency:           resiliency.New(nil),
	}
	// Run test server
	port, _ := freeport.GetFreePort()
	server := startDaprAPIServer(port, fakeAPI, "")
	defer server.Stop()

	// Create gRPC test client
	clientConn := createTestClient(port)
	defer clientConn.Close()

	// act
	client := runtimev1pb.NewDaprClient(clientConn)

	for _, tt := range testCases {
		t.Run(tt.testName, func(t *testing.T) {
			req := &runtimev1pb.GetSecretRequest{
				StoreName: tt.storeName,
				Key:       tt.key,
			}
			resp, err := client.GetSecret(context.Background(), req)

			if !tt.errorExcepted {
				assert.NoError(t, err, "Expected no error")
				assert.Equal(t, resp.Data[tt.key], tt.expectedResponse, "Expected responses to be same")
			} else {
				assert.Error(t, err, "Expected error")
				assert.Equal(t, tt.expectedError, status.Code(err))
			}
		})
	}
}

func TestGetBulkSecret(t *testing.T) {
	fakeStore := daprt.FakeSecretStore{}
	fakeStores := map[string]secretstores.SecretStore{
		"store1": fakeStore,
	}
	secretsConfiguration := map[string]config.SecretsScope{
		"store1": {
			DefaultAccess: config.AllowAccess,
			DeniedSecrets: []string{"not-allowed"},
		},
	}
	expectedResponse := "life is good"

	testCases := []struct {
		testName         string
		storeName        string
		key              string
		errorExcepted    bool
		expectedResponse string
		expectedError    codes.Code
	}{
		{
			testName:         "Good Key from unrestricted store",
			storeName:        "store1",
			key:              goodKey,
			errorExcepted:    false,
			expectedResponse: expectedResponse,
		},
	}
	// Setup Dapr API server
	fakeAPI := &api{
		id:                   "fakeAPI",
		secretStores:         fakeStores,
		secretsConfiguration: secretsConfiguration,
		resiliency:           resiliency.New(nil),
	}
	// Run test server
	port, _ := freeport.GetFreePort()
	server := startDaprAPIServer(port, fakeAPI, "")
	defer server.Stop()

	// Create gRPC test client
	clientConn := createTestClient(port)
	defer clientConn.Close()

	// act
	client := runtimev1pb.NewDaprClient(clientConn)

	for _, tt := range testCases {
		t.Run(tt.testName, func(t *testing.T) {
			req := &runtimev1pb.GetBulkSecretRequest{
				StoreName: tt.storeName,
			}
			resp, err := client.GetBulkSecret(context.Background(), req)

			if !tt.errorExcepted {
				assert.NoError(t, err, "Expected no error")
				assert.Equal(t, resp.Data[tt.key].Secrets[tt.key], tt.expectedResponse, "Expected responses to be same")
			} else {
				assert.Error(t, err, "Expected error")
				assert.Equal(t, tt.expectedError, status.Code(err))
			}
		})
	}
}

func TestGetStateWhenStoreNotConfigured(t *testing.T) {
	port, _ := freeport.GetFreePort()
	server := startDaprAPIServer(port, &api{id: "fakeAPI", resiliency: resiliency.New(nil)}, "")
	defer server.Stop()

	clientConn := createTestClient(port)
	defer clientConn.Close()

	client := runtimev1pb.NewDaprClient(clientConn)
	_, err := client.GetState(context.Background(), &runtimev1pb.GetStateRequest{})
	assert.Equal(t, codes.FailedPrecondition, status.Code(err))
}

func TestSaveState(t *testing.T) {
	fakeStore := &daprt.MockStateStore{}
	fakeStore.On("BulkSet", mock.MatchedBy(func(reqs []state.SetRequest) bool {
		if len(reqs) == 0 {
			return false
		}
		return reqs[0].Key == goodStoreKey
	})).Return(nil)
	fakeStore.On("BulkSet", mock.MatchedBy(func(reqs []state.SetRequest) bool {
		if len(reqs) == 0 {
			return false
		}
		return reqs[0].Key == errorStoreKey
	})).Return(errors.New("failed to save state with error-key"))

	// Setup dapr api server
	fakeAPI := &api{
		id:          "fakeAPI",
		stateStores: map[string]state.Store{"store1": fakeStore},
		resiliency:  resiliency.New(nil),
	}
	port, _ := freeport.GetFreePort()
	server := startDaprAPIServer(port, fakeAPI, "")
	defer server.Stop()

	// create client
	clientConn := createTestClient(port)
	defer clientConn.Close()

	client := runtimev1pb.NewDaprClient(clientConn)

	testCases := []struct {
		testName      string
		storeName     string
		key           string
		value         string
		errorExcepted bool
		expectedError codes.Code
	}{
		{
			testName:      "save state",
			storeName:     "store1",
			key:           goodKey,
			value:         "value",
			errorExcepted: false,
			expectedError: codes.OK,
		},
		{
			testName:      "save state with non-existing store",
			storeName:     "store2",
			key:           goodKey,
			value:         "value",
			errorExcepted: true,
			expectedError: codes.InvalidArgument,
		},
		{
			testName:      "save state but error occurs",
			storeName:     "store1",
			key:           "error-key",
			value:         "value",
			errorExcepted: true,
			expectedError: codes.Internal,
		},
	}

	// test and assert
	for _, tt := range testCases {
		t.Run(tt.testName, func(t *testing.T) {
			req := &runtimev1pb.SaveStateRequest{
				StoreName: tt.storeName,
				States: []*commonv1pb.StateItem{
					{
						Key:   tt.key,
						Value: []byte(tt.value),
					},
				},
			}

			_, err := client.SaveState(context.Background(), req)
			if !tt.errorExcepted {
				assert.NoError(t, err, "Expected no error")
			} else {
				assert.Error(t, err, "Expected error")
				assert.Equal(t, tt.expectedError, status.Code(err))
			}
		})
	}
}

func TestGetState(t *testing.T) {
	// Setup mock store
	fakeStore := &daprt.MockStateStore{}
	fakeStore.On("Get", mock.MatchedBy(func(req *state.GetRequest) bool {
		return req.Key == goodStoreKey
	})).Return(
		&state.GetResponse{
			Data: []byte("test-data"),
			ETag: ptr.String("test-etag"),
		}, nil)
	fakeStore.On("Get", mock.MatchedBy(func(req *state.GetRequest) bool {
		return req.Key == errorStoreKey
	})).Return(
		nil,
		errors.New("failed to get state with error-key"))

	fakeAPI := &api{
		id:          "fakeAPI",
		stateStores: map[string]state.Store{"store1": fakeStore},
		resiliency:  resiliency.New(nil),
	}
	port, _ := freeport.GetFreePort()
	server := startDaprAPIServer(port, fakeAPI, "")
	defer server.Stop()

	clientConn := createTestClient(port)
	defer clientConn.Close()

	client := runtimev1pb.NewDaprClient(clientConn)

	testCases := []struct {
		testName         string
		storeName        string
		key              string
		errorExcepted    bool
		expectedResponse *runtimev1pb.GetStateResponse
		expectedError    codes.Code
	}{
		{
			testName:      "get state",
			storeName:     "store1",
			key:           goodKey,
			errorExcepted: false,
			expectedResponse: &runtimev1pb.GetStateResponse{
				Data: []byte("test-data"),
				Etag: "test-etag",
			},
			expectedError: codes.OK,
		},
		{
			testName:         "get store with non-existing store",
			storeName:        "no-store",
			key:              goodKey,
			errorExcepted:    true,
			expectedResponse: &runtimev1pb.GetStateResponse{},
			expectedError:    codes.InvalidArgument,
		},
		{
			testName:         "get store with key but error occurs",
			storeName:        "store1",
			key:              "error-key",
			errorExcepted:    true,
			expectedResponse: &runtimev1pb.GetStateResponse{},
			expectedError:    codes.Internal,
		},
	}

	for _, tt := range testCases {
		t.Run(tt.testName, func(t *testing.T) {
			req := &runtimev1pb.GetStateRequest{
				StoreName: tt.storeName,
				Key:       tt.key,
			}

			resp, err := client.GetState(context.Background(), req)
			if !tt.errorExcepted {
				assert.NoError(t, err, "Expected no error")
				assert.Equal(t, resp.Data, tt.expectedResponse.Data, "Expected response Data to be same")
				assert.Equal(t, resp.Etag, tt.expectedResponse.Etag, "Expected response Etag to be same")
			} else {
				assert.Error(t, err, "Expected error")
				assert.Equal(t, tt.expectedError, status.Code(err))
			}
		})
	}
}

func TestGetConfiguration(t *testing.T) {
	fakeConfigurationStore := &daprt.MockConfigurationStore{}
	fakeConfigurationStore.On("Get",
		mock.AnythingOfType("*context.valueCtx"),
		mock.MatchedBy(func(req *configuration.GetRequest) bool {
			return req.Keys[0] == goodKey
		})).Return(
		&configuration.GetResponse{
			Items: []*configuration.Item{
				{
					Key:   goodKey,
					Value: "test-data",
				},
			},
		}, nil)
	fakeConfigurationStore.On("Get",
		mock.AnythingOfType("*context.valueCtx"),
		mock.MatchedBy(func(req *configuration.GetRequest) bool {
			return req.Keys[0] == "good-key1" && req.Keys[1] == goodKey2 && req.Keys[2] == "good-key3"
		})).Return(
		&configuration.GetResponse{
			Items: []*configuration.Item{
				{
					Key:   "good-key1",
					Value: "test-data",
				},
				{
					Key:   goodKey2,
					Value: "test-data",
				},
				{
					Key:   "good-key3",
					Value: "test-data",
				},
			},
		}, nil)
	fakeConfigurationStore.On("Get",
		mock.AnythingOfType("*context.valueCtx"),
		mock.MatchedBy(func(req *configuration.GetRequest) bool {
			return req.Keys[0] == "error-key"
		})).Return(
		nil,
		errors.New("failed to get state with error-key"))
	fakeAPI := &api{
		id:                  "fakeAPI",
		configurationStores: map[string]configuration.Store{"store1": fakeConfigurationStore},
		resiliency:          resiliency.New(nil),
	}
	port, _ := freeport.GetFreePort()
	server := startDaprAPIServer(port, fakeAPI, "")
	defer server.Stop()

	clientConn := createTestClient(port)
	defer clientConn.Close()

	client := runtimev1pb.NewDaprClient(clientConn)

	testCases := []struct {
		testName         string
		storeName        string
		keys             []string
		errorExcepted    bool
		expectedResponse *runtimev1pb.GetConfigurationResponse
		expectedError    codes.Code
	}{
		{
			testName:      "get state",
			storeName:     "store1",
			keys:          []string{goodKey},
			errorExcepted: false,
			expectedResponse: &runtimev1pb.GetConfigurationResponse{
				Items: []*commonv1pb.ConfigurationItem{
					{
						Key:   goodKey,
						Value: "test-data",
					},
				},
			},
			expectedError: codes.OK,
		},
		{
			testName:      "get state",
			storeName:     "store1",
			keys:          []string{"good-key1", goodKey2, "good-key3"},
			errorExcepted: false,
			expectedResponse: &runtimev1pb.GetConfigurationResponse{
				Items: []*commonv1pb.ConfigurationItem{
					{
						Key:   "good-key1",
						Value: "test-data",
					},
					{
						Key:   goodKey2,
						Value: "test-data",
					},
					{
						Key:   "good-key3",
						Value: "test-data",
					},
				},
			},
			expectedError: codes.OK,
		},
		{
			testName:         "get store with non-existing store",
			storeName:        "no-store",
			keys:             []string{goodKey},
			errorExcepted:    true,
			expectedResponse: &runtimev1pb.GetConfigurationResponse{},
			expectedError:    codes.InvalidArgument,
		},
		{
			testName:         "get store with key but error occurs",
			storeName:        "store1",
			keys:             []string{"error-key"},
			errorExcepted:    true,
			expectedResponse: &runtimev1pb.GetConfigurationResponse{},
			expectedError:    codes.Internal,
		},
	}

	for _, tt := range testCases {
		t.Run(tt.testName, func(t *testing.T) {
			req := &runtimev1pb.GetConfigurationRequest{
				StoreName: tt.storeName,
				Keys:      tt.keys,
			}

			resp, err := client.GetConfigurationAlpha1(context.Background(), req)
			if !tt.errorExcepted {
				assert.NoError(t, err, "Expected no error")
				assert.Equal(t, resp.Items, tt.expectedResponse.Items, "Expected response items to be same")
			} else {
				assert.Error(t, err, "Expected error")
				assert.Equal(t, tt.expectedError, status.Code(err))
			}
		})
	}
}

func TestSubscribeConfiguration(t *testing.T) {
	fakeConfigurationStore := &daprt.MockConfigurationStore{}
	var tempReq *configuration.SubscribeRequest
	fakeConfigurationStore.On("Subscribe",
		mock.AnythingOfType("*context.cancelCtx"),
		mock.MatchedBy(func(req *configuration.SubscribeRequest) bool {
			tempReq = req
			return len(tempReq.Keys) == 1 && tempReq.Keys[0] == goodKey
		}),
		mock.MatchedBy(func(f configuration.UpdateHandler) bool {
			if len(tempReq.Keys) == 1 && tempReq.Keys[0] == goodKey {
				_ = f(context.Background(), &configuration.UpdateEvent{
					Items: []*configuration.Item{
						{
							Key:   goodKey,
							Value: "test-data",
						},
					},
				})
			}
			return true
		})).Return("id", nil)
	fakeConfigurationStore.On("Subscribe",
		mock.AnythingOfType("*context.cancelCtx"),
		mock.MatchedBy(func(req *configuration.SubscribeRequest) bool {
			tempReq = req
			return len(req.Keys) == 2 && req.Keys[0] == goodKey && req.Keys[1] == goodKey2
		}),
		mock.MatchedBy(func(f configuration.UpdateHandler) bool {
			if len(tempReq.Keys) == 2 && tempReq.Keys[0] == goodKey && tempReq.Keys[1] == goodKey2 {
				_ = f(context.Background(), &configuration.UpdateEvent{
					Items: []*configuration.Item{
						{
							Key:   goodKey,
							Value: "test-data",
						},
						{
							Key:   goodKey2,
							Value: "test-data2",
						},
					},
				})
			}
			return true
		})).Return("id", nil)
	fakeConfigurationStore.On("Subscribe",
		mock.AnythingOfType("*context.cancelCtx"),
		mock.MatchedBy(func(req *configuration.SubscribeRequest) bool {
			return req.Keys[0] == "error-key"
		}),
		mock.AnythingOfType("configuration.UpdateHandler")).Return(nil, errors.New("failed to get state with error-key"))

	fakeAPI := &api{
		configurationSubscribe: make(map[string]chan struct{}),
		id:                     "fakeAPI",
		configurationStores:    map[string]configuration.Store{"store1": fakeConfigurationStore},
		resiliency:             resiliency.New(nil),
	}
	port, _ := freeport.GetFreePort()
	server := startDaprAPIServer(port, fakeAPI, "")
	defer server.Stop()

	clientConn := createTestClient(port)
	defer clientConn.Close()

	client := runtimev1pb.NewDaprClient(clientConn)

	testCases := []struct {
		testName         string
		storeName        string
		keys             []string
		errorExcepted    bool
		expectedResponse []*commonv1pb.ConfigurationItem
		expectedError    codes.Code
	}{
		{
			testName:      "get store with single key",
			storeName:     "store1",
			keys:          []string{goodKey},
			errorExcepted: false,
			expectedResponse: []*commonv1pb.ConfigurationItem{
				{
					Key:   goodKey,
					Value: "test-data",
				},
			},
			expectedError: codes.OK,
		},
		{
			testName:         "get store with non-existing store",
			storeName:        "no-store",
			keys:             []string{goodKey},
			errorExcepted:    true,
			expectedResponse: []*commonv1pb.ConfigurationItem{},
			expectedError:    codes.InvalidArgument,
		},
		{
			testName:         "get store with key but error occurs",
			storeName:        "store1",
			keys:             []string{"error-key"},
			errorExcepted:    true,
			expectedResponse: []*commonv1pb.ConfigurationItem{},
			expectedError:    codes.InvalidArgument,
		},
		{
			testName:      "get store with multi keys",
			storeName:     "store1",
			keys:          []string{goodKey, goodKey2},
			errorExcepted: false,
			expectedResponse: []*commonv1pb.ConfigurationItem{
				{
					Key:   goodKey,
					Value: "test-data",
				},
				{
					Key:   goodKey2,
					Value: "test-data2",
				},
			},
			expectedError: codes.OK,
		},
	}

	for _, tt := range testCases {
		t.Run(tt.testName, func(t *testing.T) {
			req := &runtimev1pb.SubscribeConfigurationRequest{
				StoreName: tt.storeName,
				Keys:      tt.keys,
			}

			resp, _ := client.SubscribeConfigurationAlpha1(context.Background(), req)
			if !tt.errorExcepted {
				rsp, err := resp.Recv()
				assert.NoError(t, err, "Expected no error")
				assert.Equal(t, rsp.Items, tt.expectedResponse, "Expected response items to be same")
			} else {
				retry := 3
				count := 0
				_, err := resp.Recv()
				for {
					if err != nil {
						break
					}
					if count > retry {
						break
					}
					count++
					time.Sleep(time.Millisecond * 10)
					_, err = resp.Recv()
				}
				assert.Equal(t, tt.expectedError, status.Code(err))
				assert.Error(t, err, "Expected error")
			}
		})
	}
}

func TestUnSubscribeConfiguration(t *testing.T) {
	fakeConfigurationStore := &daprt.MockConfigurationStore{}
	stop := make(chan struct{})
	defer close(stop)
	var tempReq *configuration.SubscribeRequest
	fakeConfigurationStore.On("Unsubscribe",
		mock.AnythingOfType("*context.valueCtx"),
		mock.MatchedBy(func(req *configuration.UnsubscribeRequest) bool {
			return true
		})).Return(nil)
	fakeConfigurationStore.On("Subscribe",
		mock.AnythingOfType("*context.cancelCtx"),
		mock.MatchedBy(func(req *configuration.SubscribeRequest) bool {
			tempReq = req
			return len(req.Keys) == 1 && req.Keys[0] == goodKey
		}),
		mock.MatchedBy(func(f configuration.UpdateHandler) bool {
			if !(len(tempReq.Keys) == 1 && tempReq.Keys[0] == goodKey) {
				return true
			}
			go func() {
				for {
					select {
					case <-stop:
						return
					default:
					}
					if err := f(context.Background(), &configuration.UpdateEvent{
						Items: []*configuration.Item{
							{
								Key:   goodKey,
								Value: "test-data",
							},
						},
						ID: mockSubscribeID,
					}); err != nil {
						return
					}
					time.Sleep(time.Millisecond * 10)
				}
			}()
			return true
		})).Return(mockSubscribeID, nil)
	fakeConfigurationStore.On("Subscribe",
		mock.AnythingOfType("*context.cancelCtx"),
		mock.MatchedBy(func(req *configuration.SubscribeRequest) bool {
			tempReq = req
			return len(req.Keys) == 2 && req.Keys[0] == goodKey && req.Keys[1] == goodKey2
		}),
		mock.MatchedBy(func(f configuration.UpdateHandler) bool {
			if !(len(tempReq.Keys) == 2 && tempReq.Keys[0] == goodKey && tempReq.Keys[1] == goodKey2) {
				return true
			}
			go func() {
				for {
					select {
					case <-stop:
						return
					default:
					}
					if err := f(context.Background(), &configuration.UpdateEvent{
						Items: []*configuration.Item{
							{
								Key:   goodKey,
								Value: "test-data",
							},
							{
								Key:   goodKey2,
								Value: "test-data2",
							},
						},
						ID: mockSubscribeID,
					}); err != nil {
						return
					}
					time.Sleep(time.Millisecond * 10)
				}
			}()
			return true
		})).Return(mockSubscribeID, nil)

	fakeAPI := &api{
		configurationSubscribe: make(map[string]chan struct{}),
		id:                     "fakeAPI",
		configurationStores:    map[string]configuration.Store{"store1": fakeConfigurationStore},
		resiliency:             resiliency.New(nil),
	}
	port, _ := freeport.GetFreePort()
	server := startDaprAPIServer(port, fakeAPI, "")
	defer server.Stop()

	clientConn := createTestClient(port)
	defer clientConn.Close()

	client := runtimev1pb.NewDaprClient(clientConn)

	testCases := []struct {
		testName         string
		storeName        string
		keys             []string
		expectedResponse []*commonv1pb.ConfigurationItem
		expectedError    codes.Code
	}{
		{
			testName:  "Test unsubscribe",
			storeName: "store1",
			keys:      []string{goodKey},
			expectedResponse: []*commonv1pb.ConfigurationItem{
				{
					Key:   goodKey,
					Value: "test-data",
				},
			},
			expectedError: codes.OK,
		},
		{
			testName:  "Test unsubscribe with multi keys",
			storeName: "store1",
			keys:      []string{goodKey, goodKey2},
			expectedResponse: []*commonv1pb.ConfigurationItem{
				{
					Key:   goodKey,
					Value: "test-data",
				},
				{
					Key:   goodKey2,
					Value: "test-data2",
				},
			},
			expectedError: codes.OK,
		},
	}

	for _, tt := range testCases {
		t.Run(tt.testName, func(t *testing.T) {
			req := &runtimev1pb.SubscribeConfigurationRequest{
				StoreName: tt.storeName,
				Keys:      tt.keys,
			}

			resp, err := client.SubscribeConfigurationAlpha1(context.Background(), req)
			assert.Nil(t, err, "Error should be nil")
			retry := 3
			count := 0
			var subscribeID string
			for {
				if count > retry {
					break
				}
				count++
				time.Sleep(time.Millisecond * 10)
				rsp, recvErr := resp.Recv()
				assert.NotNil(t, rsp)
				assert.Nil(t, recvErr)
				assert.Equal(t, tt.expectedResponse, rsp.Items)
				subscribeID = rsp.Id
			}
			assert.Nil(t, err, "Error should be nil")
			_, err = client.UnsubscribeConfigurationAlpha1(context.Background(), &runtimev1pb.UnsubscribeConfigurationRequest{
				StoreName: tt.storeName,
				Id:        subscribeID,
			})
			assert.Nil(t, err, "Error should be nil")
			count = 0
			for {
				if err != nil && err.Error() == "EOF" {
					break
				}
				if count > retry {
					break
				}
				count++
				time.Sleep(time.Millisecond * 10)
				_, err = resp.Recv()
			}
			assert.Error(t, err, "Unsubscribed channel should returns EOF")
		})
	}
}

func TestGetBulkState(t *testing.T) {
	fakeStore := &daprt.MockStateStore{}
	fakeStore.On("Get", mock.MatchedBy(func(req *state.GetRequest) bool {
		return req.Key == goodStoreKey
	})).Return(
		&state.GetResponse{
			Data: []byte("test-data"),
			ETag: ptr.String("test-etag"),
		}, nil)
	fakeStore.On("Get", mock.MatchedBy(func(req *state.GetRequest) bool {
		return req.Key == errorStoreKey
	})).Return(
		nil,
		errors.New("failed to get state with error-key"))

	fakeAPI := &api{
		id:          "fakeAPI",
		stateStores: map[string]state.Store{"store1": fakeStore},
		resiliency:  resiliency.New(nil),
	}
	port, _ := freeport.GetFreePort()
	server := startDaprAPIServer(port, fakeAPI, "")
	defer server.Stop()

	clientConn := createTestClient(port)
	defer clientConn.Close()

	client := runtimev1pb.NewDaprClient(clientConn)

	testCases := []struct {
		testName         string
		storeName        string
		keys             []string
		errorExcepted    bool
		expectedResponse []*runtimev1pb.BulkStateItem
		expectedError    codes.Code
	}{
		{
			testName:      "get state",
			storeName:     "store1",
			keys:          []string{goodKey, goodKey},
			errorExcepted: false,
			expectedResponse: []*runtimev1pb.BulkStateItem{
				{
					Data: []byte("test-data"),
					Etag: "test-etag",
				},
				{
					Data: []byte("test-data"),
					Etag: "test-etag",
				},
			},
			expectedError: codes.OK,
		},
		{
			testName:         "get store with non-existing store",
			storeName:        "no-store",
			keys:             []string{goodKey, goodKey},
			errorExcepted:    true,
			expectedResponse: []*runtimev1pb.BulkStateItem{},
			expectedError:    codes.InvalidArgument,
		},
		{
			testName:      "get store with key but error occurs",
			storeName:     "store1",
			keys:          []string{"error-key", "error-key"},
			errorExcepted: false,
			expectedResponse: []*runtimev1pb.BulkStateItem{
				{
					Error: "failed to get state with error-key",
				},
				{
					Error: "failed to get state with error-key",
				},
			},
			expectedError: codes.OK,
		},
		{
			testName:         "get store with empty keys",
			storeName:        "store1",
			keys:             []string{},
			errorExcepted:    false,
			expectedResponse: []*runtimev1pb.BulkStateItem{},
			expectedError:    codes.OK,
		},
	}

	for _, tt := range testCases {
		t.Run(tt.testName, func(t *testing.T) {
			req := &runtimev1pb.GetBulkStateRequest{
				StoreName: tt.storeName,
				Keys:      tt.keys,
			}

			resp, err := client.GetBulkState(context.Background(), req)
			if !tt.errorExcepted {
				assert.NoError(t, err, "Expected no error")

				if len(tt.expectedResponse) == 0 {
					assert.Equal(t, len(resp.Items), 0, "Expected response to be empty")
				} else {
					for i := 0; i < len(resp.Items); i++ {
						if tt.expectedResponse[i].Error == "" {
							assert.Equal(t, resp.Items[i].Data, tt.expectedResponse[i].Data, "Expected response Data to be same")
							assert.Equal(t, resp.Items[i].Etag, tt.expectedResponse[i].Etag, "Expected response Etag to be same")
						} else {
							assert.Equal(t, resp.Items[i].Error, tt.expectedResponse[i].Error, "Expected response error to be same")
						}
					}
				}
			} else {
				assert.Error(t, err, "Expected error")
				assert.Equal(t, tt.expectedError, status.Code(err))
			}
		})
	}
}

func TestDeleteState(t *testing.T) {
	fakeStore := &daprt.MockStateStore{}
	fakeStore.On("Delete", mock.MatchedBy(func(req *state.DeleteRequest) bool {
		return req.Key == goodStoreKey
	})).Return(nil)
	fakeStore.On("Delete", mock.MatchedBy(func(req *state.DeleteRequest) bool {
		return req.Key == errorStoreKey
	})).Return(errors.New("failed to delete state with key2"))

	fakeAPI := &api{
		id:          "fakeAPI",
		stateStores: map[string]state.Store{"store1": fakeStore},
		resiliency:  resiliency.New(nil),
	}
	port, _ := freeport.GetFreePort()
	server := startDaprAPIServer(port, fakeAPI, "")
	defer server.Stop()

	clientConn := createTestClient(port)
	defer clientConn.Close()

	client := runtimev1pb.NewDaprClient(clientConn)

	testCases := []struct {
		testName      string
		storeName     string
		key           string
		errorExcepted bool
		expectedError codes.Code
	}{
		{
			testName:      "delete state",
			storeName:     "store1",
			key:           goodKey,
			errorExcepted: false,
			expectedError: codes.OK,
		},
		{
			testName:      "delete store with non-existing store",
			storeName:     "no-store",
			key:           goodKey,
			errorExcepted: true,
			expectedError: codes.InvalidArgument,
		},
		{
			testName:      "delete store with key but error occurs",
			storeName:     "store1",
			key:           "error-key",
			errorExcepted: true,
			expectedError: codes.Internal,
		},
	}

	for _, tt := range testCases {
		t.Run(tt.testName, func(t *testing.T) {
			req := &runtimev1pb.DeleteStateRequest{
				StoreName: tt.storeName,
				Key:       tt.key,
			}

			_, err := client.DeleteState(context.Background(), req)
			if !tt.errorExcepted {
				assert.NoError(t, err, "Expected no error")
			} else {
				assert.Error(t, err, "Expected error")
				assert.Equal(t, tt.expectedError, status.Code(err))
			}
		})
	}
}

func TestPublishTopic(t *testing.T) {
	port, _ := freeport.GetFreePort()

	srv := &api{
		pubsubAdapter: &daprt.MockPubSubAdapter{
			PublishFn: func(req *pubsub.PublishRequest) error {
				if req.Topic == "error-topic" {
					return errors.New("error when publish")
				}

				if req.Topic == "err-not-found" {
					return runtime_pubsub.NotFoundError{PubsubName: "errnotfound"}
				}

				if req.Topic == "err-not-allowed" {
					return runtime_pubsub.NotAllowedError{Topic: req.Topic, ID: "test"}
				}

				return nil
			},
			GetPubSubFn: func(pubsubName string) pubsub.PubSub {
				return &daprt.MockPubSub{}
			},
		},
	}
	server := startTestServerAPI(port, srv)
	defer server.Stop()

	clientConn := createTestClient(port)
	defer clientConn.Close()

	client := runtimev1pb.NewDaprClient(clientConn)

	_, err := client.PublishEvent(context.Background(), &runtimev1pb.PublishEventRequest{})
	assert.Equal(t, codes.InvalidArgument, status.Code(err))

	_, err = client.PublishEvent(context.Background(), &runtimev1pb.PublishEventRequest{
		PubsubName: "pubsub",
	})
	assert.Equal(t, codes.InvalidArgument, status.Code(err))

	_, err = client.PublishEvent(context.Background(), &runtimev1pb.PublishEventRequest{
		PubsubName: "pubsub",
		Topic:      "topic",
	})
	assert.Nil(t, err)

	_, err = client.PublishEvent(context.Background(), &runtimev1pb.PublishEventRequest{
		PubsubName: "pubsub",
		Topic:      "error-topic",
	})
	assert.Equal(t, codes.Internal, status.Code(err))

	_, err = client.PublishEvent(context.Background(), &runtimev1pb.PublishEventRequest{
		PubsubName: "pubsub",
		Topic:      "err-not-found",
	})
	assert.Equal(t, codes.NotFound, status.Code(err))

	_, err = client.PublishEvent(context.Background(), &runtimev1pb.PublishEventRequest{
		PubsubName: "pubsub",
		Topic:      "err-not-allowed",
	})
	assert.Equal(t, codes.PermissionDenied, status.Code(err))
}

func TestShutdownEndpoints(t *testing.T) {
	port, _ := freeport.GetFreePort()

	m := mock.Mock{}
	m.On("shutdown", mock.Anything).Return()
	srv := &api{
		shutdown: func() {
			m.MethodCalled("shutdown")
		},
	}
	server := startTestServerAPI(port, srv)
	defer server.Stop()

	clientConn := createTestClient(port)
	defer clientConn.Close()

	client := runtimev1pb.NewDaprClient(clientConn)

	t.Run("Shutdown successfully - 204", func(t *testing.T) {
		_, err := client.Shutdown(context.Background(), &emptypb.Empty{})
		assert.NoError(t, err, "Expected no error")
		for i := 0; i < 5 && len(m.Calls) == 0; i++ {
			<-time.After(200 * time.Millisecond)
		}
		m.AssertCalled(t, "shutdown")
	})
}

func TestInvokeBinding(t *testing.T) {
	port, _ := freeport.GetFreePort()
	srv := &api{
		sendToOutputBindingFn: func(name string, req *bindings.InvokeRequest) (*bindings.InvokeResponse, error) {
			if name == "error-binding" {
				return nil, errors.New("error when invoke binding")
			}
			return &bindings.InvokeResponse{Data: []byte("ok")}, nil
		},
	}
	server := startTestServerAPI(port, srv)
	defer server.Stop()

	clientConn := createTestClient(port)
	defer clientConn.Close()

	client := runtimev1pb.NewDaprClient(clientConn)
	_, err := client.InvokeBinding(context.Background(), &runtimev1pb.InvokeBindingRequest{})
	assert.Nil(t, err)
	_, err = client.InvokeBinding(context.Background(), &runtimev1pb.InvokeBindingRequest{Name: "error-binding"})
	assert.Equal(t, codes.Internal, status.Code(err))
}

func TestTransactionStateStoreNotConfigured(t *testing.T) {
	port, _ := freeport.GetFreePort()
	server := startDaprAPIServer(port, &api{id: "fakeAPI"}, "")
	defer server.Stop()

	clientConn := createTestClient(port)
	defer clientConn.Close()

	client := runtimev1pb.NewDaprClient(clientConn)
	_, err := client.ExecuteStateTransaction(context.Background(), &runtimev1pb.ExecuteStateTransactionRequest{})
	assert.Equal(t, codes.FailedPrecondition, status.Code(err))
}

func TestTransactionStateStoreNotImplemented(t *testing.T) {
	fakeStore := &daprt.MockStateStore{}
	port, _ := freeport.GetFreePort()
	server := startDaprAPIServer(port, &api{
		id:          "fakeAPI",
		stateStores: map[string]state.Store{"store1": fakeStore},
	}, "")
	defer server.Stop()

	clientConn := createTestClient(port)
	defer clientConn.Close()

	client := runtimev1pb.NewDaprClient(clientConn)
	_, err := client.ExecuteStateTransaction(context.Background(), &runtimev1pb.ExecuteStateTransactionRequest{
		StoreName: "store1",
	})
	assert.Equal(t, codes.Unimplemented, status.Code(err))
}

func TestExecuteStateTransaction(t *testing.T) {
	fakeStore := &daprt.TransactionalStoreMock{}
	matchKeyFn := func(req *state.TransactionalStateRequest, key string) bool {
		if len(req.Operations) == 1 {
			if rr, ok := req.Operations[0].Request.(state.SetRequest); ok {
				if rr.Key == "fakeAPI||"+key {
					return true
				}
			} else {
				return true
			}
		}
		return false
	}
	fakeStore.On("Multi", mock.MatchedBy(func(req *state.TransactionalStateRequest) bool {
		return matchKeyFn(req, goodKey)
	})).Return(nil)
	fakeStore.On("Multi", mock.MatchedBy(func(req *state.TransactionalStateRequest) bool {
		return matchKeyFn(req, "error-key")
	})).Return(errors.New("error to execute with key2"))

	var fakeTransactionalStore state.TransactionalStore = fakeStore
	fakeAPI := &api{
		id:          "fakeAPI",
		stateStores: map[string]state.Store{"store1": fakeStore},
		transactionalStateStores: map[string]state.TransactionalStore{
			"store1": fakeTransactionalStore,
		},
		resiliency: resiliency.New(nil),
	}
	port, _ := freeport.GetFreePort()
	server := startDaprAPIServer(port, fakeAPI, "")
	defer server.Stop()

	clientConn := createTestClient(port)
	defer clientConn.Close()

	client := runtimev1pb.NewDaprClient(clientConn)

	stateOptions, _ := GenerateStateOptionsTestCase()
	testCases := []struct {
		testName      string
		storeName     string
		operation     state.OperationType
		key           string
		value         []byte
		options       *commonv1pb.StateOptions
		errorExcepted bool
		expectedError codes.Code
	}{
		{
			testName:      "upsert operation",
			storeName:     "store1",
			operation:     state.Upsert,
			key:           goodKey,
			value:         []byte("1"),
			errorExcepted: false,
			expectedError: codes.OK,
		},
		{
			testName:      "delete operation",
			storeName:     "store1",
			operation:     state.Upsert,
			key:           goodKey,
			errorExcepted: false,
			expectedError: codes.OK,
		},
		{
			testName:      "unknown operation",
			storeName:     "store1",
			operation:     state.OperationType("unknown"),
			key:           goodKey,
			errorExcepted: true,
			expectedError: codes.Unimplemented,
		},
		{
			testName:      "error occurs when multi execute",
			storeName:     "store1",
			operation:     state.Upsert,
			key:           "error-key",
			errorExcepted: true,
			expectedError: codes.Internal,
		},
	}

	for _, tt := range testCases {
		t.Run(tt.testName, func(t *testing.T) {
			req := &runtimev1pb.ExecuteStateTransactionRequest{
				StoreName: tt.storeName,
				Operations: []*runtimev1pb.TransactionalStateOperation{
					{
						OperationType: string(tt.operation),
						Request: &commonv1pb.StateItem{
							Key:     tt.key,
							Value:   tt.value,
							Options: stateOptions,
						},
					},
				},
			}

			_, err := client.ExecuteStateTransaction(context.Background(), req)
			if !tt.errorExcepted {
				assert.NoError(t, err, "Expected no error")
			} else {
				assert.Error(t, err, "Expected error")
				assert.Equal(t, tt.expectedError, status.Code(err))
			}
		})
	}
}

func TestGetMetadata(t *testing.T) {
	port, _ := freeport.GetFreePort()
	fakeComponent := components_v1alpha.Component{}
	fakeComponent.Name = "testComponent"

	mockActors := new(actors.MockActors)
	mockActors.On("GetActiveActorsCount").Return(actors.ActiveActorsCount{
		Count: 10,
		Type:  "abcd",
	})

	fakeAPI := &api{
<<<<<<< HEAD
		id: "fakeAPI",
		getComponentsFn: func() []components_v1alpha.Component {
			return []components_v1alpha.Component{
				{
					ObjectMeta: meta_v1.ObjectMeta{
						Name: "MockComponent1Name",
					},
					Spec: components_v1alpha.ComponentSpec{
						Type:    "mock.component1Type",
						Version: "v1.0",
						Metadata: []components_v1alpha.MetadataItem{
							{
								Name: "actorMockComponent1",
								Value: components_v1alpha.DynamicValue{
									JSON: v1.JSON{Raw: []byte("true")},
								},
							},
						},
					},
				},
				{
					ObjectMeta: meta_v1.ObjectMeta{
						Name: "MockComponent2Name",
					},
					Spec: components_v1alpha.ComponentSpec{
						Type:    "mock.component2Type",
						Version: "v1.0",
						Metadata: []components_v1alpha.MetadataItem{
							{
								Name: "actorMockComponent2",
								Value: components_v1alpha.DynamicValue{
									JSON: v1.JSON{Raw: []byte("true")},
								},
							},
						},
					},
				},
			}
		},
		getComponentsCapabilitiesFn: func() map[string][]string {
=======
		id:         "fakeAPI",
		actor:      mockActors,
		components: []components_v1alpha.Component{fakeComponent},
		getComponentsCapabilitesFn: func() map[string][]string {
>>>>>>> 16f32dff
			capsMap := make(map[string][]string)
			capsMap["MockComponent1Name"] = []string{"mock.feat.MockComponent1Name"}
			capsMap["MockComponent2Name"] = []string{"mock.feat.MockComponent2Name"}
			return capsMap
		},
		extendedMetadata: &dapr_metadata.DefaultStore{},
	}
	_ = fakeAPI.extendedMetadata.MetadataSet("testKey", "testValue")
	server := startDaprAPIServer(port, fakeAPI, "")
	defer server.Stop()

	clientConn := createTestClient(port)
	defer clientConn.Close()

	client := runtimev1pb.NewDaprClient(clientConn)
	response, err := client.GetMetadata(context.Background(), &emptypb.Empty{})
	assert.NoError(t, err, "Expected no error")
	assert.Len(t, response.RegisteredComponents, 2, "Two component should be returned")
	assert.Equal(t, response.RegisteredComponents[0].Name, "MockComponent1Name")
	assert.Equal(t, response.RegisteredComponents[1].Name, "MockComponent2Name")
	assert.Contains(t, response.ExtendedMetadata, "testKey")
	assert.Equal(t, response.ExtendedMetadata["testKey"], "testValue")
	assert.Len(t, response.RegisteredComponents[0].Capabilities, 1, "One capabilities should be returned")
<<<<<<< HEAD
	assert.Equal(t, response.RegisteredComponents[0].Capabilities[0], "mock.feat.MockComponent1Name")
	assert.Len(t, response.RegisteredComponents[1].Capabilities, 1, "One capabilities should be returned")
	assert.Equal(t, response.RegisteredComponents[1].Capabilities[0], "mock.feat.MockComponent2Name")
=======
	assert.Equal(t, response.RegisteredComponents[0].Capabilities[0], "mock.feat.testComponent")
	assert.Equal(t, response.GetActiveActorsCount()[0].Type, "abcd")
	assert.Equal(t, response.GetActiveActorsCount()[0].Count, int32(10))
>>>>>>> 16f32dff
}

func TestSetMetadata(t *testing.T) {
	port, _ := freeport.GetFreePort()
	fakeComponent := components_v1alpha.Component{}
	fakeComponent.Name = "testComponent"
	fakeAPI := &api{
		id:               "fakeAPI",
		extendedMetadata: &dapr_metadata.DefaultStore{},
	}
	server := startDaprAPIServer(port, fakeAPI, "")
	defer server.Stop()

	clientConn := createTestClient(port)
	defer clientConn.Close()

	client := runtimev1pb.NewDaprClient(clientConn)
	req := &runtimev1pb.SetMetadataRequest{
		Key:   "testKey",
		Value: "testValue",
	}
	_, err := client.SetMetadata(context.Background(), req)
	assert.NoError(t, err, "Expected no error")
	temp, _ := fakeAPI.extendedMetadata.MetadataGet()

	assert.Contains(t, temp, "testKey")
	assert.Equal(t, temp["testKey"], "testValue")
}

func TestStateStoreErrors(t *testing.T) {
	t.Run("save etag mismatch", func(t *testing.T) {
		a := &api{}
		err := state.NewETagError(state.ETagMismatch, errors.New("error"))
		err2 := a.stateErrorResponse(err, messages.ErrStateSave, "a", err.Error())

		assert.Equal(t, "rpc error: code = Aborted desc = failed saving state in state store a: possible etag mismatch. error from state store: error", err2.Error())
	})

	t.Run("save etag invalid", func(t *testing.T) {
		a := &api{}
		err := state.NewETagError(state.ETagInvalid, errors.New("error"))
		err2 := a.stateErrorResponse(err, messages.ErrStateSave, "a", err.Error())

		assert.Equal(t, "rpc error: code = InvalidArgument desc = failed saving state in state store a: invalid etag value: error", err2.Error())
	})

	t.Run("save non etag", func(t *testing.T) {
		a := &api{}
		err := errors.New("error")
		err2 := a.stateErrorResponse(err, messages.ErrStateSave, "a", err.Error())

		assert.Equal(t, "rpc error: code = Internal desc = failed saving state in state store a: error", err2.Error())
	})

	t.Run("delete etag mismatch", func(t *testing.T) {
		a := &api{}
		err := state.NewETagError(state.ETagMismatch, errors.New("error"))
		err2 := a.stateErrorResponse(err, messages.ErrStateDelete, "a", err.Error())

		assert.Equal(t, "rpc error: code = Aborted desc = failed deleting state with key a: possible etag mismatch. error from state store: error", err2.Error())
	})

	t.Run("delete etag invalid", func(t *testing.T) {
		a := &api{}
		err := state.NewETagError(state.ETagInvalid, errors.New("error"))
		err2 := a.stateErrorResponse(err, messages.ErrStateDelete, "a", err.Error())

		assert.Equal(t, "rpc error: code = InvalidArgument desc = failed deleting state with key a: invalid etag value: error", err2.Error())
	})

	t.Run("delete non etag", func(t *testing.T) {
		a := &api{}
		err := errors.New("error")
		err2 := a.stateErrorResponse(err, messages.ErrStateDelete, "a", err.Error())

		assert.Equal(t, "rpc error: code = Internal desc = failed deleting state with key a: error", err2.Error())
	})
}

func TestExtractEtag(t *testing.T) {
	t.Run("no etag present", func(t *testing.T) {
		ok, etag := extractEtag(&commonv1pb.StateItem{})
		assert.False(t, ok)
		assert.Empty(t, etag)
	})

	t.Run("empty etag exists", func(t *testing.T) {
		ok, etag := extractEtag(&commonv1pb.StateItem{
			Etag: &commonv1pb.Etag{},
		})
		assert.True(t, ok)
		assert.Empty(t, etag)
	})

	t.Run("non-empty etag exists", func(t *testing.T) {
		ok, etag := extractEtag(&commonv1pb.StateItem{
			Etag: &commonv1pb.Etag{
				Value: "a",
			},
		})
		assert.True(t, ok)
		assert.Equal(t, "a", etag)
	})
}

func GenerateStateOptionsTestCase() (*commonv1pb.StateOptions, state.SetStateOption) {
	concurrencyOption := commonv1pb.StateOptions_CONCURRENCY_FIRST_WRITE
	consistencyOption := commonv1pb.StateOptions_CONSISTENCY_STRONG

	testOptions := commonv1pb.StateOptions{
		Concurrency: concurrencyOption,
		Consistency: consistencyOption,
	}
	expected := state.SetStateOption{
		Concurrency: "first-write",
		Consistency: "strong",
	}
	return &testOptions, expected
}

type mockStateStoreQuerier struct {
	daprt.MockStateStore
	daprt.MockQuerier
}

const (
	queryTestRequestOK = `{
	"filter": {
		"EQ": { "a": "b" }
	},
	"sort": [
		{ "key": "a" }
	],
	"page": {
		"limit": 2
	}
}`
	queryTestRequestNoRes = `{
	"filter": {
		"EQ": { "a": "b" }
	},
	"page": {
		"limit": 2
	}
}`
	queryTestRequestErr = `{
	"filter": {
		"EQ": { "a": "b" }
	},
	"sort": [
		{ "key": "a" }
	]
}`
	queryTestRequestSyntaxErr = `syntax error`
)

func TestQueryState(t *testing.T) {
	port, err := freeport.GetFreePort()
	assert.NoError(t, err)

	fakeStore := &mockStateStoreQuerier{}
	// simulate full result
	fakeStore.MockQuerier.On("Query", mock.MatchedBy(func(req *state.QueryRequest) bool {
		return len(req.Query.Sort) != 0 && req.Query.Page.Limit != 0
	})).Return(
		&state.QueryResponse{
			Results: []state.QueryItem{
				{
					Key:  "1",
					Data: []byte(`{"a":"b"}`),
				},
			},
		}, nil)
	// simulate empty data
	fakeStore.MockQuerier.On("Query", mock.MatchedBy(func(req *state.QueryRequest) bool {
		return len(req.Query.Sort) == 0 && req.Query.Page.Limit != 0
	})).Return(
		&state.QueryResponse{
			Results: []state.QueryItem{},
		}, nil)
	// simulate error
	fakeStore.MockQuerier.On("Query", mock.MatchedBy(func(req *state.QueryRequest) bool {
		return len(req.Query.Sort) != 0 && req.Query.Page.Limit == 0
	})).Return(nil, errors.New("Query error"))

	server := startTestServerAPI(port, &api{
		id:          "fakeAPI",
		stateStores: map[string]state.Store{"store1": fakeStore},
		resiliency:  resiliency.New(nil),
	})
	defer server.Stop()

	clientConn := createTestClient(port)
	defer clientConn.Close()

	client := runtimev1pb.NewDaprClient(clientConn)

	resp, err := client.QueryStateAlpha1(context.Background(), &runtimev1pb.QueryStateRequest{
		StoreName: "store1",
		Query:     queryTestRequestOK,
	})
	assert.Equal(t, 1, len(resp.Results))
	assert.Equal(t, codes.OK, status.Code(err))
	if len(resp.Results) > 0 {
		assert.NotNil(t, resp.Results[0].Data)
	}

	resp, err = client.QueryStateAlpha1(context.Background(), &runtimev1pb.QueryStateRequest{
		StoreName: "store1",
		Query:     queryTestRequestNoRes,
	})
	assert.Equal(t, 0, len(resp.Results))
	assert.Equal(t, codes.OK, status.Code(err))

	_, err = client.QueryStateAlpha1(context.Background(), &runtimev1pb.QueryStateRequest{
		StoreName: "store1",
		Query:     queryTestRequestErr,
	})
	assert.Equal(t, codes.Internal, status.Code(err))

	_, err = client.QueryStateAlpha1(context.Background(), &runtimev1pb.QueryStateRequest{
		StoreName: "store1",
		Query:     queryTestRequestSyntaxErr,
	})
	assert.Equal(t, codes.InvalidArgument, status.Code(err))
}

func TestStateStoreQuerierNotImplemented(t *testing.T) {
	port, err := freeport.GetFreePort()
	assert.NoError(t, err)

	server := startDaprAPIServer(
		port,
		&api{
			id:          "fakeAPI",
			stateStores: map[string]state.Store{"store1": &daprt.MockStateStore{}},
			resiliency:  resiliency.New(nil),
		},
		"")
	defer server.Stop()

	clientConn := createTestClient(port)
	defer clientConn.Close()

	client := runtimev1pb.NewDaprClient(clientConn)
	_, err = client.QueryStateAlpha1(context.Background(), &runtimev1pb.QueryStateRequest{
		StoreName: "store1",
	})
	assert.Equal(t, codes.Unimplemented, status.Code(err))
}

func TestStateStoreQuerierEncrypted(t *testing.T) {
	port, err := freeport.GetFreePort()
	assert.NoError(t, err)

	storeName := "encrypted-store1"
	encryption.AddEncryptedStateStore(storeName, encryption.ComponentEncryptionKeys{})

	server := startDaprAPIServer(
		port,
		&api{
			id:          "fakeAPI",
			stateStores: map[string]state.Store{storeName: &mockStateStoreQuerier{}},
			resiliency:  resiliency.New(nil),
		},
		"")
	defer server.Stop()

	clientConn := createTestClient(port)
	defer clientConn.Close()

	client := runtimev1pb.NewDaprClient(clientConn)
	_, err = client.QueryStateAlpha1(context.Background(), &runtimev1pb.QueryStateRequest{
		StoreName: storeName,
	})
	assert.Equal(t, codes.Aborted, status.Code(err))
}

func TestGetConfigurationAlpha1(t *testing.T) {
	t.Run("get configuration item", func(t *testing.T) {
		port, err := freeport.GetFreePort()
		assert.NoError(t, err)

		server := startDaprAPIServer(
			port,
			&api{
				id:                  "fakeAPI",
				configurationStores: map[string]configuration.Store{"store1": &mockConfigStore{}},
				resiliency:          resiliency.New(nil),
			},
			"")
		defer server.Stop()

		clientConn := createTestClient(port)
		defer clientConn.Close()

		client := runtimev1pb.NewDaprClient(clientConn)
		r, err := client.GetConfigurationAlpha1(context.TODO(), &runtimev1pb.GetConfigurationRequest{
			StoreName: "store1",
			Keys: []string{
				"key1",
			},
		})

		assert.NoError(t, err)
		assert.NotNil(t, r.Items)
		assert.Len(t, r.Items, 1)
		assert.Equal(t, "key1", r.Items[0].Key)
		assert.Equal(t, "val1", r.Items[0].Value)
	})
}

func TestSubscribeConfigurationAlpha1(t *testing.T) {
	t.Run("get configuration item", func(t *testing.T) {
		port, err := freeport.GetFreePort()
		assert.NoError(t, err)

		server := startDaprAPIServer(
			port,
			&api{
				id:                         "fakeAPI",
				configurationStores:        map[string]configuration.Store{"store1": &mockConfigStore{}},
				configurationSubscribe:     make(map[string]chan struct{}),
				configurationSubscribeLock: sync.Mutex{},
				resiliency:                 resiliency.New(nil),
			},
			"")
		defer server.Stop()

		clientConn := createTestClient(port)
		defer clientConn.Close()

		ctx := context.TODO()
		client := runtimev1pb.NewDaprClient(clientConn)
		s, err := client.SubscribeConfigurationAlpha1(ctx, &runtimev1pb.SubscribeConfigurationRequest{
			StoreName: "store1",
			Keys: []string{
				"key1",
			},
		})

		assert.NoError(t, err)

		r := &runtimev1pb.SubscribeConfigurationResponse{}

		for {
			update, err := s.Recv()
			if err == io.EOF {
				break
			}

			if update != nil {
				r = update
				break
			}
		}

		assert.NotNil(t, r)
		assert.Len(t, r.Items, 1)
		assert.Equal(t, "key1", r.Items[0].Key)
		assert.Equal(t, "val1", r.Items[0].Value)
	})

	t.Run("get all configuration item for empty list", func(t *testing.T) {
		port, err := freeport.GetFreePort()
		assert.NoError(t, err)

		server := startDaprAPIServer(
			port,
			&api{
				id:                         "fakeAPI",
				configurationStores:        map[string]configuration.Store{"store1": &mockConfigStore{}},
				configurationSubscribe:     make(map[string]chan struct{}),
				configurationSubscribeLock: sync.Mutex{},
				resiliency:                 resiliency.New(nil),
			},
			"")
		defer server.Stop()

		clientConn := createTestClient(port)
		defer clientConn.Close()

		ctx := context.TODO()
		client := runtimev1pb.NewDaprClient(clientConn)
		s, err := client.SubscribeConfigurationAlpha1(ctx, &runtimev1pb.SubscribeConfigurationRequest{
			StoreName: "store1",
			Keys:      []string{},
		})

		assert.NoError(t, err)

		r := &runtimev1pb.SubscribeConfigurationResponse{}

		for {
			update, err := s.Recv()
			if err == io.EOF {
				break
			}

			if update != nil {
				r = update
				break
			}
		}

		assert.NotNil(t, r)
		assert.Len(t, r.Items, 2)
		assert.Equal(t, "key1", r.Items[0].Key)
		assert.Equal(t, "val1", r.Items[0].Value)
		assert.Equal(t, "key2", r.Items[1].Key)
		assert.Equal(t, "val2", r.Items[1].Value)
	})
}

func TestStateAPIWithResiliency(t *testing.T) {
	failingStore := &daprt.FailingStatestore{
		Failure: daprt.Failure{
			Fails: map[string]int{
				"failingGetKey":        1,
				"failingSetKey":        1,
				"failingDeleteKey":     1,
				"failingBulkGetKey":    1,
				"failingBulkSetKey":    1,
				"failingBulkDeleteKey": 1,
				"failingMultiKey":      1,
				"failingQueryKey":      1,
			},
			Timeouts: map[string]time.Duration{
				"timeoutGetKey":        time.Second * 10,
				"timeoutSetKey":        time.Second * 10,
				"timeoutDeleteKey":     time.Second * 10,
				"timeoutBulkGetKey":    time.Second * 10,
				"timeoutBulkSetKey":    time.Second * 10,
				"timeoutBulkDeleteKey": time.Second * 10,
				"timeoutMultiKey":      time.Second * 10,
				"timeoutQueryKey":      time.Second * 10,
			},
			CallCount: map[string]int{},
		},
	}

	state_loader.SaveStateConfiguration("failStore", map[string]string{"keyPrefix": "none"})

	fakeAPI := &api{
		id:                       "fakeAPI",
		stateStores:              map[string]state.Store{"failStore": failingStore},
		transactionalStateStores: map[string]state.TransactionalStore{"failStore": failingStore},
		resiliency:               resiliency.FromConfigurations(logger.NewLogger("grpc.api.test"), testResiliency),
	}
	port, _ := freeport.GetFreePort()
	server := startDaprAPIServer(port, fakeAPI, "")
	defer server.Stop()

	clientConn := createTestClient(port)
	defer clientConn.Close()

	client := runtimev1pb.NewDaprClient(clientConn)

	t.Run("get state request retries with resiliency", func(t *testing.T) {
		_, err := client.GetState(context.Background(), &runtimev1pb.GetStateRequest{
			StoreName: "failStore",
			Key:       "failingGetKey",
		})
		assert.NoError(t, err)
		assert.Equal(t, 2, failingStore.Failure.CallCount["failingGetKey"])
	})

	t.Run("get state request times out with resiliency", func(t *testing.T) {
		start := time.Now()
		_, err := client.GetState(context.Background(), &runtimev1pb.GetStateRequest{
			StoreName: "failStore",
			Key:       "timeoutGetKey",
		})
		end := time.Now()

		assert.Error(t, err)
		assert.Equal(t, 2, failingStore.Failure.CallCount["timeoutGetKey"])
		assert.Less(t, end.Sub(start), time.Second*10)
	})

	t.Run("set state request retries with resiliency", func(t *testing.T) {
		_, err := client.SaveState(context.Background(), &runtimev1pb.SaveStateRequest{
			StoreName: "failStore",
			States: []*commonv1pb.StateItem{
				{
					Key:   "failingSetKey",
					Value: []byte("TestData"),
				},
			},
		})
		assert.NoError(t, err)
		assert.Equal(t, 2, failingStore.Failure.CallCount["failingSetKey"])
	})

	t.Run("set state request times out with resiliency", func(t *testing.T) {
		start := time.Now()
		_, err := client.SaveState(context.Background(), &runtimev1pb.SaveStateRequest{
			StoreName: "failStore",
			States: []*commonv1pb.StateItem{
				{
					Key:   "timeoutSetKey",
					Value: []byte("TestData"),
				},
			},
		})
		end := time.Now()

		assert.Error(t, err)
		assert.Equal(t, 2, failingStore.Failure.CallCount["timeoutSetKey"])
		assert.Less(t, end.Sub(start), time.Second*10)
	})

	t.Run("delete state request retries with resiliency", func(t *testing.T) {
		_, err := client.DeleteState(context.Background(), &runtimev1pb.DeleteStateRequest{
			StoreName: "failStore",
			Key:       "failingDeleteKey",
		})
		assert.NoError(t, err)
		assert.Equal(t, 2, failingStore.Failure.CallCount["failingDeleteKey"])
	})

	t.Run("delete state request times out with resiliency", func(t *testing.T) {
		start := time.Now()
		_, err := client.DeleteState(context.Background(), &runtimev1pb.DeleteStateRequest{
			StoreName: "failStore",
			Key:       "timeoutDeleteKey",
		})
		end := time.Now()

		assert.Error(t, err)
		assert.Equal(t, 2, failingStore.Failure.CallCount["timeoutDeleteKey"])
		assert.Less(t, end.Sub(start), time.Second*10)
	})

	t.Run("bulk state get can recover from one bad key with resiliency retries", func(t *testing.T) {
		_, err := client.GetBulkState(context.Background(), &runtimev1pb.GetBulkStateRequest{
			StoreName: "failStore",
			Keys:      []string{"failingBulkGetKey", "goodBulkGetKey"},
		})

		assert.NoError(t, err)
		assert.Equal(t, 2, failingStore.Failure.CallCount["failingBulkGetKey"])
		assert.Equal(t, 1, failingStore.Failure.CallCount["goodBulkGetKey"])
	})

	t.Run("bulk state get times out on single with resiliency", func(t *testing.T) {
		start := time.Now()
		resp, err := client.GetBulkState(context.Background(), &runtimev1pb.GetBulkStateRequest{
			StoreName: "failStore",
			Keys:      []string{"timeoutBulkGetKey", "goodTimeoutBulkGetKey"},
		})
		end := time.Now()

		assert.NoError(t, err)
		assert.Len(t, resp.Items, 2)
		for _, item := range resp.Items {
			if item.Key == "timeoutBulkGetKey" {
				assert.NotEmpty(t, item.Error)
				assert.Contains(t, item.Error, "context deadline exceeded")
			} else {
				assert.Empty(t, item.Error)
			}
		}
		assert.Equal(t, 2, failingStore.Failure.CallCount["timeoutBulkGetKey"])
		assert.Equal(t, 1, failingStore.Failure.CallCount["goodTimeoutBulkGetKey"])
		assert.Less(t, end.Sub(start), time.Second*10)
	})

	t.Run("bulk state set recovers from single key failure with resiliency", func(t *testing.T) {
		_, err := client.SaveState(context.Background(), &runtimev1pb.SaveStateRequest{
			StoreName: "failStore",
			States: []*commonv1pb.StateItem{
				{
					Key:   "failingBulkSetKey",
					Value: []byte("TestData"),
				},
				{
					Key:   "goodBulkSetKey",
					Value: []byte("TestData"),
				},
			},
		})

		assert.NoError(t, err)
		assert.Equal(t, 2, failingStore.Failure.CallCount["failingBulkSetKey"])
		assert.Equal(t, 1, failingStore.Failure.CallCount["goodBulkSetKey"])
	})

	t.Run("bulk state set times out with resiliency", func(t *testing.T) {
		start := time.Now()
		_, err := client.SaveState(context.Background(), &runtimev1pb.SaveStateRequest{
			StoreName: "failStore",
			States: []*commonv1pb.StateItem{
				{
					Key:   "timeoutBulkSetKey",
					Value: []byte("TestData"),
				},
				{
					Key:   "goodTimeoutBulkSetKey",
					Value: []byte("TestData"),
				},
			},
		})
		end := time.Now()

		assert.Error(t, err)
		assert.Equal(t, 2, failingStore.Failure.CallCount["timeoutBulkSetKey"])
		assert.Equal(t, 0, failingStore.Failure.CallCount["goodTimeoutBulkSetKey"])
		assert.Less(t, end.Sub(start), time.Second*10)
	})

	t.Run("state transaction passes after retries with resiliency", func(t *testing.T) {
		_, err := client.ExecuteStateTransaction(context.Background(), &runtimev1pb.ExecuteStateTransactionRequest{
			StoreName: "failStore",
			Operations: []*runtimev1pb.TransactionalStateOperation{
				{
					OperationType: string(state.Delete),
					Request: &commonv1pb.StateItem{
						Key: "failingMultiKey",
					},
				},
			},
		})

		assert.NoError(t, err)
		assert.Equal(t, 2, failingStore.Failure.CallCount["failingMultiKey"])
	})

	t.Run("state transaction times out with resiliency", func(t *testing.T) {
		_, err := client.ExecuteStateTransaction(context.Background(), &runtimev1pb.ExecuteStateTransactionRequest{
			StoreName: "failStore",
			Operations: []*runtimev1pb.TransactionalStateOperation{
				{
					OperationType: string(state.Delete),
					Request: &commonv1pb.StateItem{
						Key: "timeoutMultiKey",
					},
				},
			},
		})

		assert.Error(t, err)
		assert.Equal(t, 2, failingStore.Failure.CallCount["timeoutMultiKey"])
	})

	t.Run("state query retries with resiliency", func(t *testing.T) {
		_, err := client.QueryStateAlpha1(context.Background(), &runtimev1pb.QueryStateRequest{
			StoreName: "failStore",
			Query:     queryTestRequestOK,
			Metadata:  map[string]string{"key": "failingQueryKey"},
		})

		assert.NoError(t, err)
		assert.Equal(t, 2, failingStore.Failure.CallCount["failingQueryKey"])
	})

	t.Run("state query times out with resiliency", func(t *testing.T) {
		_, err := client.QueryStateAlpha1(context.Background(), &runtimev1pb.QueryStateRequest{
			StoreName: "failStore",
			Query:     queryTestRequestOK,
			Metadata:  map[string]string{"key": "timeoutQueryKey"},
		})

		assert.Error(t, err)
		assert.Equal(t, 2, failingStore.Failure.CallCount["timeoutQueryKey"])
	})
}

func TestConfigurationAPIWithResiliency(t *testing.T) {
	failingConfigStore := daprt.FailingConfigurationStore{
		Failure: daprt.Failure{
			Fails: map[string]int{
				"failingGetKey":         1,
				"failingSubscribeKey":   1,
				"failingUnsubscribeKey": 1,
			},
			Timeouts: map[string]time.Duration{
				"timeoutGetKey":         time.Second * 10,
				"timeoutSubscribeKey":   time.Second * 10,
				"timeoutUnsubscribeKey": time.Second * 10,
			},
			CallCount: map[string]int{},
		},
	}

	fakeAPI := &api{
		id:                     "fakeAPI",
		configurationStores:    map[string]configuration.Store{"failConfig": &failingConfigStore},
		configurationSubscribe: map[string]chan struct{}{},
		resiliency:             resiliency.FromConfigurations(logger.NewLogger("grpc.api.test"), testResiliency),
	}
	port, _ := freeport.GetFreePort()
	server := startDaprAPIServer(port, fakeAPI, "")
	defer server.Stop()

	clientConn := createTestClient(port)
	defer clientConn.Close()

	client := runtimev1pb.NewDaprClient(clientConn)

	t.Run("test get configuration retries with resiliency", func(t *testing.T) {
		_, err := client.GetConfigurationAlpha1(context.Background(), &runtimev1pb.GetConfigurationRequest{
			StoreName: "failConfig",
			Keys:      []string{},
			Metadata:  map[string]string{"key": "failingGetKey"},
		})

		assert.NoError(t, err)
		assert.Equal(t, 2, failingConfigStore.Failure.CallCount["failingGetKey"])
	})

	t.Run("test get configuration fails due to timeout with resiliency", func(t *testing.T) {
		_, err := client.GetConfigurationAlpha1(context.Background(), &runtimev1pb.GetConfigurationRequest{
			StoreName: "failConfig",
			Keys:      []string{},
			Metadata:  map[string]string{"key": "timeoutGetKey"},
		})

		assert.Error(t, err)
		assert.Equal(t, 2, failingConfigStore.Failure.CallCount["timeoutGetKey"])
	})

	t.Run("test subscribe configuration retries with resiliency", func(t *testing.T) {
		resp, err := client.SubscribeConfigurationAlpha1(context.Background(), &runtimev1pb.SubscribeConfigurationRequest{
			StoreName: "failConfig",
			Keys:      []string{},
			Metadata:  map[string]string{"key": "failingSubscribeKey"},
		})
		assert.NoError(t, err)

		_, err = resp.Recv()
		assert.NoError(t, err)
		// Subscribe now calls Get first so we have an extra call.
		assert.Equal(t, 3, failingConfigStore.Failure.CallCount["failingSubscribeKey"])
	})

	t.Run("test subscribe configuration fails due to timeout with resiliency", func(t *testing.T) {
		resp, err := client.SubscribeConfigurationAlpha1(context.Background(), &runtimev1pb.SubscribeConfigurationRequest{
			StoreName: "failConfig",
			Keys:      []string{},
			Metadata:  map[string]string{"key": "timeoutSubscribeKey"},
		})
		assert.NoError(t, err)

		_, err = resp.Recv()
		assert.Error(t, err)
		assert.Equal(t, 2, failingConfigStore.Failure.CallCount["timeoutSubscribeKey"])
	})

	t.Run("test unsubscribe configuration retries with resiliency", func(t *testing.T) {
		fakeAPI.configurationSubscribe["failingUnsubscribeKey"] = make(chan struct{})

		_, err := client.UnsubscribeConfigurationAlpha1(context.Background(), &runtimev1pb.UnsubscribeConfigurationRequest{
			StoreName: "failConfig",
			Id:        "failingUnsubscribeKey",
		})

		assert.NoError(t, err)
		assert.Equal(t, 2, failingConfigStore.Failure.CallCount["failingUnsubscribeKey"])
	})

	t.Run("test unsubscribe configuration fails due to timeout with resiliency", func(t *testing.T) {
		fakeAPI.configurationSubscribe["timeoutUnsubscribeKey"] = make(chan struct{})

		_, err := client.UnsubscribeConfigurationAlpha1(context.Background(), &runtimev1pb.UnsubscribeConfigurationRequest{
			StoreName: "failConfig",
			Id:        "timeoutUnsubscribeKey",
		})

		assert.Error(t, err)
		assert.Equal(t, 2, failingConfigStore.Failure.CallCount["timeoutUnsubscribeKey"])
	})
}

func TestSecretAPIWithResiliency(t *testing.T) {
	failingStore := daprt.FailingSecretStore{
		Failure: daprt.Failure{
			Fails:     map[string]int{"key": 1, "bulk": 1},
			Timeouts:  map[string]time.Duration{"timeout": time.Second * 10, "bulkTimeout": time.Second * 10},
			CallCount: map[string]int{},
		},
	}

	// Setup Dapr API server
	fakeAPI := &api{
		id:           "fakeAPI",
		secretStores: map[string]secretstores.SecretStore{"failSecret": failingStore},
		resiliency:   resiliency.FromConfigurations(logger.NewLogger("grpc.api.test"), testResiliency),
	}
	// Run test server
	port, _ := freeport.GetFreePort()
	server := startDaprAPIServer(port, fakeAPI, "")
	defer server.Stop()

	// Create gRPC test client
	clientConn := createTestClient(port)
	defer clientConn.Close()

	// act
	client := runtimev1pb.NewDaprClient(clientConn)

	t.Run("Get secret - retries on initial failure with resiliency", func(t *testing.T) {
		_, err := client.GetSecret(context.Background(), &runtimev1pb.GetSecretRequest{
			StoreName: "failSecret",
			Key:       "key",
		})

		assert.NoError(t, err)
		assert.Equal(t, 2, failingStore.Failure.CallCount["key"])
	})

	t.Run("Get secret - timeout before request ends", func(t *testing.T) {
		// Store sleeps for 10 seconds, let's make sure our timeout takes less time than that.
		start := time.Now()
		_, err := client.GetSecret(context.Background(), &runtimev1pb.GetSecretRequest{
			StoreName: "failSecret",
			Key:       "timeout",
		})
		end := time.Now()

		assert.Error(t, err)
		assert.Equal(t, 2, failingStore.Failure.CallCount["timeout"])
		assert.Less(t, end.Sub(start), time.Second*10)
	})

	t.Run("Get bulk secret - retries on initial failure with resiliency", func(t *testing.T) {
		_, err := client.GetBulkSecret(context.Background(), &runtimev1pb.GetBulkSecretRequest{
			StoreName: "failSecret",
			Metadata:  map[string]string{"key": "bulk"},
		})

		assert.NoError(t, err)
		assert.Equal(t, 2, failingStore.Failure.CallCount["bulk"])
	})

	t.Run("Get bulk secret - timeout before request ends", func(t *testing.T) {
		start := time.Now()
		_, err := client.GetBulkSecret(context.Background(), &runtimev1pb.GetBulkSecretRequest{
			StoreName: "failSecret",
			Metadata:  map[string]string{"key": "bulkTimeout"},
		})
		end := time.Now()

		assert.Error(t, err)
		assert.Equal(t, 2, failingStore.Failure.CallCount["bulkTimeout"])
		assert.Less(t, end.Sub(start), time.Second*10)
	})
}

func TestServiceInvocationWithResiliency(t *testing.T) {
	failingDirectMessaging := &daprt.FailingDirectMessaging{
		Failure: daprt.Failure{
			Fails: map[string]int{
				"failingKey":        1,
				"extraFailingKey":   3,
				"circuitBreakerKey": 10,
			},
			Timeouts: map[string]time.Duration{
				"timeoutKey": time.Second * 10,
			},
			CallCount: map[string]int{},
		},
	}

	// Setup Dapr API server
	fakeAPI := &api{
		id:              "fakeAPI",
		directMessaging: failingDirectMessaging,
		resiliency:      resiliency.FromConfigurations(logger.NewLogger("grpc.api.test"), testResiliency),
	}

	// Run test server
	port, _ := freeport.GetFreePort()
	server := startDaprAPIServer(port, fakeAPI, "")
	defer server.Stop()

	// Create gRPC test client
	clientConn := createTestClient(port)
	defer clientConn.Close()

	// act
	client := runtimev1pb.NewDaprClient(clientConn)

	t.Run("Test invoke direct message retries with resiliency", func(t *testing.T) {
		_, err := client.InvokeService(context.Background(), &runtimev1pb.InvokeServiceRequest{
			Id: "failingApp",
			Message: &commonv1pb.InvokeRequest{
				Method: "test",
				Data:   &anypb.Any{Value: []byte("failingKey")},
			},
		})

		assert.NoError(t, err)
		assert.Equal(t, 2, failingDirectMessaging.Failure.CallCount["failingKey"])
	})

	t.Run("Test invoke direct message fails with timeout", func(t *testing.T) {
		start := time.Now()
		_, err := client.InvokeService(context.Background(), &runtimev1pb.InvokeServiceRequest{
			Id: "failingApp",
			Message: &commonv1pb.InvokeRequest{
				Method: "test",
				Data:   &anypb.Any{Value: []byte("timeoutKey")},
			},
		})
		end := time.Now()

		assert.Error(t, err)
		assert.Equal(t, 2, failingDirectMessaging.Failure.CallCount["timeoutKey"])
		assert.Less(t, end.Sub(start), time.Second*10)
	})

	t.Run("Test invoke direct messages fails after exhausting retries", func(t *testing.T) {
		_, err := client.InvokeService(context.Background(), &runtimev1pb.InvokeServiceRequest{
			Id: "failingApp",
			Message: &commonv1pb.InvokeRequest{
				Method: "test",
				Data:   &anypb.Any{Value: []byte("extraFailingKey")},
			},
		})

		assert.Error(t, err)
		assert.Equal(t, 2, failingDirectMessaging.Failure.CallCount["extraFailingKey"])
	})

	t.Run("Test invoke direct messages opens circuit breaker after consecutive failures", func(t *testing.T) {
		// Circuit breaker trips on the 5th request, ending the retries.
		_, err := client.InvokeService(context.Background(), &runtimev1pb.InvokeServiceRequest{
			Id: "circuitBreakerApp",
			Message: &commonv1pb.InvokeRequest{
				Method: "test",
				Data:   &anypb.Any{Value: []byte("circuitBreakerKey")},
			},
		})
		assert.Error(t, err)
		assert.Equal(t, 5, failingDirectMessaging.Failure.CallCount["circuitBreakerKey"])

		// Additional requests should fail due to the circuit breaker.
		_, err = client.InvokeService(context.Background(), &runtimev1pb.InvokeServiceRequest{
			Id: "circuitBreakerApp",
			Message: &commonv1pb.InvokeRequest{
				Method: "test",
				Data:   &anypb.Any{Value: []byte("circuitBreakerKey")},
			},
		})
		assert.Error(t, err)
		assert.Contains(t, err.Error(), "circuit breaker is open")
		assert.Equal(t, 5, failingDirectMessaging.Failure.CallCount["circuitBreakerKey"])
	})
}

type mockConfigStore struct{}

func (m *mockConfigStore) Init(metadata configuration.Metadata) error {
	return nil
}

func (m *mockConfigStore) Get(ctx context.Context, req *configuration.GetRequest) (*configuration.GetResponse, error) {
	items := []*configuration.Item{
		{
			Key:   "key1",
			Value: "val1",
		}, {
			Key:   "key2",
			Value: "val2",
		},
	}

	res := make([]*configuration.Item, 0, 16)

	if len(req.Keys) == 0 {
		res = items
	} else {
		for _, item := range items {
			for _, key := range req.Keys {
				if item.Key == key {
					res = append(res, item)
				}
			}
		}
	}

	return &configuration.GetResponse{
		Items: res,
	}, nil
}

func (m *mockConfigStore) Subscribe(ctx context.Context, req *configuration.SubscribeRequest, handler configuration.UpdateHandler) (string, error) {
	items := []*configuration.Item{
		{
			Key:   "key1",
			Value: "val1",
		}, {
			Key:   "key2",
			Value: "val2",
		},
	}

	res := make([]*configuration.Item, 0, 16)

	if len(req.Keys) == 0 {
		res = items
	} else {
		for _, item := range items {
			for _, key := range req.Keys {
				if item.Key == key {
					res = append(res, item)
				}
			}
		}
	}

	handler(ctx, &configuration.UpdateEvent{
		Items: res,
	})

	return "", nil
}

func (m *mockConfigStore) Unsubscribe(ctx context.Context, req *configuration.UnsubscribeRequest) error {
	return nil
}

func TestTryLockRequestToComponentRequest(t *testing.T) {
	req := TryLockRequestToComponentRequest(&runtimev1pb.TryLockRequest{
		StoreName:       "redis",
		ResourceId:      "resourceId",
		LockOwner:       "owner1",
		ExpiryInSeconds: 1000,
	})
	assert.True(t, req.ResourceID == "resourceId")
	assert.True(t, req.LockOwner == "owner1")
	assert.True(t, req.ExpiryInSeconds == 1000)
	req = TryLockRequestToComponentRequest(nil)
	assert.NotNil(t, req)
}

func TestTryLockResponseToGrpcResponse(t *testing.T) {
	resp := TryLockResponseToGrpcResponse(&lock.TryLockResponse{
		Success: true,
	})
	assert.True(t, resp.Success)
	resp2 := TryLockResponseToGrpcResponse(nil)
	assert.NotNil(t, resp2)
}

func TestUnlockGrpcToComponentRequest(t *testing.T) {
	req := UnlockGrpcToComponentRequest(&runtimev1pb.UnlockRequest{
		StoreName:  "redis",
		ResourceId: "resourceId",
		LockOwner:  "owner1",
	})
	assert.True(t, req.ResourceID == "resourceId")
	assert.True(t, req.LockOwner == "owner1")
	req = UnlockGrpcToComponentRequest(nil)
	assert.NotNil(t, req)
}

func TestUnlockResponseToGrpcResponse(t *testing.T) {
	resp := UnlockResponseToGrpcResponse(&lock.UnlockResponse{Status: lock.Success})
	assert.True(t, resp.Status == runtimev1pb.UnlockResponse_SUCCESS)
	resp2 := UnlockResponseToGrpcResponse(nil)
	assert.NotNil(t, resp2)
}

func TestTryLock(t *testing.T) {
	t.Run("error when lock store not configured", func(t *testing.T) {
		api := NewAPI("", nil, nil, nil, nil, nil, nil, nil, nil, nil, nil, nil, config.TracingSpec{}, nil, "", nil, nil, nil, &dapr_metadata.DefaultStore{})
		req := &runtimev1pb.TryLockRequest{
			StoreName: "abc",
		}
		_, err := api.TryLockAlpha1(context.Background(), req)
		assert.Equal(t, "rpc error: code = FailedPrecondition desc = lock store is not configured", err.Error())
	})

	t.Run("InvalidArgument: ResourceID empty", func(t *testing.T) {
		ctl := gomock.NewController(t)
		defer ctl.Finish()

		mockLockStore := daprt.NewMockStore(ctl)
		api := NewAPI("", nil, nil, nil, nil, nil, nil, map[string]lock.Store{"mock": mockLockStore}, nil, nil, nil, nil, config.TracingSpec{}, nil, "", nil, nil, nil, &dapr_metadata.DefaultStore{})
		req := &runtimev1pb.TryLockRequest{
			StoreName: "abc",
		}
		_, err := api.TryLockAlpha1(context.Background(), req)
		assert.Equal(t, "rpc error: code = InvalidArgument desc = ResourceId is empty in lock store abc", err.Error())
	})

	t.Run("InvalidArgument: LockOwner empty", func(t *testing.T) {
		ctl := gomock.NewController(t)
		defer ctl.Finish()

		mockLockStore := daprt.NewMockStore(ctl)
		api := NewAPI("", nil, nil, nil, nil, nil, nil, map[string]lock.Store{"abc": mockLockStore}, nil, nil, nil, nil, config.TracingSpec{}, nil, "", nil, nil, nil, &dapr_metadata.DefaultStore{})
		req := &runtimev1pb.TryLockRequest{
			StoreName:  "abc",
			ResourceId: "resource",
		}
		_, err := api.TryLockAlpha1(context.Background(), req)
		assert.Equal(t, "rpc error: code = InvalidArgument desc = LockOwner is empty in lock store abc", err.Error())
	})

	t.Run("InvalidArgument: ExpiryInSeconds is not positive", func(t *testing.T) {
		ctl := gomock.NewController(t)
		defer ctl.Finish()

		mockLockStore := daprt.NewMockStore(ctl)
		api := NewAPI("", nil, nil, nil, nil, nil, nil, map[string]lock.Store{"abc": mockLockStore}, nil, nil, nil, nil, config.TracingSpec{}, nil, "", nil, nil, nil, &dapr_metadata.DefaultStore{})

		req := &runtimev1pb.TryLockRequest{
			StoreName:  "abc",
			ResourceId: "resource",
			LockOwner:  "owner",
		}
		_, err := api.TryLockAlpha1(context.Background(), req)
		assert.Equal(t, "rpc error: code = InvalidArgument desc = ExpiryInSeconds is not positive in lock store abc", err.Error())
	})

	t.Run("InvalidArgument: lock store not found", func(t *testing.T) {
		ctl := gomock.NewController(t)
		defer ctl.Finish()

		mockLockStore := daprt.NewMockStore(ctl)
		api := NewAPI("", nil, nil, nil, nil, nil, nil, map[string]lock.Store{"mock": mockLockStore}, nil, nil, nil, nil, config.TracingSpec{}, nil, "", nil, nil, nil, &dapr_metadata.DefaultStore{})

		req := &runtimev1pb.TryLockRequest{
			StoreName:       "abc",
			ResourceId:      "resource",
			LockOwner:       "owner",
			ExpiryInSeconds: 1,
		}
		_, err := api.TryLockAlpha1(context.Background(), req)
		assert.Equal(t, "rpc error: code = InvalidArgument desc = lock store abc not found", err.Error())
	})

	t.Run("Success", func(t *testing.T) {
		ctl := gomock.NewController(t)
		defer ctl.Finish()

		mockLockStore := daprt.NewMockStore(ctl)

		mockLockStore.EXPECT().TryLock(gomock.Any()).DoAndReturn(func(req *lock.TryLockRequest) (*lock.TryLockResponse, error) {
			assert.Equal(t, "lock||resource", req.ResourceID)
			assert.Equal(t, "owner", req.LockOwner)
			assert.Equal(t, int32(1), req.ExpiryInSeconds)
			return &lock.TryLockResponse{
				Success: true,
			}, nil
		})
		api := NewAPI("", nil, nil, nil, nil, nil, nil, map[string]lock.Store{"mock": mockLockStore}, nil, nil, nil, nil, config.TracingSpec{}, nil, "", nil, nil, nil, &dapr_metadata.DefaultStore{})
		req := &runtimev1pb.TryLockRequest{
			StoreName:       "mock",
			ResourceId:      "resource",
			LockOwner:       "owner",
			ExpiryInSeconds: 1,
		}
		resp, err := api.TryLockAlpha1(context.Background(), req)
		assert.Nil(t, err)
		assert.Equal(t, true, resp.Success)
	})
}

func TestUnlock(t *testing.T) {
	t.Run("error when lock store not configured", func(t *testing.T) {
		api := NewAPI("", nil, nil, nil, nil, nil, nil, nil, nil, nil, nil, nil, config.TracingSpec{}, nil, "", nil, nil, nil, &dapr_metadata.DefaultStore{})

		req := &runtimev1pb.UnlockRequest{
			StoreName: "abc",
		}
		_, err := api.UnlockAlpha1(context.Background(), req)
		assert.Equal(t, "rpc error: code = FailedPrecondition desc = lock store is not configured", err.Error())
	})

	t.Run("InvalidArgument: ResourceId empty", func(t *testing.T) {
		ctl := gomock.NewController(t)
		defer ctl.Finish()

		mockLockStore := daprt.NewMockStore(ctl)
		api := NewAPI("", nil, nil, nil, nil, nil, nil, map[string]lock.Store{"mock": mockLockStore}, nil, nil, nil, nil, config.TracingSpec{}, nil, "", nil, nil, nil, &dapr_metadata.DefaultStore{})

		req := &runtimev1pb.UnlockRequest{
			StoreName: "abc",
		}
		_, err := api.UnlockAlpha1(context.Background(), req)
		assert.Equal(t, "rpc error: code = InvalidArgument desc = ResourceId is empty in lock store abc", err.Error())
	})

	t.Run("InvalidArgument: lock owner empty", func(t *testing.T) {
		ctl := gomock.NewController(t)
		defer ctl.Finish()

		mockLockStore := daprt.NewMockStore(ctl)
		api := NewAPI("", nil, nil, nil, nil, nil, nil, map[string]lock.Store{"mock": mockLockStore}, nil, nil, nil, nil, config.TracingSpec{}, nil, "", nil, nil, nil, &dapr_metadata.DefaultStore{})
		req := &runtimev1pb.UnlockRequest{
			StoreName:  "abc",
			ResourceId: "resource",
		}
		_, err := api.UnlockAlpha1(context.Background(), req)
		assert.Equal(t, "rpc error: code = InvalidArgument desc = LockOwner is empty in lock store abc", err.Error())
	})

	t.Run("InvalidArgument: lock store not found", func(t *testing.T) {
		ctl := gomock.NewController(t)
		defer ctl.Finish()

		mockLockStore := daprt.NewMockStore(ctl)
		api := NewAPI("", nil, nil, nil, nil, nil, nil, map[string]lock.Store{"mock": mockLockStore}, nil, nil, nil, nil, config.TracingSpec{}, nil, "", nil, nil, nil, &dapr_metadata.DefaultStore{})

		req := &runtimev1pb.UnlockRequest{
			StoreName:  "abc",
			ResourceId: "resource",
			LockOwner:  "owner",
		}
		_, err := api.UnlockAlpha1(context.Background(), req)
		assert.Equal(t, "rpc error: code = InvalidArgument desc = lock store abc not found", err.Error())
	})

	t.Run("normal", func(t *testing.T) {
		ctl := gomock.NewController(t)
		defer ctl.Finish()

		mockLockStore := daprt.NewMockStore(ctl)

		mockLockStore.EXPECT().Unlock(gomock.Any()).DoAndReturn(func(req *lock.UnlockRequest) (*lock.UnlockResponse, error) {
			assert.Equal(t, "lock||resource", req.ResourceID)
			assert.Equal(t, "owner", req.LockOwner)
			return &lock.UnlockResponse{
				Status: lock.Success,
			}, nil
		})
		api := NewAPI("", nil, nil, nil, nil, nil, nil, map[string]lock.Store{"mock": mockLockStore}, nil, nil, nil, nil, config.TracingSpec{}, nil, "", nil, nil, nil, &dapr_metadata.DefaultStore{})
		req := &runtimev1pb.UnlockRequest{
			StoreName:  "mock",
			ResourceId: "resource",
			LockOwner:  "owner",
		}
		resp, err := api.UnlockAlpha1(context.Background(), req)
		assert.Nil(t, err)
		assert.Equal(t, runtimev1pb.UnlockResponse_SUCCESS, resp.Status)
	})
}<|MERGE_RESOLUTION|>--- conflicted
+++ resolved
@@ -2070,8 +2070,8 @@
 	})
 
 	fakeAPI := &api{
-<<<<<<< HEAD
-		id: "fakeAPI",
+		id:    "fakeAPI",
+		actor: mockActors,
 		getComponentsFn: func() []components_v1alpha.Component {
 			return []components_v1alpha.Component{
 				{
@@ -2111,12 +2111,6 @@
 			}
 		},
 		getComponentsCapabilitiesFn: func() map[string][]string {
-=======
-		id:         "fakeAPI",
-		actor:      mockActors,
-		components: []components_v1alpha.Component{fakeComponent},
-		getComponentsCapabilitesFn: func() map[string][]string {
->>>>>>> 16f32dff
 			capsMap := make(map[string][]string)
 			capsMap["MockComponent1Name"] = []string{"mock.feat.MockComponent1Name"}
 			capsMap["MockComponent2Name"] = []string{"mock.feat.MockComponent2Name"}
@@ -2140,15 +2134,11 @@
 	assert.Contains(t, response.ExtendedMetadata, "testKey")
 	assert.Equal(t, response.ExtendedMetadata["testKey"], "testValue")
 	assert.Len(t, response.RegisteredComponents[0].Capabilities, 1, "One capabilities should be returned")
-<<<<<<< HEAD
 	assert.Equal(t, response.RegisteredComponents[0].Capabilities[0], "mock.feat.MockComponent1Name")
 	assert.Len(t, response.RegisteredComponents[1].Capabilities, 1, "One capabilities should be returned")
 	assert.Equal(t, response.RegisteredComponents[1].Capabilities[0], "mock.feat.MockComponent2Name")
-=======
-	assert.Equal(t, response.RegisteredComponents[0].Capabilities[0], "mock.feat.testComponent")
 	assert.Equal(t, response.GetActiveActorsCount()[0].Type, "abcd")
 	assert.Equal(t, response.GetActiveActorsCount()[0].Count, int32(10))
->>>>>>> 16f32dff
 }
 
 func TestSetMetadata(t *testing.T) {
