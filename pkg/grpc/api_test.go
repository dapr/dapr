/*
Copyright 2021 The Dapr Authors
Licensed under the Apache License, Version 2.0 (the "License");
you may not use this file except in compliance with the License.
You may obtain a copy of the License at
    http://www.apache.org/licenses/LICENSE-2.0
Unless required by applicable law or agreed to in writing, software
distributed under the License is distributed on an "AS IS" BASIS,
WITHOUT WARRANTIES OR CONDITIONS OF ANY KIND, either express or implied.
See the License for the specific language governing permissions and
limitations under the License.
*/

package grpc

import (
	"context"
	"errors"
	"fmt"
	"io"
	"net"
	"strconv"
	"sync"
	"testing"
	"time"

	"github.com/golang/mock/gomock"
	grpcMiddleware "github.com/grpc-ecosystem/go-grpc-middleware"
	"github.com/stretchr/testify/assert"
	"github.com/stretchr/testify/mock"
	"github.com/stretchr/testify/require"
	"go.opentelemetry.io/otel/trace"
	epb "google.golang.org/genproto/googleapis/rpc/errdetails"
	"google.golang.org/grpc"
	"google.golang.org/grpc/codes"
	"google.golang.org/grpc/credentials/insecure"
	grpcMetadata "google.golang.org/grpc/metadata"
	"google.golang.org/grpc/status"
	"google.golang.org/grpc/test/bufconn"
	"google.golang.org/protobuf/proto"
	"google.golang.org/protobuf/types/known/anypb"
	"google.golang.org/protobuf/types/known/emptypb"

	"github.com/dapr/components-contrib/bindings"
	"github.com/dapr/components-contrib/configuration"
	"github.com/dapr/components-contrib/lock"
	"github.com/dapr/components-contrib/pubsub"
	"github.com/dapr/components-contrib/secretstores"
	"github.com/dapr/components-contrib/state"
	"github.com/dapr/dapr/pkg/apis/resiliency/v1alpha1"
	stateLoader "github.com/dapr/dapr/pkg/components/state"
	"github.com/dapr/dapr/pkg/config"
	diag "github.com/dapr/dapr/pkg/diagnostics"
	diagUtils "github.com/dapr/dapr/pkg/diagnostics/utils"
	"github.com/dapr/dapr/pkg/encryption"
	"github.com/dapr/dapr/pkg/grpc/metadata"
	"github.com/dapr/dapr/pkg/grpc/universalapi"
	"github.com/dapr/dapr/pkg/messages"
	invokev1 "github.com/dapr/dapr/pkg/messaging/v1"
	commonv1pb "github.com/dapr/dapr/pkg/proto/common/v1"
	internalv1pb "github.com/dapr/dapr/pkg/proto/internals/v1"
	runtimev1pb "github.com/dapr/dapr/pkg/proto/runtime/v1"
	"github.com/dapr/dapr/pkg/resiliency"
	runtimePubsub "github.com/dapr/dapr/pkg/runtime/pubsub"
	daprt "github.com/dapr/dapr/pkg/testing"
	testtrace "github.com/dapr/dapr/pkg/testing/trace"
	"github.com/dapr/kit/logger"
	"github.com/dapr/kit/ptr"
)

const (
	goodStoreKey    = "fakeAPI||good-key"
	errorStoreKey   = "fakeAPI||error-key"
	goodKey         = "good-key"
	goodKey2        = "good-key2"
	mockSubscribeID = "mockId"
	bufconnBufSize  = 1 << 20 // 1MB
)

var testResiliency = &v1alpha1.Resiliency{
	Spec: v1alpha1.ResiliencySpec{
		Policies: v1alpha1.Policies{
			Retries: map[string]v1alpha1.Retry{
				"singleRetry": {
					MaxRetries:  ptr.Of(1),
					MaxInterval: "100ms",
					Policy:      "constant",
					Duration:    "10ms",
				},
				"tenRetries": {
					MaxRetries:  ptr.Of(10),
					MaxInterval: "100ms",
					Policy:      "constant",
					Duration:    "10ms",
				},
			},
			Timeouts: map[string]string{
				"fast": "100ms",
			},
			CircuitBreakers: map[string]v1alpha1.CircuitBreaker{
				"simpleCB": {
					MaxRequests: 1,
					Timeout:     "1s",
					Trip:        "consecutiveFailures > 4",
				},
			},
		},
		Targets: v1alpha1.Targets{
			Apps: map[string]v1alpha1.EndpointPolicyNames{
				"failingApp": {
					Retry:   "singleRetry",
					Timeout: "fast",
				},
				"circuitBreakerApp": {
					Retry:          "tenRetries",
					CircuitBreaker: "simpleCB",
				},
			},
			Components: map[string]v1alpha1.ComponentPolicyNames{
				"failSecret": {
					Outbound: v1alpha1.PolicyNames{
						Retry:   "singleRetry",
						Timeout: "fast",
					},
				},
				"failStore": {
					Outbound: v1alpha1.PolicyNames{
						Retry:   "singleRetry",
						Timeout: "fast",
					},
				},
				"failConfig": {
					Outbound: v1alpha1.PolicyNames{
						Retry:   "singleRetry",
						Timeout: "fast",
					},
				},
			},
		},
	},
}

type mockGRPCAPI struct{}

func (m *mockGRPCAPI) CallLocal(ctx context.Context, in *internalv1pb.InternalInvokeRequest) (*internalv1pb.InternalInvokeResponse, error) {
	resp := invokev1.NewInvokeMethodResponse(0, "", nil).
		WithRawDataBytes(ExtractSpanContext(ctx)).
		WithContentType("text/plain")
	defer resp.Close()
	return resp.ProtoWithData()
}

func (m *mockGRPCAPI) CallLocalStream(stream internalv1pb.ServiceInvocation_CallLocalStreamServer) error { //nolint:nosnakecase
	resp := invokev1.NewInvokeMethodResponse(0, "", nil).
		WithRawDataBytes(ExtractSpanContext(stream.Context())).
		WithContentType("text/plain")
	defer resp.Close()

	var data []byte
	pd, err := resp.ProtoWithData()
	if err != nil {
		return err
	}
	if pd.Message != nil && pd.Message.Data != nil {
		data = pd.Message.Data.Value
	}

	stream.Send(&internalv1pb.InternalInvokeResponseStream{
		Response: resp.Proto(),
		Payload: &commonv1pb.StreamPayload{
			Data: data,
			Seq:  0,
		},
	})

	return nil
}

func (m *mockGRPCAPI) CallActor(ctx context.Context, in *internalv1pb.InternalInvokeRequest) (*internalv1pb.InternalInvokeResponse, error) {
	resp := invokev1.NewInvokeMethodResponse(0, "", nil).
		WithRawDataBytes(ExtractSpanContext(ctx)).
		WithContentType("text/plain")
	defer resp.Close()
	return resp.ProtoWithData()
}

func (m *mockGRPCAPI) PublishEvent(ctx context.Context, in *runtimev1pb.PublishEventRequest) (*emptypb.Empty, error) {
	return &emptypb.Empty{}, nil
}

func (m *mockGRPCAPI) BulkPublishEventAlpha1(ctx context.Context, in *runtimev1pb.BulkPublishRequest) (*runtimev1pb.BulkPublishResponse, error) {
	return &runtimev1pb.BulkPublishResponse{}, nil
}

func (m *mockGRPCAPI) InvokeService(ctx context.Context, in *runtimev1pb.InvokeServiceRequest) (*commonv1pb.InvokeResponse, error) {
	return &commonv1pb.InvokeResponse{}, nil
}

func (m *mockGRPCAPI) InvokeBinding(ctx context.Context, in *runtimev1pb.InvokeBindingRequest) (*runtimev1pb.InvokeBindingResponse, error) {
	return &runtimev1pb.InvokeBindingResponse{}, nil
}

func (m *mockGRPCAPI) GetState(ctx context.Context, in *runtimev1pb.GetStateRequest) (*runtimev1pb.GetStateResponse, error) {
	return &runtimev1pb.GetStateResponse{}, nil
}

func (m *mockGRPCAPI) GetBulkState(ctx context.Context, in *runtimev1pb.GetBulkStateRequest) (*runtimev1pb.GetBulkStateResponse, error) {
	return &runtimev1pb.GetBulkStateResponse{}, nil
}

func (m *mockGRPCAPI) SaveState(ctx context.Context, in *runtimev1pb.SaveStateRequest) (*emptypb.Empty, error) {
	return &emptypb.Empty{}, nil
}

func (m *mockGRPCAPI) QueryStateAlpha1(ctx context.Context, in *runtimev1pb.QueryStateRequest) (*runtimev1pb.QueryStateResponse, error) {
	return &runtimev1pb.QueryStateResponse{}, nil
}

func (m *mockGRPCAPI) DeleteState(ctx context.Context, in *runtimev1pb.DeleteStateRequest) (*emptypb.Empty, error) {
	return &emptypb.Empty{}, nil
}

func (m *mockGRPCAPI) GetSecret(ctx context.Context, in *runtimev1pb.GetSecretRequest) (*runtimev1pb.GetSecretResponse, error) {
	return &runtimev1pb.GetSecretResponse{}, nil
}

func (m *mockGRPCAPI) ExecuteStateTransaction(ctx context.Context, in *runtimev1pb.ExecuteStateTransactionRequest) (*emptypb.Empty, error) {
	return &emptypb.Empty{}, nil
}

func (m *mockGRPCAPI) RegisterActorTimer(ctx context.Context, in *runtimev1pb.RegisterActorTimerRequest) (*emptypb.Empty, error) {
	return &emptypb.Empty{}, nil
}

func ExtractSpanContext(ctx context.Context) []byte {
	span := diagUtils.SpanFromContext(ctx)
	return []byte(SerializeSpanContext(span.SpanContext()))
}

// SerializeSpanContext serializes a span context into a simple string.
func SerializeSpanContext(ctx trace.SpanContext) string {
	return fmt.Sprintf("%s;%s;%d", ctx.SpanID(), ctx.TraceID(), ctx.TraceFlags())
}

func configureTestTraceExporter(buffer *string) {
	exporter := testtrace.NewStringExporter(buffer, logger.NewLogger("fakeLogger"))
	exporter.Register("fakeID")
}

func startTestServerWithTracing() (*grpc.Server, *string, *bufconn.Listener) {
	lis := bufconn.Listen(bufconnBufSize)

	var buffer string
	configureTestTraceExporter(&buffer)

	spec := config.TracingSpec{SamplingRate: "1"}
	server := grpc.NewServer(
		grpc.UnaryInterceptor(grpcMiddleware.ChainUnaryServer(diag.GRPCTraceUnaryServerInterceptor("id", spec))),
	)

	go func() {
		internalv1pb.RegisterServiceInvocationServer(server, &mockGRPCAPI{})
		if err := server.Serve(lis); err != nil {
			panic(err)
		}
	}()

	return server, &buffer, lis
}

func startTestServerAPI(srv runtimev1pb.DaprServer) (*grpc.Server, *bufconn.Listener) {
	lis := bufconn.Listen(bufconnBufSize)

	server := grpc.NewServer(
		grpc.UnaryInterceptor(metadata.SetMetadataInContextUnary),
	)
	go func() {
		runtimev1pb.RegisterDaprServer(server, srv)
		if err := server.Serve(lis); err != nil {
			panic(err)
		}
	}()

	return server, lis
}

func startInternalServer(testAPIServer *api) (*grpc.Server, *bufconn.Listener) {
	lis := bufconn.Listen(bufconnBufSize)

	server := grpc.NewServer()
	go func() {
		internalv1pb.RegisterServiceInvocationServer(server, testAPIServer)
		if err := server.Serve(lis); err != nil {
			panic(err)
		}
	}()

	return server, lis
}

func startDaprAPIServer(testAPIServer *api, token string) (*grpc.Server, *bufconn.Listener) {
	lis := bufconn.Listen(bufconnBufSize)

	interceptors := []grpc.UnaryServerInterceptor{
		metadata.SetMetadataInContextUnary,
	}
	streamInterceptors := []grpc.StreamServerInterceptor{}
	if token != "" {
		unary, stream := getAPIAuthenticationMiddlewares(token, "dapr-api-token")
		interceptors = append(interceptors, unary)
		streamInterceptors = append(streamInterceptors, stream)
	}
	opts := []grpc.ServerOption{
		grpc.ChainUnaryInterceptor(interceptors...),
		grpc.ChainStreamInterceptor(streamInterceptors...),
		grpc.InTapHandle(metadata.SetMetadataInTapHandle),
	}

	server := grpc.NewServer(opts...)
	go func() {
		runtimev1pb.RegisterDaprServer(server, testAPIServer)
		if err := server.Serve(lis); err != nil {
			panic(err)
		}
	}()

	return server, lis
}

func createTestClient(lis *bufconn.Listener) *grpc.ClientConn {
	ctx, cancel := context.WithTimeout(context.Background(), 5*time.Second)
	defer cancel()
	conn, err := grpc.DialContext(
		ctx, "bufnet",
		grpc.WithContextDialer(func(ctx context.Context, _ string) (net.Conn, error) {
			return lis.DialContext(ctx)
		}),
		grpc.WithTransportCredentials(insecure.NewCredentials()),
		grpc.WithBlock(),
	)
	if err != nil {
		panic(err)
	}
	return conn
}

func mustMarshalAny(msg proto.Message) *anypb.Any {
	any, err := anypb.New(msg)
	if err != nil {
		panic(fmt.Sprintf("anypb.New((%+v) failed: %v", msg, err))
	}
	return any
}

func TestAPIToken(t *testing.T) {
	mockDirectMessaging := new(daprt.MockDirectMessaging)

	// Setup Dapr API server
	fakeAPI := &api{
		UniversalAPI: &universalapi.UniversalAPI{
			AppID: "fakeAPI",
		},
		directMessaging: mockDirectMessaging,
		resiliency:      resiliency.New(nil),
	}

	t.Run("valid token", func(t *testing.T) {
		token := "1234"

		fakeResp := invokev1.NewInvokeMethodResponse(404, "NotFound", nil).
			WithRawDataString("fakeDirectMessageResponse").
			WithContentType("application/json")
		defer fakeResp.Close()

		// Set up direct messaging mock
		mockDirectMessaging.Calls = nil // reset call count
		mockDirectMessaging.On("Invoke",
			mock.MatchedBy(matchContextInterface),
			"fakeAppID",
			mock.AnythingOfType("*v1.InvokeMethodRequest")).Return(fakeResp, nil).Once()

		// Run test server
		server, lis := startDaprAPIServer(fakeAPI, token)
		defer server.Stop()

		// Create gRPC test client
		clientConn := createTestClient(lis)
		defer clientConn.Close()

		client := runtimev1pb.NewDaprClient(clientConn)
		md := grpcMetadata.Pairs("dapr-api-token", token)
		ctx := grpcMetadata.NewOutgoingContext(context.Background(), md)

		t.Run("unary", func(t *testing.T) {
			// act
			req := &runtimev1pb.InvokeServiceRequest{
				Id: "fakeAppID",
				Message: &commonv1pb.InvokeRequest{
					Method: "fakeMethod",
					Data:   &anypb.Any{Value: []byte("testData")},
				},
			}
			_, err := client.InvokeService(ctx, req)

			// assert
			mockDirectMessaging.AssertNumberOfCalls(t, "Invoke", 1)
			s, ok := status.FromError(err)
			assert.True(t, ok)
			assert.Equal(t, codes.NotFound, s.Code())
			assert.Equal(t, "Not Found", s.Message())

			errInfo := s.Details()[0].(*epb.ErrorInfo)
			assert.Equal(t, 1, len(s.Details()))
			assert.Equal(t, "404", errInfo.Metadata["http.code"])
			assert.Equal(t, "fakeDirectMessageResponse", errInfo.Metadata["http.error_message"])
		})

		t.Run("stream", func(t *testing.T) {
			// We use a low-level gRPC method to invoke a method as a stream (even unary methods are streams, internally)
			stream, err := clientConn.NewStream(ctx, &grpc.StreamDesc{ServerStreams: true, ClientStreams: true}, "/"+runtimev1pb.Dapr_ServiceDesc.ServiceName+"/InvokeActor")
			require.NoError(t, err)
			defer stream.CloseSend()

			// Send a message in the stream since it will be waiting for our input
			err = stream.SendMsg(&emptypb.Empty{})
			require.NoError(t, err)

			// The request was invalid so we should get an error about the actor runtime (which means we passed the auth middleware and are hitting the API as expected)
			var m any
			err = stream.RecvMsg(&m)
			assert.Error(t, err)
			assert.ErrorContains(t, err, "actor runtime")
		})
	})

	t.Run("invalid token", func(t *testing.T) {
		token := "1234"

		fakeResp := invokev1.NewInvokeMethodResponse(404, "NotFound", nil).
			WithRawDataString("fakeDirectMessageResponse").
			WithContentType("application/json")
		defer fakeResp.Close()

		// Set up direct messaging mock
		mockDirectMessaging.Calls = nil // reset call count
		mockDirectMessaging.On("Invoke",
			mock.MatchedBy(matchContextInterface),
			"fakeAppID",
			mock.AnythingOfType("*v1.InvokeMethodRequest")).Return(fakeResp, nil).Once()

		// Run test server
		server, lis := startDaprAPIServer(fakeAPI, token)
		defer server.Stop()

		// Create gRPC test client
		clientConn := createTestClient(lis)
		defer clientConn.Close()

		client := runtimev1pb.NewDaprClient(clientConn)
		md := grpcMetadata.Pairs("dapr-api-token", "bad, bad token")
		ctx := grpcMetadata.NewOutgoingContext(context.Background(), md)

		t.Run("unary", func(t *testing.T) {
			// act
			req := &runtimev1pb.InvokeServiceRequest{
				Id: "fakeAppID",
				Message: &commonv1pb.InvokeRequest{
					Method: "fakeMethod",
					Data:   &anypb.Any{Value: []byte("testData")},
				},
			}
			_, err := client.InvokeService(ctx, req)

			// assert
			mockDirectMessaging.AssertNumberOfCalls(t, "Invoke", 0)
			s, ok := status.FromError(err)
			assert.True(t, ok)
			assert.Equal(t, codes.Unauthenticated, s.Code())
		})

		t.Run("stream", func(t *testing.T) {
			// We use a low-level gRPC method to invoke a method as a stream (even unary methods are streams, internally)
			stream, err := clientConn.NewStream(ctx, &grpc.StreamDesc{ServerStreams: true, ClientStreams: true}, "/"+runtimev1pb.Dapr_ServiceDesc.ServiceName+"/InvokeActor")
			require.NoError(t, err)
			defer stream.CloseSend()

			// Send a message in the stream since it will be waiting for our input
			err = stream.SendMsg(&emptypb.Empty{})
			require.NoError(t, err)

			// We should get an Unauthenticated error
			var m any
			err = stream.RecvMsg(&m)
			assert.Error(t, err)
			s, ok := status.FromError(err)
			assert.True(t, ok)
			assert.Equal(t, codes.Unauthenticated, s.Code())
		})
	})

	t.Run("missing token", func(t *testing.T) {
		token := "1234"

		fakeResp := invokev1.NewInvokeMethodResponse(404, "NotFound", nil).
			WithRawDataString("fakeDirectMessageResponse").
			WithContentType("application/json")
		defer fakeResp.Close()

		// Set up direct messaging mock
		mockDirectMessaging.Calls = nil // reset call count
		mockDirectMessaging.On("Invoke",
			mock.MatchedBy(matchContextInterface),
			"fakeAppID",
			mock.AnythingOfType("*v1.InvokeMethodRequest")).Return(fakeResp, nil).Once()

		// Run test server
		server, lis := startDaprAPIServer(fakeAPI, token)
		defer server.Stop()

		// Create gRPC test client
		clientConn := createTestClient(lis)
		defer clientConn.Close()

		client := runtimev1pb.NewDaprClient(clientConn)
		ctx := context.Background()

		t.Run("unary", func(t *testing.T) {
			// act
			req := &runtimev1pb.InvokeServiceRequest{
				Id: "fakeAppID",
				Message: &commonv1pb.InvokeRequest{
					Method: "fakeMethod",
					Data:   &anypb.Any{Value: []byte("testData")},
				},
			}
			_, err := client.InvokeService(ctx, req)

			// assert
			mockDirectMessaging.AssertNumberOfCalls(t, "Invoke", 0)
			s, ok := status.FromError(err)
			assert.True(t, ok)
			assert.Equal(t, codes.Unauthenticated, s.Code())
		})

		t.Run("stream", func(t *testing.T) {
			// We use a low-level gRPC method to invoke a method as a stream (even unary methods are streams, internally)
			stream, err := clientConn.NewStream(ctx, &grpc.StreamDesc{ServerStreams: true, ClientStreams: true}, "/"+runtimev1pb.Dapr_ServiceDesc.ServiceName+"/InvokeActor")
			require.NoError(t, err)
			defer stream.CloseSend()

			// Send a message in the stream since it will be waiting for our input
			err = stream.SendMsg(&emptypb.Empty{})
			require.NoError(t, err)

			// We should get an Unauthenticated error
			var m any
			err = stream.RecvMsg(&m)
			assert.Error(t, err)
			s, ok := status.FromError(err)
			assert.True(t, ok)
			assert.Equal(t, codes.Unauthenticated, s.Code())
		})
	})
}

func TestInvokeServiceFromHTTPResponse(t *testing.T) {
	mockDirectMessaging := new(daprt.MockDirectMessaging)

	// Setup Dapr API server
	fakeAPI := &api{
		UniversalAPI: &universalapi.UniversalAPI{
			AppID: "fakeAPI",
		},
		directMessaging: mockDirectMessaging,
		resiliency:      resiliency.New(nil),
	}

	httpResponseTests := []struct {
		status         int
		statusMessage  string
		grpcStatusCode codes.Code
		grpcMessage    string
		errHTTPCode    string
		errHTTPMessage string
	}{
		{
			status:         200,
			statusMessage:  "OK",
			grpcStatusCode: codes.OK,
			grpcMessage:    "",
			errHTTPCode:    "",
			errHTTPMessage: "",
		},
		{
			status:         201,
			statusMessage:  "Accepted",
			grpcStatusCode: codes.OK,
			grpcMessage:    "",
			errHTTPCode:    "",
			errHTTPMessage: "",
		},
		{
			status:         204,
			statusMessage:  "No Content",
			grpcStatusCode: codes.OK,
			grpcMessage:    "",
			errHTTPCode:    "",
			errHTTPMessage: "",
		},
		{
			status:         404,
			statusMessage:  "NotFound",
			grpcStatusCode: codes.NotFound,
			grpcMessage:    "Not Found",
			errHTTPCode:    "404",
			errHTTPMessage: "fakeDirectMessageResponse",
		},
	}

	for _, tt := range httpResponseTests {
		t.Run(fmt.Sprintf("handle http %d response code", tt.status), func(t *testing.T) {
			fakeResp := invokev1.NewInvokeMethodResponse(int32(tt.status), tt.statusMessage, nil).
				WithRawDataString(tt.errHTTPMessage).
				WithContentType("application/json")
			defer fakeResp.Close()

			// Set up direct messaging mock
			mockDirectMessaging.Calls = nil // reset call count
			mockDirectMessaging.On("Invoke",
				mock.MatchedBy(matchContextInterface),
				"fakeAppID",
				mock.AnythingOfType("*v1.InvokeMethodRequest")).Return(fakeResp, nil).Once()

			// Run test server
			server, lis := startDaprAPIServer(fakeAPI, "")
			defer server.Stop()

			// Create gRPC test client
			clientConn := createTestClient(lis)
			defer clientConn.Close()

			// act
			client := runtimev1pb.NewDaprClient(clientConn)
			req := &runtimev1pb.InvokeServiceRequest{
				Id: "fakeAppID",
				Message: &commonv1pb.InvokeRequest{
					Method: "fakeMethod",
					Data:   &anypb.Any{Value: []byte("testData")},
				},
			}
			var header grpcMetadata.MD
			_, err := client.InvokeService(context.Background(), req, grpc.Header(&header))

			// assert
			mockDirectMessaging.AssertNumberOfCalls(t, "Invoke", 1)
			s, ok := status.FromError(err)
			assert.True(t, ok)
			statusHeader := header.Get(daprHTTPStatusHeader)
			assert.Equal(t, strconv.Itoa(tt.status), statusHeader[0])
			assert.Equal(t, tt.grpcStatusCode, s.Code())
			assert.Equal(t, tt.grpcMessage, s.Message())

			if tt.errHTTPCode != "" {
				errInfo := s.Details()[0].(*epb.ErrorInfo)
				assert.Equal(t, 1, len(s.Details()))
				assert.Equal(t, tt.errHTTPCode, errInfo.Metadata["http.code"])
				assert.Equal(t, tt.errHTTPMessage, errInfo.Metadata["http.error_message"])
			}
		})
	}
}

func TestInvokeServiceFromGRPCResponse(t *testing.T) {
	mockDirectMessaging := new(daprt.MockDirectMessaging)

	// Setup Dapr API server
	fakeAPI := &api{
		UniversalAPI: &universalapi.UniversalAPI{
			AppID: "fakeAPI",
		},
		directMessaging: mockDirectMessaging,
		resiliency:      resiliency.New(nil),
	}

	t.Run("handle grpc response code", func(t *testing.T) {
		fakeResp := invokev1.NewInvokeMethodResponse(
			int32(codes.Unimplemented), "Unimplemented",
			[]*anypb.Any{
				mustMarshalAny(&epb.ResourceInfo{
					ResourceType: "sidecar",
					ResourceName: "invoke/service",
					Owner:        "Dapr",
				}),
			},
		).
			WithRawDataString("fakeDirectMessageResponse").
			WithContentType("application/json")
		defer fakeResp.Close()

		// Set up direct messaging mock
		mockDirectMessaging.Calls = nil // reset call count
		mockDirectMessaging.On("Invoke",
			mock.MatchedBy(matchContextInterface),
			"fakeAppID",
			mock.AnythingOfType("*v1.InvokeMethodRequest")).Return(fakeResp, nil).Once()

		// Run test server
		server, lis := startDaprAPIServer(fakeAPI, "")
		defer server.Stop()

		// Create gRPC test client
		clientConn := createTestClient(lis)
		defer clientConn.Close()

		// act
		client := runtimev1pb.NewDaprClient(clientConn)
		req := &runtimev1pb.InvokeServiceRequest{
			Id: "fakeAppID",
			Message: &commonv1pb.InvokeRequest{
				Method: "fakeMethod",
				Data:   &anypb.Any{Value: []byte("testData")},
			},
		}
		_, err := client.InvokeService(context.Background(), req)

		// assert
		mockDirectMessaging.AssertNumberOfCalls(t, "Invoke", 1)
		s, ok := status.FromError(err)
		assert.True(t, ok)
		assert.Equal(t, codes.Unimplemented, s.Code())
		assert.Equal(t, "Unimplemented", s.Message())

		errInfo := s.Details()[0].(*epb.ResourceInfo)
		assert.Equal(t, 1, len(s.Details()))
		assert.Equal(t, "sidecar", errInfo.GetResourceType())
		assert.Equal(t, "invoke/service", errInfo.GetResourceName())
		assert.Equal(t, "Dapr", errInfo.GetOwner())
	})
}

func TestSecretStoreNotConfigured(t *testing.T) {
	server, lis := startDaprAPIServer(&api{
		UniversalAPI: &universalapi.UniversalAPI{
			Logger: logger.NewLogger("grpc.api.test"),
			AppID:  "fakeAPI",
		},
	}, "")
	defer server.Stop()

	clientConn := createTestClient(lis)
	defer clientConn.Close()

	client := runtimev1pb.NewDaprClient(clientConn)
	_, err := client.GetSecret(context.Background(), &runtimev1pb.GetSecretRequest{})
	assert.Equal(t, codes.FailedPrecondition, status.Code(err))
}

func TestGetSecret(t *testing.T) {
	fakeStore := daprt.FakeSecretStore{}
	fakeStores := map[string]secretstores.SecretStore{
		"store1": fakeStore,
		"store2": fakeStore,
		"store3": fakeStore,
		"store4": fakeStore,
	}
	secretsConfiguration := map[string]config.SecretsScope{
		"store1": {
			DefaultAccess: config.AllowAccess,
			DeniedSecrets: []string{"not-allowed"},
		},
		"store2": {
			DefaultAccess:  config.DenyAccess,
			AllowedSecrets: []string{goodKey},
		},
		"store3": {
			DefaultAccess:  config.AllowAccess,
			AllowedSecrets: []string{"error-key", goodKey},
		},
	}
	expectedResponse := "life is good"
	storeName := "store1"
	deniedStoreName := "store2"
	restrictedStore := "store3"
	unrestrictedStore := "store4"     // No configuration defined for the store
	nonExistingStore := "nonexistent" // Non-existing store

	testCases := []struct {
		testName         string
		storeName        string
		key              string
		errorExcepted    bool
		expectedResponse string
		expectedError    codes.Code
	}{
		{
			testName:         "Good Key from unrestricted store",
			storeName:        unrestrictedStore,
			key:              goodKey,
			errorExcepted:    false,
			expectedResponse: expectedResponse,
		},
		{
			testName:         "Good Key default access",
			storeName:        storeName,
			key:              goodKey,
			errorExcepted:    false,
			expectedResponse: expectedResponse,
		},
		{
			testName:         "Good Key restricted store access",
			storeName:        restrictedStore,
			key:              goodKey,
			errorExcepted:    false,
			expectedResponse: expectedResponse,
		},
		{
			testName:         "Error Key restricted store access",
			storeName:        restrictedStore,
			key:              "error-key",
			errorExcepted:    true,
			expectedResponse: "",
			expectedError:    codes.Internal,
		},
		{
			testName:         "Random Key restricted store access",
			storeName:        restrictedStore,
			key:              "random",
			errorExcepted:    true,
			expectedResponse: "",
			expectedError:    codes.PermissionDenied,
		},
		{
			testName:         "Random Key accessing a store denied access by default",
			storeName:        deniedStoreName,
			key:              "random",
			errorExcepted:    true,
			expectedResponse: "",
			expectedError:    codes.PermissionDenied,
		},
		{
			testName:         "Random Key accessing a store denied access by default",
			storeName:        deniedStoreName,
			key:              "random",
			errorExcepted:    true,
			expectedResponse: "",
			expectedError:    codes.PermissionDenied,
		},
		{
			testName:         "Store doesn't exist",
			storeName:        nonExistingStore,
			key:              "key",
			errorExcepted:    true,
			expectedResponse: "",
			expectedError:    codes.InvalidArgument,
		},
	}
	// Setup Dapr API server
	fakeAPI := &api{
		UniversalAPI: &universalapi.UniversalAPI{
			AppID:                "fakeAPI",
			Logger:               logger.NewLogger("grpc.api.test"),
			Resiliency:           resiliency.New(nil),
			SecretStores:         fakeStores,
			SecretsConfiguration: secretsConfiguration,
		},
	}
	// Run test server
	server, lis := startDaprAPIServer(fakeAPI, "")
	defer server.Stop()

	// Create gRPC test client
	clientConn := createTestClient(lis)
	defer clientConn.Close()

	// act
	client := runtimev1pb.NewDaprClient(clientConn)

	for _, tt := range testCases {
		t.Run(tt.testName, func(t *testing.T) {
			req := &runtimev1pb.GetSecretRequest{
				StoreName: tt.storeName,
				Key:       tt.key,
			}
			resp, err := client.GetSecret(context.Background(), req)

			if !tt.errorExcepted {
				assert.NoError(t, err, "Expected no error")
				assert.Equal(t, resp.Data[tt.key], tt.expectedResponse, "Expected responses to be same")
			} else {
				assert.Error(t, err, "Expected error")
				assert.Equal(t, tt.expectedError, status.Code(err))
			}
		})
	}
}

func TestGetBulkSecret(t *testing.T) {
	fakeStore := daprt.FakeSecretStore{}
	fakeStores := map[string]secretstores.SecretStore{
		"store1": fakeStore,
	}
	secretsConfiguration := map[string]config.SecretsScope{
		"store1": {
			DefaultAccess: config.AllowAccess,
			DeniedSecrets: []string{"not-allowed"},
		},
	}
	expectedResponse := "life is good"

	testCases := []struct {
		testName         string
		storeName        string
		key              string
		errorExcepted    bool
		expectedResponse string
		expectedError    codes.Code
	}{
		{
			testName:         "Good Key from unrestricted store",
			storeName:        "store1",
			key:              goodKey,
			errorExcepted:    false,
			expectedResponse: expectedResponse,
		},
	}
	// Setup Dapr API server
	fakeAPI := &api{
		UniversalAPI: &universalapi.UniversalAPI{
			AppID:                "fakeAPI",
			Logger:               logger.NewLogger("grpc.api.test"),
			Resiliency:           resiliency.New(nil),
			SecretStores:         fakeStores,
			SecretsConfiguration: secretsConfiguration,
		},
	}
	// Run test server
	server, lis := startDaprAPIServer(fakeAPI, "")
	defer server.Stop()

	// Create gRPC test client
	clientConn := createTestClient(lis)
	defer clientConn.Close()

	// act
	client := runtimev1pb.NewDaprClient(clientConn)

	for _, tt := range testCases {
		t.Run(tt.testName, func(t *testing.T) {
			req := &runtimev1pb.GetBulkSecretRequest{
				StoreName: tt.storeName,
			}
			resp, err := client.GetBulkSecret(context.Background(), req)

			if !tt.errorExcepted {
				assert.NoError(t, err, "Expected no error")
				assert.Equal(t, resp.Data[tt.key].Secrets[tt.key], tt.expectedResponse, "Expected responses to be same")
			} else {
				assert.Error(t, err, "Expected error")
				assert.Equal(t, tt.expectedError, status.Code(err))
			}
		})
	}
}

func TestGetStateWhenStoreNotConfigured(t *testing.T) {
<<<<<<< HEAD
	port, _ := freeport.GetFreePort()
	server := startDaprAPIServer(port, &api{
		UniversalAPI: &universalapi.UniversalAPI{
			AppID: "fakeAPI",
		},
		resiliency: resiliency.New(nil),
	}, "")
=======
	server, lis := startDaprAPIServer(&api{id: "fakeAPI", resiliency: resiliency.New(nil)}, "")
>>>>>>> cb9a1358
	defer server.Stop()

	clientConn := createTestClient(lis)
	defer clientConn.Close()

	client := runtimev1pb.NewDaprClient(clientConn)
	_, err := client.GetState(context.Background(), &runtimev1pb.GetStateRequest{})
	assert.Equal(t, codes.FailedPrecondition, status.Code(err))
}

func TestSaveState(t *testing.T) {
	fakeStore := &daprt.MockStateStore{}
	fakeStore.On("BulkSet", mock.MatchedBy(matchContextInterface), mock.MatchedBy(func(reqs []state.SetRequest) bool {
		if len(reqs) == 0 {
			return false
		}
		return reqs[0].Key == goodStoreKey
	})).Return(nil)
	fakeStore.On("BulkSet", mock.MatchedBy(matchContextInterface), mock.MatchedBy(func(reqs []state.SetRequest) bool {
		if len(reqs) == 0 {
			return false
		}
		return reqs[0].Key == errorStoreKey
	})).Return(errors.New("failed to save state with error-key"))

	// Setup dapr api server
	fakeAPI := &api{
		UniversalAPI: &universalapi.UniversalAPI{
			AppID: "fakeAPI",
		},
		stateStores: map[string]state.Store{"store1": fakeStore},
		resiliency:  resiliency.New(nil),
	}
	server, lis := startDaprAPIServer(fakeAPI, "")
	defer server.Stop()

	// create client
	clientConn := createTestClient(lis)
	defer clientConn.Close()

	client := runtimev1pb.NewDaprClient(clientConn)

	testCases := []struct {
		testName      string
		storeName     string
		key           string
		value         string
		errorExcepted bool
		expectedError codes.Code
	}{
		{
			testName:      "save state",
			storeName:     "store1",
			key:           goodKey,
			value:         "value",
			errorExcepted: false,
			expectedError: codes.OK,
		},
		{
			testName:      "save state with non-existing store",
			storeName:     "store2",
			key:           goodKey,
			value:         "value",
			errorExcepted: true,
			expectedError: codes.InvalidArgument,
		},
		{
			testName:      "save state but error occurs",
			storeName:     "store1",
			key:           "error-key",
			value:         "value",
			errorExcepted: true,
			expectedError: codes.Internal,
		},
	}

	// test and assert
	for _, tt := range testCases {
		t.Run(tt.testName, func(t *testing.T) {
			req := &runtimev1pb.SaveStateRequest{
				StoreName: tt.storeName,
				States: []*commonv1pb.StateItem{
					{
						Key:   tt.key,
						Value: []byte(tt.value),
					},
				},
			}

			_, err := client.SaveState(context.Background(), req)
			if !tt.errorExcepted {
				assert.NoError(t, err, "Expected no error")
			} else {
				assert.Error(t, err, "Expected error")
				assert.Equal(t, tt.expectedError, status.Code(err))
			}
		})
	}
}

func TestGetState(t *testing.T) {
	// Setup mock store
	fakeStore := &daprt.MockStateStore{}
	fakeStore.On("Get", mock.MatchedBy(matchContextInterface), mock.MatchedBy(func(req *state.GetRequest) bool {
		return req.Key == goodStoreKey
	})).Return(
		&state.GetResponse{
			Data: []byte("test-data"),
			ETag: ptr.Of("test-etag"),
		}, nil)
	fakeStore.On("Get", mock.MatchedBy(matchContextInterface), mock.MatchedBy(func(req *state.GetRequest) bool {
		return req.Key == errorStoreKey
	})).Return(
		nil,
		errors.New("failed to get state with error-key"))

	fakeAPI := &api{
		UniversalAPI: &universalapi.UniversalAPI{
			AppID: "fakeAPI",
		},
		stateStores: map[string]state.Store{"store1": fakeStore},
		resiliency:  resiliency.New(nil),
	}
	server, lis := startDaprAPIServer(fakeAPI, "")
	defer server.Stop()

	clientConn := createTestClient(lis)
	defer clientConn.Close()

	client := runtimev1pb.NewDaprClient(clientConn)

	testCases := []struct {
		testName         string
		storeName        string
		key              string
		errorExcepted    bool
		expectedResponse *runtimev1pb.GetStateResponse
		expectedError    codes.Code
	}{
		{
			testName:      "get state",
			storeName:     "store1",
			key:           goodKey,
			errorExcepted: false,
			expectedResponse: &runtimev1pb.GetStateResponse{
				Data: []byte("test-data"),
				Etag: "test-etag",
			},
			expectedError: codes.OK,
		},
		{
			testName:         "get store with non-existing store",
			storeName:        "no-store",
			key:              goodKey,
			errorExcepted:    true,
			expectedResponse: &runtimev1pb.GetStateResponse{},
			expectedError:    codes.InvalidArgument,
		},
		{
			testName:         "get store with key but error occurs",
			storeName:        "store1",
			key:              "error-key",
			errorExcepted:    true,
			expectedResponse: &runtimev1pb.GetStateResponse{},
			expectedError:    codes.Internal,
		},
	}

	for _, tt := range testCases {
		t.Run(tt.testName, func(t *testing.T) {
			req := &runtimev1pb.GetStateRequest{
				StoreName: tt.storeName,
				Key:       tt.key,
			}

			resp, err := client.GetState(context.Background(), req)
			if !tt.errorExcepted {
				assert.NoError(t, err, "Expected no error")
				assert.Equal(t, resp.Data, tt.expectedResponse.Data, "Expected response Data to be same")
				assert.Equal(t, resp.Etag, tt.expectedResponse.Etag, "Expected response Etag to be same")
			} else {
				assert.Error(t, err, "Expected error")
				assert.Equal(t, tt.expectedError, status.Code(err))
			}
		})
	}
}

func TestGetConfiguration(t *testing.T) {
	fakeConfigurationStore := &daprt.MockConfigurationStore{}
	fakeConfigurationStore.On("Get",
		mock.MatchedBy(matchContextInterface),
		mock.MatchedBy(func(req *configuration.GetRequest) bool {
			return req.Keys[0] == goodKey
		})).Return(
		&configuration.GetResponse{
			Items: map[string]*configuration.Item{
				goodKey: {
					Value: "test-data",
				},
			},
		}, nil)
	fakeConfigurationStore.On("Get",
		mock.MatchedBy(matchContextInterface),
		mock.MatchedBy(func(req *configuration.GetRequest) bool {
			return req.Keys[0] == "good-key1" && req.Keys[1] == goodKey2 && req.Keys[2] == "good-key3"
		})).Return(
		&configuration.GetResponse{
			Items: map[string]*configuration.Item{
				"good-key1": {
					Value: "test-data",
				},
				goodKey2: {
					Value: "test-data",
				},
				"good-key3": {
					Value: "test-data",
				},
			},
		}, nil)
	fakeConfigurationStore.On("Get",
		mock.MatchedBy(matchContextInterface),
		mock.MatchedBy(func(req *configuration.GetRequest) bool {
			return req.Keys[0] == "error-key"
		})).Return(
		nil,
		errors.New("failed to get state with error-key"))
	fakeAPI := &api{
		UniversalAPI: &universalapi.UniversalAPI{
			AppID: "fakeAPI",
		},
		configurationStores: map[string]configuration.Store{"store1": fakeConfigurationStore},
		resiliency:          resiliency.New(nil),
	}
	server, lis := startDaprAPIServer(fakeAPI, "")
	defer server.Stop()

	clientConn := createTestClient(lis)
	defer clientConn.Close()

	client := runtimev1pb.NewDaprClient(clientConn)

	testCases := []struct {
		testName         string
		storeName        string
		keys             []string
		errorExcepted    bool
		expectedResponse *runtimev1pb.GetConfigurationResponse
		expectedError    codes.Code
	}{
		{
			testName:      "get state",
			storeName:     "store1",
			keys:          []string{goodKey},
			errorExcepted: false,
			expectedResponse: &runtimev1pb.GetConfigurationResponse{
				Items: map[string]*commonv1pb.ConfigurationItem{
					goodKey: {
						Value: "test-data",
					},
				},
			},
			expectedError: codes.OK,
		},
		{
			testName:      "get state",
			storeName:     "store1",
			keys:          []string{"good-key1", goodKey2, "good-key3"},
			errorExcepted: false,
			expectedResponse: &runtimev1pb.GetConfigurationResponse{
				Items: map[string]*commonv1pb.ConfigurationItem{
					"good-key1": {
						Value: "test-data",
					},
					goodKey2: {
						Value: "test-data",
					},
					"good-key3": {
						Value: "test-data",
					},
				},
			},
			expectedError: codes.OK,
		},
		{
			testName:         "get store with non-existing store",
			storeName:        "no-store",
			keys:             []string{goodKey},
			errorExcepted:    true,
			expectedResponse: &runtimev1pb.GetConfigurationResponse{},
			expectedError:    codes.InvalidArgument,
		},
		{
			testName:         "get store with key but error occurs",
			storeName:        "store1",
			keys:             []string{"error-key"},
			errorExcepted:    true,
			expectedResponse: &runtimev1pb.GetConfigurationResponse{},
			expectedError:    codes.Internal,
		},
	}

	for _, tt := range testCases {
		t.Run(tt.testName, func(t *testing.T) {
			req := &runtimev1pb.GetConfigurationRequest{
				StoreName: tt.storeName,
				Keys:      tt.keys,
			}

			resp, err := client.GetConfigurationAlpha1(context.Background(), req)
			if !tt.errorExcepted {
				assert.NoError(t, err, "Expected no error")
				assert.Equal(t, resp.Items, tt.expectedResponse.Items, "Expected response items to be same")
			} else {
				assert.Error(t, err, "Expected error")
				assert.Equal(t, tt.expectedError, status.Code(err))
			}
		})
	}
}

func TestSubscribeConfiguration(t *testing.T) {
	fakeConfigurationStore := &daprt.MockConfigurationStore{}
	var tempReq *configuration.SubscribeRequest
	fakeConfigurationStore.On("Subscribe",
		mock.MatchedBy(matchContextInterface),
		mock.MatchedBy(func(req *configuration.SubscribeRequest) bool {
			tempReq = req
			return len(tempReq.Keys) == 1 && tempReq.Keys[0] == goodKey
		}),
		mock.MatchedBy(func(f configuration.UpdateHandler) bool {
			if len(tempReq.Keys) == 1 && tempReq.Keys[0] == goodKey {
				_ = f(context.Background(), &configuration.UpdateEvent{
					Items: map[string]*configuration.Item{
						goodKey: {
							Value: "test-data",
						},
					},
				})
			}
			return true
		})).Return("id", nil)
	fakeConfigurationStore.On("Subscribe",
		mock.MatchedBy(matchContextInterface),
		mock.MatchedBy(func(req *configuration.SubscribeRequest) bool {
			tempReq = req
			return len(req.Keys) == 2 && req.Keys[0] == goodKey && req.Keys[1] == goodKey2
		}),
		mock.MatchedBy(func(f configuration.UpdateHandler) bool {
			if len(tempReq.Keys) == 2 && tempReq.Keys[0] == goodKey && tempReq.Keys[1] == goodKey2 {
				_ = f(context.Background(), &configuration.UpdateEvent{
					Items: map[string]*configuration.Item{
						goodKey: {
							Value: "test-data",
						},
						goodKey2: {
							Value: "test-data2",
						},
					},
				})
			}
			return true
		})).Return("id", nil)
	fakeConfigurationStore.On("Subscribe",
		mock.MatchedBy(matchContextInterface),
		mock.MatchedBy(func(req *configuration.SubscribeRequest) bool {
			return req.Keys[0] == "error-key"
		}),
		mock.AnythingOfType("configuration.UpdateHandler")).Return(nil, errors.New("failed to get state with error-key"))

	fakeAPI := &api{
		configurationSubscribe: make(map[string]chan struct{}),
		UniversalAPI: &universalapi.UniversalAPI{
			AppID: "fakeAPI",
		},
		configurationStores: map[string]configuration.Store{"store1": fakeConfigurationStore},
		resiliency:          resiliency.New(nil),
	}
	server, lis := startDaprAPIServer(fakeAPI, "")
	defer server.Stop()

	clientConn := createTestClient(lis)
	defer clientConn.Close()

	client := runtimev1pb.NewDaprClient(clientConn)

	testCases := []struct {
		testName         string
		storeName        string
		keys             []string
		errorExcepted    bool
		expectedResponse map[string]*commonv1pb.ConfigurationItem
		expectedError    codes.Code
	}{
		{
			testName:      "get store with single key",
			storeName:     "store1",
			keys:          []string{goodKey},
			errorExcepted: false,
			expectedResponse: map[string]*commonv1pb.ConfigurationItem{
				goodKey: {
					Value: "test-data",
				},
			},
			expectedError: codes.OK,
		},
		{
			testName:         "get store with non-existing store",
			storeName:        "no-store",
			keys:             []string{goodKey},
			errorExcepted:    true,
			expectedResponse: map[string]*commonv1pb.ConfigurationItem{},
			expectedError:    codes.InvalidArgument,
		},
		{
			testName:         "get store with key but error occurs",
			storeName:        "store1",
			keys:             []string{"error-key"},
			errorExcepted:    true,
			expectedResponse: map[string]*commonv1pb.ConfigurationItem{},
			expectedError:    codes.InvalidArgument,
		},
		{
			testName:      "get store with multi keys",
			storeName:     "store1",
			keys:          []string{goodKey, goodKey2},
			errorExcepted: false,
			expectedResponse: map[string]*commonv1pb.ConfigurationItem{
				goodKey: {
					Value: "test-data",
				},
				goodKey2: {
					Value: "test-data2",
				},
			},
			expectedError: codes.OK,
		},
	}

	for _, tt := range testCases {
		t.Run(tt.testName, func(t *testing.T) {
			req := &runtimev1pb.SubscribeConfigurationRequest{
				StoreName: tt.storeName,
				Keys:      tt.keys,
			}

			resp, _ := client.SubscribeConfigurationAlpha1(context.Background(), req)
			if !tt.errorExcepted {
				rsp, err := resp.Recv()
				assert.NoError(t, err, "Expected no error")
				assert.Equal(t, rsp.Items, tt.expectedResponse, "Expected response items to be same")
			} else {
				retry := 3
				count := 0
				_, err := resp.Recv()
				for {
					if err != nil {
						break
					}
					if count > retry {
						break
					}
					count++
					time.Sleep(time.Millisecond * 10)
					_, err = resp.Recv()
				}
				assert.Equal(t, tt.expectedError, status.Code(err))
				assert.Error(t, err, "Expected error")
			}
		})
	}
}

func TestUnSubscribeConfiguration(t *testing.T) {
	fakeConfigurationStore := &daprt.MockConfigurationStore{}
	stop := make(chan struct{})
	defer close(stop)
	var tempReq *configuration.SubscribeRequest
	fakeConfigurationStore.On("Unsubscribe",
		mock.MatchedBy(matchContextInterface),
		mock.MatchedBy(func(req *configuration.UnsubscribeRequest) bool {
			return true
		})).Return(nil)
	fakeConfigurationStore.On("Subscribe",
		mock.MatchedBy(matchContextInterface),
		mock.MatchedBy(func(req *configuration.SubscribeRequest) bool {
			tempReq = req
			return len(req.Keys) == 1 && req.Keys[0] == goodKey
		}),
		mock.MatchedBy(func(f configuration.UpdateHandler) bool {
			if !(len(tempReq.Keys) == 1 && tempReq.Keys[0] == goodKey) {
				return true
			}
			go func() {
				for {
					select {
					case <-stop:
						return
					default:
					}
					if err := f(context.Background(), &configuration.UpdateEvent{
						Items: map[string]*configuration.Item{
							goodKey: {
								Value: "test-data",
							},
						},
						ID: mockSubscribeID,
					}); err != nil {
						return
					}
					time.Sleep(time.Millisecond * 10)
				}
			}()
			return true
		})).Return(mockSubscribeID, nil)
	fakeConfigurationStore.On("Subscribe",
		mock.MatchedBy(matchContextInterface),
		mock.MatchedBy(func(req *configuration.SubscribeRequest) bool {
			tempReq = req
			return len(req.Keys) == 2 && req.Keys[0] == goodKey && req.Keys[1] == goodKey2
		}),
		mock.MatchedBy(func(f configuration.UpdateHandler) bool {
			if !(len(tempReq.Keys) == 2 && tempReq.Keys[0] == goodKey && tempReq.Keys[1] == goodKey2) {
				return true
			}
			go func() {
				for {
					select {
					case <-stop:
						return
					default:
					}
					if err := f(context.Background(), &configuration.UpdateEvent{
						Items: map[string]*configuration.Item{
							goodKey: {
								Value: "test-data",
							},
							goodKey2: {
								Value: "test-data2",
							},
						},
						ID: mockSubscribeID,
					}); err != nil {
						return
					}
					time.Sleep(time.Millisecond * 10)
				}
			}()
			return true
		})).Return(mockSubscribeID, nil)

	fakeAPI := &api{
		configurationSubscribe: make(map[string]chan struct{}),
		UniversalAPI: &universalapi.UniversalAPI{
			AppID: "fakeAPI",
		},
		configurationStores: map[string]configuration.Store{"store1": fakeConfigurationStore},
		resiliency:          resiliency.New(nil),
	}
	server, lis := startDaprAPIServer(fakeAPI, "")
	defer server.Stop()

	clientConn := createTestClient(lis)
	defer clientConn.Close()

	client := runtimev1pb.NewDaprClient(clientConn)

	testCases := []struct {
		testName         string
		storeName        string
		keys             []string
		expectedResponse map[string]*commonv1pb.ConfigurationItem
		expectedError    codes.Code
	}{
		{
			testName:  "Test unsubscribe",
			storeName: "store1",
			keys:      []string{goodKey},
			expectedResponse: map[string]*commonv1pb.ConfigurationItem{
				goodKey: {
					Value: "test-data",
				},
			},
			expectedError: codes.OK,
		},
		{
			testName:  "Test unsubscribe with multi keys",
			storeName: "store1",
			keys:      []string{goodKey, goodKey2},
			expectedResponse: map[string]*commonv1pb.ConfigurationItem{
				goodKey: {
					Value: "test-data",
				},
				goodKey2: {
					Value: "test-data2",
				},
			},
			expectedError: codes.OK,
		},
	}

	for _, tt := range testCases {
		t.Run(tt.testName, func(t *testing.T) {
			req := &runtimev1pb.SubscribeConfigurationRequest{
				StoreName: tt.storeName,
				Keys:      tt.keys,
			}

			resp, err := client.SubscribeConfigurationAlpha1(context.Background(), req)
			assert.Nil(t, err, "Error should be nil")
			retry := 3
			count := 0
			var subscribeID string
			for {
				if count > retry {
					break
				}
				count++
				time.Sleep(time.Millisecond * 10)
				rsp, recvErr := resp.Recv()
				assert.NotNil(t, rsp)
				assert.NoError(t, recvErr)
				if rsp.Items != nil {
					assert.Equal(t, tt.expectedResponse, rsp.Items)
				} else {
					assert.Equal(t, mockSubscribeID, rsp.Id)
				}
				subscribeID = rsp.Id
			}
			assert.Nil(t, err, "Error should be nil")
			_, err = client.UnsubscribeConfigurationAlpha1(context.Background(), &runtimev1pb.UnsubscribeConfigurationRequest{
				StoreName: tt.storeName,
				Id:        subscribeID,
			})
			assert.Nil(t, err, "Error should be nil")
			count = 0
			for {
				if err != nil && err.Error() == "EOF" {
					break
				}
				if count > retry {
					break
				}
				count++
				time.Sleep(time.Millisecond * 10)
				_, err = resp.Recv()
			}
			assert.Error(t, err, "Unsubscribed channel should returns EOF")
		})
	}
}

func TestUnsubscribeConfigurationErrScenario(t *testing.T) {
	fakeConfigurationStore := &daprt.MockConfigurationStore{}
	fakeConfigurationStore.On("Unsubscribe",
		mock.MatchedBy(matchContextInterface),
		mock.MatchedBy(func(req *configuration.UnsubscribeRequest) bool {
			return req.ID == mockSubscribeID
		})).Return(nil)

	fakeAPI := &api{
		UniversalAPI: &universalapi.UniversalAPI{
			AppID: "fakeAPI",
		},
		configurationSubscribe: make(map[string]chan struct{}),
		configurationStores:    map[string]configuration.Store{"store1": fakeConfigurationStore},
		resiliency:             resiliency.New(nil),
	}
	server, lis := startDaprAPIServer(fakeAPI, "")
	defer server.Stop()

	clientConn := createTestClient(lis)
	defer clientConn.Close()

	client := runtimev1pb.NewDaprClient(clientConn)

	testCases := []struct {
		testName         string
		storeName        string
		id               string
		expectedResponse bool
		expectedError    bool
	}{
		{
			testName:         "Test unsubscribe",
			storeName:        "store1",
			id:               "",
			expectedResponse: true,
			expectedError:    false,
		},
		{
			testName:         "Test unsubscribe with incorrect store name",
			storeName:        "no-store",
			id:               mockSubscribeID,
			expectedResponse: false,
			expectedError:    true,
		},
	}

	for _, tt := range testCases {
		t.Run(tt.testName, func(t *testing.T) {
			req := &runtimev1pb.UnsubscribeConfigurationRequest{
				StoreName: tt.storeName,
				Id:        tt.id,
			}

			resp, err := client.UnsubscribeConfigurationAlpha1(context.Background(), req)
			assert.Equal(t, tt.expectedResponse, resp != nil)
			assert.Equal(t, tt.expectedError, err != nil)
		})
	}
}

func TestGetBulkState(t *testing.T) {
	fakeStore := &daprt.MockStateStore{}
	fakeStore.On("Get",
		mock.MatchedBy(matchContextInterface),
		mock.MatchedBy(func(req *state.GetRequest) bool {
			return req.Key == goodStoreKey
		})).Return(
		&state.GetResponse{
			Data: []byte("test-data"),
			ETag: ptr.Of("test-etag"),
		}, nil)
	fakeStore.On("Get",
		mock.MatchedBy(matchContextInterface),
		mock.MatchedBy(func(req *state.GetRequest) bool {
			return req.Key == errorStoreKey
		})).Return(
		nil,
		errors.New("failed to get state with error-key"))

	fakeAPI := &api{
		UniversalAPI: &universalapi.UniversalAPI{
			AppID: "fakeAPI",
		},
		stateStores: map[string]state.Store{"store1": fakeStore},
		resiliency:  resiliency.New(nil),
	}
	server, lis := startDaprAPIServer(fakeAPI, "")
	defer server.Stop()

	clientConn := createTestClient(lis)
	defer clientConn.Close()

	client := runtimev1pb.NewDaprClient(clientConn)

	testCases := []struct {
		testName         string
		storeName        string
		keys             []string
		errorExcepted    bool
		expectedResponse []*runtimev1pb.BulkStateItem
		expectedError    codes.Code
	}{
		{
			testName:      "get state",
			storeName:     "store1",
			keys:          []string{goodKey, goodKey},
			errorExcepted: false,
			expectedResponse: []*runtimev1pb.BulkStateItem{
				{
					Data: []byte("test-data"),
					Etag: "test-etag",
				},
				{
					Data: []byte("test-data"),
					Etag: "test-etag",
				},
			},
			expectedError: codes.OK,
		},
		{
			testName:         "get store with non-existing store",
			storeName:        "no-store",
			keys:             []string{goodKey, goodKey},
			errorExcepted:    true,
			expectedResponse: []*runtimev1pb.BulkStateItem{},
			expectedError:    codes.InvalidArgument,
		},
		{
			testName:      "get store with key but error occurs",
			storeName:     "store1",
			keys:          []string{"error-key", "error-key"},
			errorExcepted: false,
			expectedResponse: []*runtimev1pb.BulkStateItem{
				{
					Error: "failed to get state with error-key",
				},
				{
					Error: "failed to get state with error-key",
				},
			},
			expectedError: codes.OK,
		},
		{
			testName:         "get store with empty keys",
			storeName:        "store1",
			keys:             []string{},
			errorExcepted:    false,
			expectedResponse: []*runtimev1pb.BulkStateItem{},
			expectedError:    codes.OK,
		},
	}

	for _, tt := range testCases {
		t.Run(tt.testName, func(t *testing.T) {
			req := &runtimev1pb.GetBulkStateRequest{
				StoreName: tt.storeName,
				Keys:      tt.keys,
			}

			resp, err := client.GetBulkState(context.Background(), req)
			if !tt.errorExcepted {
				assert.NoError(t, err, "Expected no error")

				if len(tt.expectedResponse) == 0 {
					assert.Equal(t, len(resp.Items), 0, "Expected response to be empty")
				} else {
					for i := 0; i < len(resp.Items); i++ {
						if tt.expectedResponse[i].Error == "" {
							assert.Equal(t, resp.Items[i].Data, tt.expectedResponse[i].Data, "Expected response Data to be same")
							assert.Equal(t, resp.Items[i].Etag, tt.expectedResponse[i].Etag, "Expected response Etag to be same")
						} else {
							assert.Equal(t, resp.Items[i].Error, tt.expectedResponse[i].Error, "Expected response error to be same")
						}
					}
				}
			} else {
				assert.Error(t, err, "Expected error")
				assert.Equal(t, tt.expectedError, status.Code(err))
			}
		})
	}
}

func TestDeleteState(t *testing.T) {
	fakeStore := &daprt.MockStateStore{}
	fakeStore.On("Delete",
		mock.MatchedBy(matchContextInterface),
		mock.MatchedBy(func(req *state.DeleteRequest) bool {
			return req.Key == goodStoreKey
		})).Return(nil)
	fakeStore.On("Delete",
		mock.MatchedBy(matchContextInterface),
		mock.MatchedBy(func(req *state.DeleteRequest) bool {
			return req.Key == errorStoreKey
		})).Return(errors.New("failed to delete state with key2"))

	fakeAPI := &api{
		UniversalAPI: &universalapi.UniversalAPI{
			AppID: "fakeAPI",
		},
		stateStores: map[string]state.Store{"store1": fakeStore},
		resiliency:  resiliency.New(nil),
	}
	server, lis := startDaprAPIServer(fakeAPI, "")
	defer server.Stop()

	clientConn := createTestClient(lis)
	defer clientConn.Close()

	client := runtimev1pb.NewDaprClient(clientConn)

	testCases := []struct {
		testName      string
		storeName     string
		key           string
		errorExcepted bool
		expectedError codes.Code
	}{
		{
			testName:      "delete state",
			storeName:     "store1",
			key:           goodKey,
			errorExcepted: false,
			expectedError: codes.OK,
		},
		{
			testName:      "delete store with non-existing store",
			storeName:     "no-store",
			key:           goodKey,
			errorExcepted: true,
			expectedError: codes.InvalidArgument,
		},
		{
			testName:      "delete store with key but error occurs",
			storeName:     "store1",
			key:           "error-key",
			errorExcepted: true,
			expectedError: codes.Internal,
		},
	}

	for _, tt := range testCases {
		t.Run(tt.testName, func(t *testing.T) {
			req := &runtimev1pb.DeleteStateRequest{
				StoreName: tt.storeName,
				Key:       tt.key,
			}

			_, err := client.DeleteState(context.Background(), req)
			if !tt.errorExcepted {
				assert.NoError(t, err, "Expected no error")
			} else {
				assert.Error(t, err, "Expected error")
				assert.Equal(t, tt.expectedError, status.Code(err))
			}
		})
	}
}

func TestPublishTopic(t *testing.T) {
	srv := &api{
		UniversalAPI: &universalapi.UniversalAPI{
			AppID: "fakeAPI",
		},
		pubsubAdapter: &daprt.MockPubSubAdapter{
			PublishFn: func(req *pubsub.PublishRequest) error {
				if req.Topic == "error-topic" {
					return errors.New("error when publish")
				}

				if req.Topic == "err-not-found" {
					return runtimePubsub.NotFoundError{PubsubName: "errnotfound"}
				}

				if req.Topic == "err-not-allowed" {
					return runtimePubsub.NotAllowedError{Topic: req.Topic, ID: "test"}
				}

				return nil
			},
			GetPubSubFn: func(pubsubName string) pubsub.PubSub {
				mock := daprt.MockPubSub{}
				mock.On("Features").Return([]pubsub.Feature{})
				return &mock
			},
			BulkPublishFn: func(req *pubsub.BulkPublishRequest) (pubsub.BulkPublishResponse, error) {
				switch req.Topic {
				case "error-topic":
					return pubsub.BulkPublishResponse{}, errors.New("error when publish")

				case "err-not-found":
					return pubsub.BulkPublishResponse{}, runtimePubsub.NotFoundError{PubsubName: "errnotfound"}

				case "err-not-allowed":
					return pubsub.BulkPublishResponse{}, runtimePubsub.NotAllowedError{Topic: req.Topic, ID: "test"}
				}
				return pubsub.BulkPublishResponse{}, nil
			},
		},
	}
	server, lis := startTestServerAPI(srv)
	defer server.Stop()

	clientConn := createTestClient(lis)
	defer clientConn.Close()

	client := runtimev1pb.NewDaprClient(clientConn)

	t.Run("err: empty publish event request", func(t *testing.T) {
		_, err := client.PublishEvent(context.Background(), &runtimev1pb.PublishEventRequest{})
		assert.Equal(t, codes.InvalidArgument, status.Code(err))
	})

	t.Run("err: publish event request with empty topic", func(t *testing.T) {
		_, err := client.PublishEvent(context.Background(), &runtimev1pb.PublishEventRequest{
			PubsubName: "pubsub",
		})
		assert.Equal(t, codes.InvalidArgument, status.Code(err))
	})

	t.Run("no err: publish event request with topic and pubsub alone", func(t *testing.T) {
		_, err := client.PublishEvent(context.Background(), &runtimev1pb.PublishEventRequest{
			PubsubName: "pubsub",
			Topic:      "topic",
		})
		assert.Nil(t, err)
	})

	t.Run("no err: publish event request with topic, pubsub and ce metadata override", func(t *testing.T) {
		_, err := client.PublishEvent(context.Background(), &runtimev1pb.PublishEventRequest{
			PubsubName: "pubsub",
			Topic:      "topic",
			Metadata: map[string]string{
				"cloudevent.source": "unit-test",
				"cloudevent.topic":  "overridetopic",  // noop -- if this modified the envelope the test would fail
				"cloudevent.pubsub": "overridepubsub", // noop -- if this modified the envelope the test would fail
			},
		})
		assert.Nil(t, err)
	})

	t.Run("err: publish event request with error-topic and pubsub", func(t *testing.T) {
		_, err := client.PublishEvent(context.Background(), &runtimev1pb.PublishEventRequest{
			PubsubName: "pubsub",
			Topic:      "error-topic",
		})
		assert.Equal(t, codes.Internal, status.Code(err))
	})

	t.Run("err: publish event request with err-not-found topic and pubsub", func(t *testing.T) {
		_, err := client.PublishEvent(context.Background(), &runtimev1pb.PublishEventRequest{
			PubsubName: "pubsub",
			Topic:      "err-not-found",
		})
		assert.Equal(t, codes.NotFound, status.Code(err))
	})

	t.Run("err: publish event request with err-not-allowed topic and pubsub", func(t *testing.T) {
		_, err := client.PublishEvent(context.Background(), &runtimev1pb.PublishEventRequest{
			PubsubName: "pubsub",
			Topic:      "err-not-allowed",
		})
		assert.Equal(t, codes.PermissionDenied, status.Code(err))
	})

	t.Run("err: empty bulk publish event request", func(t *testing.T) {
		_, err := client.BulkPublishEventAlpha1(context.Background(), &runtimev1pb.BulkPublishRequest{})
		assert.Equal(t, codes.InvalidArgument, status.Code(err))
	})

	t.Run("err: bulk publish event request with duplicate entry Ids", func(t *testing.T) {
		_, err := client.BulkPublishEventAlpha1(context.Background(), &runtimev1pb.BulkPublishRequest{
			PubsubName: "pubsub",
			Topic:      "topic",
			Entries: []*runtimev1pb.BulkPublishRequestEntry{
				{
					Event:       []byte("data"),
					EntryId:     "1",
					ContentType: "text/plain",
					Metadata:    map[string]string{},
				},
				{
					Event:       []byte("data 2"),
					EntryId:     "1",
					ContentType: "text/plain",
					Metadata:    map[string]string{},
				},
			},
		})
		assert.Error(t, err)
		assert.Equal(t, codes.InvalidArgument, status.Code(err))
		assert.Contains(t, err.Error(), "entryId is duplicated")
	})

	t.Run("err: bulk publish event request with missing entry Ids", func(t *testing.T) {
		_, err := client.BulkPublishEventAlpha1(context.Background(), &runtimev1pb.BulkPublishRequest{
			PubsubName: "pubsub",
			Topic:      "topic",
			Entries: []*runtimev1pb.BulkPublishRequestEntry{
				{
					Event:       []byte("data"),
					ContentType: "text/plain",
					Metadata:    map[string]string{},
				},
				{
					Event:       []byte("data 2"),
					EntryId:     "1",
					ContentType: "text/plain",
					Metadata:    map[string]string{},
				},
			},
		})
		assert.Error(t, err)
		assert.Equal(t, codes.InvalidArgument, status.Code(err))
		assert.Contains(t, err.Error(), "not present for entry")
	})
	t.Run("err: bulk publish event request with pubsub and empty topic", func(t *testing.T) {
		_, err := client.BulkPublishEventAlpha1(context.Background(), &runtimev1pb.BulkPublishRequest{
			PubsubName: "pubsub",
		})
		assert.Equal(t, codes.InvalidArgument, status.Code(err))
	})

	t.Run("no err: bulk publish event request with pubsub, topic and empty entries", func(t *testing.T) {
		_, err := client.BulkPublishEventAlpha1(context.Background(), &runtimev1pb.BulkPublishRequest{
			PubsubName: "pubsub",
			Topic:      "topic",
		})
		assert.Nil(t, err)
	})

	t.Run("err: bulk publish event request with error-topic and pubsub", func(t *testing.T) {
		_, err := client.BulkPublishEventAlpha1(context.Background(), &runtimev1pb.BulkPublishRequest{
			PubsubName: "pubsub",
			Topic:      "error-topic",
		})
		assert.Equal(t, codes.Internal, status.Code(err))
	})

	t.Run("err: bulk publish event request with err-not-found topic and pubsub", func(t *testing.T) {
		_, err := client.BulkPublishEventAlpha1(context.Background(), &runtimev1pb.BulkPublishRequest{
			PubsubName: "pubsub",
			Topic:      "err-not-found",
		})
		assert.Equal(t, codes.NotFound, status.Code(err))
	})

	t.Run("err: bulk publish event request with err-not-allowed topic and pubsub", func(t *testing.T) {
		_, err := client.BulkPublishEventAlpha1(context.Background(), &runtimev1pb.BulkPublishRequest{
			PubsubName: "pubsub",
			Topic:      "err-not-allowed",
		})
		assert.Equal(t, codes.PermissionDenied, status.Code(err))
	})
}

func TestBulkPublish(t *testing.T) {
	fakeAPI := &api{
		UniversalAPI: &universalapi.UniversalAPI{
			AppID: "fakeAPI",
		},
		pubsubAdapter: &daprt.MockPubSubAdapter{
			GetPubSubFn: func(pubsubName string) pubsub.PubSub {
				mock := daprt.MockPubSub{}
				mock.On("Features").Return([]pubsub.Feature{})
				return &mock
			},
			BulkPublishFn: func(req *pubsub.BulkPublishRequest) (pubsub.BulkPublishResponse, error) {
				entries := []pubsub.BulkPublishResponseFailedEntry{}
				// Construct sample response from the broker.
				if req.Topic == "error-topic" {
					for _, e := range req.Entries {
						entry := pubsub.BulkPublishResponseFailedEntry{
							EntryId: e.EntryId,
						}
						entry.Error = errors.New("error on publish")
						entries = append(entries, entry)
					}
				} else if req.Topic == "even-error-topic" {
					for i, e := range req.Entries {
						if i%2 == 0 {
							entry := pubsub.BulkPublishResponseFailedEntry{
								EntryId: e.EntryId,
							}
							entry.Error = errors.New("error on publish")
							entries = append(entries, entry)
						}
					}
				}
				// Mock simulates only partial failures or total success, so error is always nil.
				return pubsub.BulkPublishResponse{FailedEntries: entries}, nil
			},
		},
	}

	server, lis := startDaprAPIServer(fakeAPI, "")
	defer server.Stop()

	clientConn := createTestClient(lis)
	defer clientConn.Close()

	client := runtimev1pb.NewDaprClient(clientConn)

	sampleEntries := []*runtimev1pb.BulkPublishRequestEntry{
		{EntryId: "1", Event: []byte("data1")},
		{EntryId: "2", Event: []byte("data2")},
		{EntryId: "3", Event: []byte("data3")},
		{EntryId: "4", Event: []byte("data4")},
	}

	t.Run("no failures", func(t *testing.T) {
		res, err := client.BulkPublishEventAlpha1(context.Background(), &runtimev1pb.BulkPublishRequest{
			PubsubName: "pubsub",
			Topic:      "topic",
			Entries:    sampleEntries,
		})
		assert.Nil(t, err)
		assert.Empty(t, res.FailedEntries)
	})

	t.Run("no failures with ce metadata override", func(t *testing.T) {
		res, err := client.BulkPublishEventAlpha1(context.Background(), &runtimev1pb.BulkPublishRequest{
			PubsubName: "pubsub",
			Topic:      "topic",
			Entries:    sampleEntries,
			Metadata: map[string]string{
				"cloudevent.source": "unit-test",
				"cloudevent.topic":  "overridetopic",  // noop -- if this modified the envelope the test would fail
				"cloudevent.pubsub": "overridepubsub", // noop -- if this modified the envelope the test would fail
			},
		})
		assert.Nil(t, err)
		assert.Empty(t, res.FailedEntries)
	})

	t.Run("all failures from component", func(t *testing.T) {
		res, err := client.BulkPublishEventAlpha1(context.Background(), &runtimev1pb.BulkPublishRequest{
			PubsubName: "pubsub",
			Topic:      "error-topic",
			Entries:    sampleEntries,
		})
		t.Log(res)
		// Full failure from component, so expecting no error
		assert.Nil(t, err)
		assert.NotNil(t, res)
		assert.Equal(t, 4, len(res.FailedEntries))
	})

	t.Run("partial failures from component", func(t *testing.T) {
		res, err := client.BulkPublishEventAlpha1(context.Background(), &runtimev1pb.BulkPublishRequest{
			PubsubName: "pubsub",
			Topic:      "even-error-topic",
			Entries:    sampleEntries,
		})
		// Partial failure, so expecting no error
		assert.Nil(t, err)
		assert.NotNil(t, res)
		assert.Equal(t, 2, len(res.FailedEntries))
	})
}

<<<<<<< HEAD
=======
func TestShutdownEndpoints(t *testing.T) {
	shutdownCh := make(chan struct{})
	m := mock.Mock{}
	m.On("shutdown", mock.Anything).Return()
	srv := &api{
		shutdown: func() {
			m.MethodCalled("shutdown")
			close(shutdownCh)
		},
	}
	server, lis := startTestServerAPI(srv)
	defer server.Stop()

	clientConn := createTestClient(lis)
	defer clientConn.Close()

	client := runtimev1pb.NewDaprClient(clientConn)

	t.Run("Shutdown successfully - 204", func(t *testing.T) {
		_, err := client.Shutdown(context.Background(), &emptypb.Empty{})
		assert.NoError(t, err, "Expected no error")
		select {
		case <-time.After(time.Second):
			t.Fatal("Did not shut down within 1 second")
		case <-shutdownCh:
			// All good
		}
		m.AssertCalled(t, "shutdown")
	})
}

>>>>>>> cb9a1358
func TestInvokeBinding(t *testing.T) {
	srv := &api{
		sendToOutputBindingFn: func(name string, req *bindings.InvokeRequest) (*bindings.InvokeResponse, error) {
			if name == "error-binding" {
				return nil, errors.New("error invoking binding")
			}
			return &bindings.InvokeResponse{Data: []byte("ok"), Metadata: req.Metadata}, nil
		},
	}
	server, lis := startTestServerAPI(srv)
	defer server.Stop()

	clientConn := createTestClient(lis)
	defer clientConn.Close()

	client := runtimev1pb.NewDaprClient(clientConn)
	_, err := client.InvokeBinding(context.Background(), &runtimev1pb.InvokeBindingRequest{})
	assert.Nil(t, err)
	_, err = client.InvokeBinding(context.Background(), &runtimev1pb.InvokeBindingRequest{Name: "error-binding"})
	assert.Equal(t, codes.Internal, status.Code(err))

	ctx := grpcMetadata.AppendToOutgoingContext(context.Background(), "traceparent", "Test")
	resp, err := client.InvokeBinding(ctx, &runtimev1pb.InvokeBindingRequest{Metadata: map[string]string{"userMetadata": "val1"}})
	assert.Nil(t, err)
	assert.NotNil(t, resp)
	assert.Contains(t, resp.Metadata, "traceparent")
	assert.Equal(t, resp.Metadata["traceparent"], "Test")
	assert.Contains(t, resp.Metadata, "userMetadata")
	assert.Equal(t, resp.Metadata["userMetadata"], "val1")
}

func TestTransactionStateStoreNotConfigured(t *testing.T) {
<<<<<<< HEAD
	port, _ := freeport.GetFreePort()
	server := startDaprAPIServer(port, &api{
		UniversalAPI: &universalapi.UniversalAPI{
			AppID: "fakeAPI",
		},
	}, "")
=======
	server, lis := startDaprAPIServer(&api{id: "fakeAPI"}, "")
>>>>>>> cb9a1358
	defer server.Stop()

	clientConn := createTestClient(lis)
	defer clientConn.Close()

	client := runtimev1pb.NewDaprClient(clientConn)
	_, err := client.ExecuteStateTransaction(context.Background(), &runtimev1pb.ExecuteStateTransactionRequest{})
	assert.Equal(t, codes.FailedPrecondition, status.Code(err))
}

func TestTransactionStateStoreNotImplemented(t *testing.T) {
	fakeStore := &daprt.MockStateStore{}
<<<<<<< HEAD
	port, _ := freeport.GetFreePort()
	server := startDaprAPIServer(port, &api{
		UniversalAPI: &universalapi.UniversalAPI{
			AppID: "fakeAPI",
		},
=======
	server, lis := startDaprAPIServer(&api{
		id:          "fakeAPI",
>>>>>>> cb9a1358
		stateStores: map[string]state.Store{"store1": fakeStore},
	}, "")
	defer server.Stop()

	clientConn := createTestClient(lis)
	defer clientConn.Close()

	client := runtimev1pb.NewDaprClient(clientConn)
	_, err := client.ExecuteStateTransaction(context.Background(), &runtimev1pb.ExecuteStateTransactionRequest{
		StoreName: "store1",
	})
	assert.Equal(t, codes.Unimplemented, status.Code(err))
}

func TestExecuteStateTransaction(t *testing.T) {
	fakeStore := &daprt.TransactionalStoreMock{}
	matchKeyFn := func(ctx context.Context, req *state.TransactionalStateRequest, key string) bool {
		if len(req.Operations) == 1 {
			if rr, ok := req.Operations[0].Request.(state.SetRequest); ok {
				if rr.Key == "fakeAPI||"+key {
					return true
				}
			} else {
				return true
			}
		}
		return false
	}
	fakeStore.On("Multi",
		mock.MatchedBy(matchContextInterface),
		mock.MatchedBy(func(req *state.TransactionalStateRequest) bool {
			return matchKeyFn(context.Background(), req, goodKey)
		})).Return(nil)
	fakeStore.On("Multi",
		mock.MatchedBy(matchContextInterface),
		mock.MatchedBy(func(req *state.TransactionalStateRequest) bool {
			return matchKeyFn(context.Background(), req, "error-key")
		})).Return(errors.New("error to execute with key2"))

	fakeAPI := &api{
		UniversalAPI: &universalapi.UniversalAPI{
			AppID: "fakeAPI",
		},
		stateStores: map[string]state.Store{"store1": fakeStore},
		resiliency:  resiliency.New(nil),
	}
	server, lis := startDaprAPIServer(fakeAPI, "")
	defer server.Stop()

	clientConn := createTestClient(lis)
	defer clientConn.Close()

	client := runtimev1pb.NewDaprClient(clientConn)

	stateOptions, _ := GenerateStateOptionsTestCase()
	testCases := []struct {
		testName      string
		storeName     string
		operation     state.OperationType
		key           string
		value         []byte
		options       *commonv1pb.StateOptions
		errorExcepted bool
		expectedError codes.Code
	}{
		{
			testName:      "upsert operation",
			storeName:     "store1",
			operation:     state.Upsert,
			key:           goodKey,
			value:         []byte("1"),
			errorExcepted: false,
			expectedError: codes.OK,
		},
		{
			testName:      "delete operation",
			storeName:     "store1",
			operation:     state.Upsert,
			key:           goodKey,
			errorExcepted: false,
			expectedError: codes.OK,
		},
		{
			testName:      "unknown operation",
			storeName:     "store1",
			operation:     state.OperationType("unknown"),
			key:           goodKey,
			errorExcepted: true,
			expectedError: codes.Unimplemented,
		},
		{
			testName:      "error occurs when multi execute",
			storeName:     "store1",
			operation:     state.Upsert,
			key:           "error-key",
			errorExcepted: true,
			expectedError: codes.Internal,
		},
	}

	for _, tt := range testCases {
		t.Run(tt.testName, func(t *testing.T) {
			req := &runtimev1pb.ExecuteStateTransactionRequest{
				StoreName: tt.storeName,
				Operations: []*runtimev1pb.TransactionalStateOperation{
					{
						OperationType: string(tt.operation),
						Request: &commonv1pb.StateItem{
							Key:     tt.key,
							Value:   tt.value,
							Options: stateOptions,
						},
					},
				},
			}

			_, err := client.ExecuteStateTransaction(context.Background(), req)
			if !tt.errorExcepted {
				assert.NoError(t, err, "Expected no error")
			} else {
				assert.Error(t, err, "Expected error")
				assert.Equal(t, tt.expectedError, status.Code(err))
			}
		})
	}
}

<<<<<<< HEAD
=======
func TestGetMetadata(t *testing.T) {
	fakeComponent := componentsV1alpha.Component{}
	fakeComponent.Name = "testComponent"

	mockActors := new(actors.MockActors)
	mockActors.On("GetActiveActorsCount").Return(actors.ActiveActorsCount{
		Count: 10,
		Type:  "abcd",
	})

	fakeAPI := &api{
		id:    "fakeAPI",
		actor: mockActors,
		getComponentsFn: func() []componentsV1alpha.Component {
			return []componentsV1alpha.Component{fakeComponent}
		},
		getComponentsCapabilitesFn: func() map[string][]string {
			capsMap := make(map[string][]string)
			capsMap["testComponent"] = []string{"mock.feat.testComponent"}
			return capsMap
		},
		getSubscriptionsFn: func() []runtimePubsub.Subscription {
			return []runtimePubsub.Subscription{
				{
					PubsubName:      "test",
					Topic:           "topic",
					DeadLetterTopic: "dead",
					Metadata:        map[string]string{},
					Rules: []*runtimePubsub.Rule{
						{
							Match: &expr.Expr{},
							Path:  "path",
						},
					},
				},
			}
		},
	}
	fakeAPI.extendedMetadata.Store("testKey", "testValue")
	server, lis := startDaprAPIServer(fakeAPI, "")
	defer server.Stop()

	clientConn := createTestClient(lis)
	defer clientConn.Close()

	client := runtimev1pb.NewDaprClient(clientConn)
	response, err := client.GetMetadata(context.Background(), &emptypb.Empty{})
	assert.NoError(t, err, "Expected no error")
	assert.Equal(t, response.Id, "fakeAPI")
	assert.Len(t, response.RegisteredComponents, 1, "One component should be returned")
	assert.Equal(t, response.RegisteredComponents[0].Name, "testComponent")
	assert.Contains(t, response.ExtendedMetadata, "testKey")
	assert.Equal(t, response.ExtendedMetadata["testKey"], "testValue")
	assert.Len(t, response.RegisteredComponents[0].Capabilities, 1, "One capabilities should be returned")
	assert.Equal(t, response.RegisteredComponents[0].Capabilities[0], "mock.feat.testComponent")
	assert.Equal(t, response.GetActiveActorsCount()[0].Type, "abcd")
	assert.Equal(t, response.GetActiveActorsCount()[0].Count, int32(10))
	assert.Len(t, response.Subscriptions, 1)
	assert.Equal(t, response.Subscriptions[0].PubsubName, "test")
	assert.Equal(t, response.Subscriptions[0].Topic, "topic")
	assert.Equal(t, response.Subscriptions[0].DeadLetterTopic, "dead")
	assert.Equal(t, response.Subscriptions[0].PubsubName, "test")
	assert.Len(t, response.Subscriptions[0].Rules.Rules, 1)
	assert.Equal(t, fmt.Sprintf("%s", response.Subscriptions[0].Rules.Rules[0].Match), "")
	assert.Equal(t, response.Subscriptions[0].Rules.Rules[0].Path, "path")
}

func TestSetMetadata(t *testing.T) {
	fakeComponent := componentsV1alpha.Component{}
	fakeComponent.Name = "testComponent"
	fakeAPI := &api{
		id: "fakeAPI",
	}
	server, lis := startDaprAPIServer(fakeAPI, "")
	defer server.Stop()

	clientConn := createTestClient(lis)
	defer clientConn.Close()

	client := runtimev1pb.NewDaprClient(clientConn)
	req := &runtimev1pb.SetMetadataRequest{
		Key:   "testKey",
		Value: "testValue",
	}
	_, err := client.SetMetadata(context.Background(), req)
	assert.NoError(t, err, "Expected no error")
	temp := make(map[string]string)

	// Copy synchronously so it can be serialized to JSON.
	fakeAPI.extendedMetadata.Range(func(key, value interface{}) bool {
		temp[key.(string)] = value.(string)
		return true
	})

	assert.Contains(t, temp, "testKey")
	assert.Equal(t, temp["testKey"], "testValue")
}

>>>>>>> cb9a1358
func TestStateStoreErrors(t *testing.T) {
	t.Run("save etag mismatch", func(t *testing.T) {
		a := &api{}
		err := state.NewETagError(state.ETagMismatch, errors.New("error"))
		err2 := a.stateErrorResponse(err, messages.ErrStateSave, "a", err.Error())

		assert.Equal(t, "rpc error: code = Aborted desc = failed saving state in state store a: possible etag mismatch. error from state store: error", err2.Error())
	})

	t.Run("save etag invalid", func(t *testing.T) {
		a := &api{}
		err := state.NewETagError(state.ETagInvalid, errors.New("error"))
		err2 := a.stateErrorResponse(err, messages.ErrStateSave, "a", err.Error())

		assert.Equal(t, "rpc error: code = InvalidArgument desc = failed saving state in state store a: invalid etag value: error", err2.Error())
	})

	t.Run("save non etag", func(t *testing.T) {
		a := &api{}
		err := errors.New("error")
		err2 := a.stateErrorResponse(err, messages.ErrStateSave, "a", err.Error())

		assert.Equal(t, "rpc error: code = Internal desc = failed saving state in state store a: error", err2.Error())
	})

	t.Run("delete etag mismatch", func(t *testing.T) {
		a := &api{}
		err := state.NewETagError(state.ETagMismatch, errors.New("error"))
		err2 := a.stateErrorResponse(err, messages.ErrStateDelete, "a", err.Error())

		assert.Equal(t, "rpc error: code = Aborted desc = failed deleting state with key a: possible etag mismatch. error from state store: error", err2.Error())
	})

	t.Run("delete etag invalid", func(t *testing.T) {
		a := &api{}
		err := state.NewETagError(state.ETagInvalid, errors.New("error"))
		err2 := a.stateErrorResponse(err, messages.ErrStateDelete, "a", err.Error())

		assert.Equal(t, "rpc error: code = InvalidArgument desc = failed deleting state with key a: invalid etag value: error", err2.Error())
	})

	t.Run("delete non etag", func(t *testing.T) {
		a := &api{}
		err := errors.New("error")
		err2 := a.stateErrorResponse(err, messages.ErrStateDelete, "a", err.Error())

		assert.Equal(t, "rpc error: code = Internal desc = failed deleting state with key a: error", err2.Error())
	})
}

func TestExtractEtag(t *testing.T) {
	t.Run("no etag present", func(t *testing.T) {
		ok, etag := extractEtag(&commonv1pb.StateItem{})
		assert.False(t, ok)
		assert.Empty(t, etag)
	})

	t.Run("empty etag exists", func(t *testing.T) {
		ok, etag := extractEtag(&commonv1pb.StateItem{
			Etag: &commonv1pb.Etag{},
		})
		assert.True(t, ok)
		assert.Empty(t, etag)
	})

	t.Run("non-empty etag exists", func(t *testing.T) {
		ok, etag := extractEtag(&commonv1pb.StateItem{
			Etag: &commonv1pb.Etag{
				Value: "a",
			},
		})
		assert.True(t, ok)
		assert.Equal(t, "a", etag)
	})
}

//nolint:nosnakecase
func GenerateStateOptionsTestCase() (*commonv1pb.StateOptions, state.SetStateOption) {
	concurrencyOption := commonv1pb.StateOptions_CONCURRENCY_FIRST_WRITE
	consistencyOption := commonv1pb.StateOptions_CONSISTENCY_STRONG

	testOptions := commonv1pb.StateOptions{
		Concurrency: concurrencyOption,
		Consistency: consistencyOption,
	}
	expected := state.SetStateOption{
		Concurrency: "first-write",
		Consistency: "strong",
	}
	return &testOptions, expected
}

type mockStateStoreQuerier struct {
	daprt.MockStateStore
	daprt.MockQuerier
}

const (
	queryTestRequestOK = `{
	"filter": {
		"EQ": { "a": "b" }
	},
	"sort": [
		{ "key": "a" }
	],
	"page": {
		"limit": 2
	}
}`
	queryTestRequestNoRes = `{
	"filter": {
		"EQ": { "a": "b" }
	},
	"page": {
		"limit": 2
	}
}`
	queryTestRequestErr = `{
	"filter": {
		"EQ": { "a": "b" }
	},
	"sort": [
		{ "key": "a" }
	]
}`
	queryTestRequestSyntaxErr = `syntax error`
)

func TestQueryState(t *testing.T) {
	fakeStore := &mockStateStoreQuerier{}
	// simulate full result
	fakeStore.MockQuerier.On("Query",
		mock.MatchedBy(matchContextInterface),
		mock.MatchedBy(func(req *state.QueryRequest) bool {
			return len(req.Query.Sort) != 0 && req.Query.Page.Limit != 0
		})).Return(
		&state.QueryResponse{
			Results: []state.QueryItem{
				{
					Key:  "1",
					Data: []byte(`{"a":"b"}`),
				},
			},
		}, nil)
	// simulate empty data
	fakeStore.MockQuerier.On("Query",
		mock.MatchedBy(matchContextInterface),
		mock.MatchedBy(func(req *state.QueryRequest) bool {
			return len(req.Query.Sort) == 0 && req.Query.Page.Limit != 0
		})).Return(
		&state.QueryResponse{
			Results: []state.QueryItem{},
		}, nil)
	// simulate error
	fakeStore.MockQuerier.On("Query",
		mock.MatchedBy(matchContextInterface),
		mock.MatchedBy(func(req *state.QueryRequest) bool {
			return len(req.Query.Sort) != 0 && req.Query.Page.Limit == 0
		})).Return(nil, errors.New("Query error"))

<<<<<<< HEAD
	server := startTestServerAPI(port, &api{
=======
	server, lis := startTestServerAPI(&api{
		id: "fakeAPI",
>>>>>>> cb9a1358
		UniversalAPI: &universalapi.UniversalAPI{
			AppID:       "fakeAPI",
			Logger:      logger.NewLogger("grpc.api.test"),
			StateStores: map[string]state.Store{"store1": fakeStore},
			Resiliency:  resiliency.New(nil),
		},
	})
	defer server.Stop()

	clientConn := createTestClient(lis)
	defer clientConn.Close()

	client := runtimev1pb.NewDaprClient(clientConn)

	resp, err := client.QueryStateAlpha1(context.Background(), &runtimev1pb.QueryStateRequest{
		StoreName: "store1",
		Query:     queryTestRequestOK,
	})
	assert.Equal(t, 1, len(resp.Results))
	assert.Equal(t, codes.OK, status.Code(err))
	if len(resp.Results) > 0 {
		assert.NotNil(t, resp.Results[0].Data)
	}

	resp, err = client.QueryStateAlpha1(context.Background(), &runtimev1pb.QueryStateRequest{
		StoreName: "store1",
		Query:     queryTestRequestNoRes,
	})
	assert.Equal(t, 0, len(resp.Results))
	assert.Equal(t, codes.OK, status.Code(err))

	_, err = client.QueryStateAlpha1(context.Background(), &runtimev1pb.QueryStateRequest{
		StoreName: "store1",
		Query:     queryTestRequestErr,
	})
	assert.Equal(t, codes.Internal, status.Code(err))

	_, err = client.QueryStateAlpha1(context.Background(), &runtimev1pb.QueryStateRequest{
		StoreName: "store1",
		Query:     queryTestRequestSyntaxErr,
	})
	assert.Equal(t, codes.Internal, status.Code(err))
}

func TestStateStoreQuerierNotImplemented(t *testing.T) {
<<<<<<< HEAD
	port, err := freeport.GetFreePort()
	require.NoError(t, err)

	server := startDaprAPIServer(
		port,
		&api{
			UniversalAPI: &universalapi.UniversalAPI{
				AppID:       "fakeAPI",
				Logger:      logger.NewLogger("grpc.api.test"),
				StateStores: map[string]state.Store{"store1": &daprt.MockStateStore{}},
				Resiliency:  resiliency.New(nil),
			},
=======
	server, lis := startDaprAPIServer(&api{
		id: "fakeAPI",
		UniversalAPI: &universalapi.UniversalAPI{
			Logger:      logger.NewLogger("grpc.api.test"),
			StateStores: map[string]state.Store{"store1": &daprt.MockStateStore{}},
			Resiliency:  resiliency.New(nil),
>>>>>>> cb9a1358
		},
	}, "")
	defer server.Stop()

	clientConn := createTestClient(lis)
	defer clientConn.Close()

	client := runtimev1pb.NewDaprClient(clientConn)
	_, err := client.QueryStateAlpha1(context.Background(), &runtimev1pb.QueryStateRequest{
		StoreName: "store1",
	})
	assert.Equal(t, codes.Internal, status.Code(err))
}

func TestStateStoreQuerierEncrypted(t *testing.T) {
	storeName := "encrypted-store1"
	encryption.AddEncryptedStateStore(storeName, encryption.ComponentEncryptionKeys{})

<<<<<<< HEAD
	server := startDaprAPIServer(port, &api{
		UniversalAPI: &universalapi.UniversalAPI{
			AppID:       "fakeAPI",
=======
	server, lis := startDaprAPIServer(&api{
		id: "fakeAPI",
		UniversalAPI: &universalapi.UniversalAPI{
>>>>>>> cb9a1358
			Logger:      logger.NewLogger("grpc.api.test"),
			StateStores: map[string]state.Store{storeName: &mockStateStoreQuerier{}},
			Resiliency:  resiliency.New(nil),
		},
	}, "")
	defer server.Stop()

	clientConn := createTestClient(lis)
	defer clientConn.Close()

	client := runtimev1pb.NewDaprClient(clientConn)
	_, err := client.QueryStateAlpha1(context.Background(), &runtimev1pb.QueryStateRequest{
		StoreName: storeName,
	})
	assert.Equal(t, codes.Internal, status.Code(err))
}

func TestGetConfigurationAlpha1(t *testing.T) {
	t.Run("get configuration item", func(t *testing.T) {
<<<<<<< HEAD
		port, err := freeport.GetFreePort()
		assert.NoError(t, err)

		server := startDaprAPIServer(
			port,
			&api{
				UniversalAPI: &universalapi.UniversalAPI{
					AppID: "fakeAPI",
				},
				configurationStores: map[string]configuration.Store{"store1": &mockConfigStore{}},
				resiliency:          resiliency.New(nil),
			},
			"")
=======
		server, lis := startDaprAPIServer(&api{
			id:                  "fakeAPI",
			configurationStores: map[string]configuration.Store{"store1": &mockConfigStore{}},
			resiliency:          resiliency.New(nil),
		}, "")
>>>>>>> cb9a1358
		defer server.Stop()

		clientConn := createTestClient(lis)
		defer clientConn.Close()

		client := runtimev1pb.NewDaprClient(clientConn)
		r, err := client.GetConfigurationAlpha1(context.Background(), &runtimev1pb.GetConfigurationRequest{
			StoreName: "store1",
			Keys: []string{
				"key1",
			},
		})

		assert.NoError(t, err)
		assert.NotNil(t, r.Items)
		assert.Len(t, r.Items, 1)
		assert.Equal(t, "val1", r.Items["key1"].Value)
	})
}

func TestSubscribeConfigurationAlpha1(t *testing.T) {
	t.Run("get configuration item", func(t *testing.T) {
<<<<<<< HEAD
		port, err := freeport.GetFreePort()
		assert.NoError(t, err)

		server := startDaprAPIServer(
			port,
			&api{
				UniversalAPI: &universalapi.UniversalAPI{
					AppID: "fakeAPI",
				},
				configurationStores:        map[string]configuration.Store{"store1": &mockConfigStore{}},
				configurationSubscribe:     make(map[string]chan struct{}),
				configurationSubscribeLock: sync.Mutex{},
				resiliency:                 resiliency.New(nil),
			},
			"")
=======
		server, lis := startDaprAPIServer(&api{
			id:                         "fakeAPI",
			configurationStores:        map[string]configuration.Store{"store1": &mockConfigStore{}},
			configurationSubscribe:     make(map[string]chan struct{}),
			configurationSubscribeLock: sync.Mutex{},
			resiliency:                 resiliency.New(nil),
		}, "")
>>>>>>> cb9a1358
		defer server.Stop()

		clientConn := createTestClient(lis)
		defer clientConn.Close()

		ctx := context.Background()
		client := runtimev1pb.NewDaprClient(clientConn)
		s, err := client.SubscribeConfigurationAlpha1(ctx, &runtimev1pb.SubscribeConfigurationRequest{
			StoreName: "store1",
			Keys: []string{
				"key1",
			},
		})

		assert.NoError(t, err)

		r := &runtimev1pb.SubscribeConfigurationResponse{}

		for {
			update, err := s.Recv()
			if err == io.EOF {
				break
			}

			if update != nil {
				r = update
				break
			}
		}

		assert.NotNil(t, r)
		assert.Len(t, r.Items, 1)
		assert.Equal(t, "val1", r.Items["key1"].Value)
	})

	t.Run("get all configuration item for empty list", func(t *testing.T) {
<<<<<<< HEAD
		port, err := freeport.GetFreePort()
		assert.NoError(t, err)

		server := startDaprAPIServer(
			port,
			&api{
				UniversalAPI: &universalapi.UniversalAPI{
					AppID: "fakeAPI",
				},
				configurationStores:        map[string]configuration.Store{"store1": &mockConfigStore{}},
				configurationSubscribe:     make(map[string]chan struct{}),
				configurationSubscribeLock: sync.Mutex{},
				resiliency:                 resiliency.New(nil),
			},
			"")
=======
		server, lis := startDaprAPIServer(&api{
			id:                         "fakeAPI",
			configurationStores:        map[string]configuration.Store{"store1": &mockConfigStore{}},
			configurationSubscribe:     make(map[string]chan struct{}),
			configurationSubscribeLock: sync.Mutex{},
			resiliency:                 resiliency.New(nil),
		}, "")
>>>>>>> cb9a1358
		defer server.Stop()

		clientConn := createTestClient(lis)
		defer clientConn.Close()

		ctx := context.Background()
		client := runtimev1pb.NewDaprClient(clientConn)
		s, err := client.SubscribeConfigurationAlpha1(ctx, &runtimev1pb.SubscribeConfigurationRequest{
			StoreName: "store1",
			Keys:      []string{},
		})

		require.NoError(t, err)

		r := &runtimev1pb.SubscribeConfigurationResponse{}

		for {
			update, err := s.Recv()
			if err == io.EOF {
				break
			}

			if update != nil {
				r = update
				break
			}
		}

		assert.NotNil(t, r)
		assert.Len(t, r.Items, 2)
		assert.Equal(t, "val1", r.Items["key1"].Value)
		assert.Equal(t, "val2", r.Items["key2"].Value)
	})
}

func TestStateAPIWithResiliency(t *testing.T) {
	failingStore := &daprt.FailingStatestore{
		Failure: daprt.NewFailure(
			map[string]int{
				"failingGetKey":        1,
				"failingSetKey":        1,
				"failingDeleteKey":     1,
				"failingBulkGetKey":    1,
				"failingBulkSetKey":    1,
				"failingBulkDeleteKey": 1,
				"failingMultiKey":      1,
				"failingQueryKey":      1,
			},
			map[string]time.Duration{
				"timeoutGetKey":         time.Second * 10,
				"timeoutSetKey":         time.Second * 10,
				"timeoutDeleteKey":      time.Second * 10,
				"timeoutBulkGetKey":     time.Second * 10,
				"timeoutBulkGetKeyBulk": time.Second * 10,
				"timeoutBulkSetKey":     time.Second * 10,
				"timeoutBulkDeleteKey":  time.Second * 10,
				"timeoutMultiKey":       time.Second * 10,
				"timeoutQueryKey":       time.Second * 10,
			},
			map[string]int{},
		),
	}

	stateLoader.SaveStateConfiguration("failStore", map[string]string{"keyPrefix": "none"})

	fakeAPI := &api{
		UniversalAPI: &universalapi.UniversalAPI{
			AppID: "fakeAPI",
		},
		stateStores: map[string]state.Store{"failStore": failingStore},
		resiliency:  resiliency.FromConfigurations(logger.NewLogger("grpc.api.test"), testResiliency),
	}
	fakeAPI.UniversalAPI = &universalapi.UniversalAPI{
		Logger:      logger.NewLogger("grpc.api.test"),
		StateStores: fakeAPI.stateStores,
		Resiliency:  fakeAPI.resiliency,
	}
	server, lis := startDaprAPIServer(fakeAPI, "")
	defer server.Stop()

	clientConn := createTestClient(lis)
	defer clientConn.Close()

	client := runtimev1pb.NewDaprClient(clientConn)

	t.Run("get state request retries with resiliency", func(t *testing.T) {
		_, err := client.GetState(context.Background(), &runtimev1pb.GetStateRequest{
			StoreName: "failStore",
			Key:       "failingGetKey",
		})
		assert.NoError(t, err)
		assert.Equal(t, 2, failingStore.Failure.CallCount("failingGetKey"))
	})

	t.Run("get state request times out with resiliency", func(t *testing.T) {
		start := time.Now()
		_, err := client.GetState(context.Background(), &runtimev1pb.GetStateRequest{
			StoreName: "failStore",
			Key:       "timeoutGetKey",
		})
		end := time.Now()

		assert.Error(t, err)
		assert.Equal(t, 2, failingStore.Failure.CallCount("timeoutGetKey"))
		assert.Less(t, end.Sub(start), time.Second*10)
	})

	t.Run("set state request retries with resiliency", func(t *testing.T) {
		_, err := client.SaveState(context.Background(), &runtimev1pb.SaveStateRequest{
			StoreName: "failStore",
			States: []*commonv1pb.StateItem{
				{
					Key:   "failingSetKey",
					Value: []byte("TestData"),
				},
			},
		})
		assert.NoError(t, err)
		assert.Equal(t, 2, failingStore.Failure.CallCount("failingSetKey"))
	})

	t.Run("set state request times out with resiliency", func(t *testing.T) {
		start := time.Now()
		_, err := client.SaveState(context.Background(), &runtimev1pb.SaveStateRequest{
			StoreName: "failStore",
			States: []*commonv1pb.StateItem{
				{
					Key:   "timeoutSetKey",
					Value: []byte("TestData"),
				},
			},
		})
		end := time.Now()

		assert.Error(t, err)
		assert.Equal(t, 2, failingStore.Failure.CallCount("timeoutSetKey"))
		assert.Less(t, end.Sub(start), time.Second*10)
	})

	t.Run("delete state request retries with resiliency", func(t *testing.T) {
		_, err := client.DeleteState(context.Background(), &runtimev1pb.DeleteStateRequest{
			StoreName: "failStore",
			Key:       "failingDeleteKey",
		})
		assert.NoError(t, err)
		assert.Equal(t, 2, failingStore.Failure.CallCount("failingDeleteKey"))
	})

	t.Run("delete state request times out with resiliency", func(t *testing.T) {
		start := time.Now()
		_, err := client.DeleteState(context.Background(), &runtimev1pb.DeleteStateRequest{
			StoreName: "failStore",
			Key:       "timeoutDeleteKey",
		})
		end := time.Now()

		assert.Error(t, err)
		assert.Equal(t, 2, failingStore.Failure.CallCount("timeoutDeleteKey"))
		assert.Less(t, end.Sub(start), time.Second*10)
	})

	t.Run("bulk state get can recover from one bad key with resiliency retries", func(t *testing.T) {
		// Adding this will make the bulk operation fail with a timeout, and Dapr should be able to recover nicely
		failingStore.BulkFailKey = "timeoutBulkGetKeyBulk"
		t.Cleanup(func() {
			failingStore.BulkFailKey = ""
		})

		_, err := client.GetBulkState(context.Background(), &runtimev1pb.GetBulkStateRequest{
			StoreName: "failStore",
			Keys:      []string{"failingBulkGetKey", "goodBulkGetKey"},
		})

		assert.NoError(t, err)
		assert.Equal(t, 2, failingStore.Failure.CallCount("failingBulkGetKey"))
		assert.Equal(t, 1, failingStore.Failure.CallCount("goodBulkGetKey"))
	})

	t.Run("bulk state get times out on single with resiliency", func(t *testing.T) {
		start := time.Now()
		resp, err := client.GetBulkState(context.Background(), &runtimev1pb.GetBulkStateRequest{
			StoreName: "failStore",
			Keys:      []string{"timeoutBulkGetKey", "goodTimeoutBulkGetKey", "nilGetKey"},
		})
		end := time.Now()

		assert.NoError(t, err)
		assert.Len(t, resp.Items, 3)
		for _, item := range resp.Items {
			switch item.Key {
			case "timeoutBulkGetKey":
				assert.NotEmpty(t, item.Error)
				assert.Contains(t, item.Error, "context deadline exceeded")
			case "goodTimeoutBulkGetKey":
				assert.Empty(t, item.Error)
			case "nilGetKey":
				assert.Empty(t, item.Error)
				assert.Empty(t, item.Data)
			default:
				t.Fatalf("unexpected key: %s", item.Key)
			}
		}
		assert.Equal(t, 2, failingStore.Failure.CallCount("timeoutBulkGetKey"))
		assert.Equal(t, 1, failingStore.Failure.CallCount("goodTimeoutBulkGetKey"))
		assert.Equal(t, 1, failingStore.Failure.CallCount("nilGetKey"))
		assert.Less(t, end.Sub(start), time.Second*10)
	})

	t.Run("bulk state set recovers from single key failure with resiliency", func(t *testing.T) {
		_, err := client.SaveState(context.Background(), &runtimev1pb.SaveStateRequest{
			StoreName: "failStore",
			States: []*commonv1pb.StateItem{
				{
					Key:   "failingBulkSetKey",
					Value: []byte("TestData"),
				},
				{
					Key:   "goodBulkSetKey",
					Value: []byte("TestData"),
				},
			},
		})

		assert.NoError(t, err)
		assert.Equal(t, 2, failingStore.Failure.CallCount("failingBulkSetKey"))
		assert.Equal(t, 1, failingStore.Failure.CallCount("goodBulkSetKey"))
	})

	t.Run("bulk state set times out with resiliency", func(t *testing.T) {
		start := time.Now()
		_, err := client.SaveState(context.Background(), &runtimev1pb.SaveStateRequest{
			StoreName: "failStore",
			States: []*commonv1pb.StateItem{
				{
					Key:   "timeoutBulkSetKey",
					Value: []byte("TestData"),
				},
				{
					Key:   "goodTimeoutBulkSetKey",
					Value: []byte("TestData"),
				},
			},
		})
		end := time.Now()

		assert.Error(t, err)
		assert.Equal(t, 2, failingStore.Failure.CallCount("timeoutBulkSetKey"))
		assert.Equal(t, 0, failingStore.Failure.CallCount("goodTimeoutBulkSetKey"))
		assert.Less(t, end.Sub(start), time.Second*10)
	})

	t.Run("state transaction passes after retries with resiliency", func(t *testing.T) {
		_, err := client.ExecuteStateTransaction(context.Background(), &runtimev1pb.ExecuteStateTransactionRequest{
			StoreName: "failStore",
			Operations: []*runtimev1pb.TransactionalStateOperation{
				{
					OperationType: string(state.Delete),
					Request: &commonv1pb.StateItem{
						Key: "failingMultiKey",
					},
				},
			},
		})

		assert.NoError(t, err)
		assert.Equal(t, 2, failingStore.Failure.CallCount("failingMultiKey"))
	})

	t.Run("state transaction times out with resiliency", func(t *testing.T) {
		_, err := client.ExecuteStateTransaction(context.Background(), &runtimev1pb.ExecuteStateTransactionRequest{
			StoreName: "failStore",
			Operations: []*runtimev1pb.TransactionalStateOperation{
				{
					OperationType: string(state.Delete),
					Request: &commonv1pb.StateItem{
						Key: "timeoutMultiKey",
					},
				},
			},
		})

		assert.Error(t, err)
		assert.Equal(t, 2, failingStore.Failure.CallCount("timeoutMultiKey"))
	})

	t.Run("state query retries with resiliency", func(t *testing.T) {
		_, err := client.QueryStateAlpha1(context.Background(), &runtimev1pb.QueryStateRequest{
			StoreName: "failStore",
			Query:     queryTestRequestOK,
			Metadata:  map[string]string{"key": "failingQueryKey"},
		})

		assert.NoError(t, err)
		assert.Equal(t, 2, failingStore.Failure.CallCount("failingQueryKey"))
	})

	t.Run("state query times out with resiliency", func(t *testing.T) {
		_, err := client.QueryStateAlpha1(context.Background(), &runtimev1pb.QueryStateRequest{
			StoreName: "failStore",
			Query:     queryTestRequestOK,
			Metadata:  map[string]string{"key": "timeoutQueryKey"},
		})

		assert.Error(t, err)
		assert.Equal(t, 2, failingStore.Failure.CallCount("timeoutQueryKey"))
	})
}

func TestConfigurationAPIWithResiliency(t *testing.T) {
	failingConfigStore := daprt.FailingConfigurationStore{
		Failure: daprt.NewFailure(
			map[string]int{
				"failingGetKey":         1,
				"failingSubscribeKey":   1,
				"failingUnsubscribeKey": 1,
			},
			map[string]time.Duration{
				"timeoutGetKey":         time.Second * 10,
				"timeoutSubscribeKey":   time.Second * 10,
				"timeoutUnsubscribeKey": time.Second * 10,
			},
			map[string]int{},
		),
	}

	fakeAPI := &api{
		UniversalAPI: &universalapi.UniversalAPI{
			AppID: "fakeAPI",
		},
		configurationStores:    map[string]configuration.Store{"failConfig": &failingConfigStore},
		configurationSubscribe: map[string]chan struct{}{},
		resiliency:             resiliency.FromConfigurations(logger.NewLogger("grpc.api.test"), testResiliency),
	}
	server, lis := startDaprAPIServer(fakeAPI, "")
	defer server.Stop()

	clientConn := createTestClient(lis)
	defer clientConn.Close()

	client := runtimev1pb.NewDaprClient(clientConn)

	t.Run("test get configuration retries with resiliency", func(t *testing.T) {
		_, err := client.GetConfigurationAlpha1(context.Background(), &runtimev1pb.GetConfigurationRequest{
			StoreName: "failConfig",
			Keys:      []string{},
			Metadata:  map[string]string{"key": "failingGetKey"},
		})

		assert.NoError(t, err)
		assert.Equal(t, 2, failingConfigStore.Failure.CallCount("failingGetKey"))
	})

	t.Run("test get configuration fails due to timeout with resiliency", func(t *testing.T) {
		_, err := client.GetConfigurationAlpha1(context.Background(), &runtimev1pb.GetConfigurationRequest{
			StoreName: "failConfig",
			Keys:      []string{},
			Metadata:  map[string]string{"key": "timeoutGetKey"},
		})

		assert.Error(t, err)
		assert.Equal(t, 2, failingConfigStore.Failure.CallCount("timeoutGetKey"))
	})

	t.Run("test subscribe configuration retries with resiliency", func(t *testing.T) {
		resp, err := client.SubscribeConfigurationAlpha1(context.Background(), &runtimev1pb.SubscribeConfigurationRequest{
			StoreName: "failConfig",
			Keys:      []string{},
			Metadata:  map[string]string{"key": "failingSubscribeKey"},
		})
		assert.NoError(t, err)

		_, err = resp.Recv()
		assert.NoError(t, err)

		assert.Equal(t, 2, failingConfigStore.Failure.CallCount("failingSubscribeKey"))
	})

	t.Run("test subscribe configuration fails due to timeout with resiliency", func(t *testing.T) {
		resp, err := client.SubscribeConfigurationAlpha1(context.Background(), &runtimev1pb.SubscribeConfigurationRequest{
			StoreName: "failConfig",
			Keys:      []string{},
			Metadata:  map[string]string{"key": "timeoutSubscribeKey"},
		})
		assert.NoError(t, err)

		_, err = resp.Recv()
		assert.Error(t, err)
		assert.Equal(t, 2, failingConfigStore.Failure.CallCount("timeoutSubscribeKey"))
	})

	t.Run("test unsubscribe configuration retries with resiliency", func(t *testing.T) {
		fakeAPI.configurationSubscribeLock.Lock()
		fakeAPI.configurationSubscribe["failingUnsubscribeKey"] = make(chan struct{})
		fakeAPI.configurationSubscribeLock.Unlock()

		_, err := client.UnsubscribeConfigurationAlpha1(context.Background(), &runtimev1pb.UnsubscribeConfigurationRequest{
			StoreName: "failConfig",
			Id:        "failingUnsubscribeKey",
		})

		assert.NoError(t, err)
		assert.Equal(t, 2, failingConfigStore.Failure.CallCount("failingUnsubscribeKey"))
	})

	t.Run("test unsubscribe configuration fails due to timeout with resiliency", func(t *testing.T) {
		fakeAPI.configurationSubscribeLock.Lock()
		fakeAPI.configurationSubscribe["timeoutUnsubscribeKey"] = make(chan struct{})
		fakeAPI.configurationSubscribeLock.Unlock()

		_, err := client.UnsubscribeConfigurationAlpha1(context.Background(), &runtimev1pb.UnsubscribeConfigurationRequest{
			StoreName: "failConfig",
			Id:        "timeoutUnsubscribeKey",
		})

		assert.Error(t, err)
		assert.Equal(t, 2, failingConfigStore.Failure.CallCount("timeoutUnsubscribeKey"))
	})
}

func TestSecretAPIWithResiliency(t *testing.T) {
	failingStore := daprt.FailingSecretStore{
		Failure: daprt.NewFailure(
			map[string]int{"key": 1, "bulk": 1},
			map[string]time.Duration{"timeout": time.Second * 10, "bulkTimeout": time.Second * 10},
			map[string]int{},
		),
	}

	// Setup Dapr API server
	fakeAPI := &api{
		UniversalAPI: &universalapi.UniversalAPI{
			AppID:        "fakeAPI",
			Logger:       logger.NewLogger("grpc.api.test"),
			Resiliency:   resiliency.FromConfigurations(logger.NewLogger("grpc.api.test"), testResiliency),
			SecretStores: map[string]secretstores.SecretStore{"failSecret": failingStore},
		},
	}
	// Run test server
	server, lis := startDaprAPIServer(fakeAPI, "")
	defer server.Stop()

	// Create gRPC test client
	clientConn := createTestClient(lis)
	defer clientConn.Close()

	// act
	client := runtimev1pb.NewDaprClient(clientConn)

	t.Run("Get secret - retries on initial failure with resiliency", func(t *testing.T) {
		_, err := client.GetSecret(context.Background(), &runtimev1pb.GetSecretRequest{
			StoreName: "failSecret",
			Key:       "key",
		})

		assert.NoError(t, err)
		assert.Equal(t, 2, failingStore.Failure.CallCount("key"))
	})

	t.Run("Get secret - timeout before request ends", func(t *testing.T) {
		// Store sleeps for 10 seconds, let's make sure our timeout takes less time than that.
		start := time.Now()
		_, err := client.GetSecret(context.Background(), &runtimev1pb.GetSecretRequest{
			StoreName: "failSecret",
			Key:       "timeout",
		})
		end := time.Now()

		assert.Error(t, err)
		assert.Equal(t, 2, failingStore.Failure.CallCount("timeout"))
		assert.Less(t, end.Sub(start), time.Second*10)
	})

	t.Run("Get bulk secret - retries on initial failure with resiliency", func(t *testing.T) {
		_, err := client.GetBulkSecret(context.Background(), &runtimev1pb.GetBulkSecretRequest{
			StoreName: "failSecret",
			Metadata:  map[string]string{"key": "bulk"},
		})

		assert.NoError(t, err)
		assert.Equal(t, 2, failingStore.Failure.CallCount("bulk"))
	})

	t.Run("Get bulk secret - timeout before request ends", func(t *testing.T) {
		start := time.Now()
		_, err := client.GetBulkSecret(context.Background(), &runtimev1pb.GetBulkSecretRequest{
			StoreName: "failSecret",
			Metadata:  map[string]string{"key": "bulkTimeout"},
		})
		end := time.Now()

		assert.Error(t, err)
		assert.Equal(t, 2, failingStore.Failure.CallCount("bulkTimeout"))
		assert.Less(t, end.Sub(start), time.Second*10)
	})
}

func TestServiceInvocationWithResiliency(t *testing.T) {
	failingDirectMessaging := &daprt.FailingDirectMessaging{
		Failure: daprt.NewFailure(
			map[string]int{
				"failingKey":        1,
				"extraFailingKey":   3,
				"circuitBreakerKey": 10,
			},
			map[string]time.Duration{
				"timeoutKey": time.Second * 10,
			},
			map[string]int{},
		),
	}

	// Setup Dapr API server
	fakeAPI := &api{
		UniversalAPI: &universalapi.UniversalAPI{
			AppID: "fakeAPI",
		},
		directMessaging: failingDirectMessaging,
		resiliency:      resiliency.FromConfigurations(logger.NewLogger("grpc.api.test"), testResiliency),
	}

	// Run test server
	server, lis := startDaprAPIServer(fakeAPI, "")
	defer server.Stop()

	// Create gRPC test client
	clientConn := createTestClient(lis)
	defer clientConn.Close()

	// act
	client := runtimev1pb.NewDaprClient(clientConn)

	t.Run("Test invoke direct message retries with resiliency", func(t *testing.T) {
		val := []byte("failingKey")
		res, err := client.InvokeService(context.Background(), &runtimev1pb.InvokeServiceRequest{
			Id: "failingApp",
			Message: &commonv1pb.InvokeRequest{
				Method: "test",
				Data:   &anypb.Any{Value: val},
			},
		})

		require.NoError(t, err)
		assert.Equal(t, 2, failingDirectMessaging.Failure.CallCount("failingKey"))
		require.NotNil(t, res)
		require.NotNil(t, res.Data)
		assert.Equal(t, val, res.Data.Value)
	})

	t.Run("Test invoke direct message fails with timeout", func(t *testing.T) {
		start := time.Now()
		_, err := client.InvokeService(context.Background(), &runtimev1pb.InvokeServiceRequest{
			Id: "failingApp",
			Message: &commonv1pb.InvokeRequest{
				Method: "test",
				Data:   &anypb.Any{Value: []byte("timeoutKey")},
			},
		})
		end := time.Now()

		assert.Error(t, err)
		assert.Equal(t, 2, failingDirectMessaging.Failure.CallCount("timeoutKey"))
		assert.Less(t, end.Sub(start), time.Second*10)
	})

	t.Run("Test invoke direct messages fails after exhausting retries", func(t *testing.T) {
		_, err := client.InvokeService(context.Background(), &runtimev1pb.InvokeServiceRequest{
			Id: "failingApp",
			Message: &commonv1pb.InvokeRequest{
				Method: "test",
				Data:   &anypb.Any{Value: []byte("extraFailingKey")},
			},
		})

		assert.Error(t, err)
		assert.Equal(t, 2, failingDirectMessaging.Failure.CallCount("extraFailingKey"))
	})

	t.Run("Test invoke direct messages opens circuit breaker after consecutive failures", func(t *testing.T) {
		// Circuit breaker trips on the 5th request, ending the retries.
		_, err := client.InvokeService(context.Background(), &runtimev1pb.InvokeServiceRequest{
			Id: "circuitBreakerApp",
			Message: &commonv1pb.InvokeRequest{
				Method: "test",
				Data:   &anypb.Any{Value: []byte("circuitBreakerKey")},
			},
		})
		assert.Error(t, err)
		assert.Equal(t, 5, failingDirectMessaging.Failure.CallCount("circuitBreakerKey"))

		// Additional requests should fail due to the circuit breaker.
		_, err = client.InvokeService(context.Background(), &runtimev1pb.InvokeServiceRequest{
			Id: "circuitBreakerApp",
			Message: &commonv1pb.InvokeRequest{
				Method: "test",
				Data:   &anypb.Any{Value: []byte("circuitBreakerKey")},
			},
		})
		assert.Error(t, err)
		assert.Contains(t, err.Error(), "circuit breaker is open")
		assert.Equal(t, 5, failingDirectMessaging.Failure.CallCount("circuitBreakerKey"))
	})
}

type mockConfigStore struct{}

func (m *mockConfigStore) Init(ctx context.Context, metadata configuration.Metadata) error {
	return nil
}

func (m *mockConfigStore) GetComponentMetadata() map[string]string {
	return map[string]string{}
}

func (m *mockConfigStore) Get(ctx context.Context, req *configuration.GetRequest) (*configuration.GetResponse, error) {
	items := map[string]*configuration.Item{
		"key1": {Value: "val1"},
		"key2": {Value: "val2"},
	}

	res := make(map[string]*configuration.Item)

	if len(req.Keys) == 0 {
		res = items
	} else {
		for _, key := range req.Keys {
			if val, ok := items[key]; ok {
				res[key] = val
			}
		}
	}

	return &configuration.GetResponse{
		Items: res,
	}, nil
}

func (m *mockConfigStore) Subscribe(ctx context.Context, req *configuration.SubscribeRequest, handler configuration.UpdateHandler) (string, error) {
	items := map[string]*configuration.Item{
		"key1": {Value: "val1"},
		"key2": {Value: "val2"},
	}

	res := make(map[string]*configuration.Item)

	if len(req.Keys) == 0 {
		res = items
	} else {
		for _, key := range req.Keys {
			if val, ok := items[key]; ok {
				res[key] = val
			}
		}
	}

	handler(ctx, &configuration.UpdateEvent{
		Items: res,
	})

	return "", nil
}

func (m *mockConfigStore) Unsubscribe(ctx context.Context, req *configuration.UnsubscribeRequest) error {
	return nil
}

func TestTryLock(t *testing.T) {
	l := logger.NewLogger("fakeLogger")
	resiliencyConfig := resiliency.FromConfigurations(l, testResiliency)

	t.Run("error when lock store not configured", func(t *testing.T) {
		api := NewAPI(APIOpts{
			Resiliency: resiliencyConfig,
		})
		req := &runtimev1pb.TryLockRequest{
			StoreName:       "abc",
			ExpiryInSeconds: 10,
		}
		_, err := api.TryLockAlpha1(context.Background(), req)
		assert.Equal(t, "api error: code = FailedPrecondition desc = lock store is not configured", err.Error())
	})

	t.Run("InvalidArgument: ResourceID empty", func(t *testing.T) {
		ctl := gomock.NewController(t)
		defer ctl.Finish()

		mockLockStore := daprt.NewMockStore(ctl)
		api := NewAPI(APIOpts{
			Resiliency: resiliencyConfig,
			LockStores: map[string]lock.Store{"mock": mockLockStore},
		})
		req := &runtimev1pb.TryLockRequest{
			StoreName:       "mock",
			ExpiryInSeconds: 10,
		}
		_, err := api.TryLockAlpha1(context.Background(), req)
		assert.Equal(t, "api error: code = InvalidArgument desc = ResourceId is empty in lock store mock", err.Error())
	})

	t.Run("InvalidArgument: LockOwner empty", func(t *testing.T) {
		ctl := gomock.NewController(t)
		defer ctl.Finish()

		mockLockStore := daprt.NewMockStore(ctl)
		api := NewAPI(APIOpts{
			Resiliency:  resiliencyConfig,
			LockStores:  map[string]lock.Store{"mock": mockLockStore},
			TracingSpec: config.TracingSpec{},
		})
		req := &runtimev1pb.TryLockRequest{
			StoreName:       "mock",
			ResourceId:      "resource",
			ExpiryInSeconds: 10,
		}
		_, err := api.TryLockAlpha1(context.Background(), req)
		assert.Equal(t, "api error: code = InvalidArgument desc = LockOwner is empty in lock store mock", err.Error())
	})

	t.Run("InvalidArgument: ExpiryInSeconds is not positive", func(t *testing.T) {
		ctl := gomock.NewController(t)
		defer ctl.Finish()

		mockLockStore := daprt.NewMockStore(ctl)
		api := NewAPI(APIOpts{
			Resiliency:  resiliencyConfig,
			LockStores:  map[string]lock.Store{"mock": mockLockStore},
			TracingSpec: config.TracingSpec{},
		})

		req := &runtimev1pb.TryLockRequest{
			StoreName:       "mock",
			ResourceId:      "resource",
			LockOwner:       "owner",
			ExpiryInSeconds: 0,
		}
		_, err := api.TryLockAlpha1(context.Background(), req)
		assert.Equal(t, "api error: code = InvalidArgument desc = ExpiryInSeconds is not positive in lock store mock", err.Error())
	})

	t.Run("InvalidArgument: lock store not found", func(t *testing.T) {
		ctl := gomock.NewController(t)
		defer ctl.Finish()

		mockLockStore := daprt.NewMockStore(ctl)
		api := NewAPI(APIOpts{
			Resiliency:  resiliencyConfig,
			LockStores:  map[string]lock.Store{"mock": mockLockStore},
			TracingSpec: config.TracingSpec{},
		})

		req := &runtimev1pb.TryLockRequest{
			StoreName:       "abc",
			ResourceId:      "resource",
			LockOwner:       "owner",
			ExpiryInSeconds: 1,
		}
		_, err := api.TryLockAlpha1(context.Background(), req)
		assert.Equal(t, "api error: code = InvalidArgument desc = lock store abc not found", err.Error())
	})

	t.Run("successful", func(t *testing.T) {
		ctl := gomock.NewController(t)
		defer ctl.Finish()

		mockLockStore := daprt.NewMockStore(ctl)

		mockLockStore.EXPECT().TryLock(context.Background(), gomock.Any()).DoAndReturn(func(ctx context.Context, req *lock.TryLockRequest) (*lock.TryLockResponse, error) {
			assert.Equal(t, "lock||resource", req.ResourceID)
			assert.Equal(t, "owner", req.LockOwner)
			assert.Equal(t, int32(1), req.ExpiryInSeconds)
			return &lock.TryLockResponse{
				Success: true,
			}, nil
		})
		api := NewAPI(APIOpts{
			Resiliency:  resiliencyConfig,
			LockStores:  map[string]lock.Store{"mock": mockLockStore},
			TracingSpec: config.TracingSpec{},
		})
		req := &runtimev1pb.TryLockRequest{
			StoreName:       "mock",
			ResourceId:      "resource",
			LockOwner:       "owner",
			ExpiryInSeconds: 1,
		}
		resp, err := api.TryLockAlpha1(context.Background(), req)
		assert.Nil(t, err)
		assert.Equal(t, true, resp.Success)
	})
}

func TestUnlock(t *testing.T) {
	l := logger.NewLogger("fakeLogger")
	resiliencyConfig := resiliency.FromConfigurations(l, testResiliency)

	t.Run("error when lock store not configured", func(t *testing.T) {
		api := NewAPI(APIOpts{
			Resiliency:  resiliencyConfig,
			TracingSpec: config.TracingSpec{},
		})

		req := &runtimev1pb.UnlockRequest{
			StoreName: "abc",
		}
		_, err := api.UnlockAlpha1(context.Background(), req)
		assert.Equal(t, "api error: code = FailedPrecondition desc = lock store is not configured", err.Error())
	})

	t.Run("InvalidArgument: ResourceId empty", func(t *testing.T) {
		ctl := gomock.NewController(t)
		defer ctl.Finish()

		mockLockStore := daprt.NewMockStore(ctl)
		api := NewAPI(APIOpts{
			Resiliency: resiliencyConfig,
			LockStores: map[string]lock.Store{"mock": mockLockStore},
		})

		req := &runtimev1pb.UnlockRequest{
			StoreName: "abc",
		}
		_, err := api.UnlockAlpha1(context.Background(), req)
		assert.Equal(t, "api error: code = InvalidArgument desc = ResourceId is empty in lock store abc", err.Error())
	})

	t.Run("InvalidArgument: lock owner empty", func(t *testing.T) {
		ctl := gomock.NewController(t)
		defer ctl.Finish()

		mockLockStore := daprt.NewMockStore(ctl)
		api := NewAPI(APIOpts{
			Resiliency: resiliencyConfig,
			LockStores: map[string]lock.Store{"mock": mockLockStore},
		})
		req := &runtimev1pb.UnlockRequest{
			StoreName:  "abc",
			ResourceId: "resource",
		}
		_, err := api.UnlockAlpha1(context.Background(), req)
		assert.Equal(t, "api error: code = InvalidArgument desc = LockOwner is empty in lock store abc", err.Error())
	})

	t.Run("InvalidArgument: lock store not found", func(t *testing.T) {
		ctl := gomock.NewController(t)
		defer ctl.Finish()

		mockLockStore := daprt.NewMockStore(ctl)
		api := NewAPI(APIOpts{
			Resiliency: resiliencyConfig,
			LockStores: map[string]lock.Store{"mock": mockLockStore},
		})

		req := &runtimev1pb.UnlockRequest{
			StoreName:  "abc",
			ResourceId: "resource",
			LockOwner:  "owner",
		}
		_, err := api.UnlockAlpha1(context.Background(), req)
		assert.Equal(t, "api error: code = InvalidArgument desc = lock store abc not found", err.Error())
	})

	t.Run("successful", func(t *testing.T) {
		ctl := gomock.NewController(t)
		defer ctl.Finish()

		mockLockStore := daprt.NewMockStore(ctl)

		mockLockStore.EXPECT().Unlock(context.Background(), gomock.Any()).DoAndReturn(func(ctx context.Context, req *lock.UnlockRequest) (*lock.UnlockResponse, error) {
			assert.Equal(t, "lock||resource", req.ResourceID)
			assert.Equal(t, "owner", req.LockOwner)
			return &lock.UnlockResponse{
				Status: lock.Success,
			}, nil
		})
		api := NewAPI(APIOpts{
			Resiliency: resiliencyConfig,
			LockStores: map[string]lock.Store{"mock": mockLockStore},
		})
		req := &runtimev1pb.UnlockRequest{
			StoreName:  "mock",
			ResourceId: "resource",
			LockOwner:  "owner",
		}
		resp, err := api.UnlockAlpha1(context.Background(), req)
		assert.NoError(t, err)
		assert.Equal(t, runtimev1pb.UnlockResponse_SUCCESS, resp.Status) //nolint:nosnakecase
	})
}

func matchContextInterface(v any) bool {
	_, ok := v.(context.Context)
	return ok
}<|MERGE_RESOLUTION|>--- conflicted
+++ resolved
@@ -20,7 +20,6 @@
 	"io"
 	"net"
 	"strconv"
-	"sync"
 	"testing"
 	"time"
 
@@ -963,17 +962,12 @@
 }
 
 func TestGetStateWhenStoreNotConfigured(t *testing.T) {
-<<<<<<< HEAD
-	port, _ := freeport.GetFreePort()
-	server := startDaprAPIServer(port, &api{
+	server, lis := startDaprAPIServer(&api{
 		UniversalAPI: &universalapi.UniversalAPI{
 			AppID: "fakeAPI",
 		},
 		resiliency: resiliency.New(nil),
 	}, "")
-=======
-	server, lis := startDaprAPIServer(&api{id: "fakeAPI", resiliency: resiliency.New(nil)}, "")
->>>>>>> cb9a1358
 	defer server.Stop()
 
 	clientConn := createTestClient(lis)
@@ -2188,40 +2182,6 @@
 	})
 }
 
-<<<<<<< HEAD
-=======
-func TestShutdownEndpoints(t *testing.T) {
-	shutdownCh := make(chan struct{})
-	m := mock.Mock{}
-	m.On("shutdown", mock.Anything).Return()
-	srv := &api{
-		shutdown: func() {
-			m.MethodCalled("shutdown")
-			close(shutdownCh)
-		},
-	}
-	server, lis := startTestServerAPI(srv)
-	defer server.Stop()
-
-	clientConn := createTestClient(lis)
-	defer clientConn.Close()
-
-	client := runtimev1pb.NewDaprClient(clientConn)
-
-	t.Run("Shutdown successfully - 204", func(t *testing.T) {
-		_, err := client.Shutdown(context.Background(), &emptypb.Empty{})
-		assert.NoError(t, err, "Expected no error")
-		select {
-		case <-time.After(time.Second):
-			t.Fatal("Did not shut down within 1 second")
-		case <-shutdownCh:
-			// All good
-		}
-		m.AssertCalled(t, "shutdown")
-	})
-}
-
->>>>>>> cb9a1358
 func TestInvokeBinding(t *testing.T) {
 	srv := &api{
 		sendToOutputBindingFn: func(name string, req *bindings.InvokeRequest) (*bindings.InvokeResponse, error) {
@@ -2254,16 +2214,11 @@
 }
 
 func TestTransactionStateStoreNotConfigured(t *testing.T) {
-<<<<<<< HEAD
-	port, _ := freeport.GetFreePort()
-	server := startDaprAPIServer(port, &api{
+	server, lis := startDaprAPIServer(&api{
 		UniversalAPI: &universalapi.UniversalAPI{
 			AppID: "fakeAPI",
 		},
 	}, "")
-=======
-	server, lis := startDaprAPIServer(&api{id: "fakeAPI"}, "")
->>>>>>> cb9a1358
 	defer server.Stop()
 
 	clientConn := createTestClient(lis)
@@ -2276,16 +2231,10 @@
 
 func TestTransactionStateStoreNotImplemented(t *testing.T) {
 	fakeStore := &daprt.MockStateStore{}
-<<<<<<< HEAD
-	port, _ := freeport.GetFreePort()
-	server := startDaprAPIServer(port, &api{
+	server, lis := startDaprAPIServer(&api{
 		UniversalAPI: &universalapi.UniversalAPI{
 			AppID: "fakeAPI",
 		},
-=======
-	server, lis := startDaprAPIServer(&api{
-		id:          "fakeAPI",
->>>>>>> cb9a1358
 		stateStores: map[string]state.Store{"store1": fakeStore},
 	}, "")
 	defer server.Stop()
@@ -2413,107 +2362,6 @@
 	}
 }
 
-<<<<<<< HEAD
-=======
-func TestGetMetadata(t *testing.T) {
-	fakeComponent := componentsV1alpha.Component{}
-	fakeComponent.Name = "testComponent"
-
-	mockActors := new(actors.MockActors)
-	mockActors.On("GetActiveActorsCount").Return(actors.ActiveActorsCount{
-		Count: 10,
-		Type:  "abcd",
-	})
-
-	fakeAPI := &api{
-		id:    "fakeAPI",
-		actor: mockActors,
-		getComponentsFn: func() []componentsV1alpha.Component {
-			return []componentsV1alpha.Component{fakeComponent}
-		},
-		getComponentsCapabilitesFn: func() map[string][]string {
-			capsMap := make(map[string][]string)
-			capsMap["testComponent"] = []string{"mock.feat.testComponent"}
-			return capsMap
-		},
-		getSubscriptionsFn: func() []runtimePubsub.Subscription {
-			return []runtimePubsub.Subscription{
-				{
-					PubsubName:      "test",
-					Topic:           "topic",
-					DeadLetterTopic: "dead",
-					Metadata:        map[string]string{},
-					Rules: []*runtimePubsub.Rule{
-						{
-							Match: &expr.Expr{},
-							Path:  "path",
-						},
-					},
-				},
-			}
-		},
-	}
-	fakeAPI.extendedMetadata.Store("testKey", "testValue")
-	server, lis := startDaprAPIServer(fakeAPI, "")
-	defer server.Stop()
-
-	clientConn := createTestClient(lis)
-	defer clientConn.Close()
-
-	client := runtimev1pb.NewDaprClient(clientConn)
-	response, err := client.GetMetadata(context.Background(), &emptypb.Empty{})
-	assert.NoError(t, err, "Expected no error")
-	assert.Equal(t, response.Id, "fakeAPI")
-	assert.Len(t, response.RegisteredComponents, 1, "One component should be returned")
-	assert.Equal(t, response.RegisteredComponents[0].Name, "testComponent")
-	assert.Contains(t, response.ExtendedMetadata, "testKey")
-	assert.Equal(t, response.ExtendedMetadata["testKey"], "testValue")
-	assert.Len(t, response.RegisteredComponents[0].Capabilities, 1, "One capabilities should be returned")
-	assert.Equal(t, response.RegisteredComponents[0].Capabilities[0], "mock.feat.testComponent")
-	assert.Equal(t, response.GetActiveActorsCount()[0].Type, "abcd")
-	assert.Equal(t, response.GetActiveActorsCount()[0].Count, int32(10))
-	assert.Len(t, response.Subscriptions, 1)
-	assert.Equal(t, response.Subscriptions[0].PubsubName, "test")
-	assert.Equal(t, response.Subscriptions[0].Topic, "topic")
-	assert.Equal(t, response.Subscriptions[0].DeadLetterTopic, "dead")
-	assert.Equal(t, response.Subscriptions[0].PubsubName, "test")
-	assert.Len(t, response.Subscriptions[0].Rules.Rules, 1)
-	assert.Equal(t, fmt.Sprintf("%s", response.Subscriptions[0].Rules.Rules[0].Match), "")
-	assert.Equal(t, response.Subscriptions[0].Rules.Rules[0].Path, "path")
-}
-
-func TestSetMetadata(t *testing.T) {
-	fakeComponent := componentsV1alpha.Component{}
-	fakeComponent.Name = "testComponent"
-	fakeAPI := &api{
-		id: "fakeAPI",
-	}
-	server, lis := startDaprAPIServer(fakeAPI, "")
-	defer server.Stop()
-
-	clientConn := createTestClient(lis)
-	defer clientConn.Close()
-
-	client := runtimev1pb.NewDaprClient(clientConn)
-	req := &runtimev1pb.SetMetadataRequest{
-		Key:   "testKey",
-		Value: "testValue",
-	}
-	_, err := client.SetMetadata(context.Background(), req)
-	assert.NoError(t, err, "Expected no error")
-	temp := make(map[string]string)
-
-	// Copy synchronously so it can be serialized to JSON.
-	fakeAPI.extendedMetadata.Range(func(key, value interface{}) bool {
-		temp[key.(string)] = value.(string)
-		return true
-	})
-
-	assert.Contains(t, temp, "testKey")
-	assert.Equal(t, temp["testKey"], "testValue")
-}
-
->>>>>>> cb9a1358
 func TestStateStoreErrors(t *testing.T) {
 	t.Run("save etag mismatch", func(t *testing.T) {
 		a := &api{}
@@ -2674,12 +2522,7 @@
 			return len(req.Query.Sort) != 0 && req.Query.Page.Limit == 0
 		})).Return(nil, errors.New("Query error"))
 
-<<<<<<< HEAD
-	server := startTestServerAPI(port, &api{
-=======
 	server, lis := startTestServerAPI(&api{
-		id: "fakeAPI",
->>>>>>> cb9a1358
 		UniversalAPI: &universalapi.UniversalAPI{
 			AppID:       "fakeAPI",
 			Logger:      logger.NewLogger("grpc.api.test"),
@@ -2725,27 +2568,11 @@
 }
 
 func TestStateStoreQuerierNotImplemented(t *testing.T) {
-<<<<<<< HEAD
-	port, err := freeport.GetFreePort()
-	require.NoError(t, err)
-
-	server := startDaprAPIServer(
-		port,
-		&api{
-			UniversalAPI: &universalapi.UniversalAPI{
-				AppID:       "fakeAPI",
-				Logger:      logger.NewLogger("grpc.api.test"),
-				StateStores: map[string]state.Store{"store1": &daprt.MockStateStore{}},
-				Resiliency:  resiliency.New(nil),
-			},
-=======
 	server, lis := startDaprAPIServer(&api{
-		id: "fakeAPI",
 		UniversalAPI: &universalapi.UniversalAPI{
 			Logger:      logger.NewLogger("grpc.api.test"),
 			StateStores: map[string]state.Store{"store1": &daprt.MockStateStore{}},
 			Resiliency:  resiliency.New(nil),
->>>>>>> cb9a1358
 		},
 	}, "")
 	defer server.Stop()
@@ -2764,15 +2591,8 @@
 	storeName := "encrypted-store1"
 	encryption.AddEncryptedStateStore(storeName, encryption.ComponentEncryptionKeys{})
 
-<<<<<<< HEAD
-	server := startDaprAPIServer(port, &api{
+	server, lis := startDaprAPIServer(&api{
 		UniversalAPI: &universalapi.UniversalAPI{
-			AppID:       "fakeAPI",
-=======
-	server, lis := startDaprAPIServer(&api{
-		id: "fakeAPI",
-		UniversalAPI: &universalapi.UniversalAPI{
->>>>>>> cb9a1358
 			Logger:      logger.NewLogger("grpc.api.test"),
 			StateStores: map[string]state.Store{storeName: &mockStateStoreQuerier{}},
 			Resiliency:  resiliency.New(nil),
@@ -2792,27 +2612,13 @@
 
 func TestGetConfigurationAlpha1(t *testing.T) {
 	t.Run("get configuration item", func(t *testing.T) {
-<<<<<<< HEAD
-		port, err := freeport.GetFreePort()
-		assert.NoError(t, err)
-
-		server := startDaprAPIServer(
-			port,
-			&api{
-				UniversalAPI: &universalapi.UniversalAPI{
-					AppID: "fakeAPI",
-				},
-				configurationStores: map[string]configuration.Store{"store1": &mockConfigStore{}},
-				resiliency:          resiliency.New(nil),
-			},
-			"")
-=======
 		server, lis := startDaprAPIServer(&api{
-			id:                  "fakeAPI",
+			UniversalAPI: &universalapi.UniversalAPI{
+				AppID: "fakeAPI",
+			},
 			configurationStores: map[string]configuration.Store{"store1": &mockConfigStore{}},
 			resiliency:          resiliency.New(nil),
 		}, "")
->>>>>>> cb9a1358
 		defer server.Stop()
 
 		clientConn := createTestClient(lis)
@@ -2835,31 +2641,14 @@
 
 func TestSubscribeConfigurationAlpha1(t *testing.T) {
 	t.Run("get configuration item", func(t *testing.T) {
-<<<<<<< HEAD
-		port, err := freeport.GetFreePort()
-		assert.NoError(t, err)
-
-		server := startDaprAPIServer(
-			port,
-			&api{
-				UniversalAPI: &universalapi.UniversalAPI{
-					AppID: "fakeAPI",
-				},
-				configurationStores:        map[string]configuration.Store{"store1": &mockConfigStore{}},
-				configurationSubscribe:     make(map[string]chan struct{}),
-				configurationSubscribeLock: sync.Mutex{},
-				resiliency:                 resiliency.New(nil),
-			},
-			"")
-=======
 		server, lis := startDaprAPIServer(&api{
-			id:                         "fakeAPI",
-			configurationStores:        map[string]configuration.Store{"store1": &mockConfigStore{}},
-			configurationSubscribe:     make(map[string]chan struct{}),
-			configurationSubscribeLock: sync.Mutex{},
-			resiliency:                 resiliency.New(nil),
+			UniversalAPI: &universalapi.UniversalAPI{
+				AppID: "fakeAPI",
+			},
+			configurationStores:    map[string]configuration.Store{"store1": &mockConfigStore{}},
+			configurationSubscribe: make(map[string]chan struct{}),
+			resiliency:             resiliency.New(nil),
 		}, "")
->>>>>>> cb9a1358
 		defer server.Stop()
 
 		clientConn := createTestClient(lis)
@@ -2896,31 +2685,14 @@
 	})
 
 	t.Run("get all configuration item for empty list", func(t *testing.T) {
-<<<<<<< HEAD
-		port, err := freeport.GetFreePort()
-		assert.NoError(t, err)
-
-		server := startDaprAPIServer(
-			port,
-			&api{
-				UniversalAPI: &universalapi.UniversalAPI{
-					AppID: "fakeAPI",
-				},
-				configurationStores:        map[string]configuration.Store{"store1": &mockConfigStore{}},
-				configurationSubscribe:     make(map[string]chan struct{}),
-				configurationSubscribeLock: sync.Mutex{},
-				resiliency:                 resiliency.New(nil),
-			},
-			"")
-=======
 		server, lis := startDaprAPIServer(&api{
-			id:                         "fakeAPI",
-			configurationStores:        map[string]configuration.Store{"store1": &mockConfigStore{}},
-			configurationSubscribe:     make(map[string]chan struct{}),
-			configurationSubscribeLock: sync.Mutex{},
-			resiliency:                 resiliency.New(nil),
+			UniversalAPI: &universalapi.UniversalAPI{
+				AppID: "fakeAPI",
+			},
+			configurationStores:    map[string]configuration.Store{"store1": &mockConfigStore{}},
+			configurationSubscribe: make(map[string]chan struct{}),
+			resiliency:             resiliency.New(nil),
 		}, "")
->>>>>>> cb9a1358
 		defer server.Stop()
 
 		clientConn := createTestClient(lis)
