/*
Copyright 2021 The Dapr Authors
Licensed under the Apache License, Version 2.0 (the "License");
you may not use this file except in compliance with the License.
You may obtain a copy of the License at
    http://www.apache.org/licenses/LICENSE-2.0
Unless required by applicable law or agreed to in writing, software
distributed under the License is distributed on an "AS IS" BASIS,
WITHOUT WARRANTIES OR CONDITIONS OF ANY KIND, either express or implied.
See the License for the specific language governing permissions and
limitations under the License.
*/

// Based on https://github.com/trusch/grpc-proxy
// Copyright Michal Witkowski. Licensed under Apache2 license: https://github.com/trusch/grpc-proxy/blob/master/LICENSE.txt

package proxy

import (
	"context"
	"fmt"
	"io"
	"net"
	"strings"
	"sync"
	"testing"
	"time"

	"github.com/stretchr/testify/assert"
	"github.com/stretchr/testify/require"
	"github.com/stretchr/testify/suite"
	"google.golang.org/grpc"
	"google.golang.org/grpc/codes"
	"google.golang.org/grpc/encoding"
	"google.golang.org/grpc/grpclog"
	"google.golang.org/grpc/metadata"
	"google.golang.org/grpc/status"

	codec "github.com/dapr/dapr/pkg/grpc/proxy/codec"
	pb "github.com/dapr/dapr/pkg/grpc/proxy/testservice"
	"github.com/dapr/dapr/pkg/resiliency"
)

const (
	pingDefaultValue   = "I like kittens."
	clientMdKey        = "test-client-header"
	serverHeaderMdKey  = "test-client-header"
	serverTrailerMdKey = "test-client-trailer"

	rejectingMdKey = "test-reject-rpc-if-in-context"

	countListResponses = 20
)

// asserting service is implemented on the server side and serves as a handler for stuff.
type assertingService struct {
	pb.UnimplementedTestServiceServer
	t *testing.T
}

func (s *assertingService) PingEmpty(ctx context.Context, _ *pb.Empty) (*pb.PingResponse, error) {
	// Check that this call has client's metadata.
	md, ok := metadata.FromIncomingContext(ctx)
	assert.True(s.t, ok, "PingEmpty call must have metadata in context")
	_, ok = md[clientMdKey]
	assert.True(s.t, ok, "PingEmpty call must have clients's custom headers in metadata")
	return &pb.PingResponse{Value: pingDefaultValue, Counter: 42}, nil
}

func (s *assertingService) Ping(ctx context.Context, ping *pb.PingRequest) (*pb.PingResponse, error) {
	// Send user trailers and headers.
	grpc.SendHeader(ctx, metadata.Pairs(serverHeaderMdKey, "I like turtles."))
	grpc.SetTrailer(ctx, metadata.Pairs(serverTrailerMdKey, "I like ending turtles."))
	return &pb.PingResponse{Value: ping.Value, Counter: 42}, nil
}

func (s *assertingService) PingError(ctx context.Context, ping *pb.PingRequest) (*pb.Empty, error) {
	return nil, status.Errorf(codes.FailedPrecondition, "Userspace error.")
}

func (s *assertingService) PingList(ping *pb.PingRequest, stream pb.TestService_PingListServer) error {
	// Send user trailers and headers.
	stream.SendHeader(metadata.Pairs(serverHeaderMdKey, "I like turtles."))
	for i := 0; i < countListResponses; i++ {
		stream.Send(&pb.PingResponse{Value: ping.Value, Counter: int32(i)})
	}
	stream.SetTrailer(metadata.Pairs(serverTrailerMdKey, "I like ending turtles."))
	return nil
}

func (s *assertingService) PingStream(stream pb.TestService_PingStreamServer) error {
	stream.SendHeader(metadata.Pairs(serverHeaderMdKey, "I like turtles."))
	counter := int32(0)
	for {
		ping, err := stream.Recv()
		if err == io.EOF {
			break
		} else if err != nil {
			require.NoError(s.t, err, "can't fail reading stream")
			return err
		}
		pong := &pb.PingResponse{Value: ping.Value, Counter: counter}
		if err := stream.Send(pong); err != nil {
			require.NoError(s.t, err, "can't fail sending back a pong")
		}
		counter++
	}
	stream.SetTrailer(metadata.Pairs(serverTrailerMdKey, "I like ending turtles."))
	return nil
}

// ProxyHappySuite tests the "happy" path of handling: that everything works in absence of connection issues.
type ProxyHappySuite struct {
	suite.Suite

	serverListener   net.Listener
	server           *grpc.Server
	proxyListener    net.Listener
	proxy            *grpc.Server
	serverClientConn *grpc.ClientConn

	client     *grpc.ClientConn
	testClient pb.TestServiceClient
}

<<<<<<< HEAD
=======
func (s *ProxyHappySuite) ctx() context.Context {
	// Make all RPC calls last at most 1 sec, meaning all async issues or deadlock will not kill tests.
	ctx, _ := context.WithTimeout(context.Background(), 120*time.Second)
	return ctx
}

>>>>>>> 451f75d8
func (s *ProxyHappySuite) TestPingEmptyCarriesClientMetadata() {
	// s.T().Skip()

	ctx, cancel := context.WithTimeout(context.Background(), time.Second)
	defer cancel()

	ctx = metadata.NewOutgoingContext(ctx, metadata.Pairs(clientMdKey, "true"))
	out, err := s.testClient.PingEmpty(ctx, &pb.Empty{})
	require.NoError(s.T(), err, "PingEmpty should succeed without errors")
	require.Equal(s.T(), pingDefaultValue, out.Value)
	require.Equal(s.T(), int32(42), out.Counter)
}

func (s *ProxyHappySuite) TestPingEmpty_StressTest() {
	for i := 0; i < 50; i++ {
		s.TestPingEmptyCarriesClientMetadata()
	}
}

func (s *ProxyHappySuite) TestPingCarriesServerHeadersAndTrailers() {
	// s.T().Skip()
	headerMd := make(metadata.MD)
	trailerMd := make(metadata.MD)

	ctx, cancel := context.WithTimeout(context.Background(), time.Second)
	defer cancel()

	// This is an awkward calling convention... but meh.
	out, err := s.testClient.Ping(ctx, &pb.PingRequest{Value: "foo"}, grpc.Header(&headerMd), grpc.Trailer(&trailerMd))
	require.NoError(s.T(), err, "Ping should succeed without errors")
	require.Equal(s.T(), "foo", out.Value)
	require.Equal(s.T(), int32(42), out.Counter)
	assert.Contains(s.T(), headerMd, serverHeaderMdKey, "server response headers must contain server data")
	assert.Len(s.T(), trailerMd, 1, "server response trailers must contain server data")
}

func (s *ProxyHappySuite) TestPingErrorPropagatesAppError() {
	ctx, cancel := context.WithTimeout(context.Background(), time.Second)
	defer cancel()

	_, err := s.testClient.PingError(ctx, &pb.PingRequest{Value: "foo"})
	require.Error(s.T(), err, "PingError should never succeed")
	st, ok := status.FromError(err)
	require.True(s.T(), ok, "must get status from error")
	assert.Equal(s.T(), codes.FailedPrecondition, st.Code())
	assert.Equal(s.T(), "Userspace error.", st.Message())
}

func (s *ProxyHappySuite) TestDirectorErrorIsPropagated() {
	ctx, cancel := context.WithTimeout(context.Background(), time.Second)
	defer cancel()

	// See SetupSuite where the StreamDirector has a special case.
	ctx = metadata.NewOutgoingContext(ctx, metadata.Pairs(rejectingMdKey, "true"))
	_, err := s.testClient.Ping(ctx, &pb.PingRequest{Value: "foo"})
	require.Error(s.T(), err, "Director should reject this RPC")
	st, ok := status.FromError(err)
	require.True(s.T(), ok, "must get status from error")
	assert.Equal(s.T(), codes.PermissionDenied, st.Code())
	assert.Equal(s.T(), "testing rejection", st.Message())
}

func (s *ProxyHappySuite) TestPingStream_FullDuplexWorks() {
	ctx, cancel := context.WithTimeout(context.Background(), time.Second)
	defer cancel()

	stream, err := s.testClient.PingStream(ctx)
	require.NoError(s.T(), err, "PingStream request should be successful.")

	for i := 0; i < countListResponses; i++ {
		ping := &pb.PingRequest{Value: fmt.Sprintf("foo:%d", i)}
		require.NoError(s.T(), stream.Send(ping), "sending to PingStream must not fail")
		resp, sErr := stream.Recv()
		if sErr == io.EOF {
			break
		}
		if i == 0 {
			// Check that the header arrives before all entries.
			headerMd, hErr := stream.Header()
			require.NoError(s.T(), hErr, "PingStream headers should not error.")
			assert.Contains(s.T(), headerMd, serverHeaderMdKey, "PingStream response headers user contain metadata")
		}
		require.NotNil(s.T(), resp, "resp must not be nil")
		assert.EqualValues(s.T(), i, resp.Counter, "ping roundtrip must succeed with the correct id")
	}
	require.NoError(s.T(), stream.CloseSend(), "no error on close send")
	_, err = stream.Recv()
	require.Equal(s.T(), io.EOF, err, "stream should close with io.EOF, meaining OK")
	// Check that the trailer headers are here.
	trailerMd := stream.Trailer()
	assert.Len(s.T(), trailerMd, 1, "PingList trailer headers user contain metadata")
}

func (s *ProxyHappySuite) TestPingStream_StressTest() {
	for i := 0; i < 50; i++ {
		s.TestPingStream_FullDuplexWorks()
	}
}

func (s *ProxyHappySuite) TestPingStream_MultipleThreads() {
	wg := sync.WaitGroup{}
	for i := 0; i < 4; i++ {
		wg.Add(1)
		go func() {
			for j := 0; j < 10; j++ {
				s.TestPingStream_StressTest()
			}
			wg.Done()
		}()
	}

	ch := make(chan struct{})
	go func() {
		wg.Wait()
		close(ch)
	}()
	select {
	case <-time.After(time.Second * 10):
		assert.Fail(s.T(), "Timed out waiting for proxy to return.")
	case <-ch:
		return
	}
}

func (s *ProxyHappySuite) SetupSuite() {
	var err error

	pc := encoding.GetCodec((&codec.Proxy{}).Name())
	dc := encoding.GetCodec("proto")
	require.NotNil(s.T(), pc, "proxy codec must be registered")
	require.NotNil(s.T(), dc, "default codec must be registered")

	s.proxyListener, err = net.Listen("tcp", "127.0.0.1:0")
	require.NoError(s.T(), err, "must be able to allocate a port for proxyListener")
	s.serverListener, err = net.Listen("tcp", "127.0.0.1:0")
	require.NoError(s.T(), err, "must be able to allocate a port for serverListener")

	grpclog.SetLoggerV2(testingLog{s.T()})

	s.server = grpc.NewServer()
	pb.RegisterTestServiceServer(s.server, &assertingService{t: s.T()})

	// Setup of the proxy's Director.
	s.serverClientConn, err = grpc.Dial(
		s.serverListener.Addr().String(),
		grpc.WithInsecure(),
		grpc.WithDefaultCallOptions(grpc.CallContentSubtype((&codec.Proxy{}).Name())),
	)
	require.NoError(s.T(), err, "must not error on deferred client Dial")
	director := func(ctx context.Context, fullName string) (context.Context, *grpc.ClientConn, func(), error) {
		md, ok := metadata.FromIncomingContext(ctx)
		if ok {
			if _, exists := md[rejectingMdKey]; exists {
				return ctx, nil, func() {}, status.Errorf(codes.PermissionDenied, "testing rejection")
			}
		}
		// Explicitly copy the metadata, otherwise the tests will fail.
		ctx = metadata.NewOutgoingContext(ctx, md.Copy())
		return ctx, s.serverClientConn, func() {}, nil
	}
	s.proxy = grpc.NewServer(
		grpc.UnknownServiceHandler(TransparentHandler(director, resiliency.New(nil), func(string) (bool, error) { return true, nil })),
	)
	// Ping handler is handled as an explicit registration and not as a TransparentHandler.
	RegisterService(s.proxy, director, resiliency.New(nil),
		"mwitkow.testproto.TestService",
		"Ping")

	// Start the serving loops.
	s.T().Logf("starting grpc.Server at: %v", s.serverListener.Addr().String())
	go func() {
		s.server.Serve(s.serverListener)
	}()
	s.T().Logf("starting grpc.Proxy at: %v", s.proxyListener.Addr().String())
	go func() {
		s.proxy.Serve(s.proxyListener)
	}()

	time.Sleep(time.Second)

	clientConn, err := grpc.DialContext(
		context.Background(),
		strings.Replace(s.proxyListener.Addr().String(), "127.0.0.1", "localhost", 1),
		grpc.WithInsecure(),
		grpc.WithDefaultCallOptions(grpc.CallContentSubtype((&codec.Proxy{}).Name())),
	)
	require.NoError(s.T(), err, "must not error on deferred client Dial")
	s.testClient = pb.NewTestServiceClient(clientConn)
}

func (s *ProxyHappySuite) TearDownSuite() {
	if s.client != nil {
		s.client.Close()
	}
	if s.serverClientConn != nil {
		s.serverClientConn.Close()
	}
	// Close all transports so the logs don't get spammy.
	time.Sleep(10 * time.Millisecond)
	if s.proxy != nil {
		s.proxy.Stop()
		s.proxyListener.Close()
	}
	if s.serverListener != nil {
		s.server.Stop()
		s.serverListener.Close()
	}
}

func TestProxyHappySuite(t *testing.T) {
	suite.Run(t, &ProxyHappySuite{})
}

// Abstraction that allows us to pass the *testing.T as a grpclogger.
type testingLog struct {
	T *testing.T
}

// Info logs to INFO log. Arguments are handled in the manner of fmt.Print.
func (t testingLog) Info(args ...interface{}) {
}

// Infoln logs to INFO log. Arguments are handled in the manner of fmt.Println.
func (t testingLog) Infoln(args ...interface{}) {
}

// Infof logs to INFO log. Arguments are handled in the manner of fmt.Printf.
func (t testingLog) Infof(format string, args ...interface{}) {
}

// Warning logs to WARNING log. Arguments are handled in the manner of fmt.Print.
func (t testingLog) Warning(args ...interface{}) {
}

// Warningln logs to WARNING log. Arguments are handled in the manner of fmt.Println.
func (t testingLog) Warningln(args ...interface{}) {
}

// Warningf logs to WARNING log. Arguments are handled in the manner of fmt.Printf.
func (t testingLog) Warningf(format string, args ...interface{}) {
}

// Error logs to ERROR log. Arguments are handled in the manner of fmt.Print.
func (t testingLog) Error(args ...interface{}) {
	t.T.Error(args...)
}

// Errorln logs to ERROR log. Arguments are handled in the manner of fmt.Println.
func (t testingLog) Errorln(args ...interface{}) {
	t.T.Error(args...)
}

// Errorf logs to ERROR log. Arguments are handled in the manner of fmt.Printf.
func (t testingLog) Errorf(format string, args ...interface{}) {
	t.T.Errorf(format, args...)
}

// Fatal logs to ERROR log. Arguments are handled in the manner of fmt.Print.
// gRPC ensures that all Fatal logs will exit with os.Exit(1).
// Implementations may also call os.Exit() with a non-zero exit code.
func (t testingLog) Fatal(args ...interface{}) {
	t.T.Fatal(args...)
}

// Fatalln logs to ERROR log. Arguments are handled in the manner of fmt.Println.
// gRPC ensures that all Fatal logs will exit with os.Exit(1).
// Implementations may also call os.Exit() with a non-zero exit code.
func (t testingLog) Fatalln(args ...interface{}) {
	t.T.Fatal(args...)
}

// Fatalf logs to ERROR log. Arguments are handled in the manner of fmt.Printf.
// gRPC ensures that all Fatal logs will exit with os.Exit(1).
// Implementations may also call os.Exit() with a non-zero exit code.
func (t testingLog) Fatalf(format string, args ...interface{}) {
	t.T.Fatalf(format, args...)
}

// V reports whether verbosity level l is at least the requested verbose level.
func (t testingLog) V(l int) bool {
	return true
}<|MERGE_RESOLUTION|>--- conflicted
+++ resolved
@@ -123,15 +123,6 @@
 	testClient pb.TestServiceClient
 }
 
-<<<<<<< HEAD
-=======
-func (s *ProxyHappySuite) ctx() context.Context {
-	// Make all RPC calls last at most 1 sec, meaning all async issues or deadlock will not kill tests.
-	ctx, _ := context.WithTimeout(context.Background(), 120*time.Second)
-	return ctx
-}
-
->>>>>>> 451f75d8
 func (s *ProxyHappySuite) TestPingEmptyCarriesClientMetadata() {
 	// s.T().Skip()
 
