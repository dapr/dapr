--- conflicted
+++ resolved
@@ -73,14 +73,10 @@
 // It is invoked like any gRPC server stream and uses the gRPC server framing to get and receive bytes from the wire,
 // forwarding it to a ClientStream established against the relevant ClientConn.
 func (s *handler) handler(srv interface{}, serverStream grpc.ServerStream) error {
-<<<<<<< HEAD
-	// little bit of gRPC internals never hurt anyone.
-=======
 	// Clear the buffered calls on a new request.
 	s.bufferedCalls = []interface{}{}
 
 	// little bit of gRPC internals never hurt anyone
->>>>>>> a6344e51
 	fullMethodName, ok := grpc.MethodFromServerStream(serverStream)
 	if !ok {
 		return status.Errorf(codes.Internal, "lowLevelServerStream not exists in context")
@@ -105,38 +101,6 @@
 			policy = noOp.EndpointPolicy(serverStream.Context(), "", "")
 		}
 	}
-<<<<<<< HEAD
-	// Explicitly *do not close* s2cErrChan and c2sErrChan, otherwise the select below will not terminate.
-	// Channels do not have to be closed, it is just a control flow mechanism, see
-	// https://groups.google.com/forum/#!msg/golang-nuts/pZwdYRGxCIk/qpbHxRRPJdUJ
-	s2cErrChan := s.forwardServerToClient(serverStream, clientStream)
-	c2sErrChan := s.forwardClientToServer(clientStream, serverStream)
-	// We don't know which side is going to stop sending first, so we need a select between the two.
-	for i := 0; i < 2; i++ {
-		select {
-		case s2cErr := <-s2cErrChan:
-			if s2cErr == io.EOF {
-				// this is the happy case where the sender has encountered io.EOF, and won't be sending anymore./
-				// the clientStream>serverStream may continue pumping though.
-				clientStream.CloseSend()
-				continue
-			} else {
-				// however, we may have gotten a receive error (stream disconnected, a read error etc) in which case we need
-				// to cancel the clientStream to the backend, let all of its goroutines be freed up by the CancelFunc and
-				// exit with an error to the stack.
-				clientCancel()
-				return status.Errorf(codes.Internal, "failed proxying s2c: %v", s2cErr)
-			}
-		case c2sErr := <-c2sErrChan:
-			// This happens when the clientStream has nothing else to offer (io.EOF), returned a gRPC error. In those two
-			// cases we may have received Trailers as part of the call. In case of other errors (stream closed) the trailers
-			// will be nil.
-			serverStream.SetTrailer(clientStream.Trailer())
-			// c2sErr will contain RPC error from client code. If not io.EOF return the RPC error as server stream error.
-			if c2sErr != io.EOF {
-				return c2sErr
-=======
-
 	cErr := policy(func(ctx context.Context) (rErr error) {
 		// We require that the director's returned context inherits from the serverStream.Context().
 		outgoingCtx, backendConn, err := s.director(serverStream.Context(), fullMethodName)
@@ -183,7 +147,6 @@
 					return c2sErr
 				}
 				return nil
->>>>>>> a6344e51
 			}
 		}
 		return status.Errorf(codes.Internal, "gRPC proxying should never reach this stage.")
