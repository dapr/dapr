--- conflicted
+++ resolved
@@ -1500,11 +1500,6 @@
 		serverStream: configurationServer,
 	}
 
-<<<<<<< HEAD
-	// TODO(@laurence) deal with failed subscription and retires
-	start := time.Now()
-	id, err := store.Subscribe(newCtx, req, handler.updateEventHandler)
-=======
 	// TODO(@halspang) provide a switch to use just resiliency or this.
 	ctx, cancel := context.WithCancel(context.Background())
 	defer cancel()
@@ -1514,10 +1509,9 @@
 	policy := a.resiliency.ComponentOutboundPolicy(ctx, request.StoreName)
 	var id string
 	err = policy(func(ctx context.Context) (rErr error) {
-		id, rErr = store.Subscribe(ctx, req, handler.updateEventHandler)
+		id, rErr = store.Subscribe(newCtx, req, handler.updateEventHandler)
 		return rErr
 	})
->>>>>>> a6344e51
 	elapsed := diag.ElapsedSince(start)
 
 	diag.DefaultComponentMonitoring.ConfigurationInvoked(context.Background(), request.StoreName, diag.ConfigurationSubscribe, err == nil, elapsed)
