--- conflicted
+++ resolved
@@ -24,6 +24,7 @@
 	"sync/atomic"
 	"time"
 
+	kitErrorCodes "github.com/dapr/kit/errorcodes"
 	otelTrace "go.opentelemetry.io/otel/trace"
 	"golang.org/x/exp/slices"
 	"google.golang.org/grpc"
@@ -44,7 +45,6 @@
 	diag "github.com/dapr/dapr/pkg/diagnostics"
 	diagUtils "github.com/dapr/dapr/pkg/diagnostics/utils"
 	"github.com/dapr/dapr/pkg/encryption"
-	"github.com/dapr/dapr/pkg/errorcodes"
 	"github.com/dapr/dapr/pkg/grpc/metadata"
 	"github.com/dapr/dapr/pkg/grpc/universalapi"
 	"github.com/dapr/dapr/pkg/messages"
@@ -85,35 +85,14 @@
 	sendToOutputBindingFn func(ctx context.Context, name string, req *bindings.InvokeRequest) (*bindings.InvokeResponse, error)
 	tracingSpec           config.TracingSpec
 	accessControlList     *config.AccessControlList
-<<<<<<< HEAD
-	compStore             *compstore.ComponentStore
-	isErrorCodesEnabled   bool
-=======
 	closed                atomic.Bool
 	closeCh               chan struct{}
 	wg                    sync.WaitGroup
->>>>>>> 06119fde
+	isErrorCodesEnabled   bool
 }
 
 // APIOpts contains options for NewAPI.
 type APIOpts struct {
-<<<<<<< HEAD
-	AppID                       string
-	AppChannel                  channel.AppChannel
-	Resiliency                  resiliency.Provider
-	CompStore                   *compstore.ComponentStore
-	PubsubAdapter               runtimePubsub.Adapter
-	DirectMessaging             messaging.DirectMessaging
-	Actors                      actors.Actors
-	SendToOutputBindingFn       func(ctx context.Context, name string, req *bindings.InvokeRequest) (*bindings.InvokeResponse, error)
-	TracingSpec                 config.TracingSpec
-	AccessControlList           *config.AccessControlList
-	Shutdown                    func()
-	GetComponentsCapabilitiesFn func() map[string][]string
-	AppConnectionConfig         config.AppConnectionConfig
-	GlobalConfig                *config.Configuration
-	IsErrorCodesEnabled         bool
-=======
 	UniversalAPI          *universalapi.UniversalAPI
 	AppChannel            channel.AppChannel
 	PubsubAdapter         runtimePubsub.Adapter
@@ -121,7 +100,7 @@
 	SendToOutputBindingFn func(ctx context.Context, name string, req *bindings.InvokeRequest) (*bindings.InvokeResponse, error)
 	TracingSpec           config.TracingSpec
 	AccessControlList     *config.AccessControlList
->>>>>>> 06119fde
+	IsErrorCodesEnabled   bool
 }
 
 // NewAPI returns a new gRPC API.
@@ -134,12 +113,8 @@
 		sendToOutputBindingFn: opts.SendToOutputBindingFn,
 		tracingSpec:           opts.TracingSpec,
 		accessControlList:     opts.AccessControlList,
-<<<<<<< HEAD
-		compStore:             opts.CompStore,
+		closeCh:               make(chan struct{}),
 		isErrorCodesEnabled:   opts.IsErrorCodesEnabled,
-=======
-		closeCh:               make(chan struct{}),
->>>>>>> 06119fde
 	}
 }
 
@@ -172,8 +147,8 @@
 }
 
 func (a *api) PublishEvent(ctx context.Context, in *runtimev1pb.PublishEventRequest) (*emptypb.Empty, error) {
-	if a.isErrorCodesEnabled && in.Metadata != nil {
-		in.Metadata[errorcodes.ErrorCodesFeatureMetadataKey] = "true"
+	if a.isErrorCodesEnabled {
+		kitErrorCodes.EnableComponentErrorCode(in.Metadata)
 	}
 	thepubsub, pubsubName, topic, rawPayload, validationErr := a.validateAndGetPubsubAndTopic(in.PubsubName, in.Topic, in.Metadata)
 	if validationErr != nil {
@@ -237,43 +212,22 @@
 	if err != nil {
 		nerr := status.Errorf(codes.Internal, messages.ErrPubsubPublishMessage, topic, pubsubName, err.Error())
 
-		if a.isErrorCodesEnabled {
-			if ste := status.Convert(err); ste != nil {
-				// If this point is reached, there is a good
-				// chance Error Codes has been implemented
-				// at the component used
-				nerr = ste.Err()
-				apiServerLogger.Debug(nerr)
-				return &emptypb.Empty{}, nerr
-			}
-
-			// It appears the component is not supporting Error Codes.
-			// Try one more time to return a Error Codes like type of Status error
-			message := fmt.Sprintf(messages.ErrPubsubPublishMessage, topic, pubsubName, err.Error())
-			md := map[string]string{
-				"pubsubName": pubsubName,
-				"topic":      topic,
-			}
-			if ste, wdErr := errorcodes.NewStatusError(codes.Internal, errorcodes.PubSubTopicNotFound, message, md); wdErr == nil {
-				apiServerLogger.Debug(ste.Err())
-				return &emptypb.Empty{}, ste.Err()
-			}
-		}
-
 		if errors.As(err, &runtimePubsub.NotAllowedError{}) {
 			nerr = status.Errorf(codes.PermissionDenied, err.Error())
 		}
 
 		if errors.As(err, &runtimePubsub.NotFoundError{}) {
-			if a.isErrorCodesEnabled {
-				ste, wdErr := errorcodes.Newf(codes.NotFound, nil, err.Error())
-				if wdErr == nil {
+			nerr = status.Errorf(codes.NotFound, err.Error())
+		}
+
+		if a.isErrorCodesEnabled {
+			de := &kitErrorCodes.DaprError{}
+			if errors.As(err, &de) {
+				if ste, fdtge := kitErrorCodes.FromDaprErrorToGRPC(de); fdtge == nil {
 					nerr = ste.Err()
 				} else {
-					nerr = status.Errorf(codes.NotFound, err.Error())
+					apiServerLogger.Debug(fdtge)
 				}
-			} else {
-				nerr = status.Errorf(codes.NotFound, err.Error())
 			}
 		}
 
@@ -500,6 +454,17 @@
 		if errors.As(err, &runtimePubsub.NotFoundError{}) {
 			nerr = status.Errorf(codes.NotFound, err.Error())
 		}
+
+		if a.isErrorCodesEnabled {
+			de := &kitErrorCodes.DaprError{}
+			if errors.As(err, &de) {
+				if ste, fdtge := kitErrorCodes.FromDaprErrorToGRPC(de); fdtge == nil {
+					nerr = ste.Err()
+				} else {
+					apiServerLogger.Debug(fdtge)
+				}
+			}
+		}
 		apiServerLogger.Debug(nerr)
 		closeChildSpans(ctx, nerr)
 		return &bulkRes, nerr
@@ -732,6 +697,11 @@
 		if s.Etag != nil {
 			req.ETag = &s.Etag.Value
 		}
+
+		if a.isErrorCodesEnabled {
+			kitErrorCodes.EnableComponentErrorCode(req.Metadata)
+		}
+
 		if s.Options != nil {
 			req.Options = state.SetStateOption{
 				Consistency: stateConsistencyToString(s.Options.Consistency),
