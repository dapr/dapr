// ------------------------------------------------------------
// Copyright (c) Microsoft Corporation.
// Licensed under the MIT License.
// ------------------------------------------------------------

package grpc

import (
	"context"
	"errors"
	"fmt"
	"time"

	"github.com/dapr/components-contrib/bindings"
	"github.com/dapr/components-contrib/pubsub"
	"github.com/dapr/components-contrib/secretstores"
	"github.com/dapr/components-contrib/state"
	"github.com/dapr/dapr/pkg/actors"
	"github.com/dapr/dapr/pkg/channel"
	"github.com/dapr/dapr/pkg/config"
	diag "github.com/dapr/dapr/pkg/diagnostics"
	"github.com/dapr/dapr/pkg/messaging"
	invokev1 "github.com/dapr/dapr/pkg/messaging/v1"
	commonv1pb "github.com/dapr/dapr/pkg/proto/common/v1"
	daprv1pb "github.com/dapr/dapr/pkg/proto/dapr/v1"
	internalv1pb "github.com/dapr/dapr/pkg/proto/daprinternal/v1"
	"github.com/golang/protobuf/ptypes/any"
	durpb "github.com/golang/protobuf/ptypes/duration"
	"github.com/golang/protobuf/ptypes/empty"
	"github.com/google/uuid"
	jsoniter "github.com/json-iterator/go"
	"go.opencensus.io/trace"
	"google.golang.org/grpc"
	"google.golang.org/grpc/codes"
	"google.golang.org/grpc/metadata"
	"google.golang.org/grpc/status"
)

const (
	// Range of a durpb.Duration in seconds, as specified in
	// google/protobuf/duration.proto. This is about 10,000 years in seconds.
	maxSeconds    = int64(10000 * 365.25 * 24 * 60 * 60)
	minSeconds    = -maxSeconds
	daprSeparator = "||"
)

// API is the gRPC interface for the Dapr gRPC API. It implements both the internal and external proto definitions.
type API interface {
	// DaprInternal Service methods
	CallActor(ctx context.Context, in *internalv1pb.InternalInvokeRequest) (*internalv1pb.InternalInvokeResponse, error)
	CallLocal(ctx context.Context, in *internalv1pb.InternalInvokeRequest) (*internalv1pb.InternalInvokeResponse, error)

	// Dapr Service methods
	PublishEvent(ctx context.Context, in *daprv1pb.PublishEventEnvelope) (*empty.Empty, error)
	InvokeService(ctx context.Context, in *daprv1pb.InvokeServiceRequest) (*commonv1pb.InvokeResponse, error)
	InvokeBinding(ctx context.Context, in *daprv1pb.InvokeBindingEnvelope) (*empty.Empty, error)
	GetState(ctx context.Context, in *daprv1pb.GetStateEnvelope) (*daprv1pb.GetStateResponseEnvelope, error)
	GetSecret(ctx context.Context, in *daprv1pb.GetSecretEnvelope) (*daprv1pb.GetSecretResponseEnvelope, error)
	SaveState(ctx context.Context, in *daprv1pb.SaveStateEnvelope) (*empty.Empty, error)
	DeleteState(ctx context.Context, in *daprv1pb.DeleteStateEnvelope) (*empty.Empty, error)
}

type api struct {
	actor                 actors.Actors
	directMessaging       messaging.DirectMessaging
	appChannel            channel.AppChannel
	stateStores           map[string]state.Store
	secretStores          map[string]secretstores.SecretStore
	publishFn             func(req *pubsub.PublishRequest) error
	id                    string
	sendToOutputBindingFn func(name string, req *bindings.WriteRequest) error
	tracingSpec           config.TracingSpec
}

// NewAPI returns a new gRPC API
func NewAPI(
	appID string, appChannel channel.AppChannel,
	stateStores map[string]state.Store,
	secretStores map[string]secretstores.SecretStore,
	publishFn func(req *pubsub.PublishRequest) error,
	directMessaging messaging.DirectMessaging,
	actor actors.Actors,
	sendToOutputBindingFn func(name string, req *bindings.WriteRequest) error,
	tracingSpec config.TracingSpec) API {
	return &api{
		directMessaging:       directMessaging,
		actor:                 actor,
		id:                    appID,
		appChannel:            appChannel,
		publishFn:             publishFn,
		stateStores:           stateStores,
		secretStores:          secretStores,
		sendToOutputBindingFn: sendToOutputBindingFn,
		tracingSpec:           tracingSpec,
	}
}

// CallLocal is used for internal dapr to dapr calls. It is invoked by another Dapr instance with a request to the local app.
func (a *api) CallLocal(ctx context.Context, in *internalv1pb.InternalInvokeRequest) (*internalv1pb.InternalInvokeResponse, error) {
	if a.appChannel == nil {
		return nil, status.Error(codes.Internal, "app channel is not initialized")
	}

	req, err := invokev1.InternalInvokeRequest(in)
	if err != nil {
		return nil, status.Errorf(codes.InvalidArgument, "parsing InternalInvokeRequest error: %s", err.Error())
	}

	ctx, span := diag.StartTracingServerSpanFromGRPCContext(ctx, req.Message().Method, a.tracingSpec)
	defer span.End()
	ctx = diag.NewContext(ctx, span.SpanContext())

	resp, err := a.appChannel.InvokeMethod(ctx, req)
	diag.UpdateSpanPairStatusesFromError(span, err, req.Message().Method)
	if err != nil {
		return nil, err
	}
	return resp.Proto(), err
}

// CallActor invokes a virtual actor
func (a *api) CallActor(ctx context.Context, in *internalv1pb.InternalInvokeRequest) (*internalv1pb.InternalInvokeResponse, error) {
	req, err := invokev1.InternalInvokeRequest(in)
	if err != nil {
		return nil, status.Errorf(codes.InvalidArgument, "parsing InternalInvokeRequest error: %s", err.Error())
	}

	ctx, span := diag.StartTracingServerSpanFromGRPCContext(ctx, req.Message().Method, a.tracingSpec)
	defer span.End()
	ctx = diag.NewContext(ctx, span.SpanContext())

	resp, err := a.actor.Call(ctx, req)
	if err != nil {
		return nil, err
	}
	return resp.Proto(), nil
}

func (a *api) PublishEvent(ctx context.Context, in *daprv1pb.PublishEventEnvelope) (*empty.Empty, error) {
	if a.publishFn == nil {
		return &empty.Empty{}, errors.New("ERR_PUBSUB_NOT_FOUND")
	}

	topic := in.Topic
	body := []byte{}

	if in.Data != nil {
		body = in.Data.Value
	}

	// TODO : Remove passing corID in NewCloudEventsEnvelope through arguments as it can be passed through context
	sc := diag.FromContext(ctx)
	corID := sc.TraceID.String()

	envelope := pubsub.NewCloudEventsEnvelope(uuid.New().String(), a.id, pubsub.DefaultCloudEventType, corID, body)
	b, err := jsoniter.ConfigFastest.Marshal(envelope)
	if err != nil {
		return &empty.Empty{}, fmt.Errorf("ERR_PUBSUB_CLOUD_EVENTS_SER: %s", err)
	}

	req := pubsub.PublishRequest{
		Topic: topic,
		Data:  b,
	}

	var span *trace.Span
	spanName := fmt.Sprintf("PublishEvent: %s", topic)
	_, span = diag.StartTracingClientSpanFromGRPCContext(ctx, spanName, a.tracingSpec)
	defer span.End()

	err = a.publishFn(&req)
	if err != nil {
		return &empty.Empty{}, fmt.Errorf("ERR_PUBSUB_PUBLISH_MESSAGE: %s", err)
	}
	return &empty.Empty{}, nil
}

func (a *api) InvokeService(ctx context.Context, in *daprv1pb.InvokeServiceRequest) (*commonv1pb.InvokeResponse, error) {
	req := invokev1.FromInvokeRequestMessage(in.GetMessage())

	if incomingMD, ok := metadata.FromIncomingContext(ctx); ok {
		req.WithMetadata(incomingMD)
	}
<<<<<<< HEAD
=======

>>>>>>> 85dacb86
	resp, err := a.directMessaging.Invoke(ctx, in.Id, req)
	if err != nil {
		return nil, err
	}

	grpc.SendHeader(ctx, invokev1.InternalMetadataToGrpcMetadata(resp.Headers(), true))

	statusCode := int(resp.Status().Code)
	if resp.IsHTTPResponse() {
		statusCode = int(invokev1.CodeFromHTTPStatus(statusCode))
	} else {
		// ignore if appchannel uses HTTP
		grpc.SetTrailer(ctx, invokev1.InternalMetadataToGrpcMetadata(resp.Trailers(), false))
	}

	return resp.Message(), status.Error(codes.Code(statusCode), resp.Status().Message)
}

func (a *api) InvokeBinding(ctx context.Context, in *daprv1pb.InvokeBindingEnvelope) (*empty.Empty, error) {
	req := &bindings.WriteRequest{
		Metadata: in.Metadata,
	}
	if in.Data != nil {
		req.Data = in.Data.Value
	}

	var span *trace.Span
	_, span = diag.StartTracingClientSpanFromGRPCContext(ctx, "InvokeBinding", a.tracingSpec)
	defer span.End()

	err := a.sendToOutputBindingFn(in.Name, req)
	if err != nil {
		return &empty.Empty{}, fmt.Errorf("ERR_INVOKE_OUTPUT_BINDING: %s", err)
	}
	return &empty.Empty{}, nil
}

func (a *api) GetState(ctx context.Context, in *daprv1pb.GetStateEnvelope) (*daprv1pb.GetStateResponseEnvelope, error) {
	if a.stateStores == nil || len(a.stateStores) == 0 {
		return nil, errors.New("ERR_STATE_STORE_NOT_CONFIGURED")
	}

	storeName := in.StoreName

	if a.stateStores[storeName] == nil {
		return nil, errors.New("ERR_STATE_STORE_NOT_FOUND")
	}

	req := state.GetRequest{
		Key: a.getModifiedStateKey(in.Key),
		Options: state.GetStateOption{
			Consistency: in.Consistency,
		},
	}

	var span *trace.Span
	spanName := fmt.Sprintf("GetState: %s", storeName)
	_, span = diag.StartTracingClientSpanFromGRPCContext(ctx, spanName, a.tracingSpec)
	defer span.End()

	getResponse, err := a.stateStores[storeName].Get(&req)
	if err != nil {
		return nil, fmt.Errorf("ERR_STATE_GET: %s", err)
	}

	response := &daprv1pb.GetStateResponseEnvelope{}
	if getResponse != nil {
		response.Etag = getResponse.ETag
		response.Data = &any.Any{Value: getResponse.Data}
	}
	return response, nil
}

func (a *api) SaveState(ctx context.Context, in *daprv1pb.SaveStateEnvelope) (*empty.Empty, error) {
	if a.stateStores == nil || len(a.stateStores) == 0 {
		return &empty.Empty{}, errors.New("ERR_STATE_STORE_NOT_CONFIGURED")
	}

	storeName := in.StoreName

	if a.stateStores[storeName] == nil {
		return &empty.Empty{}, errors.New("ERR_STATE_STORE_NOT_FOUND")
	}

	reqs := []state.SetRequest{}
	for _, s := range in.Requests {
		req := state.SetRequest{
			Key:      a.getModifiedStateKey(s.Key),
			Metadata: s.Metadata,
			Value:    s.Value.Value,
			ETag:     s.Etag,
		}
		if s.Options != nil {
			req.Options = state.SetStateOption{
				Consistency: s.Options.Consistency,
				Concurrency: s.Options.Concurrency,
			}
			if s.Options.RetryPolicy != nil {
				req.Options.RetryPolicy = state.RetryPolicy{
					Threshold: int(s.Options.RetryPolicy.Threshold),
					Pattern:   s.Options.RetryPolicy.Pattern,
				}
				if s.Options.RetryPolicy.Interval != nil {
					dur, err := duration(s.Options.RetryPolicy.Interval)
					if err == nil {
						req.Options.RetryPolicy.Interval = dur
					}
				}
			}
		}
		reqs = append(reqs, req)
	}

	var span *trace.Span
	spanName := fmt.Sprintf("SaveState: %s", storeName)
	_, span = diag.StartTracingClientSpanFromGRPCContext(ctx, spanName, a.tracingSpec)
	defer span.End()

	err := a.stateStores[storeName].BulkSet(reqs)
	if err != nil {
		return &empty.Empty{}, fmt.Errorf("ERR_STATE_SAVE: %s", err)
	}
	return &empty.Empty{}, nil
}

func (a *api) DeleteState(ctx context.Context, in *daprv1pb.DeleteStateEnvelope) (*empty.Empty, error) {
	if a.stateStores == nil || len(a.stateStores) == 0 {
		return &empty.Empty{}, errors.New("ERR_STATE_STORE_NOT_CONFIGURED")
	}

	storeName := in.StoreName

	if a.stateStores[storeName] == nil {
		return &empty.Empty{}, errors.New("ERR_STATE_STORE_NOT_FOUND")
	}

	req := state.DeleteRequest{
		Key:  a.getModifiedStateKey(in.Key),
		ETag: in.Etag,
	}
	if in.Options != nil {
		req.Options = state.DeleteStateOption{
			Concurrency: in.Options.Concurrency,
			Consistency: in.Options.Consistency,
		}

		if in.Options.RetryPolicy != nil {
			retryPolicy := state.RetryPolicy{
				Threshold: int(in.Options.RetryPolicy.Threshold),
				Pattern:   in.Options.RetryPolicy.Pattern,
			}
			if in.Options.RetryPolicy.Interval != nil {
				dur, err := duration(in.Options.RetryPolicy.Interval)
				if err == nil {
					retryPolicy.Interval = dur
				}
			}
			req.Options.RetryPolicy = retryPolicy
		}
	}

	var span *trace.Span
	spanName := fmt.Sprintf("DeleteState: %s", storeName)
	_, span = diag.StartTracingClientSpanFromGRPCContext(ctx, spanName, a.tracingSpec)
	defer span.End()

	err := a.stateStores[storeName].Delete(&req)
	if err != nil {
		return &empty.Empty{}, fmt.Errorf("ERR_STATE_DELETE: failed deleting state with key %s: %s", in.Key, err)
	}
	return &empty.Empty{}, nil
}

func (a *api) getModifiedStateKey(key string) string {
	if a.id != "" {
		return fmt.Sprintf("%s%s%s", a.id, daprSeparator, key)
	}
	return key
}

func (a *api) GetSecret(ctx context.Context, in *daprv1pb.GetSecretEnvelope) (*daprv1pb.GetSecretResponseEnvelope, error) {
	if a.secretStores == nil || len(a.secretStores) == 0 {
		return nil, errors.New("ERR_SECRET_STORE_NOT_CONFIGURED")
	}

	secretStoreName := in.StoreName

	if a.secretStores[secretStoreName] == nil {
		return nil, errors.New("ERR_SECRET_STORE_NOT_FOUND")
	}

	req := secretstores.GetSecretRequest{
		Name:     in.Key,
		Metadata: in.Metadata,
	}

	var span *trace.Span
	spanName := fmt.Sprintf("GetSecret: %s", secretStoreName)
	_, span = diag.StartTracingClientSpanFromGRPCContext(ctx, spanName, a.tracingSpec)
	defer span.End()

	getResponse, err := a.secretStores[secretStoreName].GetSecret(req)

	if err != nil {
		return nil, fmt.Errorf("ERR_SECRET_GET: %s", err)
	}

	response := &daprv1pb.GetSecretResponseEnvelope{}
	if getResponse.Data != nil {
		response.Data = getResponse.Data
	}
	return response, nil
}

func duration(p *durpb.Duration) (time.Duration, error) {
	if err := validateDuration(p); err != nil {
		return 0, err
	}
	d := time.Duration(p.Seconds) * time.Second
	if int64(d/time.Second) != p.Seconds {
		return 0, fmt.Errorf("duration: %v is out of range for time.Duration", p)
	}
	if p.Nanos != 0 {
		d += time.Duration(p.Nanos) * time.Nanosecond
		if (d < 0) != (p.Nanos < 0) {
			return 0, fmt.Errorf("duration: %v is out of range for time.Duration", p)
		}
	}
	return d, nil
}

func validateDuration(d *durpb.Duration) error {
	if d == nil {
		return errors.New("duration: nil Duration")
	}
	if d.Seconds < minSeconds || d.Seconds > maxSeconds {
		return fmt.Errorf("duration: %v: seconds out of range", d)
	}
	if d.Nanos <= -1e9 || d.Nanos >= 1e9 {
		return fmt.Errorf("duration: %v: nanos out of range", d)
	}
	// Seconds and Nanos must have the same sign, unless d.Nanos is zero.
	if (d.Seconds < 0 && d.Nanos > 0) || (d.Seconds > 0 && d.Nanos < 0) {
		return fmt.Errorf("duration: %v: seconds and nanos have different signs", d)
	}
	return nil
}<|MERGE_RESOLUTION|>--- conflicted
+++ resolved
@@ -181,10 +181,7 @@
 	if incomingMD, ok := metadata.FromIncomingContext(ctx); ok {
 		req.WithMetadata(incomingMD)
 	}
-<<<<<<< HEAD
-=======
-
->>>>>>> 85dacb86
+
 	resp, err := a.directMessaging.Invoke(ctx, in.Id, req)
 	if err != nil {
 		return nil, err
