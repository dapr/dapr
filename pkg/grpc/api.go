--- conflicted
+++ resolved
@@ -84,11 +84,8 @@
 	sendToOutputBindingFn func(ctx context.Context, name string, req *bindings.InvokeRequest) (*bindings.InvokeResponse, error)
 	tracingSpec           config.TracingSpec
 	accessControlList     *config.AccessControlList
-<<<<<<< HEAD
 	compStore             *compstore.ComponentStore
 	isErrorCodesEnabled   bool
-=======
->>>>>>> 67fd2b74
 }
 
 // APIOpts contains options for NewAPI.
@@ -131,11 +128,8 @@
 		sendToOutputBindingFn: opts.SendToOutputBindingFn,
 		tracingSpec:           opts.TracingSpec,
 		accessControlList:     opts.AccessControlList,
-<<<<<<< HEAD
 		compStore:             opts.CompStore,
 		isErrorCodesEnabled:   opts.IsErrorCodesEnabled,
-=======
->>>>>>> 67fd2b74
 	}
 }
 
