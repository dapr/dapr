/*
Copyright 2021 The Dapr Authors
Licensed under the Apache License, Version 2.0 (the "License");
you may not use this file except in compliance with the License.
You may obtain a copy of the License at
    http://www.apache.org/licenses/LICENSE-2.0
Unless required by applicable law or agreed to in writing, software
distributed under the License is distributed on an "AS IS" BASIS,
WITHOUT WARRANTIES OR CONDITIONS OF ANY KIND, either express or implied.
See the License for the specific language governing permissions and
limitations under the License.
*/

package grpc

import (
	"context"
	"encoding/json"
	"errors"
	"fmt"
	"sort"
	"strconv"
	"sync"
	"sync/atomic"
	"time"

<<<<<<< HEAD
	"go.opentelemetry.io/otel/trace"
=======
	otelTrace "go.opentelemetry.io/otel/trace"

	"github.com/dapr/components-contrib/configuration"
	"github.com/dapr/components-contrib/lock"
	lockLoader "github.com/dapr/dapr/pkg/components/lock"
	"github.com/dapr/dapr/pkg/version"
	"github.com/dapr/dapr/utils"

>>>>>>> bc6127d6
	"google.golang.org/grpc"
	"google.golang.org/grpc/codes"
	"google.golang.org/grpc/metadata"
	"google.golang.org/grpc/status"
	"google.golang.org/protobuf/types/known/emptypb"

	"github.com/dapr/components-contrib/bindings"
	"github.com/dapr/components-contrib/configuration"
	"github.com/dapr/components-contrib/contenttype"
	"github.com/dapr/components-contrib/lock"
	contribMetadata "github.com/dapr/components-contrib/metadata"
	"github.com/dapr/components-contrib/pubsub"
	"github.com/dapr/components-contrib/secretstores"
	"github.com/dapr/components-contrib/state"
	"github.com/dapr/dapr/pkg/acl"
	"github.com/dapr/dapr/pkg/actors"
	componentsV1alpha "github.com/dapr/dapr/pkg/apis/components/v1alpha1"
	"github.com/dapr/dapr/pkg/channel"
	lockLoader "github.com/dapr/dapr/pkg/components/lock"
	stateLoader "github.com/dapr/dapr/pkg/components/state"
	"github.com/dapr/dapr/pkg/concurrency"
	"github.com/dapr/dapr/pkg/config"
	diag "github.com/dapr/dapr/pkg/diagnostics"
	diagUtils "github.com/dapr/dapr/pkg/diagnostics/utils"
	"github.com/dapr/dapr/pkg/encryption"
	"github.com/dapr/dapr/pkg/messages"
	"github.com/dapr/dapr/pkg/messaging"
	invokev1 "github.com/dapr/dapr/pkg/messaging/v1"
	commonv1pb "github.com/dapr/dapr/pkg/proto/common/v1"
	internalv1pb "github.com/dapr/dapr/pkg/proto/internals/v1"
	runtimev1pb "github.com/dapr/dapr/pkg/proto/runtime/v1"
	"github.com/dapr/dapr/pkg/resiliency"
	"github.com/dapr/dapr/pkg/resiliency/breaker"
	runtimePubsub "github.com/dapr/dapr/pkg/runtime/pubsub"
	"github.com/dapr/dapr/pkg/version"
)

const (
	daprHTTPStatusHeader  = "dapr-http-status"
	daprRuntimeVersionKey = "daprRuntimeVersion"
)

// API is the gRPC interface for the Dapr gRPC API. It implements both the internal and external proto definitions.
//
//nolint:nosnakecase
type API interface {
	// DaprInternal Service methods
	CallActor(ctx context.Context, in *internalv1pb.InternalInvokeRequest) (*internalv1pb.InternalInvokeResponse, error)
	CallLocal(ctx context.Context, in *internalv1pb.InternalInvokeRequest) (*internalv1pb.InternalInvokeResponse, error)

	// Dapr Service methods
	PublishEvent(ctx context.Context, in *runtimev1pb.PublishEventRequest) (*emptypb.Empty, error)
	BulkPublishEventAlpha1(ctx context.Context, req *runtimev1pb.BulkPublishRequest) (*runtimev1pb.BulkPublishResponse, error)
	InvokeService(ctx context.Context, in *runtimev1pb.InvokeServiceRequest) (*commonv1pb.InvokeResponse, error)
	InvokeBinding(ctx context.Context, in *runtimev1pb.InvokeBindingRequest) (*runtimev1pb.InvokeBindingResponse, error)
	GetState(ctx context.Context, in *runtimev1pb.GetStateRequest) (*runtimev1pb.GetStateResponse, error)
	GetBulkState(ctx context.Context, in *runtimev1pb.GetBulkStateRequest) (*runtimev1pb.GetBulkStateResponse, error)
	GetSecret(ctx context.Context, in *runtimev1pb.GetSecretRequest) (*runtimev1pb.GetSecretResponse, error)
	GetBulkSecret(ctx context.Context, in *runtimev1pb.GetBulkSecretRequest) (*runtimev1pb.GetBulkSecretResponse, error)
	GetConfigurationAlpha1(ctx context.Context, in *runtimev1pb.GetConfigurationRequest) (*runtimev1pb.GetConfigurationResponse, error)
	SubscribeConfigurationAlpha1(request *runtimev1pb.SubscribeConfigurationRequest, configurationServer runtimev1pb.Dapr_SubscribeConfigurationAlpha1Server) error
	UnsubscribeConfigurationAlpha1(ctx context.Context, request *runtimev1pb.UnsubscribeConfigurationRequest) (*runtimev1pb.UnsubscribeConfigurationResponse, error)
	SaveState(ctx context.Context, in *runtimev1pb.SaveStateRequest) (*emptypb.Empty, error)
	QueryStateAlpha1(ctx context.Context, in *runtimev1pb.QueryStateRequest) (*runtimev1pb.QueryStateResponse, error)
	DeleteState(ctx context.Context, in *runtimev1pb.DeleteStateRequest) (*emptypb.Empty, error)
	DeleteBulkState(ctx context.Context, in *runtimev1pb.DeleteBulkStateRequest) (*emptypb.Empty, error)
	ExecuteStateTransaction(ctx context.Context, in *runtimev1pb.ExecuteStateTransactionRequest) (*emptypb.Empty, error)
	SetAppChannel(appChannel channel.AppChannel)
	SetDirectMessaging(directMessaging messaging.DirectMessaging)
	SetActorRuntime(actor actors.Actors)
	RegisterActorTimer(ctx context.Context, in *runtimev1pb.RegisterActorTimerRequest) (*emptypb.Empty, error)
	UnregisterActorTimer(ctx context.Context, in *runtimev1pb.UnregisterActorTimerRequest) (*emptypb.Empty, error)
	RegisterActorReminder(ctx context.Context, in *runtimev1pb.RegisterActorReminderRequest) (*emptypb.Empty, error)
	UnregisterActorReminder(ctx context.Context, in *runtimev1pb.UnregisterActorReminderRequest) (*emptypb.Empty, error)
	RenameActorReminder(ctx context.Context, in *runtimev1pb.RenameActorReminderRequest) (*emptypb.Empty, error)
	GetActorState(ctx context.Context, in *runtimev1pb.GetActorStateRequest) (*runtimev1pb.GetActorStateResponse, error)
	ExecuteActorStateTransaction(ctx context.Context, in *runtimev1pb.ExecuteActorStateTransactionRequest) (*emptypb.Empty, error)
	InvokeActor(ctx context.Context, in *runtimev1pb.InvokeActorRequest) (*runtimev1pb.InvokeActorResponse, error)
	TryLockAlpha1(ctx context.Context, in *runtimev1pb.TryLockRequest) (*runtimev1pb.TryLockResponse, error)
	UnlockAlpha1(ctx context.Context, in *runtimev1pb.UnlockRequest) (*runtimev1pb.UnlockResponse, error)
	// Gets metadata of the sidecar
	GetMetadata(ctx context.Context, in *emptypb.Empty) (*runtimev1pb.GetMetadataResponse, error)
	// Sets value in extended metadata of the sidecar
	SetMetadata(ctx context.Context, in *runtimev1pb.SetMetadataRequest) (*emptypb.Empty, error)
	// Shutdown the sidecar
	Shutdown(ctx context.Context, in *emptypb.Empty) (*emptypb.Empty, error)
}

type api struct {
	actor                      actors.Actors
	directMessaging            messaging.DirectMessaging
	appChannel                 channel.AppChannel
	resiliency                 resiliency.Provider
	stateStores                map[string]state.Store
	transactionalStateStores   map[string]state.TransactionalStore
	secretStores               map[string]secretstores.SecretStore
	secretsConfiguration       map[string]config.SecretsScope
	configurationStores        map[string]configuration.Store
	configurationSubscribe     map[string]chan struct{} // store map[storeName||key1,key2] -> stopChan
	configurationSubscribeLock sync.Mutex
	lockStores                 map[string]lock.Store
	pubsubAdapter              runtimePubsub.Adapter
	id                         string
	sendToOutputBindingFn      func(name string, req *bindings.InvokeRequest) (*bindings.InvokeResponse, error)
	tracingSpec                config.TracingSpec
	accessControlList          *config.AccessControlList
	appProtocol                string
	extendedMetadata           sync.Map
	shutdown                   func()
	getComponentsFn            func() []componentsV1alpha.Component
	getComponentsCapabilitesFn func() map[string][]string
	daprRunTimeVersion         string
}

func (a *api) TryLockAlpha1(ctx context.Context, req *runtimev1pb.TryLockRequest) (*runtimev1pb.TryLockResponse, error) {
	// 1. validate
	if a.lockStores == nil || len(a.lockStores) == 0 {
		err := status.Error(codes.FailedPrecondition, messages.ErrLockStoresNotConfigured)
		apiServerLogger.Debug(err)
		return &runtimev1pb.TryLockResponse{}, err
	}
	if req.ResourceId == "" {
		err := status.Errorf(codes.InvalidArgument, messages.ErrResourceIDEmpty, req.StoreName)
		return &runtimev1pb.TryLockResponse{}, err
	}
	if req.LockOwner == "" {
		err := status.Errorf(codes.InvalidArgument, messages.ErrLockOwnerEmpty, req.StoreName)
		return &runtimev1pb.TryLockResponse{}, err
	}
	if req.ExpiryInSeconds <= 0 {
		err := status.Errorf(codes.InvalidArgument, messages.ErrExpiryInSecondsNotPositive, req.StoreName)
		return &runtimev1pb.TryLockResponse{}, err
	}
	// 2. find lock component
	store, ok := a.lockStores[req.StoreName]
	if !ok {
		return &runtimev1pb.TryLockResponse{}, status.Errorf(codes.InvalidArgument, messages.ErrLockStoreNotFound, req.StoreName)
	}
	// 3. convert request
	compReq := TryLockRequestToComponentRequest(req)
	// modify key
	var err error
	compReq.ResourceID, err = lockLoader.GetModifiedLockKey(compReq.ResourceID, req.StoreName, a.id)
	if err != nil {
		apiServerLogger.Debug(err)
		return &runtimev1pb.TryLockResponse{}, err
	}
	// 4. delegate to the component
	compResp, err := store.TryLock(compReq)
	if err != nil {
		apiServerLogger.Debug(err)
		return &runtimev1pb.TryLockResponse{}, err
	}
	// 5. convert response
	resp := TryLockResponseToGrpcResponse(compResp)
	return resp, nil
}

func (a *api) UnlockAlpha1(ctx context.Context, req *runtimev1pb.UnlockRequest) (*runtimev1pb.UnlockResponse, error) {
	// 1. validate
	if a.lockStores == nil || len(a.lockStores) == 0 {
		err := status.Error(codes.FailedPrecondition, messages.ErrLockStoresNotConfigured)
		apiServerLogger.Debug(err)
		return newInternalErrorUnlockResponse(), err
	}
	if req.ResourceId == "" {
		err := status.Errorf(codes.InvalidArgument, messages.ErrResourceIDEmpty, req.StoreName)
		return newInternalErrorUnlockResponse(), err
	}
	if req.LockOwner == "" {
		err := status.Errorf(codes.InvalidArgument, messages.ErrLockOwnerEmpty, req.StoreName)
		return newInternalErrorUnlockResponse(), err
	}
	// 2. find store component
	store, ok := a.lockStores[req.StoreName]
	if !ok {
		return newInternalErrorUnlockResponse(), status.Errorf(codes.InvalidArgument, messages.ErrLockStoreNotFound, req.StoreName)
	}
	// 3. convert request
	compReq := UnlockGrpcToComponentRequest(req)
	// modify key
	var err error
	compReq.ResourceID, err = lockLoader.GetModifiedLockKey(compReq.ResourceID, req.StoreName, a.id)
	if err != nil {
		apiServerLogger.Debug(err)
		return newInternalErrorUnlockResponse(), err
	}
	// 4. delegate to the component
	compResp, err := store.Unlock(compReq)
	if err != nil {
		apiServerLogger.Debug(err)
		return newInternalErrorUnlockResponse(), err
	}
	// 5. convert response
	resp := UnlockResponseToGrpcResponse(compResp)
	return resp, nil
}

func newInternalErrorUnlockResponse() *runtimev1pb.UnlockResponse {
	return &runtimev1pb.UnlockResponse{
		Status: runtimev1pb.UnlockResponse_INTERNAL_ERROR, //nolint:nosnakecase
	}
}

func TryLockRequestToComponentRequest(req *runtimev1pb.TryLockRequest) *lock.TryLockRequest {
	result := &lock.TryLockRequest{}
	if req == nil {
		return result
	}
	result.ResourceID = req.ResourceId
	result.LockOwner = req.LockOwner
	result.ExpiryInSeconds = req.ExpiryInSeconds
	return result
}

func TryLockResponseToGrpcResponse(compResponse *lock.TryLockResponse) *runtimev1pb.TryLockResponse {
	result := &runtimev1pb.TryLockResponse{}
	if compResponse == nil {
		return result
	}
	result.Success = compResponse.Success
	return result
}

func UnlockGrpcToComponentRequest(req *runtimev1pb.UnlockRequest) *lock.UnlockRequest {
	result := &lock.UnlockRequest{}
	if req == nil {
		return result
	}
	result.ResourceID = req.ResourceId
	result.LockOwner = req.LockOwner
	return result
}

func UnlockResponseToGrpcResponse(compResp *lock.UnlockResponse) *runtimev1pb.UnlockResponse {
	result := &runtimev1pb.UnlockResponse{}
	if compResp == nil {
		return result
	}
	result.Status = runtimev1pb.UnlockResponse_Status(compResp.Status) //nolint:nosnakecase
	return result
}

// APIOpts contains options for NewAPI.
type APIOpts struct {
	AppID                       string
	AppChannel                  channel.AppChannel
	Resiliency                  resiliency.Provider
	StateStores                 map[string]state.Store
	SecretStores                map[string]secretstores.SecretStore
	SecretsConfiguration        map[string]config.SecretsScope
	ConfigurationStores         map[string]configuration.Store
	LockStores                  map[string]lock.Store
	PubsubAdapter               runtimePubsub.Adapter
	DirectMessaging             messaging.DirectMessaging
	Actor                       actors.Actors
	SendToOutputBindingFn       func(name string, req *bindings.InvokeRequest) (*bindings.InvokeResponse, error)
	TracingSpec                 config.TracingSpec
	AccessControlList           *config.AccessControlList
	AppProtocol                 string
	Shutdown                    func()
	GetComponentsFn             func() []componentsV1alpha.Component
	GetComponentsCapabilitiesFn func() map[string][]string
}

// NewAPI returns a new gRPC API.
func NewAPI(opts APIOpts) API {
	transactionalStateStores := map[string]state.TransactionalStore{}
	for key, store := range opts.StateStores {
		if state.FeatureTransactional.IsPresent(store.Features()) {
			transactionalStateStores[key] = store.(state.TransactionalStore)
		}
	}
	return &api{
		directMessaging:            opts.DirectMessaging,
		actor:                      opts.Actor,
		id:                         opts.AppID,
		resiliency:                 opts.Resiliency,
		appChannel:                 opts.AppChannel,
		pubsubAdapter:              opts.PubsubAdapter,
		stateStores:                opts.StateStores,
		transactionalStateStores:   transactionalStateStores,
		secretStores:               opts.SecretStores,
		configurationStores:        opts.ConfigurationStores,
		configurationSubscribe:     make(map[string]chan struct{}),
		lockStores:                 opts.LockStores,
		secretsConfiguration:       opts.SecretsConfiguration,
		sendToOutputBindingFn:      opts.SendToOutputBindingFn,
		tracingSpec:                opts.TracingSpec,
		accessControlList:          opts.AccessControlList,
		appProtocol:                opts.AppProtocol,
		shutdown:                   opts.Shutdown,
		getComponentsFn:            opts.GetComponentsFn,
		getComponentsCapabilitesFn: opts.GetComponentsCapabilitiesFn,
		daprRunTimeVersion:         version.Version(),
	}
}

// CallLocal is used for internal dapr to dapr calls. It is invoked by another Dapr instance with a request to the local app.
func (a *api) CallLocal(ctx context.Context, in *internalv1pb.InternalInvokeRequest) (*internalv1pb.InternalInvokeResponse, error) {
	if a.appChannel == nil {
		return nil, status.Error(codes.Internal, messages.ErrChannelNotFound)
	}

	req, err := invokev1.InternalInvokeRequest(in)
	if err != nil {
		return nil, status.Errorf(codes.InvalidArgument, messages.ErrInternalInvokeRequest, err.Error())
	}

	if a.accessControlList != nil {
		// An access control policy has been specified for the app. Apply the policies.
		operation := req.Message().Method
		var httpVerb commonv1pb.HTTPExtension_Verb //nolint:nosnakecase
		// Get the http verb in case the application protocol is http
		if a.appProtocol == config.HTTPProtocol && req.Metadata() != nil && len(req.Metadata()) > 0 {
			httpExt := req.Message().GetHttpExtension()
			if httpExt != nil {
				httpVerb = httpExt.GetVerb()
			}
		}
		callAllowed, errMsg := acl.ApplyAccessControlPolicies(ctx, operation, httpVerb, a.appProtocol, a.accessControlList)

		if !callAllowed {
			return nil, status.Errorf(codes.PermissionDenied, errMsg)
		}
	}

	resp, err := a.appChannel.InvokeMethod(ctx, req)
	if err != nil {
		err = status.Errorf(codes.Internal, messages.ErrChannelInvoke, err)
		return nil, err
	}
	return resp.Proto(), err
}

// CallActor invokes a virtual actor.
func (a *api) CallActor(ctx context.Context, in *internalv1pb.InternalInvokeRequest) (*internalv1pb.InternalInvokeResponse, error) {
	req, err := invokev1.InternalInvokeRequest(in)
	if err != nil {
		return nil, status.Errorf(codes.InvalidArgument, messages.ErrInternalInvokeRequest, err.Error())
	}

	// We don't do resiliency here as it is handled in the API layer. See InvokeActor().
	resp, err := a.actor.Call(ctx, req)
	if err != nil {
		// We have to remove the error to keep the body, so callers must re-inspect for the header in the actual response.
		if errors.Is(err, actors.ErrDaprResponseHeader) {
			return resp.Proto(), nil
		}

		err = status.Errorf(codes.Internal, messages.ErrActorInvoke, err)
		return nil, err
	}
	return resp.Proto(), nil
}

// validateAndGetPubsbuAndTopic validates the request parameters and returns the pubsub interface, pubsub name, topic name, rawPayload metadata if set
// or an error.
func (a *api) validateAndGetPubsubAndTopic(pubsubName, topic string, reqMeta map[string]string) (pubsub.PubSub, string, string, bool, error) {
	if a.pubsubAdapter == nil {
		return nil, "", "", false, status.Error(codes.FailedPrecondition, messages.ErrPubsubNotConfigured)
	}

	if pubsubName == "" {
		return nil, "", "", false, status.Error(codes.InvalidArgument, messages.ErrPubsubEmpty)
	}

	thepubsub := a.pubsubAdapter.GetPubSub(pubsubName)
	if thepubsub == nil {
		return nil, "", "", false, status.Errorf(codes.InvalidArgument, messages.ErrPubsubNotFound, pubsubName)
	}

	if topic == "" {
		return nil, "", "", false, status.Errorf(codes.InvalidArgument, messages.ErrTopicEmpty, pubsubName)
	}

	rawPayload, metaErr := contribMetadata.IsRawPayload(reqMeta)
	if metaErr != nil {
		return nil, "", "", false, status.Errorf(codes.InvalidArgument, messages.ErrMetadataGet, metaErr.Error())
	}

	return thepubsub, pubsubName, topic, rawPayload, nil
}

func (a *api) PublishEvent(ctx context.Context, in *runtimev1pb.PublishEventRequest) (*emptypb.Empty, error) {
	thepubsub, pubsubName, topic, rawPayload, validationErr := a.validateAndGetPubsubAndTopic(in.PubsubName, in.Topic, in.Metadata)
	if validationErr != nil {
		apiServerLogger.Debug(validationErr)
		return &emptypb.Empty{}, validationErr
	}

	sc := trace.SpanContextFromContext(ctx)
	// Populate W3C traceparent to string.
	traceparent := diagUtils.TraceparentToW3CString(sc)
	// Populate W3C tracestate to string.
	traceState := diagUtils.TraceStateToW3CString(sc)
	body := []byte{}
	if in.Data != nil {
		body = in.Data
	}

	data := body

	if !rawPayload {
		envelope, err := runtimePubsub.NewCloudEvent(&runtimePubsub.CloudEvent{
			ID:              a.id,
			Topic:           in.Topic,
			DataContentType: in.DataContentType,
			Data:            body,
			TraceID:         traceparent,
			TraceState:      traceState,
			Pubsub:          in.PubsubName,
		})
		if err != nil {
			err = status.Errorf(codes.InvalidArgument, messages.ErrPubsubCloudEventCreation, err.Error())
			apiServerLogger.Debug(err)
			return &emptypb.Empty{}, err
		}

		features := thepubsub.Features()
		pubsub.ApplyMetadata(envelope, features, in.Metadata)

		data, err = json.Marshal(envelope)
		if err != nil {
			err = status.Errorf(codes.InvalidArgument, messages.ErrPubsubCloudEventsSer, topic, pubsubName, err.Error())
			apiServerLogger.Debug(err)
			return &emptypb.Empty{}, err
		}
	}

	req := pubsub.PublishRequest{
		PubsubName: pubsubName,
		Topic:      topic,
		Data:       data,
		Metadata:   in.Metadata,
	}

	start := time.Now()
	err := a.pubsubAdapter.Publish(&req)
	elapsed := diag.ElapsedSince(start)

	diag.DefaultComponentMonitoring.PubsubEgressEvent(context.Background(), pubsubName, topic, err == nil, elapsed)

	if err != nil {
		nerr := status.Errorf(codes.Internal, messages.ErrPubsubPublishMessage, topic, pubsubName, err.Error())
		if errors.As(err, &runtimePubsub.NotAllowedError{}) {
			nerr = status.Errorf(codes.PermissionDenied, err.Error())
		}

		if errors.As(err, &runtimePubsub.NotFoundError{}) {
			nerr = status.Errorf(codes.NotFound, err.Error())
		}
		apiServerLogger.Debug(nerr)
		return &emptypb.Empty{}, nerr
	}

	return &emptypb.Empty{}, nil
}

func (a *api) InvokeService(ctx context.Context, in *runtimev1pb.InvokeServiceRequest) (*commonv1pb.InvokeResponse, error) {
	req := invokev1.FromInvokeRequestMessage(in.GetMessage())

	if incomingMD, ok := metadata.FromIncomingContext(ctx); ok {
		req.WithMetadata(incomingMD)
	}

	if a.directMessaging == nil {
		return nil, status.Errorf(codes.Internal, messages.ErrDirectInvokeNotReady)
	}

	policy := a.resiliency.EndpointPolicy(ctx, in.Id, fmt.Sprintf("%s:%s", in.Id, req.Message().Method))
	var resp *invokev1.InvokeMethodResponse
	respError := policy(func(ctx context.Context) (rErr error) {
		resp, rErr = a.directMessaging.Invoke(ctx, in.Id, req)
		if rErr != nil {
			rErr = status.Errorf(codes.Internal, messages.ErrDirectInvoke, in.Id, rErr)
			return rErr
		}

		headerMD := invokev1.InternalMetadataToGrpcMetadata(ctx, resp.Headers(), true)

		// If the status is OK, respError will be nil.
		var respError error
		if resp.IsHTTPResponse() {
			errorMessage := []byte{}
			if resp != nil {
				_, errorMessage = resp.RawData()
			}
			respError = invokev1.ErrorFromHTTPResponseCode(int(resp.Status().Code), string(errorMessage))
			// Populate http status code to header
			headerMD.Set(daprHTTPStatusHeader, strconv.Itoa(int(resp.Status().Code)))
		} else {
			respError = invokev1.ErrorFromInternalStatus(resp.Status())
			// ignore trailer if appchannel uses HTTP
			grpc.SetTrailer(ctx, invokev1.InternalMetadataToGrpcMetadata(ctx, resp.Trailers(), false))
		}

		grpc.SetHeader(ctx, headerMD)

		return respError
	})

	// In this case, there was an error with the actual request or a resiliency policy stopped the request.
	if respError != nil {
		// Check if it's returned by status.Errorf
		_, ok := respError.(interface{ GRPCStatus() *status.Status })
		if ok || (errors.Is(respError, context.DeadlineExceeded) || breaker.IsErrorPermanent(respError)) {
			return nil, respError
		}
	}
	return resp.Message(), respError
}

func (a *api) BulkPublishEventAlpha1(ctx context.Context, in *runtimev1pb.BulkPublishRequest) (*runtimev1pb.BulkPublishResponse, error) {
	thepubsub, pubsubName, topic, rawPayload, validationErr := a.validateAndGetPubsubAndTopic(in.PubsubName, in.Topic, in.Metadata)
	if validationErr != nil {
		apiServerLogger.Debug(validationErr)
		return &runtimev1pb.BulkPublishResponse{}, validationErr
	}

	span := diagUtils.SpanFromContext(ctx)
	// Populate W3C tracestate to cloudevent envelope
	traceState := diag.TraceStateToW3CString(span.SpanContext())

	spanMap := map[int]otelTrace.Span{}
	// closeChildSpans method is called on every respond() call in all return paths in the following block of code.
	closeChildSpans := func(ctx context.Context, err error) {
		for _, span := range spanMap {
			diag.UpdateSpanStatusFromGRPCError(span, err)
			span.End()
		}
	}

	features := thepubsub.Features()

	entries := make([]pubsub.BulkMessageEntry, len(in.Entries))
	for i, entry := range in.Entries {
		if entry.EntryId == "" {
			err := status.Errorf(codes.InvalidArgument, messages.ErrPubsubMarshal, in.Topic, in.PubsubName, "missing entryId")
			apiServerLogger.Debug(err)
			return &runtimev1pb.BulkPublishResponse{}, err
		}
		entries[i].EntryId = entry.EntryId
		entries[i].ContentType = entry.ContentType
		entries[i].Event = entry.Event
		// Populate entry metadata with request level metadata. Entry level metadata keys
		// override request level metadata.
		if entry.Metadata != nil {
			entries[i].Metadata = utils.PopulateMetadataForBulkPublishEntry(in.Metadata, entry.Metadata)
		}

		if !rawPayload {
			// For multiple events in a single bulk call traceParent is different for each event.
			_, childSpan := diag.StartGRPCProducerSpanChildFromParent(ctx, span, "/dapr.proto.runtime.v1.Dapr/BulkPublishEventAlpha1/")
			// Populate W3C traceparent to cloudevent envelope
			corID := diag.SpanContextToW3CString(childSpan.SpanContext())
			spanMap[i] = childSpan

			var envelope map[string]interface{}

			envelope, err := runtimePubsub.NewCloudEvent(&runtimePubsub.CloudEvent{
				ID:              a.id,
				Topic:           topic,
				DataContentType: entries[i].ContentType,
				Data:            entries[i].Event,
				TraceID:         corID,
				TraceState:      traceState,
				Pubsub:          pubsubName,
			})
			if err != nil {
				err = status.Errorf(codes.InvalidArgument, messages.ErrPubsubCloudEventCreation, err.Error())
				apiServerLogger.Debug(err)
				closeChildSpans(ctx, err)
				return &runtimev1pb.BulkPublishResponse{}, err
			}

			pubsub.ApplyMetadata(envelope, features, entries[i].Metadata)

			entries[i].Event, err = json.Marshal(envelope)
			if err != nil {
				err = status.Errorf(codes.InvalidArgument, messages.ErrPubsubCloudEventsSer, topic, pubsubName, err.Error())
				apiServerLogger.Debug(err)
				closeChildSpans(ctx, err)
				return &runtimev1pb.BulkPublishResponse{}, err
			}
		}
	}

	req := pubsub.BulkPublishRequest{
		PubsubName: pubsubName,
		Topic:      topic,
		Entries:    entries,
		Metadata:   in.Metadata,
	}

	start := time.Now()
	res, err := a.pubsubAdapter.BulkPublish(&req)
	elapsed := diag.ElapsedSince(start)
	var eventsPublished int64 = 0

	bulkRes := runtimev1pb.BulkPublishResponse{}

	if len(res.Statuses) != 0 {
		bulkRes.Statuses = make([]*runtimev1pb.BulkPublishResponseEntry, 0, len(res.Statuses))
		for _, r := range res.Statuses {
			resEntry := runtimev1pb.BulkPublishResponseEntry{}
			resEntry.EntryId = r.EntryId
			if r.Error != nil {
				resEntry.Error = r.Error.Error()
			}
			if r.Status == pubsub.PublishSucceeded {
				resEntry.Status = runtimev1pb.BulkPublishResponseEntry_SUCCESS //nolint:nosnakecase
				eventsPublished++
			} else {
				resEntry.Status = runtimev1pb.BulkPublishResponseEntry_FAILED //nolint:nosnakecase
			}
			bulkRes.Statuses = append(bulkRes.Statuses, &resEntry)
		}
	}

	diag.DefaultComponentMonitoring.BulkPubsubEgressEvent(context.Background(), pubsubName, topic, err == nil, eventsPublished, elapsed)

	if err != nil {
		nerr := status.Errorf(codes.Internal, messages.ErrPubsubPublishMessage, topic, pubsubName, err.Error())
		if errors.As(err, &runtimePubsub.NotAllowedError{}) {
			nerr = status.Errorf(codes.PermissionDenied, err.Error())
		}

		if errors.As(err, &runtimePubsub.NotFoundError{}) {
			nerr = status.Errorf(codes.NotFound, err.Error())
		}
		apiServerLogger.Debug(nerr)
		closeChildSpans(ctx, nerr)
		return &bulkRes, nerr
	}

	closeChildSpans(ctx, nil)
	return &bulkRes, nil
}

func (a *api) InvokeBinding(ctx context.Context, in *runtimev1pb.InvokeBindingRequest) (*runtimev1pb.InvokeBindingResponse, error) {
	req := &bindings.InvokeRequest{
		Metadata:  make(map[string]string),
		Operation: bindings.OperationKind(in.Operation),
	}
	for key, val := range in.Metadata {
		req.Metadata[key] = val
	}

	// Allow for distributed tracing by passing context metadata.
	if incomingMD, ok := metadata.FromIncomingContext(ctx); ok {
		for key, val := range incomingMD {
			sanitizedKey := invokev1.ReservedGRPCMetadataToDaprPrefixHeader(key)
			req.Metadata[sanitizedKey] = val[0]
		}
	}

	if in.Data != nil {
		req.Data = in.Data
	}

	r := &runtimev1pb.InvokeBindingResponse{}
	start := time.Now()
	resp, err := a.sendToOutputBindingFn(in.Name, req)
	elapsed := diag.ElapsedSince(start)

	diag.DefaultComponentMonitoring.OutputBindingEvent(context.Background(), in.Name, in.Operation, err == nil, elapsed)

	if err != nil {
		err = status.Errorf(codes.Internal, messages.ErrInvokeOutputBinding, in.Name, err.Error())
		apiServerLogger.Debug(err)
		return r, err
	}

	if resp != nil {
		r.Data = resp.Data
		r.Metadata = resp.Metadata
	}
	return r, nil
}

func (a *api) GetBulkState(ctx context.Context, in *runtimev1pb.GetBulkStateRequest) (*runtimev1pb.GetBulkStateResponse, error) {
	store, err := a.getStateStore(in.StoreName)
	if err != nil {
		apiServerLogger.Debug(err)
		return &runtimev1pb.GetBulkStateResponse{}, err
	}

	bulkResp := &runtimev1pb.GetBulkStateResponse{}
	if len(in.Keys) == 0 {
		return bulkResp, nil
	}

	// try bulk get first
	reqs := make([]state.GetRequest, len(in.Keys))
	for i, k := range in.Keys {
		key, err1 := stateLoader.GetModifiedStateKey(k, in.StoreName, a.id)
		if err1 != nil {
			return &runtimev1pb.GetBulkStateResponse{}, err1
		}
		r := state.GetRequest{
			Key:      key,
			Metadata: in.Metadata,
		}
		reqs[i] = r
	}

	start := time.Now()
	var bulkGet bool
	var responses []state.BulkGetResponse
	policy := a.resiliency.ComponentOutboundPolicy(ctx, in.StoreName, resiliency.Statestore)
	err = policy(func(ctx context.Context) (rErr error) {
		bulkGet, responses, rErr = store.BulkGet(reqs)
		return rErr
	})
	elapsed := diag.ElapsedSince(start)

	diag.DefaultComponentMonitoring.StateInvoked(ctx, in.StoreName, diag.BulkGet, err == nil, elapsed)

	// if store supports bulk get
	if bulkGet {
		if err != nil {
			return bulkResp, err
		}
		for i := 0; i < len(responses); i++ {
			item := &runtimev1pb.BulkStateItem{
				Key:      stateLoader.GetOriginalStateKey(responses[i].Key),
				Data:     responses[i].Data,
				Etag:     stringValueOrEmpty(responses[i].ETag),
				Metadata: responses[i].Metadata,
				Error:    responses[i].Error,
			}
			bulkResp.Items = append(bulkResp.Items, item)
		}
		return bulkResp, nil
	}

	// if store doesn't support bulk get, fallback to call get() method one by one
	limiter := concurrency.NewLimiter(int(in.Parallelism))
	n := len(reqs)
	resultCh := make(chan *runtimev1pb.BulkStateItem, n)
	for i := 0; i < n; i++ {
		fn := func(param interface{}) {
			req := param.(*state.GetRequest)
			var r *state.GetResponse
			ok := atomic.Bool{}
			policyErr := policy(func(ctx context.Context) error {
				res, rErr := store.Get(req)
				if rErr != nil {
					return rErr
				}
				if ok.CompareAndSwap(false, true) {
					r = res
				}
				return nil
			})

			item := &runtimev1pb.BulkStateItem{
				Key: stateLoader.GetOriginalStateKey(req.Key),
			}
			if policyErr != nil {
				item.Error = policyErr.Error()
			} else if r != nil {
				item.Data = r.Data
				item.Etag = stringValueOrEmpty(r.ETag)
				item.Metadata = r.Metadata
			}
			resultCh <- item
		}
		limiter.Execute(fn, &reqs[i])
	}
	limiter.Wait()
	// collect result
	resultLen := len(resultCh)
	for i := 0; i < resultLen; i++ {
		item := <-resultCh

		if encryption.EncryptedStateStore(in.StoreName) {
			val, err := encryption.TryDecryptValue(in.StoreName, item.Data)
			if err != nil {
				item.Error = err.Error()
				apiServerLogger.Debug(err)

				continue
			}

			item.Data = val
		}

		bulkResp.Items = append(bulkResp.Items, item)
	}
	return bulkResp, nil
}

func (a *api) getStateStore(name string) (state.Store, error) {
	if a.stateStores == nil || len(a.stateStores) == 0 {
		return nil, status.Error(codes.FailedPrecondition, messages.ErrStateStoresNotConfigured)
	}

	if a.stateStores[name] == nil {
		return nil, status.Errorf(codes.InvalidArgument, messages.ErrStateStoreNotFound, name)
	}
	return a.stateStores[name], nil
}

func (a *api) GetState(ctx context.Context, in *runtimev1pb.GetStateRequest) (*runtimev1pb.GetStateResponse, error) {
	store, err := a.getStateStore(in.StoreName)
	if err != nil {
		apiServerLogger.Debug(err)
		return &runtimev1pb.GetStateResponse{}, err
	}
	key, err := stateLoader.GetModifiedStateKey(in.Key, in.StoreName, a.id)
	if err != nil {
		return &runtimev1pb.GetStateResponse{}, err
	}
	req := state.GetRequest{
		Key:      key,
		Metadata: in.Metadata,
		Options: state.GetStateOption{
			Consistency: stateConsistencyToString(in.Consistency),
		},
	}

	start := time.Now()
	policy := a.resiliency.ComponentOutboundPolicy(ctx, in.StoreName, resiliency.Statestore)
	var getResponse *state.GetResponse
	err = policy(func(ctx context.Context) (rErr error) {
		getResponse, rErr = store.Get(&req)
		return rErr
	})
	elapsed := diag.ElapsedSince(start)

	diag.DefaultComponentMonitoring.StateInvoked(ctx, in.StoreName, diag.Get, err == nil, elapsed)

	if err != nil {
		err = status.Errorf(codes.Internal, messages.ErrStateGet, in.Key, in.StoreName, err.Error())
		apiServerLogger.Debug(err)
		return &runtimev1pb.GetStateResponse{}, err
	}

	if encryption.EncryptedStateStore(in.StoreName) {
		val, err := encryption.TryDecryptValue(in.StoreName, getResponse.Data)
		if err != nil {
			err = status.Errorf(codes.Internal, messages.ErrStateGet, in.Key, in.StoreName, err.Error())
			apiServerLogger.Debug(err)
			return &runtimev1pb.GetStateResponse{}, err
		}

		getResponse.Data = val
	}

	response := &runtimev1pb.GetStateResponse{}
	if getResponse != nil {
		response.Etag = stringValueOrEmpty(getResponse.ETag)
		response.Data = getResponse.Data
		response.Metadata = getResponse.Metadata
	}
	return response, nil
}

func (a *api) SaveState(ctx context.Context, in *runtimev1pb.SaveStateRequest) (*emptypb.Empty, error) {
	store, err := a.getStateStore(in.StoreName)
	if err != nil {
		apiServerLogger.Debug(err)
		return &emptypb.Empty{}, err
	}

	reqs := []state.SetRequest{}
	for _, s := range in.States {
		key, err1 := stateLoader.GetModifiedStateKey(s.Key, in.StoreName, a.id)
		if err1 != nil {
			return &emptypb.Empty{}, err1
		}
		req := state.SetRequest{
			Key:      key,
			Metadata: s.Metadata,
		}

		if contentType, ok := req.Metadata[contribMetadata.ContentType]; ok && contentType == contenttype.JSONContentType {
			if err1 = json.Unmarshal(s.Value, &req.Value); err1 != nil {
				return &emptypb.Empty{}, err1
			}
		} else {
			req.Value = s.Value
		}

		if s.Etag != nil {
			req.ETag = &s.Etag.Value
		}
		if s.Options != nil {
			req.Options = state.SetStateOption{
				Consistency: stateConsistencyToString(s.Options.Consistency),
				Concurrency: stateConcurrencyToString(s.Options.Concurrency),
			}
		}
		if encryption.EncryptedStateStore(in.StoreName) {
			val, encErr := encryption.TryEncryptValue(in.StoreName, s.Value)
			if encErr != nil {
				apiServerLogger.Debug(encErr)
				return &emptypb.Empty{}, encErr
			}

			req.Value = val
		}

		reqs = append(reqs, req)
	}

	start := time.Now()
	policy := a.resiliency.ComponentOutboundPolicy(ctx, in.StoreName, resiliency.Statestore)
	err = policy(func(ctx context.Context) error {
		return store.BulkSet(reqs)
	})
	elapsed := diag.ElapsedSince(start)

	diag.DefaultComponentMonitoring.StateInvoked(ctx, in.StoreName, diag.Set, err == nil, elapsed)

	if err != nil {
		err = a.stateErrorResponse(err, messages.ErrStateSave, in.StoreName, err.Error())
		apiServerLogger.Debug(err)
		return &emptypb.Empty{}, err
	}
	return &emptypb.Empty{}, nil
}

func (a *api) QueryStateAlpha1(ctx context.Context, in *runtimev1pb.QueryStateRequest) (*runtimev1pb.QueryStateResponse, error) {
	ret := &runtimev1pb.QueryStateResponse{}

	store, err := a.getStateStore(in.StoreName)
	if err != nil {
		apiServerLogger.Debug(err)
		return ret, err
	}

	querier, ok := store.(state.Querier)
	if !ok {
		err = status.Errorf(codes.Unimplemented, messages.ErrNotFound, "Query")
		apiServerLogger.Debug(err)
		return ret, err
	}

	if encryption.EncryptedStateStore(in.StoreName) {
		err = status.Errorf(codes.Aborted, messages.ErrStateQuery, in.GetStoreName(), "cannot query encrypted store")
		apiServerLogger.Debug(err)
		return ret, err
	}

	var req state.QueryRequest
	if err = json.Unmarshal([]byte(in.GetQuery()), &req.Query); err != nil {
		err = status.Errorf(codes.InvalidArgument, messages.ErrMalformedRequest, err.Error())
		apiServerLogger.Debug(err)
		return ret, err
	}
	req.Metadata = in.GetMetadata()

	start := time.Now()
	policy := a.resiliency.ComponentOutboundPolicy(ctx, in.StoreName, resiliency.Statestore)
	var resp *state.QueryResponse
	err = policy(func(ctx context.Context) (rErr error) {
		resp, rErr = querier.Query(&req)
		return rErr
	})
	elapsed := diag.ElapsedSince(start)

	diag.DefaultComponentMonitoring.StateInvoked(ctx, in.StoreName, diag.StateQuery, err == nil, elapsed)

	if err != nil {
		err = status.Errorf(codes.Internal, messages.ErrStateQuery, in.GetStoreName(), err.Error())
		apiServerLogger.Debug(err)
		return ret, err
	}
	if resp == nil || len(resp.Results) == 0 {
		return ret, nil
	}

	ret.Results = make([]*runtimev1pb.QueryStateItem, len(resp.Results))
	ret.Token = resp.Token
	ret.Metadata = resp.Metadata

	for i := range resp.Results {
		ret.Results[i] = &runtimev1pb.QueryStateItem{
			Key:  stateLoader.GetOriginalStateKey(resp.Results[i].Key),
			Data: resp.Results[i].Data,
		}
	}

	return ret, nil
}

// stateErrorResponse takes a state store error, format and args and returns a status code encoded gRPC error.
func (a *api) stateErrorResponse(err error, format string, args ...interface{}) error {
	e, ok := err.(*state.ETagError)
	if !ok {
		return status.Errorf(codes.Internal, format, args...)
	}
	switch e.Kind() {
	case state.ETagMismatch:
		return status.Errorf(codes.Aborted, format, args...)
	case state.ETagInvalid:
		return status.Errorf(codes.InvalidArgument, format, args...)
	}

	return status.Errorf(codes.Internal, format, args...)
}

func (a *api) DeleteState(ctx context.Context, in *runtimev1pb.DeleteStateRequest) (*emptypb.Empty, error) {
	store, err := a.getStateStore(in.StoreName)
	if err != nil {
		apiServerLogger.Debug(err)
		return &emptypb.Empty{}, err
	}

	key, err := stateLoader.GetModifiedStateKey(in.Key, in.StoreName, a.id)
	if err != nil {
		return &emptypb.Empty{}, err
	}
	req := state.DeleteRequest{
		Key:      key,
		Metadata: in.Metadata,
	}
	if in.Etag != nil {
		req.ETag = &in.Etag.Value
	}
	if in.Options != nil {
		req.Options = state.DeleteStateOption{
			Concurrency: stateConcurrencyToString(in.Options.Concurrency),
			Consistency: stateConsistencyToString(in.Options.Consistency),
		}
	}

	start := time.Now()
	policy := a.resiliency.ComponentOutboundPolicy(ctx, in.StoreName, resiliency.Statestore)
	err = policy(func(ctx context.Context) error {
		return store.Delete(&req)
	})
	elapsed := diag.ElapsedSince(start)

	diag.DefaultComponentMonitoring.StateInvoked(ctx, in.StoreName, diag.Delete, err == nil, elapsed)

	if err != nil {
		err = a.stateErrorResponse(err, messages.ErrStateDelete, in.Key, err.Error())
		apiServerLogger.Debug(err)
		return &emptypb.Empty{}, err
	}
	return &emptypb.Empty{}, nil
}

func (a *api) DeleteBulkState(ctx context.Context, in *runtimev1pb.DeleteBulkStateRequest) (*emptypb.Empty, error) {
	store, err := a.getStateStore(in.StoreName)
	if err != nil {
		apiServerLogger.Debug(err)
		return &emptypb.Empty{}, err
	}

	reqs := make([]state.DeleteRequest, 0, len(in.States))
	for _, item := range in.States {
		key, err1 := stateLoader.GetModifiedStateKey(item.Key, in.StoreName, a.id)
		if err1 != nil {
			return &emptypb.Empty{}, err1
		}
		req := state.DeleteRequest{
			Key:      key,
			Metadata: item.Metadata,
		}
		if item.Etag != nil {
			req.ETag = &item.Etag.Value
		}
		if item.Options != nil {
			req.Options = state.DeleteStateOption{
				Concurrency: stateConcurrencyToString(item.Options.Concurrency),
				Consistency: stateConsistencyToString(item.Options.Consistency),
			}
		}
		reqs = append(reqs, req)
	}

	start := time.Now()
	policy := a.resiliency.ComponentOutboundPolicy(ctx, in.StoreName, resiliency.Statestore)
	err = policy(func(ctx context.Context) error {
		return store.BulkDelete(reqs)
	})
	elapsed := diag.ElapsedSince(start)

	diag.DefaultComponentMonitoring.StateInvoked(ctx, in.StoreName, diag.BulkDelete, err == nil, elapsed)

	if err != nil {
		apiServerLogger.Debug(err)
		return &emptypb.Empty{}, err
	}
	return &emptypb.Empty{}, nil
}

func (a *api) GetSecret(ctx context.Context, in *runtimev1pb.GetSecretRequest) (*runtimev1pb.GetSecretResponse, error) {
	if a.secretStores == nil || len(a.secretStores) == 0 {
		err := status.Error(codes.FailedPrecondition, messages.ErrSecretStoreNotConfigured)
		apiServerLogger.Debug(err)
		return &runtimev1pb.GetSecretResponse{}, err
	}

	secretStoreName := in.StoreName

	if a.secretStores[secretStoreName] == nil {
		err := status.Errorf(codes.InvalidArgument, messages.ErrSecretStoreNotFound, secretStoreName)
		apiServerLogger.Debug(err)
		return &runtimev1pb.GetSecretResponse{}, err
	}

	if !a.isSecretAllowed(in.StoreName, in.Key) {
		err := status.Errorf(codes.PermissionDenied, messages.ErrPermissionDenied, in.Key, in.StoreName)
		apiServerLogger.Debug(err)
		return &runtimev1pb.GetSecretResponse{}, err
	}

	req := secretstores.GetSecretRequest{
		Name:     in.Key,
		Metadata: in.Metadata,
	}

	start := time.Now()
	policy := a.resiliency.ComponentOutboundPolicy(ctx, secretStoreName, resiliency.Secretstore)
	var getResponse secretstores.GetSecretResponse
	err := policy(func(ctx context.Context) (rErr error) {
		getResponse, rErr = a.secretStores[secretStoreName].GetSecret(ctx, req)
		return rErr
	})
	elapsed := diag.ElapsedSince(start)

	diag.DefaultComponentMonitoring.SecretInvoked(ctx, in.StoreName, diag.Get, err == nil, elapsed)

	if err != nil {
		err = status.Errorf(codes.Internal, messages.ErrSecretGet, req.Name, secretStoreName, err.Error())
		apiServerLogger.Debug(err)
		return &runtimev1pb.GetSecretResponse{}, err
	}

	response := &runtimev1pb.GetSecretResponse{}
	if getResponse.Data != nil {
		response.Data = getResponse.Data
	}
	return response, nil
}

func (a *api) GetBulkSecret(ctx context.Context, in *runtimev1pb.GetBulkSecretRequest) (*runtimev1pb.GetBulkSecretResponse, error) {
	if a.secretStores == nil || len(a.secretStores) == 0 {
		err := status.Error(codes.FailedPrecondition, messages.ErrSecretStoreNotConfigured)
		apiServerLogger.Debug(err)
		return &runtimev1pb.GetBulkSecretResponse{}, err
	}

	secretStoreName := in.StoreName

	if a.secretStores[secretStoreName] == nil {
		err := status.Errorf(codes.InvalidArgument, messages.ErrSecretStoreNotFound, secretStoreName)
		apiServerLogger.Debug(err)
		return &runtimev1pb.GetBulkSecretResponse{}, err
	}

	req := secretstores.BulkGetSecretRequest{
		Metadata: in.Metadata,
	}

	start := time.Now()
	policy := a.resiliency.ComponentOutboundPolicy(ctx, secretStoreName, resiliency.Secretstore)
	var getResponse secretstores.BulkGetSecretResponse
	err := policy(func(ctx context.Context) (rErr error) {
		getResponse, rErr = a.secretStores[secretStoreName].BulkGetSecret(ctx, req)
		return rErr
	})
	elapsed := diag.ElapsedSince(start)

	diag.DefaultComponentMonitoring.SecretInvoked(ctx, in.StoreName, diag.BulkGet, err == nil, elapsed)

	if err != nil {
		err = status.Errorf(codes.Internal, messages.ErrBulkSecretGet, secretStoreName, err.Error())
		apiServerLogger.Debug(err)
		return &runtimev1pb.GetBulkSecretResponse{}, err
	}

	filteredSecrets := map[string]map[string]string{}
	for key, v := range getResponse.Data {
		if a.isSecretAllowed(secretStoreName, key) {
			filteredSecrets[key] = v
		} else {
			apiServerLogger.Debugf(messages.ErrPermissionDenied, key, in.StoreName)
		}
	}

	response := &runtimev1pb.GetBulkSecretResponse{}
	if getResponse.Data != nil {
		response.Data = map[string]*runtimev1pb.SecretResponse{}
		for key, v := range filteredSecrets {
			response.Data[key] = &runtimev1pb.SecretResponse{Secrets: v}
		}
	}
	return response, nil
}

func extractEtag(req *commonv1pb.StateItem) (bool, string) {
	if req.Etag != nil {
		return true, req.Etag.Value
	}
	return false, ""
}

func (a *api) ExecuteStateTransaction(ctx context.Context, in *runtimev1pb.ExecuteStateTransactionRequest) (*emptypb.Empty, error) {
	if a.stateStores == nil || len(a.stateStores) == 0 {
		err := status.Error(codes.FailedPrecondition, messages.ErrStateStoresNotConfigured)
		apiServerLogger.Debug(err)
		return &emptypb.Empty{}, err
	}

	storeName := in.StoreName

	if a.stateStores[storeName] == nil {
		err := status.Errorf(codes.InvalidArgument, messages.ErrStateStoreNotFound, storeName)
		apiServerLogger.Debug(err)
		return &emptypb.Empty{}, err
	}

	transactionalStore, ok := a.transactionalStateStores[storeName]
	if !ok {
		err := status.Errorf(codes.Unimplemented, messages.ErrStateStoreNotSupported, storeName)
		apiServerLogger.Debug(err)
		return &emptypb.Empty{}, err
	}

	operations := []state.TransactionalStateOperation{}
	for _, inputReq := range in.Operations {
		var operation state.TransactionalStateOperation
		req := inputReq.Request

		hasEtag, etag := extractEtag(req)
		key, err := stateLoader.GetModifiedStateKey(req.Key, in.StoreName, a.id)
		if err != nil {
			return &emptypb.Empty{}, err
		}
		switch state.OperationType(inputReq.OperationType) {
		case state.Upsert:
			setReq := state.SetRequest{
				Key: key,
				// Limitation:
				// components that cannot handle byte array need to deserialize/serialize in
				// component specific way in components-contrib repo.
				Value:    req.Value,
				Metadata: req.Metadata,
			}

			if hasEtag {
				setReq.ETag = &etag
			}
			if req.Options != nil {
				setReq.Options = state.SetStateOption{
					Concurrency: stateConcurrencyToString(req.Options.Concurrency),
					Consistency: stateConsistencyToString(req.Options.Consistency),
				}
			}

			operation = state.TransactionalStateOperation{
				Operation: state.Upsert,
				Request:   setReq,
			}

		case state.Delete:
			delReq := state.DeleteRequest{
				Key:      key,
				Metadata: req.Metadata,
			}

			if hasEtag {
				delReq.ETag = &etag
			}
			if req.Options != nil {
				delReq.Options = state.DeleteStateOption{
					Concurrency: stateConcurrencyToString(req.Options.Concurrency),
					Consistency: stateConsistencyToString(req.Options.Consistency),
				}
			}

			operation = state.TransactionalStateOperation{
				Operation: state.Delete,
				Request:   delReq,
			}

		default:
			err := status.Errorf(codes.Unimplemented, messages.ErrNotSupportedStateOperation, inputReq.OperationType)
			apiServerLogger.Debug(err)
			return &emptypb.Empty{}, err
		}

		operations = append(operations, operation)
	}

	if encryption.EncryptedStateStore(storeName) {
		for i, op := range operations {
			if op.Operation == state.Upsert {
				req := op.Request.(*state.SetRequest)
				data := []byte(fmt.Sprintf("%v", req.Value))
				val, err := encryption.TryEncryptValue(storeName, data)
				if err != nil {
					err = status.Errorf(codes.Internal, messages.ErrStateTransaction, err.Error())
					apiServerLogger.Debug(err)
					return &emptypb.Empty{}, err
				}

				req.Value = val
				operations[i].Request = req
			}
		}
	}

	start := time.Now()
	policy := a.resiliency.ComponentOutboundPolicy(ctx, in.StoreName, resiliency.Statestore)
	err := policy(func(ctx context.Context) error {
		return transactionalStore.Multi(&state.TransactionalStateRequest{
			Operations: operations,
			Metadata:   in.Metadata,
		})
	})
	elapsed := diag.ElapsedSince(start)

	diag.DefaultComponentMonitoring.StateInvoked(ctx, in.StoreName, diag.StateTransaction, err == nil, elapsed)

	if err != nil {
		err = status.Errorf(codes.Internal, messages.ErrStateTransaction, err.Error())
		apiServerLogger.Debug(err)
		return &emptypb.Empty{}, err
	}
	return &emptypb.Empty{}, nil
}

func (a *api) RegisterActorTimer(ctx context.Context, in *runtimev1pb.RegisterActorTimerRequest) (*emptypb.Empty, error) {
	if a.actor == nil {
		err := status.Errorf(codes.Internal, messages.ErrActorRuntimeNotFound)
		apiServerLogger.Debug(err)
		return &emptypb.Empty{}, err
	}

	req := &actors.CreateTimerRequest{
		Name:      in.Name,
		ActorID:   in.ActorId,
		ActorType: in.ActorType,
		DueTime:   in.DueTime,
		Period:    in.Period,
		TTL:       in.Ttl,
		Callback:  in.Callback,
	}

	if in.Data != nil {
		req.Data = in.Data
	}
	err := a.actor.CreateTimer(ctx, req)
	return &emptypb.Empty{}, err
}

func (a *api) UnregisterActorTimer(ctx context.Context, in *runtimev1pb.UnregisterActorTimerRequest) (*emptypb.Empty, error) {
	if a.actor == nil {
		err := status.Errorf(codes.Internal, messages.ErrActorRuntimeNotFound)
		apiServerLogger.Debug(err)
		return &emptypb.Empty{}, err
	}

	req := &actors.DeleteTimerRequest{
		Name:      in.Name,
		ActorID:   in.ActorId,
		ActorType: in.ActorType,
	}

	err := a.actor.DeleteTimer(ctx, req)
	return &emptypb.Empty{}, err
}

func (a *api) RegisterActorReminder(ctx context.Context, in *runtimev1pb.RegisterActorReminderRequest) (*emptypb.Empty, error) {
	if a.actor == nil {
		err := status.Errorf(codes.Internal, messages.ErrActorRuntimeNotFound)
		apiServerLogger.Debug(err)
		return &emptypb.Empty{}, err
	}

	req := &actors.CreateReminderRequest{
		Name:      in.Name,
		ActorID:   in.ActorId,
		ActorType: in.ActorType,
		DueTime:   in.DueTime,
		Period:    in.Period,
		TTL:       in.Ttl,
	}

	if in.Data != nil {
		req.Data = in.Data
	}
	err := a.actor.CreateReminder(ctx, req)
	return &emptypb.Empty{}, err
}

func (a *api) UnregisterActorReminder(ctx context.Context, in *runtimev1pb.UnregisterActorReminderRequest) (*emptypb.Empty, error) {
	if a.actor == nil {
		err := status.Errorf(codes.Internal, messages.ErrActorRuntimeNotFound)
		apiServerLogger.Debug(err)
		return &emptypb.Empty{}, err
	}

	req := &actors.DeleteReminderRequest{
		Name:      in.Name,
		ActorID:   in.ActorId,
		ActorType: in.ActorType,
	}

	err := a.actor.DeleteReminder(ctx, req)
	return &emptypb.Empty{}, err
}

func (a *api) RenameActorReminder(ctx context.Context, in *runtimev1pb.RenameActorReminderRequest) (*emptypb.Empty, error) {
	if a.actor == nil {
		err := status.Errorf(codes.Internal, messages.ErrActorRuntimeNotFound)
		apiServerLogger.Debug(err)
		return &emptypb.Empty{}, err
	}

	req := &actors.RenameReminderRequest{
		OldName:   in.OldName,
		ActorID:   in.ActorId,
		ActorType: in.ActorType,
		NewName:   in.NewName,
	}

	err := a.actor.RenameReminder(ctx, req)
	return &emptypb.Empty{}, err
}

func (a *api) GetActorState(ctx context.Context, in *runtimev1pb.GetActorStateRequest) (*runtimev1pb.GetActorStateResponse, error) {
	if a.actor == nil {
		err := status.Errorf(codes.Internal, messages.ErrActorRuntimeNotFound)
		apiServerLogger.Debug(err)
		return nil, err
	}

	actorType := in.ActorType
	actorID := in.ActorId
	key := in.Key

	hosted := a.actor.IsActorHosted(ctx, &actors.ActorHostedRequest{
		ActorType: actorType,
		ActorID:   actorID,
	})

	if !hosted {
		err := status.Errorf(codes.Internal, messages.ErrActorInstanceMissing)
		apiServerLogger.Debug(err)
		return nil, err
	}

	req := actors.GetStateRequest{
		ActorType: actorType,
		ActorID:   actorID,
		Key:       key,
	}

	resp, err := a.actor.GetState(ctx, &req)
	if err != nil {
		err = status.Errorf(codes.Internal, fmt.Sprintf(messages.ErrActorStateGet, err))
		apiServerLogger.Debug(err)
		return nil, err
	}

	return &runtimev1pb.GetActorStateResponse{
		Data: resp.Data,
	}, nil
}

func (a *api) ExecuteActorStateTransaction(ctx context.Context, in *runtimev1pb.ExecuteActorStateTransactionRequest) (*emptypb.Empty, error) {
	if a.actor == nil {
		err := status.Errorf(codes.Internal, messages.ErrActorRuntimeNotFound)
		apiServerLogger.Debug(err)
		return &emptypb.Empty{}, err
	}

	actorType := in.ActorType
	actorID := in.ActorId
	actorOps := []actors.TransactionalOperation{}

	for _, op := range in.Operations {
		var actorOp actors.TransactionalOperation
		switch state.OperationType(op.OperationType) {
		case state.Upsert:
			setReq := map[string]interface{}{
				"key":   op.Key,
				"value": op.Value.Value,
				// Actor state do not user other attributes from state request.
			}

			actorOp = actors.TransactionalOperation{
				Operation: actors.Upsert,
				Request:   setReq,
			}
		case state.Delete:
			delReq := map[string]interface{}{
				"key": op.Key,
				// Actor state do not user other attributes from state request.
			}

			actorOp = actors.TransactionalOperation{
				Operation: actors.Delete,
				Request:   delReq,
			}

		default:
			err := status.Errorf(codes.Unimplemented, messages.ErrNotSupportedStateOperation, op.OperationType)
			apiServerLogger.Debug(err)
			return &emptypb.Empty{}, err
		}

		actorOps = append(actorOps, actorOp)
	}

	hosted := a.actor.IsActorHosted(ctx, &actors.ActorHostedRequest{
		ActorType: actorType,
		ActorID:   actorID,
	})

	if !hosted {
		err := status.Errorf(codes.Internal, messages.ErrActorInstanceMissing)
		apiServerLogger.Debug(err)
		return &emptypb.Empty{}, err
	}

	req := actors.TransactionalRequest{
		ActorID:    actorID,
		ActorType:  actorType,
		Operations: actorOps,
	}

	err := a.actor.TransactionalStateOperation(ctx, &req)
	if err != nil {
		err = status.Errorf(codes.Internal, fmt.Sprintf(messages.ErrActorStateTransactionSave, err))
		apiServerLogger.Debug(err)
		return &emptypb.Empty{}, err
	}

	return &emptypb.Empty{}, nil
}

func (a *api) InvokeActor(ctx context.Context, in *runtimev1pb.InvokeActorRequest) (*runtimev1pb.InvokeActorResponse, error) {
	if a.actor == nil {
		err := status.Errorf(codes.Internal, messages.ErrActorRuntimeNotFound)
		apiServerLogger.Debug(err)
		return &runtimev1pb.InvokeActorResponse{}, err
	}

	req := invokev1.NewInvokeMethodRequest(in.Method)
	req.WithActor(in.ActorType, in.ActorId)
	req.WithRawData(in.Data, "")
	reqMetadata := map[string][]string{}
	for k, v := range in.Metadata {
		reqMetadata[k] = []string{v}
	}
	req.WithMetadata(reqMetadata)

	// Unlike other actor calls, resiliency is handled here for invocation.
	// This is due to actor invocation involving a lookup for the host.
	// Having the retry here allows us to capture that and be resilient to host failure.
	// Additionally, we don't perform timeouts at this level. This is because an actor
	// should technically wait forever on the locking mechanism. If we timeout while
	// waiting for the lock, we can also create a queue of calls that will try and continue
	// after the timeout.
	resp := invokev1.NewInvokeMethodResponse(500, "Blank request", nil)
	policy := a.resiliency.ActorPreLockPolicy(ctx, in.ActorType, in.ActorId)
	err := policy(func(ctx context.Context) (rErr error) {
		resp, rErr = a.actor.Call(ctx, req)
		return rErr
	})
	if err != nil && !errors.Is(err, actors.ErrDaprResponseHeader) {
		err = status.Errorf(codes.Internal, messages.ErrActorInvoke, err)
		apiServerLogger.Debug(err)
		return &runtimev1pb.InvokeActorResponse{}, err
	}

	_, body := resp.RawData()
	return &runtimev1pb.InvokeActorResponse{
		Data: body,
	}, nil
}

func (a *api) isSecretAllowed(storeName, key string) bool {
	if config, ok := a.secretsConfiguration[storeName]; ok {
		return config.IsSecretAllowed(key)
	}
	// By default, if a configuration is not defined for a secret store, return true.
	return true
}

func (a *api) SetAppChannel(appChannel channel.AppChannel) {
	a.appChannel = appChannel
}

func (a *api) SetDirectMessaging(directMessaging messaging.DirectMessaging) {
	a.directMessaging = directMessaging
}

func (a *api) SetActorRuntime(actor actors.Actors) {
	a.actor = actor
}

func (a *api) GetMetadata(ctx context.Context, in *emptypb.Empty) (*runtimev1pb.GetMetadataResponse, error) {
	extendedMetadata := make(map[string]string)
	// Copy synchronously so it can be serialized to JSON.
	a.extendedMetadata.Range(func(key, value interface{}) bool {
		extendedMetadata[key.(string)] = value.(string)
		return true
	})
	extendedMetadata[daprRuntimeVersionKey] = a.daprRunTimeVersion

	activeActorsCount := []*runtimev1pb.ActiveActorsCount{}
	if a.actor != nil {
		for _, actorTypeCount := range a.actor.GetActiveActorsCount(ctx) {
			activeActorsCount = append(activeActorsCount, &runtimev1pb.ActiveActorsCount{
				Type:  actorTypeCount.Type,
				Count: int32(actorTypeCount.Count),
			})
		}
	}

	components := a.getComponentsFn()
	registeredComponents := make([]*runtimev1pb.RegisteredComponents, 0, len(components))
	componentsCapabilities := a.getComponentsCapabilitesFn()
	for _, comp := range components {
		registeredComp := &runtimev1pb.RegisteredComponents{
			Name:         comp.Name,
			Version:      comp.Spec.Version,
			Type:         comp.Spec.Type,
			Capabilities: getOrDefaultCapabilities(componentsCapabilities, comp.Name),
		}
		registeredComponents = append(registeredComponents, registeredComp)
	}

	response := &runtimev1pb.GetMetadataResponse{
		Id:                   a.id,
		ExtendedMetadata:     extendedMetadata,
		RegisteredComponents: registeredComponents,
		ActiveActorsCount:    activeActorsCount,
	}

	return response, nil
}

func getOrDefaultCapabilities(dict map[string][]string, key string) []string {
	if val, ok := dict[key]; ok {
		return val
	}
	return make([]string, 0)
}

// SetMetadata Sets value in extended metadata of the sidecar.
func (a *api) SetMetadata(ctx context.Context, in *runtimev1pb.SetMetadataRequest) (*emptypb.Empty, error) {
	a.extendedMetadata.Store(in.Key, in.Value)
	return &emptypb.Empty{}, nil
}

// Shutdown the sidecar.
func (a *api) Shutdown(ctx context.Context, in *emptypb.Empty) (*emptypb.Empty, error) {
	go func() {
		<-ctx.Done()
		a.shutdown()
	}()
	return &emptypb.Empty{}, nil
}

func stringValueOrEmpty(value *string) string {
	if value == nil {
		return ""
	}

	return *value
}

func (a *api) getConfigurationStore(name string) (configuration.Store, error) {
	if a.configurationStores == nil || len(a.configurationStores) == 0 {
		return nil, status.Error(codes.FailedPrecondition, messages.ErrConfigurationStoresNotConfigured)
	}

	if a.configurationStores[name] == nil {
		return nil, status.Errorf(codes.InvalidArgument, messages.ErrConfigurationStoreNotFound, name)
	}
	return a.configurationStores[name], nil
}

func (a *api) GetConfigurationAlpha1(ctx context.Context, in *runtimev1pb.GetConfigurationRequest) (*runtimev1pb.GetConfigurationResponse, error) {
	store, err := a.getConfigurationStore(in.StoreName)
	if err != nil {
		apiServerLogger.Debug(err)
		return &runtimev1pb.GetConfigurationResponse{}, err
	}

	req := configuration.GetRequest{
		Keys:     in.Keys,
		Metadata: in.Metadata,
	}

	start := time.Now()
	policy := a.resiliency.ComponentOutboundPolicy(ctx, in.StoreName, resiliency.Configuration)
	var getResponse *configuration.GetResponse
	err = policy(func(ctx context.Context) (rErr error) {
		getResponse, rErr = store.Get(ctx, &req)
		return rErr
	})
	elapsed := diag.ElapsedSince(start)

	diag.DefaultComponentMonitoring.ConfigurationInvoked(ctx, in.StoreName, diag.Get, err == nil, elapsed)

	if err != nil {
		err = status.Errorf(codes.Internal, messages.ErrConfigurationGet, req.Keys, in.StoreName, err.Error())
		apiServerLogger.Debug(err)
		return &runtimev1pb.GetConfigurationResponse{}, err
	}

	cachedItems := make(map[string]*commonv1pb.ConfigurationItem, len(getResponse.Items))
	for k, v := range getResponse.Items {
		cachedItems[k] = &commonv1pb.ConfigurationItem{
			Metadata: v.Metadata,
			Value:    v.Value,
			Version:  v.Version,
		}
	}

	response := &runtimev1pb.GetConfigurationResponse{
		Items: cachedItems,
	}

	return response, nil
}

type configurationEventHandler struct {
	api          *api
	storeName    string
	serverStream runtimev1pb.Dapr_SubscribeConfigurationAlpha1Server //nolint:nosnakecase
}

func (h *configurationEventHandler) updateEventHandler(ctx context.Context, e *configuration.UpdateEvent) error {
	items := make(map[string]*commonv1pb.ConfigurationItem, len(e.Items))
	for k, v := range e.Items {
		items[k] = &commonv1pb.ConfigurationItem{
			Value:    v.Value,
			Version:  v.Version,
			Metadata: v.Metadata,
		}
	}

	if err := h.serverStream.Send(&runtimev1pb.SubscribeConfigurationResponse{
		Items: items,
		Id:    e.ID,
	}); err != nil {
		apiServerLogger.Debug(err)
		return err
	}
	return nil
}

func (a *api) SubscribeConfigurationAlpha1(request *runtimev1pb.SubscribeConfigurationRequest, configurationServer runtimev1pb.Dapr_SubscribeConfigurationAlpha1Server) error { //nolint:nosnakecase
	store, err := a.getConfigurationStore(request.StoreName)
	if err != nil {
		apiServerLogger.Debug(err)
		return err
	}
	sort.Slice(request.Keys, func(i, j int) bool {
		return request.Keys[i] < request.Keys[j]
	})

	subscribeKeys := make([]string, 0)

	// TODO(@halspang) provide a switch to use just resiliency or this.
	newCtx, cancel := context.WithCancel(context.Background())
	defer cancel()

	// empty list means subscribing to all configuration keys
	if len(request.Keys) == 0 {
		getConfigurationReq := &runtimev1pb.GetConfigurationRequest{
			StoreName: request.StoreName,
			Keys:      []string{},
			Metadata:  request.GetMetadata(),
		}
		resp, err2 := a.GetConfigurationAlpha1(newCtx, getConfigurationReq)
		if err2 != nil {
			err2 = status.Errorf(codes.Internal, fmt.Sprintf(messages.ErrConfigurationGet, request.Keys, request.StoreName, err2))
			apiServerLogger.Debug(err2)
			return err2
		}

		items := resp.GetItems()
		for key := range items {
			if _, ok := a.configurationSubscribe[fmt.Sprintf("%s||%s", request.StoreName, key)]; !ok {
				subscribeKeys = append(subscribeKeys, key)
			}
		}
	} else {
		subscribeKeys = append(subscribeKeys, request.Keys...)
	}

	req := &configuration.SubscribeRequest{
		Keys:     subscribeKeys,
		Metadata: request.GetMetadata(),
	}

	handler := &configurationEventHandler{
		api:          a,
		storeName:    request.StoreName,
		serverStream: configurationServer,
	}

	// TODO(@laurence) deal with failed subscription and retires
	start := time.Now()
	policy := a.resiliency.ComponentOutboundPolicy(newCtx, request.StoreName, resiliency.Configuration)
	var id string
	err = policy(func(ctx context.Context) (rErr error) {
		id, rErr = store.Subscribe(ctx, req, handler.updateEventHandler)
		return rErr
	})
	elapsed := diag.ElapsedSince(start)

	diag.DefaultComponentMonitoring.ConfigurationInvoked(context.Background(), request.StoreName, diag.ConfigurationSubscribe, err == nil, elapsed)

	if err != nil {
		err = status.Errorf(codes.InvalidArgument, messages.ErrConfigurationSubscribe, req.Keys, request.StoreName, err.Error())
		apiServerLogger.Debug(err)
		return err
	}
	if err := handler.serverStream.Send(&runtimev1pb.SubscribeConfigurationResponse{
		Id: id,
	}); err != nil {
		apiServerLogger.Debug(err)
		return err
	}
	stop := make(chan struct{})
	a.configurationSubscribeLock.Lock()
	a.configurationSubscribe[id] = stop
	a.configurationSubscribeLock.Unlock()
	<-stop
	return nil
}

func (a *api) UnsubscribeConfigurationAlpha1(ctx context.Context, request *runtimev1pb.UnsubscribeConfigurationRequest) (*runtimev1pb.UnsubscribeConfigurationResponse, error) {
	store, err := a.getConfigurationStore(request.GetStoreName())
	if err != nil {
		apiServerLogger.Debug(err)
		return &runtimev1pb.UnsubscribeConfigurationResponse{
			Ok:      false,
			Message: err.Error(),
		}, err
	}

	a.configurationSubscribeLock.Lock()
	defer a.configurationSubscribeLock.Unlock()

	subscribeID := request.GetId()

	stop, ok := a.configurationSubscribe[subscribeID]
	if !ok {
		return &runtimev1pb.UnsubscribeConfigurationResponse{
			Ok: true,
		}, nil
	}
	delete(a.configurationSubscribe, subscribeID)
	close(stop)

	policy := a.resiliency.ComponentOutboundPolicy(ctx, request.StoreName, resiliency.Configuration)

	start := time.Now()
	err = policy(func(ctx context.Context) error {
		return store.Unsubscribe(ctx, &configuration.UnsubscribeRequest{
			ID: subscribeID,
		})
	})
	elapsed := diag.ElapsedSince(start)

	diag.DefaultComponentMonitoring.ConfigurationInvoked(context.Background(), request.StoreName, diag.ConfigurationUnsubscribe, err == nil, elapsed)

	if err != nil {
		return &runtimev1pb.UnsubscribeConfigurationResponse{
			Ok:      false,
			Message: err.Error(),
		}, err
	}
	return &runtimev1pb.UnsubscribeConfigurationResponse{
		Ok: true,
	}, nil
}<|MERGE_RESOLUTION|>--- conflicted
+++ resolved
@@ -24,18 +24,8 @@
 	"sync/atomic"
 	"time"
 
-<<<<<<< HEAD
 	"go.opentelemetry.io/otel/trace"
-=======
-	otelTrace "go.opentelemetry.io/otel/trace"
-
-	"github.com/dapr/components-contrib/configuration"
-	"github.com/dapr/components-contrib/lock"
-	lockLoader "github.com/dapr/dapr/pkg/components/lock"
-	"github.com/dapr/dapr/pkg/version"
-	"github.com/dapr/dapr/utils"
-
->>>>>>> bc6127d6
+
 	"google.golang.org/grpc"
 	"google.golang.org/grpc/codes"
 	"google.golang.org/grpc/metadata"
@@ -71,6 +61,7 @@
 	"github.com/dapr/dapr/pkg/resiliency/breaker"
 	runtimePubsub "github.com/dapr/dapr/pkg/runtime/pubsub"
 	"github.com/dapr/dapr/pkg/version"
+	"github.com/dapr/dapr/utils"
 )
 
 const (
@@ -556,11 +547,11 @@
 		return &runtimev1pb.BulkPublishResponse{}, validationErr
 	}
 
-	span := diagUtils.SpanFromContext(ctx)
+	sc := trace.SpanContextFromContext(ctx)
 	// Populate W3C tracestate to cloudevent envelope
-	traceState := diag.TraceStateToW3CString(span.SpanContext())
-
-	spanMap := map[int]otelTrace.Span{}
+	traceState := diagUtils.TraceStateToW3CString(sc)
+
+	spanMap := map[int]trace.Span{}
 	// closeChildSpans method is called on every respond() call in all return paths in the following block of code.
 	closeChildSpans := func(ctx context.Context, err error) {
 		for _, span := range spanMap {
@@ -589,9 +580,9 @@
 
 		if !rawPayload {
 			// For multiple events in a single bulk call traceParent is different for each event.
-			_, childSpan := diag.StartGRPCProducerSpanChildFromParent(ctx, span, "/dapr.proto.runtime.v1.Dapr/BulkPublishEventAlpha1/")
+			_, childSpan := diag.StartGRPCProducerSpanChildFromParent(ctx, sc, "/dapr.proto.runtime.v1.Dapr/BulkPublishEventAlpha1/")
 			// Populate W3C traceparent to cloudevent envelope
-			corID := diag.SpanContextToW3CString(childSpan.SpanContext())
+			traceparent := diagUtils.TraceparentToW3CString(childSpan.SpanContext())
 			spanMap[i] = childSpan
 
 			var envelope map[string]interface{}
@@ -601,7 +592,7 @@
 				Topic:           topic,
 				DataContentType: entries[i].ContentType,
 				Data:            entries[i].Event,
-				TraceID:         corID,
+				TraceID:         traceparent,
 				TraceState:      traceState,
 				Pubsub:          pubsubName,
 			})
