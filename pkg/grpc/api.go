/*
Copyright 2021 The Dapr Authors
Licensed under the Apache License, Version 2.0 (the "License");
you may not use this file except in compliance with the License.
You may obtain a copy of the License at
    http://www.apache.org/licenses/LICENSE-2.0
Unless required by applicable law or agreed to in writing, software
distributed under the License is distributed on an "AS IS" BASIS,
WITHOUT WARRANTIES OR CONDITIONS OF ANY KIND, either express or implied.
See the License for the specific language governing permissions and
limitations under the License.
*/

package grpc

import (
	"context"
	"encoding/json"
	"errors"
	"fmt"
	"io"
	"strconv"
	"sync"
	"sync/atomic"
	"time"

	otelTrace "go.opentelemetry.io/otel/trace"
	"golang.org/x/exp/slices"
	"google.golang.org/grpc"
	"google.golang.org/grpc/codes"
	"google.golang.org/grpc/status"
	"google.golang.org/protobuf/types/known/emptypb"

	"github.com/dapr/components-contrib/bindings"
	"github.com/dapr/components-contrib/configuration"
	"github.com/dapr/components-contrib/contenttype"
	contribMetadata "github.com/dapr/components-contrib/metadata"
	"github.com/dapr/components-contrib/pubsub"
	"github.com/dapr/components-contrib/state"
	"github.com/dapr/dapr/pkg/actors"
	"github.com/dapr/dapr/pkg/channel"
	stateLoader "github.com/dapr/dapr/pkg/components/state"
	"github.com/dapr/dapr/pkg/config"
	diag "github.com/dapr/dapr/pkg/diagnostics"
	diagUtils "github.com/dapr/dapr/pkg/diagnostics/utils"
	"github.com/dapr/dapr/pkg/encryption"
	"github.com/dapr/dapr/pkg/errorcodes"
	"github.com/dapr/dapr/pkg/grpc/metadata"
	"github.com/dapr/dapr/pkg/grpc/universalapi"
	"github.com/dapr/dapr/pkg/messages"
	"github.com/dapr/dapr/pkg/messaging"
	invokev1 "github.com/dapr/dapr/pkg/messaging/v1"
	commonv1pb "github.com/dapr/dapr/pkg/proto/common/v1"
	internalv1pb "github.com/dapr/dapr/pkg/proto/internals/v1"
	runtimev1pb "github.com/dapr/dapr/pkg/proto/runtime/v1"
	"github.com/dapr/dapr/pkg/resiliency"
	"github.com/dapr/dapr/pkg/resiliency/breaker"
	runtimePubsub "github.com/dapr/dapr/pkg/runtime/pubsub"
	"github.com/dapr/dapr/utils"
)

const daprHTTPStatusHeader = "dapr-http-status"

// API is the gRPC interface for the Dapr gRPC API. It implements both the internal and external proto definitions.
type API interface {
	io.Closer

	// DaprInternal Service methods
	internalv1pb.ServiceInvocationServer

	// Dapr Service methods
	runtimev1pb.DaprServer

	// Methods internal to the object
	SetAppChannel(appChannel channel.AppChannel)
	SetDirectMessaging(directMessaging messaging.DirectMessaging)
	SetActorRuntime(actor actors.Actors)
}

type api struct {
	*universalapi.UniversalAPI
	directMessaging       messaging.DirectMessaging
	appChannel            channel.AppChannel
	pubsubAdapter         runtimePubsub.Adapter
	sendToOutputBindingFn func(ctx context.Context, name string, req *bindings.InvokeRequest) (*bindings.InvokeResponse, error)
	tracingSpec           config.TracingSpec
	accessControlList     *config.AccessControlList
<<<<<<< HEAD
	compStore             *compstore.ComponentStore
	isErrorCodesEnabled   bool
=======
	closed                atomic.Bool
	closeCh               chan struct{}
	wg                    sync.WaitGroup
>>>>>>> 06119fde
}

// APIOpts contains options for NewAPI.
type APIOpts struct {
<<<<<<< HEAD
	AppID                       string
	AppChannel                  channel.AppChannel
	Resiliency                  resiliency.Provider
	CompStore                   *compstore.ComponentStore
	PubsubAdapter               runtimePubsub.Adapter
	DirectMessaging             messaging.DirectMessaging
	Actors                      actors.Actors
	SendToOutputBindingFn       func(ctx context.Context, name string, req *bindings.InvokeRequest) (*bindings.InvokeResponse, error)
	TracingSpec                 config.TracingSpec
	AccessControlList           *config.AccessControlList
	Shutdown                    func()
	GetComponentsCapabilitiesFn func() map[string][]string
	AppConnectionConfig         config.AppConnectionConfig
	GlobalConfig                *config.Configuration
	IsErrorCodesEnabled         bool
=======
	UniversalAPI          *universalapi.UniversalAPI
	AppChannel            channel.AppChannel
	PubsubAdapter         runtimePubsub.Adapter
	DirectMessaging       messaging.DirectMessaging
	SendToOutputBindingFn func(ctx context.Context, name string, req *bindings.InvokeRequest) (*bindings.InvokeResponse, error)
	TracingSpec           config.TracingSpec
	AccessControlList     *config.AccessControlList
>>>>>>> 06119fde
}

// NewAPI returns a new gRPC API.
func NewAPI(opts APIOpts) API {
	return &api{
		UniversalAPI:          opts.UniversalAPI,
		directMessaging:       opts.DirectMessaging,
		appChannel:            opts.AppChannel,
		pubsubAdapter:         opts.PubsubAdapter,
		sendToOutputBindingFn: opts.SendToOutputBindingFn,
		tracingSpec:           opts.TracingSpec,
		accessControlList:     opts.AccessControlList,
<<<<<<< HEAD
		compStore:             opts.CompStore,
		isErrorCodesEnabled:   opts.IsErrorCodesEnabled,
=======
		closeCh:               make(chan struct{}),
>>>>>>> 06119fde
	}
}

// validateAndGetPubsbuAndTopic validates the request parameters and returns the pubsub interface, pubsub name, topic name, rawPayload metadata if set
// or an error.
func (a *api) validateAndGetPubsubAndTopic(pubsubName, topic string, reqMeta map[string]string) (pubsub.PubSub, string, string, bool, error) {
	if a.pubsubAdapter == nil {
		return nil, "", "", false, status.Error(codes.FailedPrecondition, messages.ErrPubsubNotConfigured)
	}

	if pubsubName == "" {
		return nil, "", "", false, status.Error(codes.InvalidArgument, messages.ErrPubsubEmpty)
	}

	thepubsub, ok := a.UniversalAPI.CompStore.GetPubSub(pubsubName)
	if !ok {
		return nil, "", "", false, status.Errorf(codes.InvalidArgument, messages.ErrPubsubNotFound, pubsubName)
	}

	if topic == "" {
		return nil, "", "", false, status.Errorf(codes.InvalidArgument, messages.ErrTopicEmpty, pubsubName)
	}

	rawPayload, metaErr := contribMetadata.IsRawPayload(reqMeta)
	if metaErr != nil {
		return nil, "", "", false, messages.ErrPubSubMetadataDeserialize.WithFormat(metaErr)
	}

	return thepubsub.Component, pubsubName, topic, rawPayload, nil
}

func (a *api) PublishEvent(ctx context.Context, in *runtimev1pb.PublishEventRequest) (*emptypb.Empty, error) {
	thepubsub, pubsubName, topic, rawPayload, validationErr := a.validateAndGetPubsubAndTopic(in.PubsubName, in.Topic, in.Metadata)
	if validationErr != nil {
		apiServerLogger.Debug(validationErr)
		return &emptypb.Empty{}, validationErr
	}

	span := diagUtils.SpanFromContext(ctx)
	// Populate W3C traceparent to cloudevent envelope
	corID := diag.SpanContextToW3CString(span.SpanContext())
	// Populate W3C tracestate to cloudevent envelope
	traceState := diag.TraceStateToW3CString(span.SpanContext())

	body := []byte{}
	if in.Data != nil {
		body = in.Data
	}

	data := body

	if !rawPayload {
		envelope, err := runtimePubsub.NewCloudEvent(&runtimePubsub.CloudEvent{
			Source:          a.UniversalAPI.AppID,
			Topic:           in.Topic,
			DataContentType: in.DataContentType,
			Data:            body,
			TraceID:         corID,
			TraceState:      traceState,
			Pubsub:          in.PubsubName,
		}, in.Metadata)
		if err != nil {
			err = status.Errorf(codes.InvalidArgument, messages.ErrPubsubCloudEventCreation, err.Error())
			apiServerLogger.Debug(err)
			return &emptypb.Empty{}, err
		}

		features := thepubsub.Features()
		pubsub.ApplyMetadata(envelope, features, in.Metadata)

		data, err = json.Marshal(envelope)
		if err != nil {
			err = status.Errorf(codes.InvalidArgument, messages.ErrPubsubCloudEventsSer, topic, pubsubName, err.Error())
			apiServerLogger.Debug(err)
			return &emptypb.Empty{}, err
		}
	}

	req := pubsub.PublishRequest{
		PubsubName: pubsubName,
		Topic:      topic,
		Data:       data,
		Metadata:   in.Metadata,
	}

	start := time.Now()
	err := a.pubsubAdapter.Publish(ctx, &req)
	elapsed := diag.ElapsedSince(start)

	diag.DefaultComponentMonitoring.PubsubEgressEvent(context.Background(), pubsubName, topic, err == nil, elapsed)

	if err != nil {
		nerr := status.Errorf(codes.Internal, messages.ErrPubsubPublishMessage, topic, pubsubName, err.Error())
		if errors.As(err, &runtimePubsub.NotAllowedError{}) {
			nerr = status.Errorf(codes.PermissionDenied, err.Error())
		}

		if errors.As(err, &runtimePubsub.NotFoundError{}) {
			nerr = status.Errorf(codes.NotFound, err.Error())
		}
		apiServerLogger.Debug(nerr)
		return &emptypb.Empty{}, nerr
	}

	return &emptypb.Empty{}, nil
}

type invokeServiceResp struct {
	message  *commonv1pb.InvokeResponse
	headers  metadata.MD
	trailers metadata.MD
}

// These flags are used to make sure that we are printing the deprecation warning log messages in "InvokeService" just once.
// By using "CompareAndSwap(false, true)" we replace the value "false" with "true" only if it's not already "true".
// "CompareAndSwap" returns true if the swap happened (i.e. if the value was not already "true"), so we can use that as a flag to make sure we only run the code once.
// Why not using "sync.Once"? In our tests (https://github.com/dapr/dapr/pull/5740), that seems to be causing a regression in the perf tests. This is probably because when using "sync.Once" and the callback needs to be executed for the first time, all concurrent requests are blocked too. Additionally, the use of closures in this case _could_ have an impact on the GC as well.
var (
	invokeServiceDeprecationNoticeShown     = atomic.Bool{}
	invokeServiceHTTPDeprecationNoticeShown = atomic.Bool{}
)

// Deprecated: Use proxy mode service invocation instead.
func (a *api) InvokeService(ctx context.Context, in *runtimev1pb.InvokeServiceRequest) (*commonv1pb.InvokeResponse, error) {
	if a.directMessaging == nil {
		return nil, messages.ErrDirectInvokeNotReady
	}

	if invokeServiceDeprecationNoticeShown.CompareAndSwap(false, true) {
		apiServerLogger.Warn("[DEPRECATION NOTICE] InvokeService is deprecated and will be removed in the future, please use proxy mode instead.")
	}
	policyDef := a.UniversalAPI.Resiliency.EndpointPolicy(in.Id, in.Id+":"+in.Message.Method)

	req := invokev1.FromInvokeRequestMessage(in.GetMessage())
	if policyDef != nil {
		req.WithReplay(policyDef.HasRetries())
	}
	defer req.Close()

	if incomingMD, ok := metadata.FromIncomingContext(ctx); ok {
		req.WithMetadata(incomingMD)
	}

	policyRunner := resiliency.NewRunner[*invokeServiceResp](ctx, policyDef)
	resp, err := policyRunner(func(ctx context.Context) (*invokeServiceResp, error) {
		rResp := &invokeServiceResp{}
		imr, rErr := a.directMessaging.Invoke(ctx, in.Id, req)
		if imr != nil {
			// Read the entire message in memory then close imr
			pd, pdErr := imr.ProtoWithData()
			imr.Close()
			if pd != nil {
				rResp.message = pd.Message
			}

			// If we have an error, set it only if rErr is not already set
			if pdErr != nil && rErr == nil {
				rErr = pdErr
			}
		}
		if rErr != nil {
			return rResp, messages.ErrDirectInvoke.WithFormat(in.Id, rErr)
		}

		rResp.headers = invokev1.InternalMetadataToGrpcMetadata(ctx, imr.Headers(), true)

		if imr.IsHTTPResponse() {
			if invokeServiceHTTPDeprecationNoticeShown.CompareAndSwap(false, true) {
				apiServerLogger.Warn("[DEPRECATION NOTICE] Invocation path of gRPC -> HTTP is deprecated and will be removed in the future.")
			}
			var errorMessage string
			if rResp.message != nil && rResp.message.Data != nil {
				errorMessage = string(rResp.message.Data.Value)
			}
			code := int(imr.Status().Code)
			// If the status is OK, will be nil
			rErr = invokev1.ErrorFromHTTPResponseCode(code, errorMessage)
			// Populate http status code to header
			rResp.headers.Set(daprHTTPStatusHeader, strconv.Itoa(code))
		} else {
			// If the status is OK, will be nil
			rErr = invokev1.ErrorFromInternalStatus(imr.Status())
			// Only include trailers if appchannel uses gRPC
			rResp.trailers = invokev1.InternalMetadataToGrpcMetadata(ctx, imr.Trailers(), false)
		}

		return rResp, rErr
	})

	var message *commonv1pb.InvokeResponse
	if resp != nil {
		if resp.headers != nil {
			grpc.SetHeader(ctx, resp.headers)
		}
		if resp.trailers != nil {
			grpc.SetTrailer(ctx, resp.trailers)
		}
		message = resp.message
	}

	// In this case, there was an error with the actual request or a resiliency policy stopped the request.
	if err != nil {
		// Check if it's returned by status.Errorf
		_, ok := err.(interface{ GRPCStatus() *status.Status })
		if ok || errors.Is(err, context.DeadlineExceeded) || breaker.IsErrorPermanent(err) {
			return nil, err
		}
	}

	return message, err
}

func (a *api) BulkPublishEventAlpha1(ctx context.Context, in *runtimev1pb.BulkPublishRequest) (*runtimev1pb.BulkPublishResponse, error) {
	thepubsub, pubsubName, topic, rawPayload, validationErr := a.validateAndGetPubsubAndTopic(in.PubsubName, in.Topic, in.Metadata)
	if validationErr != nil {
		apiServerLogger.Debug(validationErr)
		return &runtimev1pb.BulkPublishResponse{}, validationErr
	}

	span := diagUtils.SpanFromContext(ctx)
	// Populate W3C tracestate to cloudevent envelope
	traceState := diag.TraceStateToW3CString(span.SpanContext())

	spanMap := map[int]otelTrace.Span{}
	// closeChildSpans method is called on every respond() call in all return paths in the following block of code.
	closeChildSpans := func(ctx context.Context, err error) {
		for _, span := range spanMap {
			diag.UpdateSpanStatusFromGRPCError(span, err)
			span.End()
		}
	}

	features := thepubsub.Features()
	entryIdSet := make(map[string]struct{}, len(in.Entries)) //nolint:stylecheck

	entries := make([]pubsub.BulkMessageEntry, len(in.Entries))
	for i, entry := range in.Entries {
		// Validate entry_id
		if _, ok := entryIdSet[entry.EntryId]; ok || entry.EntryId == "" {
			err := status.Errorf(codes.InvalidArgument, messages.ErrPubsubMarshal, in.Topic, in.PubsubName, "entryId is duplicated or not present for entry")
			apiServerLogger.Debug(err)
			return &runtimev1pb.BulkPublishResponse{}, err
		}
		entryIdSet[entry.EntryId] = struct{}{}
		entries[i].EntryId = entry.EntryId
		entries[i].ContentType = entry.ContentType
		entries[i].Event = entry.Event
		// Populate entry metadata with request level metadata. Entry level metadata keys
		// override request level metadata.
		if entry.Metadata != nil {
			entries[i].Metadata = utils.PopulateMetadataForBulkPublishEntry(in.Metadata, entry.Metadata)
		}

		if !rawPayload {
			// For multiple events in a single bulk call traceParent is different for each event.
			_, childSpan := diag.StartGRPCProducerSpanChildFromParent(ctx, span, "/dapr.proto.runtime.v1.Dapr/BulkPublishEventAlpha1/")
			// Populate W3C traceparent to cloudevent envelope
			corID := diag.SpanContextToW3CString(childSpan.SpanContext())
			spanMap[i] = childSpan

			envelope, err := runtimePubsub.NewCloudEvent(&runtimePubsub.CloudEvent{
				Source:          a.UniversalAPI.AppID,
				Topic:           topic,
				DataContentType: entries[i].ContentType,
				Data:            entries[i].Event,
				TraceID:         corID,
				TraceState:      traceState,
				Pubsub:          pubsubName,
			}, entries[i].Metadata)
			if err != nil {
				err = status.Errorf(codes.InvalidArgument, messages.ErrPubsubCloudEventCreation, err.Error())
				apiServerLogger.Debug(err)
				closeChildSpans(ctx, err)
				return &runtimev1pb.BulkPublishResponse{}, err
			}

			pubsub.ApplyMetadata(envelope, features, entries[i].Metadata)

			entries[i].Event, err = json.Marshal(envelope)
			if err != nil {
				err = status.Errorf(codes.InvalidArgument, messages.ErrPubsubCloudEventsSer, topic, pubsubName, err.Error())
				apiServerLogger.Debug(err)
				closeChildSpans(ctx, err)
				return &runtimev1pb.BulkPublishResponse{}, err
			}
		}
	}

	req := pubsub.BulkPublishRequest{
		PubsubName: pubsubName,
		Topic:      topic,
		Entries:    entries,
		Metadata:   in.Metadata,
	}

	start := time.Now()
	// err is only nil if all entries are successfully published.
	// For partial success, err is not nil and res contains the failed entries.
	res, err := a.pubsubAdapter.BulkPublish(ctx, &req)

	elapsed := diag.ElapsedSince(start)
	eventsPublished := int64(len(req.Entries))

	if len(res.FailedEntries) != 0 {
		eventsPublished -= int64(len(res.FailedEntries))
	}
	diag.DefaultComponentMonitoring.BulkPubsubEgressEvent(context.Background(), pubsubName, topic, err == nil, eventsPublished, elapsed)

	// BulkPublishResponse contains all failed entries from the request.
	// If there are no failed entries, then the failedEntries array will be empty.
	bulkRes := runtimev1pb.BulkPublishResponse{}

	if err != nil {
		// Only respond with error if it is  permission denied or not found.
		// On error, the response will be empty.
		nerr := status.Errorf(codes.Internal, messages.ErrPubsubPublishMessage, topic, pubsubName, err.Error())
		if errors.As(err, &runtimePubsub.NotAllowedError{}) {
			nerr = status.Errorf(codes.PermissionDenied, err.Error())
		}

		if errors.As(err, &runtimePubsub.NotFoundError{}) {
			nerr = status.Errorf(codes.NotFound, err.Error())
		}
		apiServerLogger.Debug(nerr)
		closeChildSpans(ctx, nerr)
		return &bulkRes, nerr
	}

	bulkRes.FailedEntries = make([]*runtimev1pb.BulkPublishResponseFailedEntry, 0, len(res.FailedEntries))
	for _, r := range res.FailedEntries {
		resEntry := runtimev1pb.BulkPublishResponseFailedEntry{EntryId: r.EntryId}
		if r.Error != nil {
			resEntry.Error = r.Error.Error()
		}
		bulkRes.FailedEntries = append(bulkRes.FailedEntries, &resEntry)
	}
	closeChildSpans(ctx, nil)
	// even on partial failures, err is nil. As when error is set, the response is expected to not be processed.
	return &bulkRes, nil
}

func (a *api) InvokeBinding(ctx context.Context, in *runtimev1pb.InvokeBindingRequest) (*runtimev1pb.InvokeBindingResponse, error) {
	req := &bindings.InvokeRequest{
		Metadata:  make(map[string]string, len(in.Metadata)),
		Operation: bindings.OperationKind(in.Operation),
		Data:      in.Data,
	}
	for key, val := range in.Metadata {
		req.Metadata[key] = val
	}

	// Allow for distributed tracing by passing context metadata.
	if incomingMD, ok := metadata.FromIncomingContext(ctx); ok {
		for key, val := range incomingMD {
			sanitizedKey := invokev1.ReservedGRPCMetadataToDaprPrefixHeader(key)
			req.Metadata[sanitizedKey] = val[0]
		}
	}

	r := &runtimev1pb.InvokeBindingResponse{}
	start := time.Now()
	resp, err := a.sendToOutputBindingFn(ctx, in.Name, req)
	elapsed := diag.ElapsedSince(start)

	diag.DefaultComponentMonitoring.OutputBindingEvent(context.Background(), in.Name, in.Operation, err == nil, elapsed)

	if err != nil {
		err = status.Errorf(codes.Internal, messages.ErrInvokeOutputBinding, in.Name, err.Error())
		apiServerLogger.Debug(err)
		return r, err
	}

	if resp != nil {
		r.Data = resp.Data
		r.Metadata = resp.Metadata
	}
	return r, nil
}

func (a *api) GetBulkState(ctx context.Context, in *runtimev1pb.GetBulkStateRequest) (*runtimev1pb.GetBulkStateResponse, error) {
	bulkResp := &runtimev1pb.GetBulkStateResponse{}
	store, err := a.UniversalAPI.GetStateStore(in.StoreName)
	if err != nil {
		// Error has already been logged
		return bulkResp, err
	}

	if len(in.Keys) == 0 {
		return bulkResp, nil
	}

	var key string
	reqs := make([]state.GetRequest, len(in.Keys))
	for i, k := range in.Keys {
		key, err = stateLoader.GetModifiedStateKey(k, in.StoreName, a.UniversalAPI.AppID)
		if err != nil {
			return &runtimev1pb.GetBulkStateResponse{}, err
		}
		r := state.GetRequest{
			Key:      key,
			Metadata: in.Metadata,
		}
		reqs[i] = r
	}

	start := time.Now()
	policyDef := a.UniversalAPI.Resiliency.ComponentOutboundPolicy(in.StoreName, resiliency.Statestore)
	bgrPolicyRunner := resiliency.NewRunner[[]state.BulkGetResponse](ctx, policyDef)
	responses, err := bgrPolicyRunner(func(ctx context.Context) ([]state.BulkGetResponse, error) {
		return store.BulkGet(ctx, reqs, state.BulkGetOpts{
			Parallelism: int(in.Parallelism),
		})
	})

	elapsed := diag.ElapsedSince(start)
	diag.DefaultComponentMonitoring.StateInvoked(ctx, in.StoreName, diag.BulkGet, err == nil, elapsed)

	if err != nil {
		return bulkResp, err
	}

	bulkResp.Items = make([]*runtimev1pb.BulkStateItem, len(responses))
	for i := 0; i < len(responses); i++ {
		item := &runtimev1pb.BulkStateItem{
			Key:      stateLoader.GetOriginalStateKey(responses[i].Key),
			Data:     responses[i].Data,
			Etag:     stringValueOrEmpty(responses[i].ETag),
			Metadata: responses[i].Metadata,
			Error:    responses[i].Error,
		}
		bulkResp.Items[i] = item
	}

	if encryption.EncryptedStateStore(in.StoreName) {
		for i := range bulkResp.Items {
			if bulkResp.Items[i].Error != "" || len(bulkResp.Items[i].Data) == 0 {
				bulkResp.Items[i].Data = nil
				continue
			}

			val, err := encryption.TryDecryptValue(in.StoreName, bulkResp.Items[i].Data)
			if err != nil {
				apiServerLogger.Debugf("Bulk get error: %v", err)
				bulkResp.Items[i].Data = nil
				bulkResp.Items[i].Error = err.Error()
				continue
			}

			bulkResp.Items[i].Data = val
		}
	}

	return bulkResp, nil
}

func (a *api) GetState(ctx context.Context, in *runtimev1pb.GetStateRequest) (*runtimev1pb.GetStateResponse, error) {
	store, err := a.UniversalAPI.GetStateStore(in.StoreName)
	if err != nil {
		// Error has already been logged
		return &runtimev1pb.GetStateResponse{}, err
	}
	key, err := stateLoader.GetModifiedStateKey(in.Key, in.StoreName, a.UniversalAPI.AppID)
	if err != nil {
		return &runtimev1pb.GetStateResponse{}, err
	}
	req := &state.GetRequest{
		Key:      key,
		Metadata: in.Metadata,
		Options: state.GetStateOption{
			Consistency: stateConsistencyToString(in.Consistency),
		},
	}

	start := time.Now()
	policyRunner := resiliency.NewRunner[*state.GetResponse](ctx,
		a.UniversalAPI.Resiliency.ComponentOutboundPolicy(in.StoreName, resiliency.Statestore),
	)
	getResponse, err := policyRunner(func(ctx context.Context) (*state.GetResponse, error) {
		return store.Get(ctx, req)
	})
	elapsed := diag.ElapsedSince(start)

	diag.DefaultComponentMonitoring.StateInvoked(ctx, in.StoreName, diag.Get, err == nil, elapsed)

	if err != nil {
		err = status.Errorf(codes.Internal, messages.ErrStateGet, in.Key, in.StoreName, err.Error())
		a.UniversalAPI.Logger.Debug(err)
		return &runtimev1pb.GetStateResponse{}, err
	}

	if getResponse == nil {
		getResponse = &state.GetResponse{}
	}
	if encryption.EncryptedStateStore(in.StoreName) {
		val, err := encryption.TryDecryptValue(in.StoreName, getResponse.Data)
		if err != nil {
			err = status.Errorf(codes.Internal, messages.ErrStateGet, in.Key, in.StoreName, err.Error())
			a.UniversalAPI.Logger.Debug(err)
			return &runtimev1pb.GetStateResponse{}, err
		}

		getResponse.Data = val
	}

	response := &runtimev1pb.GetStateResponse{}
	if getResponse != nil {
		response.Etag = stringValueOrEmpty(getResponse.ETag)
		response.Data = getResponse.Data
		response.Metadata = getResponse.Metadata
	}
	return response, nil
}

func (a *api) SaveState(ctx context.Context, in *runtimev1pb.SaveStateRequest) (*emptypb.Empty, error) {
	empty := &emptypb.Empty{}

	store, err := a.UniversalAPI.GetStateStore(in.StoreName)
	if err != nil {
		// Error has already been logged
		return empty, err
	}

	l := len(in.States)
	if l == 0 {
		return empty, nil
	}

	reqs := make([]state.SetRequest, l)
	for i, s := range in.States {
		if len(s.Key) == 0 {
			return empty, status.Errorf(codes.InvalidArgument, "state key cannot be empty")
		}

		var key string
		key, err = stateLoader.GetModifiedStateKey(s.Key, in.StoreName, a.UniversalAPI.AppID)
		if err != nil {
			return empty, err
		}
		req := state.SetRequest{
			Key:      key,
			Metadata: s.Metadata,
		}

		if req.Metadata[contribMetadata.ContentType] == contenttype.JSONContentType {
			err = json.Unmarshal(s.Value, &req.Value)
			if err != nil {
				return empty, err
			}
		} else {
			req.Value = s.Value
		}

		if a.isErrorCodesEnabled && req.Metadata != nil {
			req.Metadata[errorcodes.ErrorCodesFeatureMetadataKey] = "true"
		}
		if s.Etag != nil {
			req.ETag = &s.Etag.Value
		}
		if s.Options != nil {
			req.Options = state.SetStateOption{
				Consistency: stateConsistencyToString(s.Options.Consistency),
				Concurrency: stateConcurrencyToString(s.Options.Concurrency),
			}
		}
		if encryption.EncryptedStateStore(in.StoreName) {
			val, encErr := encryption.TryEncryptValue(in.StoreName, s.Value)
			if encErr != nil {
				a.UniversalAPI.Logger.Debug(encErr)
				return empty, encErr
			}

			req.Value = val
		}

		reqs[i] = req
	}

	start := time.Now()
	err = stateLoader.PerformBulkStoreOperation(ctx, reqs,
		a.UniversalAPI.Resiliency.ComponentOutboundPolicy(in.StoreName, resiliency.Statestore),
		state.BulkStoreOpts{},
		store.Set,
		store.BulkSet,
	)
	elapsed := diag.ElapsedSince(start)

	diag.DefaultComponentMonitoring.StateInvoked(ctx, in.StoreName, diag.Set, err == nil, elapsed)

	if err != nil {
		err = a.stateErrorResponse(err, messages.ErrStateSave, in.StoreName, err.Error())
		a.UniversalAPI.Logger.Debug(err)
		return empty, err
	}
	return empty, nil
}

// stateErrorResponse takes a state store error, format and args and returns a status code encoded gRPC error.
func (a *api) stateErrorResponse(err error, format string, args ...interface{}) error {
	if a.isErrorCodesEnabled {
		if ste := status.Convert(err); ste != nil {
			return ste.Err()
		}
	}
	var etagErr *state.ETagError
	if errors.As(err, &etagErr) {
		switch etagErr.Kind() {
		case state.ETagMismatch:
			return status.Errorf(codes.Aborted, format, args...)
		case state.ETagInvalid:
			return status.Errorf(codes.InvalidArgument, format, args...)
		}
	}

	return status.Errorf(codes.Internal, format, args...)
}

func (a *api) DeleteState(ctx context.Context, in *runtimev1pb.DeleteStateRequest) (*emptypb.Empty, error) {
	empty := &emptypb.Empty{}

	store, err := a.UniversalAPI.GetStateStore(in.StoreName)
	if err != nil {
		// Error has already been logged
		return empty, err
	}

	key, err := stateLoader.GetModifiedStateKey(in.Key, in.StoreName, a.UniversalAPI.AppID)
	if err != nil {
		return empty, err
	}
	req := state.DeleteRequest{
		Key:      key,
		Metadata: in.Metadata,
	}
	if a.isErrorCodesEnabled && req.Metadata != nil {
		req.Metadata[errorcodes.ErrorCodesFeatureMetadataKey] = "true"
	}
	if in.Etag != nil {
		req.ETag = &in.Etag.Value
	}
	if in.Options != nil {
		req.Options = state.DeleteStateOption{
			Concurrency: stateConcurrencyToString(in.Options.Concurrency),
			Consistency: stateConsistencyToString(in.Options.Consistency),
		}
	}

	start := time.Now()
	policyRunner := resiliency.NewRunner[any](ctx,
		a.UniversalAPI.Resiliency.ComponentOutboundPolicy(in.StoreName, resiliency.Statestore),
	)
	_, err = policyRunner(func(ctx context.Context) (any, error) {
		return nil, store.Delete(ctx, &req)
	})
	elapsed := diag.ElapsedSince(start)

	diag.DefaultComponentMonitoring.StateInvoked(ctx, in.StoreName, diag.Delete, err == nil, elapsed)

	if err != nil {
		err = a.stateErrorResponse(err, messages.ErrStateDelete, in.Key, err.Error())
		a.UniversalAPI.Logger.Debug(err)
		return empty, err
	}
	return empty, nil
}

func (a *api) DeleteBulkState(ctx context.Context, in *runtimev1pb.DeleteBulkStateRequest) (*emptypb.Empty, error) {
	empty := &emptypb.Empty{}

	store, err := a.UniversalAPI.GetStateStore(in.StoreName)
	if err != nil {
		// Error has already been logged
		return empty, err
	}

	reqs := make([]state.DeleteRequest, len(in.States))
	for i, item := range in.States {
		key, err1 := stateLoader.GetModifiedStateKey(item.Key, in.StoreName, a.UniversalAPI.AppID)
		if err1 != nil {
			return empty, err1
		}
		req := state.DeleteRequest{
			Key:      key,
			Metadata: item.Metadata,
		}
		if a.isErrorCodesEnabled && req.Metadata != nil {
			req.Metadata[errorcodes.ErrorCodesFeatureMetadataKey] = "true"
		}
		if item.Etag != nil {
			req.ETag = &item.Etag.Value
		}
		if item.Options != nil {
			req.Options = state.DeleteStateOption{
				Concurrency: stateConcurrencyToString(item.Options.Concurrency),
				Consistency: stateConsistencyToString(item.Options.Consistency),
			}
		}
		reqs[i] = req
	}

	start := time.Now()
	err = stateLoader.PerformBulkStoreOperation(ctx, reqs,
		a.UniversalAPI.Resiliency.ComponentOutboundPolicy(in.StoreName, resiliency.Statestore),
		state.BulkStoreOpts{},
		store.Delete,
		store.BulkDelete,
	)
	elapsed := diag.ElapsedSince(start)

	diag.DefaultComponentMonitoring.StateInvoked(ctx, in.StoreName, diag.BulkDelete, err == nil, elapsed)

	if err != nil {
		err = a.stateErrorResponse(err, messages.ErrStateDeleteBulk, in.StoreName, err.Error())
		a.UniversalAPI.Logger.Debug(err)
		return empty, err
	}

	return empty, nil
}

func extractEtag(req *commonv1pb.StateItem) (bool, string) {
	if req.Etag != nil {
		return true, req.Etag.Value
	}
	return false, ""
}

func (a *api) ExecuteStateTransaction(ctx context.Context, in *runtimev1pb.ExecuteStateTransactionRequest) (*emptypb.Empty, error) {
	store, storeErr := a.UniversalAPI.GetStateStore(in.StoreName)
	if storeErr != nil {
		// Error has already been logged
		return &emptypb.Empty{}, storeErr
	}

	transactionalStore, ok := store.(state.TransactionalStore)
	if !ok {
		err := status.Errorf(codes.Unimplemented, messages.ErrStateStoreNotSupported, in.StoreName)
		apiServerLogger.Debug(err)
		return &emptypb.Empty{}, err
	}

	operations := make([]state.TransactionalStateOperation, 0, len(in.Operations))
	for _, inputReq := range in.Operations {
		req := inputReq.Request

		hasEtag, etag := extractEtag(req)
		key, err := stateLoader.GetModifiedStateKey(req.Key, in.StoreName, a.UniversalAPI.AppID)
		if err != nil {
			return &emptypb.Empty{}, err
		}
		switch state.OperationType(inputReq.OperationType) {
		case state.OperationUpsert:
			setReq := state.SetRequest{
				Key: key,
				// Limitation:
				// components that cannot handle byte array need to deserialize/serialize in
				// component specific way in components-contrib repo.
				Value:    req.Value,
				Metadata: req.Metadata,
			}

			if hasEtag {
				setReq.ETag = &etag
			}
			if req.Options != nil {
				setReq.Options = state.SetStateOption{
					Concurrency: stateConcurrencyToString(req.Options.Concurrency),
					Consistency: stateConsistencyToString(req.Options.Consistency),
				}
			}

			operations = append(operations, setReq)

		case state.OperationDelete:
			delReq := state.DeleteRequest{
				Key:      key,
				Metadata: req.Metadata,
			}

			if hasEtag {
				delReq.ETag = &etag
			}
			if req.Options != nil {
				delReq.Options = state.DeleteStateOption{
					Concurrency: stateConcurrencyToString(req.Options.Concurrency),
					Consistency: stateConsistencyToString(req.Options.Consistency),
				}
			}

			operations = append(operations, delReq)

		default:
			err := status.Errorf(codes.Unimplemented, messages.ErrNotSupportedStateOperation, inputReq.OperationType)
			apiServerLogger.Debug(err)
			return &emptypb.Empty{}, err
		}
	}

	if maxMulti, ok := store.(state.TransactionalStoreMultiMaxSize); ok {
		max := maxMulti.MultiMaxSize()
		if max > 0 && len(operations) > max {
			err := messages.ErrStateTooManyTransactionalOp.WithFormat(len(operations), max)
			apiServerLogger.Debug(err)
			return &emptypb.Empty{}, err
		}
	}

	if encryption.EncryptedStateStore(in.StoreName) {
		for i, op := range operations {
			switch req := op.(type) {
			case state.SetRequest:
				data := []byte(fmt.Sprintf("%v", req.Value))
				val, err := encryption.TryEncryptValue(in.StoreName, data)
				if err != nil {
					err = status.Errorf(codes.Internal, messages.ErrStateTransaction, err.Error())
					apiServerLogger.Debug(err)
					return &emptypb.Empty{}, err
				}

				req.Value = val
				operations[i] = req
			}
		}
	}

	outboxEnabled := a.pubsubAdapter.Outbox().Enabled(in.StoreName)
	if outboxEnabled {
		trs, err := a.pubsubAdapter.Outbox().PublishInternal(ctx, in.StoreName, operations, a.UniversalAPI.AppID)
		if err != nil {
			err = status.Errorf(codes.Internal, messages.ErrPublishOutbox, err.Error())
			apiServerLogger.Debug(err)
			return &emptypb.Empty{}, err
		}

		operations = append(operations, trs...)
	}

	start := time.Now()
	policyRunner := resiliency.NewRunner[struct{}](ctx,
		a.UniversalAPI.Resiliency.ComponentOutboundPolicy(in.StoreName, resiliency.Statestore),
	)
	storeReq := &state.TransactionalStateRequest{
		Operations: operations,
		Metadata:   in.Metadata,
	}
	_, err := policyRunner(func(ctx context.Context) (struct{}, error) {
		return struct{}{}, transactionalStore.Multi(ctx, storeReq)
	})
	elapsed := diag.ElapsedSince(start)

	diag.DefaultComponentMonitoring.StateInvoked(ctx, in.StoreName, diag.StateTransaction, err == nil, elapsed)

	if err != nil {
		err = status.Errorf(codes.Internal, messages.ErrStateTransaction, err.Error())
		apiServerLogger.Debug(err)
		return &emptypb.Empty{}, err
	}
	return &emptypb.Empty{}, nil
}

func (a *api) RegisterActorTimer(ctx context.Context, in *runtimev1pb.RegisterActorTimerRequest) (*emptypb.Empty, error) {
	if a.UniversalAPI.Actors == nil {
		err := status.Errorf(codes.Internal, messages.ErrActorRuntimeNotFound)
		apiServerLogger.Debug(err)
		return &emptypb.Empty{}, err
	}

	req := &actors.CreateTimerRequest{
		Name:      in.Name,
		ActorID:   in.ActorId,
		ActorType: in.ActorType,
		DueTime:   in.DueTime,
		Period:    in.Period,
		TTL:       in.Ttl,
		Callback:  in.Callback,
	}

	if in.Data != nil {
		j, err := json.Marshal(in.Data)
		if err != nil {
			return &emptypb.Empty{}, err
		}
		req.Data = j
	}
	err := a.UniversalAPI.Actors.CreateTimer(ctx, req)
	return &emptypb.Empty{}, err
}

func (a *api) UnregisterActorTimer(ctx context.Context, in *runtimev1pb.UnregisterActorTimerRequest) (*emptypb.Empty, error) {
	if a.UniversalAPI.Actors == nil {
		err := status.Errorf(codes.Internal, messages.ErrActorRuntimeNotFound)
		apiServerLogger.Debug(err)
		return &emptypb.Empty{}, err
	}

	req := &actors.DeleteTimerRequest{
		Name:      in.Name,
		ActorID:   in.ActorId,
		ActorType: in.ActorType,
	}

	err := a.UniversalAPI.Actors.DeleteTimer(ctx, req)
	return &emptypb.Empty{}, err
}

func (a *api) RegisterActorReminder(ctx context.Context, in *runtimev1pb.RegisterActorReminderRequest) (*emptypb.Empty, error) {
	if a.UniversalAPI.Actors == nil {
		err := status.Errorf(codes.Internal, messages.ErrActorRuntimeNotFound)
		apiServerLogger.Debug(err)
		return &emptypb.Empty{}, err
	}

	req := &actors.CreateReminderRequest{
		Name:      in.Name,
		ActorID:   in.ActorId,
		ActorType: in.ActorType,
		DueTime:   in.DueTime,
		Period:    in.Period,
		TTL:       in.Ttl,
	}

	if in.Data != nil {
		j, err := json.Marshal(in.Data)
		if err != nil {
			return &emptypb.Empty{}, err
		}
		req.Data = j
	}
	err := a.UniversalAPI.Actors.CreateReminder(ctx, req)
	if err != nil && errors.Is(err, actors.ErrReminderOpActorNotHosted) {
		apiServerLogger.Debug(messages.ErrActorReminderOpActorNotHosted)
		return nil, messages.ErrActorReminderOpActorNotHosted
	}
	return &emptypb.Empty{}, err
}

func (a *api) UnregisterActorReminder(ctx context.Context, in *runtimev1pb.UnregisterActorReminderRequest) (*emptypb.Empty, error) {
	if a.UniversalAPI.Actors == nil {
		err := status.Errorf(codes.Internal, messages.ErrActorRuntimeNotFound)
		apiServerLogger.Debug(err)
		return &emptypb.Empty{}, err
	}

	req := &actors.DeleteReminderRequest{
		Name:      in.Name,
		ActorID:   in.ActorId,
		ActorType: in.ActorType,
	}

	err := a.UniversalAPI.Actors.DeleteReminder(ctx, req)
	if err != nil && errors.Is(err, actors.ErrReminderOpActorNotHosted) {
		apiServerLogger.Debug(messages.ErrActorReminderOpActorNotHosted)
		return nil, messages.ErrActorReminderOpActorNotHosted
	}
	return &emptypb.Empty{}, err
}

func (a *api) RenameActorReminder(ctx context.Context, in *runtimev1pb.RenameActorReminderRequest) (*emptypb.Empty, error) {
	if a.UniversalAPI.Actors == nil {
		err := status.Errorf(codes.Internal, messages.ErrActorRuntimeNotFound)
		apiServerLogger.Debug(err)
		return &emptypb.Empty{}, err
	}

	req := &actors.RenameReminderRequest{
		OldName:   in.OldName,
		ActorID:   in.ActorId,
		ActorType: in.ActorType,
		NewName:   in.NewName,
	}

	err := a.UniversalAPI.Actors.RenameReminder(ctx, req)
	if err != nil && errors.Is(err, actors.ErrReminderOpActorNotHosted) {
		apiServerLogger.Debug(messages.ErrActorReminderOpActorNotHosted)
		return nil, messages.ErrActorReminderOpActorNotHosted
	}
	return &emptypb.Empty{}, err
}

func (a *api) GetActorState(ctx context.Context, in *runtimev1pb.GetActorStateRequest) (*runtimev1pb.GetActorStateResponse, error) {
	if a.UniversalAPI.Actors == nil {
		err := status.Errorf(codes.Internal, messages.ErrActorRuntimeNotFound)
		apiServerLogger.Debug(err)
		return nil, err
	}

	actorType := in.ActorType
	actorID := in.ActorId
	key := in.Key

	hosted := a.UniversalAPI.Actors.IsActorHosted(ctx, &actors.ActorHostedRequest{
		ActorType: actorType,
		ActorID:   actorID,
	})

	if !hosted {
		err := status.Errorf(codes.Internal, messages.ErrActorInstanceMissing)
		apiServerLogger.Debug(err)
		return nil, err
	}

	req := actors.GetStateRequest{
		ActorType: actorType,
		ActorID:   actorID,
		Key:       key,
	}

	resp, err := a.UniversalAPI.Actors.GetState(ctx, &req)
	if err != nil {
		err = status.Errorf(codes.Internal, fmt.Sprintf(messages.ErrActorStateGet, err))
		apiServerLogger.Debug(err)
		return nil, err
	}

	return &runtimev1pb.GetActorStateResponse{
		Data: resp.Data,
	}, nil
}

func (a *api) ExecuteActorStateTransaction(ctx context.Context, in *runtimev1pb.ExecuteActorStateTransactionRequest) (*emptypb.Empty, error) {
	if a.UniversalAPI.Actors == nil {
		err := status.Errorf(codes.Internal, messages.ErrActorRuntimeNotFound)
		apiServerLogger.Debug(err)
		return &emptypb.Empty{}, err
	}

	actorType := in.ActorType
	actorID := in.ActorId
	actorOps := []actors.TransactionalOperation{}

	for _, op := range in.Operations {
		var actorOp actors.TransactionalOperation
		switch op.OperationType {
		case string(state.OperationUpsert):
			setReq := map[string]any{
				"key":   op.Key,
				"value": op.Value.Value,
				// Actor state do not user other attributes from state request.
			}
			if meta := op.GetMetadata(); len(meta) > 0 {
				setReq["metadata"] = meta
			}

			actorOp = actors.TransactionalOperation{
				Operation: actors.Upsert,
				Request:   setReq,
			}
		case string(state.OperationDelete):
			delReq := map[string]interface{}{
				"key": op.Key,
				// Actor state do not user other attributes from state request.
			}

			actorOp = actors.TransactionalOperation{
				Operation: actors.Delete,
				Request:   delReq,
			}

		default:
			err := status.Errorf(codes.Unimplemented, messages.ErrNotSupportedStateOperation, op.OperationType)
			apiServerLogger.Debug(err)
			return &emptypb.Empty{}, err
		}

		actorOps = append(actorOps, actorOp)
	}

	hosted := a.UniversalAPI.Actors.IsActorHosted(ctx, &actors.ActorHostedRequest{
		ActorType: actorType,
		ActorID:   actorID,
	})

	if !hosted {
		err := status.Errorf(codes.Internal, messages.ErrActorInstanceMissing)
		apiServerLogger.Debug(err)
		return &emptypb.Empty{}, err
	}

	req := actors.TransactionalRequest{
		ActorID:    actorID,
		ActorType:  actorType,
		Operations: actorOps,
	}

	err := a.UniversalAPI.Actors.TransactionalStateOperation(ctx, &req)
	if err != nil {
		err = status.Errorf(codes.Internal, fmt.Sprintf(messages.ErrActorStateTransactionSave, err))
		apiServerLogger.Debug(err)
		return &emptypb.Empty{}, err
	}

	return &emptypb.Empty{}, nil
}

func (a *api) InvokeActor(ctx context.Context, in *runtimev1pb.InvokeActorRequest) (*runtimev1pb.InvokeActorResponse, error) {
	response := &runtimev1pb.InvokeActorResponse{}

	if a.UniversalAPI.Actors == nil {
		err := status.Errorf(codes.Internal, messages.ErrActorRuntimeNotFound)
		apiServerLogger.Debug(err)
		return response, err
	}

	policyDef := a.UniversalAPI.Resiliency.ActorPreLockPolicy(in.ActorType, in.ActorId)

	reqMetadata := make(map[string][]string, len(in.Metadata))
	for k, v := range in.Metadata {
		reqMetadata[k] = []string{v}
	}
	req := invokev1.NewInvokeMethodRequest(in.Method).
		WithActor(in.ActorType, in.ActorId).
		WithRawDataBytes(in.Data).
		WithMetadata(reqMetadata)
	if policyDef != nil {
		req.WithReplay(policyDef.HasRetries())
	}
	defer req.Close()

	// Unlike other actor calls, resiliency is handled here for invocation.
	// This is due to actor invocation involving a lookup for the host.
	// Having the retry here allows us to capture that and be resilient to host failure.
	// Additionally, we don't perform timeouts at this level. This is because an actor
	// should technically wait forever on the locking mechanism. If we timeout while
	// waiting for the lock, we can also create a queue of calls that will try and continue
	// after the timeout.
	policyRunner := resiliency.NewRunnerWithOptions(ctx, policyDef,
		resiliency.RunnerOpts[*invokev1.InvokeMethodResponse]{
			Disposer: resiliency.DisposerCloser[*invokev1.InvokeMethodResponse],
		},
	)
	resp, err := policyRunner(func(ctx context.Context) (*invokev1.InvokeMethodResponse, error) {
		return a.UniversalAPI.Actors.Call(ctx, req)
	})
	if err != nil && !errors.Is(err, actors.ErrDaprResponseHeader) {
		err = status.Errorf(codes.Internal, messages.ErrActorInvoke, err)
		apiServerLogger.Debug(err)
		return response, err
	}

	if resp == nil {
		resp = invokev1.NewInvokeMethodResponse(500, "Blank request", nil)
	}
	defer resp.Close()

	response.Data, err = resp.RawDataFull()
	if err != nil {
		return nil, fmt.Errorf("failed to read response data: %w", err)
	}
	return response, nil
}

func (a *api) SetAppChannel(appChannel channel.AppChannel) {
	a.appChannel = appChannel
}

func (a *api) SetDirectMessaging(directMessaging messaging.DirectMessaging) {
	a.directMessaging = directMessaging
}

func (a *api) SetActorRuntime(actor actors.Actors) {
	a.UniversalAPI.Actors = actor
}

func stringValueOrEmpty(value *string) string {
	if value == nil {
		return ""
	}

	return *value
}

func (a *api) getConfigurationStore(name string) (configuration.Store, error) {
	if a.CompStore.ConfigurationsLen() == 0 {
		return nil, status.Error(codes.FailedPrecondition, messages.ErrConfigurationStoresNotConfigured)
	}

	conf, ok := a.CompStore.GetConfiguration(name)
	if !ok {
		return nil, status.Errorf(codes.InvalidArgument, messages.ErrConfigurationStoreNotFound, name)
	}
	return conf, nil
}

func (a *api) GetConfiguration(ctx context.Context, in *runtimev1pb.GetConfigurationRequest) (*runtimev1pb.GetConfigurationResponse, error) {
	response := &runtimev1pb.GetConfigurationResponse{}

	store, err := a.getConfigurationStore(in.StoreName)
	if err != nil {
		apiServerLogger.Debug(err)
		return response, err
	}

	req := configuration.GetRequest{
		Keys:     in.Keys,
		Metadata: in.Metadata,
	}

	start := time.Now()
	policyRunner := resiliency.NewRunner[*configuration.GetResponse](ctx,
		a.UniversalAPI.Resiliency.ComponentOutboundPolicy(in.StoreName, resiliency.Configuration),
	)
	getResponse, err := policyRunner(func(ctx context.Context) (*configuration.GetResponse, error) {
		return store.Get(ctx, &req)
	})
	elapsed := diag.ElapsedSince(start)

	diag.DefaultComponentMonitoring.ConfigurationInvoked(ctx, in.StoreName, diag.Get, err == nil, elapsed)

	if err != nil {
		err = status.Errorf(codes.Internal, messages.ErrConfigurationGet, req.Keys, in.StoreName, err.Error())
		apiServerLogger.Debug(err)
		return response, err
	}

	if getResponse != nil {
		cachedItems := make(map[string]*commonv1pb.ConfigurationItem, len(getResponse.Items))
		for k, v := range getResponse.Items {
			cachedItems[k] = &commonv1pb.ConfigurationItem{
				Metadata: v.Metadata,
				Value:    v.Value,
				Version:  v.Version,
			}
		}
		response.Items = cachedItems
	}

	return response, nil
}

// TODO: Remove this method when the alpha API is removed.
func (a *api) GetConfigurationAlpha1(ctx context.Context, in *runtimev1pb.GetConfigurationRequest) (*runtimev1pb.GetConfigurationResponse, error) {
	return a.GetConfiguration(ctx, in)
}

type configurationEventHandler struct {
	readyCh      chan struct{}
	readyClosed  bool
	lock         sync.Mutex
	api          *api
	storeName    string
	serverStream runtimev1pb.Dapr_SubscribeConfigurationAlpha1Server //nolint:nosnakecase
}

func (h *configurationEventHandler) ready() {
	if !h.readyClosed {
		close(h.readyCh)
		h.readyClosed = true
	}
}

func (h *configurationEventHandler) updateEventHandler(ctx context.Context, e *configuration.UpdateEvent) error {
	// Blocks until the first message is sent
	<-h.readyCh

	// Calling Send on a gRPC stream from multiple goroutines at the same time is not supported
	h.lock.Lock()
	defer h.lock.Unlock()

	items := make(map[string]*commonv1pb.ConfigurationItem, len(e.Items))
	for k, v := range e.Items {
		items[k] = &commonv1pb.ConfigurationItem{
			Value:    v.Value,
			Version:  v.Version,
			Metadata: v.Metadata,
		}
	}

	err := h.serverStream.Send(&runtimev1pb.SubscribeConfigurationResponse{
		Items: items,
		Id:    e.ID,
	})
	if err != nil {
		apiServerLogger.Debug(err)
		return err
	}
	return nil
}

func (a *api) SubscribeConfiguration(request *runtimev1pb.SubscribeConfigurationRequest, stream runtimev1pb.Dapr_SubscribeConfigurationServer) error { //nolint:nosnakecase
	store, err := a.getConfigurationStore(request.StoreName)
	if err != nil {
		apiServerLogger.Debug(err)
		return err
	}

	handler := &configurationEventHandler{
		readyCh:      make(chan struct{}),
		api:          a,
		storeName:    request.StoreName,
		serverStream: stream,
	}
	// Prevents a leak if we return with an error
	defer handler.ready()

	// Subscribe
	subscribeCtx, subscribeCancel := context.WithCancel(stream.Context())
	defer subscribeCancel()
	slices.Sort(request.Keys)
	subscribeID, err := a.subscribeConfiguration(subscribeCtx, request, handler, store)
	if err != nil {
		// Error has already been logged
		return err
	}

	// Send subscription ID
	// This is primarily meant for backwards-compatibility with using the Unsubscribe method
	err = handler.serverStream.Send(&runtimev1pb.SubscribeConfigurationResponse{
		Id: subscribeID,
	})
	if err != nil {
		apiServerLogger.Debug(err)
		return err
	}

	stop := make(chan struct{})
	a.CompStore.AddConfigurationSubscribe(subscribeID, stop)

	// We have sent the first message, so signal that we're ready to send messages in the stream
	handler.ready()

	// Wait until the channel is stopped or until the client disconnects
	select {
	case <-stream.Context().Done():
	case <-stop:
	}

	// Cancel the context here to immediately stop sending messages while we unsubscribe
	subscribeCancel()

	// Unsubscribe
	// We must use a background context here because stream.Context is likely canceled already
	err = a.unsubscribeConfiguration(context.Background(), subscribeID, request.StoreName, store)
	if err != nil {
		// Error has already been logged
		return err
	}

	// Delete the subscription ID (and the stop channel) if we got here because of the context being canceled
	a.CompStore.DeleteConfigurationSubscribe(subscribeID)

	return nil
}

func (a *api) subscribeConfiguration(ctx context.Context, request *runtimev1pb.SubscribeConfigurationRequest, handler *configurationEventHandler, store configuration.Store) (subscribeID string, err error) {
	componentReq := &configuration.SubscribeRequest{
		Keys:     request.Keys,
		Metadata: request.GetMetadata(),
	}

	// TODO(@laurence) deal with failed subscription and retires
	start := time.Now()
	policyRunner := resiliency.NewRunner[string](ctx,
		a.UniversalAPI.Resiliency.ComponentOutboundPolicy(request.StoreName, resiliency.Configuration),
	)
	subscribeID, err = policyRunner(func(ctx context.Context) (string, error) {
		return store.Subscribe(ctx, componentReq, handler.updateEventHandler)
	})
	elapsed := diag.ElapsedSince(start)

	diag.DefaultComponentMonitoring.ConfigurationInvoked(context.Background(), request.StoreName, diag.ConfigurationSubscribe, err == nil, elapsed)

	if err != nil {
		err = status.Errorf(codes.InvalidArgument, messages.ErrConfigurationSubscribe, componentReq.Keys, request.StoreName, err)
		apiServerLogger.Debug(err)
		return "", err
	}

	return subscribeID, nil
}

func (a *api) unsubscribeConfiguration(ctx context.Context, subscribeID string, storeName string, store configuration.Store) error {
	policyRunner := resiliency.NewRunner[struct{}](ctx,
		a.UniversalAPI.Resiliency.ComponentOutboundPolicy(storeName, resiliency.Configuration),
	)
	start := time.Now()
	storeReq := &configuration.UnsubscribeRequest{
		ID: subscribeID,
	}
	_, err := policyRunner(func(ctx context.Context) (struct{}, error) {
		return struct{}{}, store.Unsubscribe(ctx, storeReq)
	})
	elapsed := diag.ElapsedSince(start)

	diag.DefaultComponentMonitoring.ConfigurationInvoked(context.Background(), storeName, diag.ConfigurationUnsubscribe, err == nil, elapsed)

	return err
}

// TODO: Remove this method when the alpha API is removed.
func (a *api) SubscribeConfigurationAlpha1(request *runtimev1pb.SubscribeConfigurationRequest, configurationServer runtimev1pb.Dapr_SubscribeConfigurationAlpha1Server) error { //nolint:nosnakecase
	return a.SubscribeConfiguration(request, configurationServer.(runtimev1pb.Dapr_SubscribeConfigurationServer))
}

// This method is deprecated and exists for backwards-compatibility only.
// It causes an active SubscribeConfiguration RPC for the given subscription ID to be stopped if active
func (a *api) UnsubscribeConfiguration(ctx context.Context, request *runtimev1pb.UnsubscribeConfigurationRequest) (*runtimev1pb.UnsubscribeConfigurationResponse, error) {
	subscribeID := request.GetId()
	_, ok := a.CompStore.GetConfigurationSubscribe(subscribeID)
	if !ok {
		return &runtimev1pb.UnsubscribeConfigurationResponse{
			Ok:      false,
			Message: fmt.Sprintf(messages.ErrConfigurationUnsubscribe, subscribeID, "subscription does not exist"),
		}, nil
	}

	a.Logger.Warn("Unsubscribing using UnsubscribeConfiguration is deprecated. Disconnect from the SubscribeConfiguration RPC instead.")

	// This causes the subscription with the given ID to be stopped and that stream to be aborted, if active
	a.CompStore.DeleteConfigurationSubscribe(subscribeID)

	return &runtimev1pb.UnsubscribeConfigurationResponse{
		Ok: true,
	}, nil
}

// TODO: Remove this method when the alpha API is removed.
func (a *api) UnsubscribeConfigurationAlpha1(ctx context.Context, request *runtimev1pb.UnsubscribeConfigurationRequest) (*runtimev1pb.UnsubscribeConfigurationResponse, error) {
	return a.UnsubscribeConfiguration(ctx, request)
}

func (a *api) Close() error {
	defer a.wg.Wait()
	if a.closed.CompareAndSwap(false, true) {
		close(a.closeCh)
	}

	a.CompStore.DeleteAllConfigurationSubscribe()

	return nil
}<|MERGE_RESOLUTION|>--- conflicted
+++ resolved
@@ -85,35 +85,13 @@
 	sendToOutputBindingFn func(ctx context.Context, name string, req *bindings.InvokeRequest) (*bindings.InvokeResponse, error)
 	tracingSpec           config.TracingSpec
 	accessControlList     *config.AccessControlList
-<<<<<<< HEAD
-	compStore             *compstore.ComponentStore
-	isErrorCodesEnabled   bool
-=======
 	closed                atomic.Bool
 	closeCh               chan struct{}
 	wg                    sync.WaitGroup
->>>>>>> 06119fde
 }
 
 // APIOpts contains options for NewAPI.
 type APIOpts struct {
-<<<<<<< HEAD
-	AppID                       string
-	AppChannel                  channel.AppChannel
-	Resiliency                  resiliency.Provider
-	CompStore                   *compstore.ComponentStore
-	PubsubAdapter               runtimePubsub.Adapter
-	DirectMessaging             messaging.DirectMessaging
-	Actors                      actors.Actors
-	SendToOutputBindingFn       func(ctx context.Context, name string, req *bindings.InvokeRequest) (*bindings.InvokeResponse, error)
-	TracingSpec                 config.TracingSpec
-	AccessControlList           *config.AccessControlList
-	Shutdown                    func()
-	GetComponentsCapabilitiesFn func() map[string][]string
-	AppConnectionConfig         config.AppConnectionConfig
-	GlobalConfig                *config.Configuration
-	IsErrorCodesEnabled         bool
-=======
 	UniversalAPI          *universalapi.UniversalAPI
 	AppChannel            channel.AppChannel
 	PubsubAdapter         runtimePubsub.Adapter
@@ -121,7 +99,6 @@
 	SendToOutputBindingFn func(ctx context.Context, name string, req *bindings.InvokeRequest) (*bindings.InvokeResponse, error)
 	TracingSpec           config.TracingSpec
 	AccessControlList     *config.AccessControlList
->>>>>>> 06119fde
 }
 
 // NewAPI returns a new gRPC API.
@@ -134,12 +111,7 @@
 		sendToOutputBindingFn: opts.SendToOutputBindingFn,
 		tracingSpec:           opts.TracingSpec,
 		accessControlList:     opts.AccessControlList,
-<<<<<<< HEAD
-		compStore:             opts.CompStore,
-		isErrorCodesEnabled:   opts.IsErrorCodesEnabled,
-=======
 		closeCh:               make(chan struct{}),
->>>>>>> 06119fde
 	}
 }
 
