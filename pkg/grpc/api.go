// ------------------------------------------------------------
// Copyright (c) Microsoft Corporation.
// Licensed under the MIT License.
// ------------------------------------------------------------

package grpc

import (
	"context"
	"errors"
	"fmt"
	"io"
	"strconv"
<<<<<<< HEAD
	"strings"
	"sync"
	"time"
=======
>>>>>>> 33dc3361

	"github.com/dapr/components-contrib/bindings"
	"github.com/dapr/components-contrib/pubsub"
	"github.com/dapr/components-contrib/secretstores"
	"github.com/dapr/components-contrib/state"
	"github.com/dapr/dapr/pkg/actors"
	"github.com/dapr/dapr/pkg/channel"
	state_loader "github.com/dapr/dapr/pkg/components/state"
	"github.com/dapr/dapr/pkg/concurrency"
	"github.com/dapr/dapr/pkg/config"
	diag "github.com/dapr/dapr/pkg/diagnostics"
	diag_utils "github.com/dapr/dapr/pkg/diagnostics/utils"
	"github.com/dapr/dapr/pkg/messages"
	"github.com/dapr/dapr/pkg/messaging"
	invokev1 "github.com/dapr/dapr/pkg/messaging/v1"
	commonv1pb "github.com/dapr/dapr/pkg/proto/common/v1"
	internalv1pb "github.com/dapr/dapr/pkg/proto/internals/v1"
	runtimev1pb "github.com/dapr/dapr/pkg/proto/runtime/v1"
	runtime_pubsub "github.com/dapr/dapr/pkg/runtime/pubsub"
	"github.com/golang/protobuf/ptypes/empty"
	"github.com/google/uuid"
	jsoniter "github.com/json-iterator/go"
	"google.golang.org/grpc"
	"google.golang.org/grpc/codes"
	"google.golang.org/grpc/metadata"
	"google.golang.org/grpc/status"
)

const (
	daprHTTPStatusHeader = "dapr-http-status"
)

// API is the gRPC interface for the Dapr gRPC API. It implements both the internal and external proto definitions.
type API interface {
	// DaprInternal Service methods
	CallActor(ctx context.Context, in *internalv1pb.InternalInvokeRequest) (*internalv1pb.InternalInvokeResponse, error)
	CallLocal(ctx context.Context, in *internalv1pb.InternalInvokeRequest) (*internalv1pb.InternalInvokeResponse, error)

	// Dapr Service methods
	PublishEvent(ctx context.Context, in *runtimev1pb.PublishEventRequest) (*empty.Empty, error)
	SubscribeEvent(srv runtimev1pb.Dapr_SubscribeEventServer) error
	InvokeService(ctx context.Context, in *runtimev1pb.InvokeServiceRequest) (*commonv1pb.InvokeResponse, error)
	InvokeBinding(ctx context.Context, in *runtimev1pb.InvokeBindingRequest) (*runtimev1pb.InvokeBindingResponse, error)
	GetState(ctx context.Context, in *runtimev1pb.GetStateRequest) (*runtimev1pb.GetStateResponse, error)
	GetBulkState(ctx context.Context, in *runtimev1pb.GetBulkStateRequest) (*runtimev1pb.GetBulkStateResponse, error)
	GetSecret(ctx context.Context, in *runtimev1pb.GetSecretRequest) (*runtimev1pb.GetSecretResponse, error)
	GetBulkSecret(ctx context.Context, in *runtimev1pb.GetBulkSecretRequest) (*runtimev1pb.GetBulkSecretResponse, error)
	SaveState(ctx context.Context, in *runtimev1pb.SaveStateRequest) (*empty.Empty, error)
	DeleteState(ctx context.Context, in *runtimev1pb.DeleteStateRequest) (*empty.Empty, error)
	WatchState(in *runtimev1pb.GetStateRequest, srv runtimev1pb.Dapr_WatchStateServer) error
	ExecuteStateTransaction(ctx context.Context, in *runtimev1pb.ExecuteStateTransactionRequest) (*empty.Empty, error)
	SetAppChannel(appChannel channel.AppChannel)
	SetDirectMessaging(directMessaging messaging.DirectMessaging)
	SetActorRuntime(actor actors.Actors)
	RegisterActorTimer(ctx context.Context, in *runtimev1pb.RegisterActorTimerRequest) (*empty.Empty, error)
	UnregisterActorTimer(ctx context.Context, in *runtimev1pb.UnregisterActorTimerRequest) (*empty.Empty, error)
	RegisterActorReminder(ctx context.Context, in *runtimev1pb.RegisterActorReminderRequest) (*empty.Empty, error)
	UnregisterActorReminder(ctx context.Context, in *runtimev1pb.UnregisterActorReminderRequest) (*empty.Empty, error)
	GetActorState(ctx context.Context, in *runtimev1pb.GetActorStateRequest) (*runtimev1pb.GetActorStateResponse, error)
	ExecuteActorStateTransaction(ctx context.Context, in *runtimev1pb.ExecuteActorStateTransactionRequest) (*empty.Empty, error)
	InvokeActor(ctx context.Context, in *runtimev1pb.InvokeActorRequest) (*runtimev1pb.InvokeActorResponse, error)
}

type api struct {
	actor                 actors.Actors
	directMessaging       messaging.DirectMessaging
	appChannel            channel.AppChannel
	stateStores           map[string]state.Store
	secretStores          map[string]secretstores.SecretStore
	secretsConfiguration  map[string]config.SecretsScope
	publishFn             func(req *pubsub.PublishRequest) error
	unmarshalMsgFn        func(msg *pubsub.NewMessage) (*runtimev1pb.SubscribeEventResponse, *pubsub.CloudEventsEnvelope, error)
	pubsubs               map[string]pubsub.PubSub
	id                    string
	sendToOutputBindingFn func(name string, req *bindings.InvokeRequest) (*bindings.InvokeResponse, error)
	tracingSpec           config.TracingSpec
	accessControlList     *config.AccessControlList
	appProtocol           string
}

// NewAPI returns a new gRPC API
func NewAPI(
	appID string, appChannel channel.AppChannel,
	stateStores map[string]state.Store,
	secretStores map[string]secretstores.SecretStore,
	secretsConfiguration map[string]config.SecretsScope,
	publishFn func(req *pubsub.PublishRequest) error,
	pubsubs map[string]pubsub.PubSub,
	unmarshalMsgFn func(msg *pubsub.NewMessage) (*runtimev1pb.SubscribeEventResponse, *pubsub.CloudEventsEnvelope, error),
	directMessaging messaging.DirectMessaging,
	actor actors.Actors,
	sendToOutputBindingFn func(name string, req *bindings.InvokeRequest) (*bindings.InvokeResponse, error),
	tracingSpec config.TracingSpec,
	accessControlList *config.AccessControlList,
	appProtocol string) API {
	return &api{
		directMessaging:       directMessaging,
		actor:                 actor,
		id:                    appID,
		appChannel:            appChannel,
		publishFn:             publishFn,
		unmarshalMsgFn:        unmarshalMsgFn,
		pubsubs:               pubsubs,
		stateStores:           stateStores,
		secretStores:          secretStores,
		secretsConfiguration:  secretsConfiguration,
		sendToOutputBindingFn: sendToOutputBindingFn,
		tracingSpec:           tracingSpec,
		accessControlList:     accessControlList,
		appProtocol:           appProtocol,
	}
}

// CallLocal is used for internal dapr to dapr calls. It is invoked by another Dapr instance with a request to the local app.
func (a *api) CallLocal(ctx context.Context, in *internalv1pb.InternalInvokeRequest) (*internalv1pb.InternalInvokeResponse, error) {
	if a.appChannel == nil {
		return nil, status.Error(codes.Internal, messages.ErrChannelNotFound)
	}

	req, err := invokev1.InternalInvokeRequest(in)
	if err != nil {
		return nil, status.Errorf(codes.InvalidArgument, messages.ErrInternalInvokeRequest, err.Error())
	}

	if a.accessControlList != nil {
		// An access control policy has been specified for the app. Apply the policies.
		operation := req.Message().Method
		var httpVerb commonv1pb.HTTPExtension_Verb
		// Get the http verb in case the application protocol is http
		if a.appProtocol == config.HTTPProtocol && req.Metadata() != nil && len(req.Metadata()) > 0 {
			httpExt := req.Message().GetHttpExtension()
			if httpExt != nil {
				httpVerb = httpExt.GetVerb()
			}
		}
		callAllowed, errMsg := a.applyAccessControlPolicies(ctx, operation, httpVerb, a.appProtocol)

		if !callAllowed {
			return nil, status.Errorf(codes.PermissionDenied, errMsg)
		}
	}

	resp, err := a.appChannel.InvokeMethod(ctx, req)

	if err != nil {
		err = status.Errorf(codes.Internal, messages.ErrChannelInvoke, err)
		return nil, err
	}
	return resp.Proto(), err
}

func (a *api) applyAccessControlPolicies(ctx context.Context, operation string, httpVerb commonv1pb.HTTPExtension_Verb, appProtocol string) (bool, string) {
	// Apply access control list filter
	spiffeID, err := config.GetAndParseSpiffeID(ctx)
	if err != nil {
		// Apply the default action
		apiServerLogger.Debugf("error while reading spiffe id from client cert: %v. applying default global policy action", err.Error())
	}
	var appID, trustDomain, namespace string
	if spiffeID != nil {
		appID = spiffeID.AppID
		namespace = spiffeID.Namespace
		trustDomain = spiffeID.TrustDomain
	}
	action, actionPolicy := config.IsOperationAllowedByAccessControlPolicy(spiffeID, appID, operation, httpVerb, appProtocol, a.accessControlList)
	emitACLMetrics(actionPolicy, appID, trustDomain, namespace, operation, httpVerb.String(), action)

	var errMessage string
	if !action {
		errMessage = fmt.Sprintf("access control policy has denied access to appid: %s operation: %s verb: %s", appID, operation, httpVerb)
		apiServerLogger.Debugf(errMessage)
	}

	return action, errMessage
}

// CallActor invokes a virtual actor
func (a *api) CallActor(ctx context.Context, in *internalv1pb.InternalInvokeRequest) (*internalv1pb.InternalInvokeResponse, error) {
	req, err := invokev1.InternalInvokeRequest(in)
	if err != nil {
		return nil, status.Errorf(codes.InvalidArgument, messages.ErrInternalInvokeRequest, err.Error())
	}

	resp, err := a.actor.Call(ctx, req)
	if err != nil {
		err = status.Errorf(codes.Internal, messages.ErrActorInvoke, err)
		return nil, err
	}
	return resp.Proto(), nil
}

func (a *api) PublishEvent(ctx context.Context, in *runtimev1pb.PublishEventRequest) (*empty.Empty, error) {
	if a.publishFn == nil {
		err := status.Error(codes.FailedPrecondition, messages.ErrPubsubNotFound)
		apiServerLogger.Debug(err)
		return &empty.Empty{}, err
	}

	pubsubName := in.PubsubName
	if pubsubName == "" {
		err := status.Error(codes.InvalidArgument, messages.ErrPubsubEmpty)
		apiServerLogger.Debug(err)
		return &empty.Empty{}, err
	}

	topic := in.Topic
	if topic == "" {
		err := status.Errorf(codes.InvalidArgument, messages.ErrTopicEmpty, pubsubName)
		apiServerLogger.Debug(err)
		return &empty.Empty{}, err
	}

	body := []byte{}

	if in.Data != nil {
		body = in.Data
	}

	contentType := in.DataContentType

	span := diag_utils.SpanFromContext(ctx)
	corID := diag.SpanContextToW3CString(span.SpanContext())
	envelope := pubsub.NewCloudEventsEnvelope(uuid.New().String(), a.id, pubsub.DefaultCloudEventType, corID, topic, pubsubName, contentType, body)
	b, err := jsoniter.ConfigFastest.Marshal(envelope)
	if err != nil {
		err = status.Errorf(codes.InvalidArgument, messages.ErrPubsubCloudEventsSer, topic, pubsubName, err.Error())
		apiServerLogger.Debug(err)
		return &empty.Empty{}, err
	}

	req := pubsub.PublishRequest{
		PubsubName: pubsubName,
		Topic:      topic,
		Data:       b,
		Metadata:   in.Metadata,
	}

	err = a.publishFn(&req)
	if err != nil {
		nerr := status.Errorf(codes.Internal, messages.ErrPubsubPublishMessage, topic, pubsubName, err.Error())
		if errors.As(err, &runtime_pubsub.NotAllowedError{}) {
			nerr = status.Errorf(codes.PermissionDenied, err.Error())
		}

		if errors.As(err, &runtime_pubsub.NotFoundError{}) {
			nerr = status.Errorf(codes.NotFound, err.Error())
		}
		apiServerLogger.Debug(nerr)
		return &empty.Empty{}, nerr
	}
	return &empty.Empty{}, nil
}

func (a *api) SubscribeEvent(srv runtimev1pb.Dapr_SubscribeEventServer) error {
	mdTopic := "topic"
	mdPubsubName := "pubsubName"
	defer func() {
		if err := recover(); err != nil {
			apiServerLogger.Errorf("the Bidirectional of sub is fail for some reason: %+v", err)
		} else {
			apiServerLogger.Infof("the Bidirectional sub is over for some reason")
		}
		trailer := metadata.Pairs("finish", "true", "timestamp", time.Now().Format(time.StampNano))
		srv.SetTrailer(trailer)
	}()
	// Read metadata from client.
	md, ok := metadata.FromIncomingContext(srv.Context())
	if !ok {
		return status.Errorf(codes.DataLoss, "SubscribeEvent: failed to get metadata")
	}
	var (
		curPubsub     pubsub.PubSub
		curPubsubName string
	)
	if p, ok := md[mdPubsubName]; ok {
		if len(p) != 1 {
			return status.Errorf(codes.DataLoss, "SubscribeEvent: size of pubsubName not equals to 1")
		}
		curPubsubName = p[0]
		curPubsub = a.pubsubs[curPubsubName]
	}
	var topic string
	if t, ok := md[mdTopic]; ok {
		if len(t) != 1 {
			return status.Errorf(codes.DataLoss, "SubscribeEvent: size of pubsubName not equals to 1")
		}
		topic = t[0]
	}
	var topicMD map[string]string
	for k, v := range md {
		if k == mdTopic || k == mdPubsubName {
			continue
		}
		if len(v) != 1 {
			return status.Errorf(codes.DataLoss, "SubscribeEvent: size of metadata value not equals to 1")
		}
		topicMD[k] = v[0]
	}
	req := pubsub.SubscribeRequest{
		Topic:    topic,
		Metadata: topicMD,
	}

	ch := make(chan *runtimev1pb.ConsumeEventResponse)
	done := make(chan struct{})
	var msgMap sync.Map

	err := curPubsub.Subscribe(req, func(msg *pubsub.NewMessage) error {
		if msg.Metadata == nil {
			msg.Metadata = make(map[string]string, 1)
		}
		msg.Metadata[mdPubsubName] = curPubsubName
		var (
			envelope *runtimev1pb.SubscribeEventResponse
			// cloudEvent *pubsub.CloudEventsEnvelope
			err error
		)
		if envelope, _, err = a.unmarshalMsgFn(msg); err != nil {
			//ignore the message
			apiServerLogger.Warnf("unmarshal the message failed. %v", envelope)
			return nil
		}
		// todo How to do trace??
		if err := srv.Send(envelope); err != nil {
			apiServerLogger.Warnf("send the message(%v) failed. %v", envelope, err)
			if err == io.EOF {
				close(done)
				return errors.New("the channel is closed")
			}
			return errors.New("send the envelope failed")
		} else {
			ch := make(chan *runtimev1pb.ConsumeEventResponse)
			msgMap.Store(envelope.Id, ch)
			select {
			case val := <-ch:
				msgMap.Delete(envelope.Id)
				if val == nil {
					return errors.New("consumer the message error for channel is closed")
				}
				if val.GetStatus() == runtimev1pb.ConsumeEventResponse_SUCCESS {
					return nil
				} else {
					return errors.New("consumer the message error")
				}
			}
			msgMap.Delete(envelope.Id)
			return errors.New("consumer the message error")
		}
	})
	if err != nil {
		err = status.Errorf(codes.Internal, messages.ErrPubsubSubscribe, curPubsub, topic, err.Error())
		apiServerLogger.Debug(err)
		close(ch)
		return err
	}
	// Send Head to notify the client subscribe the message is finished.
	header := metadata.New(map[string]string{"success": "true", "timestamp": time.Now().Format(time.StampMilli)})
	srv.SendHeader(header)

	// Receive the message.
	for {
		msgResp, err := srv.Recv()
		if err == io.EOF {
			close(done)
			break
		}
		if err != nil {
			break
		}
		msgID := msgResp.MessageId
		if v, ok := msgMap.Load(msgID); ok {
			if vv, ok := v.(chan *runtimev1pb.ConsumeEventResponse); ok {
				vv <- msgResp
			}
		} else {
			apiServerLogger.Warnf("can't find the message of ID:%s for it is timeout or some reason.", msgID)
		}
	}

	return nil
}

func (a *api) InvokeService(ctx context.Context, in *runtimev1pb.InvokeServiceRequest) (*commonv1pb.InvokeResponse, error) {
	req := invokev1.FromInvokeRequestMessage(in.GetMessage())

	if incomingMD, ok := metadata.FromIncomingContext(ctx); ok {
		req.WithMetadata(incomingMD)
	}

	if a.directMessaging == nil {
		return nil, status.Errorf(codes.Internal, messages.ErrDirectInvokeNotReady)
	}

	resp, err := a.directMessaging.Invoke(ctx, in.Id, req)
	if err != nil {
		err = status.Errorf(codes.Internal, messages.ErrDirectInvoke, in.Id, err)
		return nil, err
	}

	var headerMD = invokev1.InternalMetadataToGrpcMetadata(ctx, resp.Headers(), true)

	var respError error
	if resp.IsHTTPResponse() {
		var errorMessage = []byte("")
		if resp != nil {
			_, errorMessage = resp.RawData()
		}
		respError = invokev1.ErrorFromHTTPResponseCode(int(resp.Status().Code), string(errorMessage))
		// Populate http status code to header
		headerMD.Set(daprHTTPStatusHeader, strconv.Itoa(int(resp.Status().Code)))
	} else {
		respError = invokev1.ErrorFromInternalStatus(resp.Status())
		// ignore trailer if appchannel uses HTTP
		grpc.SetTrailer(ctx, invokev1.InternalMetadataToGrpcMetadata(ctx, resp.Trailers(), false))
	}

	grpc.SetHeader(ctx, headerMD)

	return resp.Message(), respError
}

func (a *api) InvokeBinding(ctx context.Context, in *runtimev1pb.InvokeBindingRequest) (*runtimev1pb.InvokeBindingResponse, error) {
	req := &bindings.InvokeRequest{
		Metadata:  in.Metadata,
		Operation: bindings.OperationKind(in.Operation),
	}
	if in.Data != nil {
		req.Data = in.Data
	}

	r := &runtimev1pb.InvokeBindingResponse{}
	resp, err := a.sendToOutputBindingFn(in.Name, req)
	if err != nil {
		err = status.Errorf(codes.Internal, messages.ErrInvokeOutputBinding, in.Name, err.Error())
		apiServerLogger.Debug(err)
		return r, err
	}

	if resp != nil {
		r.Data = resp.Data
		r.Metadata = resp.Metadata
	}
	return r, nil
}

func (a *api) GetBulkState(ctx context.Context, in *runtimev1pb.GetBulkStateRequest) (*runtimev1pb.GetBulkStateResponse, error) {
	store, err := a.getStateStore(in.StoreName)
	if err != nil {
		apiServerLogger.Debug(err)
		return &runtimev1pb.GetBulkStateResponse{}, err
	}

	bulkResp := &runtimev1pb.GetBulkStateResponse{}
	if len(in.Keys) == 0 {
		return bulkResp, nil
	}

	// try bulk get first
	reqs := make([]state.GetRequest, len(in.Keys))
	for i, k := range in.Keys {
		r := state.GetRequest{
			Key:      state_loader.GetModifiedStateKey(k, in.StoreName, a.id),
			Metadata: in.Metadata,
		}
		reqs[i] = r
	}
	bulkGet, responses, err := store.BulkGet(reqs)
	// if store supports bulk get
	if bulkGet {
		if err != nil {
			return bulkResp, err
		}
		for i := 0; i < len(responses); i++ {
			item := &runtimev1pb.BulkStateItem{
				Key: state_loader.GetOriginalStateKey(responses[i].Key),
			}
			if responses[i].Error != "" {
				item.Error = responses[i].Error
			} else {
				item.Data = responses[i].Data
				item.Etag = responses[i].ETag
			}
			bulkResp.Items = append(bulkResp.Items, item)
		}
		return bulkResp, nil
	}

	// if store doesn't support bulk get, fallback to call get() method one by one
	limiter := concurrency.NewLimiter(int(in.Parallelism))
	for i := 0; i < len(reqs); i++ {
		fn := func(param interface{}) {
			req := param.(*state.GetRequest)
			r, err := store.Get(req)
			item := &runtimev1pb.BulkStateItem{
				Key: state_loader.GetOriginalStateKey(req.Key),
			}
			if err != nil {
				item.Error = err.Error()
			} else if r != nil {
				item.Data = r.Data
				item.Etag = r.ETag
				item.Metadata = r.Metadata
			}
			bulkResp.Items = append(bulkResp.Items, item)
		}
		limiter.Execute(fn, &reqs[i])
	}
	limiter.Wait()

	return bulkResp, nil
}

func (a *api) getStateStore(name string) (state.Store, error) {
	if a.stateStores == nil || len(a.stateStores) == 0 {
		return nil, status.Error(codes.FailedPrecondition, messages.ErrStateStoresNotConfigured)
	}

	if a.stateStores[name] == nil {
		return nil, status.Errorf(codes.InvalidArgument, messages.ErrStateStoreNotFound, name)
	}
	return a.stateStores[name], nil
}

func (a *api) GetState(ctx context.Context, in *runtimev1pb.GetStateRequest) (*runtimev1pb.GetStateResponse, error) {
	store, err := a.getStateStore(in.StoreName)
	if err != nil {
		apiServerLogger.Debug(err)
		return &runtimev1pb.GetStateResponse{}, err
	}

	req := state.GetRequest{
		Key:      state_loader.GetModifiedStateKey(in.Key, in.StoreName, a.id),
		Metadata: in.Metadata,
		Options: state.GetStateOption{
			Consistency: stateConsistencyToString(in.Consistency),
		},
	}

	getResponse, err := store.Get(&req)
	if err != nil {
		err = status.Errorf(codes.Internal, messages.ErrStateGet, in.Key, in.StoreName, err.Error())
		apiServerLogger.Debug(err)
		return &runtimev1pb.GetStateResponse{}, err
	}

	response := &runtimev1pb.GetStateResponse{}
	if getResponse != nil {
		response.Etag = getResponse.ETag
		response.Data = getResponse.Data
		response.Metadata = getResponse.Metadata
	}
	return response, nil
}

func (a *api) SaveState(ctx context.Context, in *runtimev1pb.SaveStateRequest) (*empty.Empty, error) {
	store, err := a.getStateStore(in.StoreName)
	if err != nil {
		apiServerLogger.Debug(err)
		return &empty.Empty{}, err
	}

	reqs := []state.SetRequest{}
	for _, s := range in.States {
		req := state.SetRequest{
			Key:      state_loader.GetModifiedStateKey(s.Key, in.StoreName, a.id),
			Metadata: s.Metadata,
			Value:    s.Value,
			ETag:     s.Etag,
		}
		if s.Options != nil {
			req.Options = state.SetStateOption{
				Consistency: stateConsistencyToString(s.Options.Consistency),
				Concurrency: stateConcurrencyToString(s.Options.Concurrency),
			}
		}
		reqs = append(reqs, req)
	}

	err = store.BulkSet(reqs)
	if err != nil {
		err = status.Errorf(codes.Internal, messages.ErrStateSave, in.StoreName, err.Error())
		apiServerLogger.Debug(err)
		return &empty.Empty{}, err
	}
	return &empty.Empty{}, nil
}

func (a *api) DeleteState(ctx context.Context, in *runtimev1pb.DeleteStateRequest) (*empty.Empty, error) {
	store, err := a.getStateStore(in.StoreName)
	if err != nil {
		apiServerLogger.Debug(err)
		return &empty.Empty{}, err
	}

	req := state.DeleteRequest{
		Key:      state_loader.GetModifiedStateKey(in.Key, in.StoreName, a.id),
		Metadata: in.Metadata,
		ETag:     in.Etag,
	}
	if in.Options != nil {
		req.Options = state.DeleteStateOption{
			Concurrency: stateConcurrencyToString(in.Options.Concurrency),
			Consistency: stateConsistencyToString(in.Options.Consistency),
		}
	}

	err = store.Delete(&req)
	if err != nil {
		err = status.Errorf(codes.Internal, messages.ErrStateDelete, in.Key, err.Error())
		apiServerLogger.Debug(err)
		return &empty.Empty{}, err
	}
	return &empty.Empty{}, nil
}

<<<<<<< HEAD
func (a *api) WatchState(in *runtimev1pb.GetStateRequest, ss runtimev1pb.Dapr_WatchStateServer) error {
	store, err := a.getStateStore(in.StoreName)
	if err != nil {
		apiServerLogger.Debug(err)
		return err
	}

	req := state.GetRequest{
		Key:      a.getModifiedStateKey(in.Key),
		Metadata: in.Metadata,
		Options: state.GetStateOption{
			Consistency: stateConsistencyToString(in.Consistency),
		},
	}
	defer func() {
		if err := recover(); err != nil {
			apiServerLogger.Infof("the request/stream is fail for some reason: %+v.", err)
		} else {
			apiServerLogger.Infof("the request/stream is over for some reason.")
		}
		trailer := metadata.Pairs("finish", "true", "timestamp", time.Now().Format(time.StampMilli))
		ss.SetTrailer(trailer)
	}()

	ch := make(chan *state.GetResponse)

	go func() {
		err = store.Watch(&req, func(response *state.GetResponse) error {
			ch <- response
			return nil
		})
		if err != nil {
			err = status.Errorf(codes.Internal, messages.ErrStateWatch, in.Key, in.StoreName, err.Error())
			apiServerLogger.Debug(err)
			close(ch)
			return
		}
	}()

	// loop chan
	for c := range ch {
		r := &runtimev1pb.GetStateResponse{
			Data:     c.Data,
			Metadata: c.Metadata,
			Etag:     c.ETag,
		}
		ss.Send(r)
	}

	return nil
}

func (a *api) getModifiedStateKey(key string) string {
	if a.id != "" {
		return fmt.Sprintf("%s%s%s", a.id, daprSeparator, key)
	}
	return key
}

func (a *api) getOriginalStateKey(modifiedStateKey string) string {
	if a.id != "" {
		splits := strings.Split(modifiedStateKey, daprSeparator)
		if len(splits) < 1 {
			return modifiedStateKey
		}
		return splits[1]
	}
	return modifiedStateKey
}

=======
>>>>>>> 33dc3361
func (a *api) GetSecret(ctx context.Context, in *runtimev1pb.GetSecretRequest) (*runtimev1pb.GetSecretResponse, error) {
	if a.secretStores == nil || len(a.secretStores) == 0 {
		err := status.Error(codes.FailedPrecondition, messages.ErrSecretStoreNotConfigured)
		apiServerLogger.Debug(err)
		return &runtimev1pb.GetSecretResponse{}, err
	}

	secretStoreName := in.StoreName

	if a.secretStores[secretStoreName] == nil {
		err := status.Errorf(codes.InvalidArgument, messages.ErrSecretStoreNotFound, secretStoreName)
		apiServerLogger.Debug(err)
		return &runtimev1pb.GetSecretResponse{}, err
	}

	if !a.isSecretAllowed(in.StoreName, in.Key) {
		err := status.Errorf(codes.PermissionDenied, messages.ErrPermissionDenied, in.Key, in.StoreName)
		apiServerLogger.Debug(err)
		return &runtimev1pb.GetSecretResponse{}, err
	}

	req := secretstores.GetSecretRequest{
		Name:     in.Key,
		Metadata: in.Metadata,
	}

	getResponse, err := a.secretStores[secretStoreName].GetSecret(req)

	if err != nil {
		err = status.Errorf(codes.Internal, messages.ErrSecretGet, req.Name, secretStoreName, err.Error())
		apiServerLogger.Debug(err)
		return &runtimev1pb.GetSecretResponse{}, err
	}

	response := &runtimev1pb.GetSecretResponse{}
	if getResponse.Data != nil {
		response.Data = getResponse.Data
	}
	return response, nil
}

func (a *api) GetBulkSecret(ctx context.Context, in *runtimev1pb.GetBulkSecretRequest) (*runtimev1pb.GetBulkSecretResponse, error) {
	if a.secretStores == nil || len(a.secretStores) == 0 {
		err := status.Error(codes.FailedPrecondition, messages.ErrSecretStoreNotConfigured)
		apiServerLogger.Debug(err)
		return &runtimev1pb.GetBulkSecretResponse{}, err
	}

	secretStoreName := in.StoreName

	if a.secretStores[secretStoreName] == nil {
		err := status.Errorf(codes.InvalidArgument, messages.ErrSecretStoreNotFound, secretStoreName)
		apiServerLogger.Debug(err)
		return &runtimev1pb.GetBulkSecretResponse{}, err
	}

	req := secretstores.BulkGetSecretRequest{
		Metadata: in.Metadata,
	}

	getResponse, err := a.secretStores[secretStoreName].BulkGetSecret(req)

	if err != nil {
		err = status.Errorf(codes.Internal, messages.ErrBulkSecretGet, secretStoreName, err.Error())
		apiServerLogger.Debug(err)
		return &runtimev1pb.GetBulkSecretResponse{}, err
	}

	for key := range getResponse.Data {
		if !a.isSecretAllowed(in.StoreName, key) {
			err := status.Errorf(codes.PermissionDenied, messages.ErrPermissionDenied, key, in.StoreName)
			apiServerLogger.Debug(err)
			return &runtimev1pb.GetBulkSecretResponse{}, err
		}
	}

	response := &runtimev1pb.GetBulkSecretResponse{}
	if getResponse.Data != nil {
		response.Data = getResponse.Data
	}
	return response, nil
}

func (a *api) ExecuteStateTransaction(ctx context.Context, in *runtimev1pb.ExecuteStateTransactionRequest) (*empty.Empty, error) {
	if a.stateStores == nil || len(a.stateStores) == 0 {
		err := status.Error(codes.FailedPrecondition, messages.ErrStateStoresNotConfigured)
		apiServerLogger.Debug(err)
		return &empty.Empty{}, err
	}

	storeName := in.StoreName

	if a.stateStores[storeName] == nil {
		err := status.Errorf(codes.InvalidArgument, messages.ErrStateStoreNotFound, storeName)
		apiServerLogger.Debug(err)
		return &empty.Empty{}, err
	}

	transactionalStore, ok := a.stateStores[storeName].(state.TransactionalStore)
	if !ok {
		err := status.Errorf(codes.Unimplemented, messages.ErrStateStoreNotSupported, storeName)
		apiServerLogger.Debug(err)
		return &empty.Empty{}, err
	}

	operations := []state.TransactionalStateOperation{}
	for _, inputReq := range in.Operations {
		var operation state.TransactionalStateOperation
		var req = inputReq.Request
		switch state.OperationType(inputReq.OperationType) {
		case state.Upsert:
			setReq := state.SetRequest{
				Key: state_loader.GetModifiedStateKey(req.Key, in.StoreName, a.id),
				// Limitation:
				// components that cannot handle byte array need to deserialize/serialize in
				// component specific way in components-contrib repo.
				Value:    req.Value,
				Metadata: req.Metadata,
				ETag:     req.Etag,
			}

			if req.Options != nil {
				setReq.Options = state.SetStateOption{
					Concurrency: stateConcurrencyToString(req.Options.Concurrency),
					Consistency: stateConsistencyToString(req.Options.Consistency),
				}
			}

			operation = state.TransactionalStateOperation{
				Operation: state.Upsert,
				Request:   setReq,
			}

		case state.Delete:
			delReq := state.DeleteRequest{
				Key:      state_loader.GetModifiedStateKey(req.Key, in.StoreName, a.id),
				Metadata: req.Metadata,
				ETag:     req.Etag,
			}

			if req.Options != nil {
				delReq.Options = state.DeleteStateOption{
					Concurrency: stateConcurrencyToString(req.Options.Concurrency),
					Consistency: stateConsistencyToString(req.Options.Consistency),
				}
			}

			operation = state.TransactionalStateOperation{
				Operation: state.Delete,
				Request:   delReq,
			}

		default:
			err := status.Errorf(codes.Unimplemented, messages.ErrNotSupportedStateOperation, inputReq.OperationType)
			apiServerLogger.Debug(err)
			return &empty.Empty{}, err
		}

		operations = append(operations, operation)
	}

	err := transactionalStore.Multi(&state.TransactionalStateRequest{
		Operations: operations,
		Metadata:   in.Metadata,
	})

	if err != nil {
		err = status.Errorf(codes.Internal, messages.ErrStateTransaction, err.Error())
		apiServerLogger.Debug(err)
		return &empty.Empty{}, err
	}
	return &empty.Empty{}, nil
}

func (a *api) RegisterActorTimer(ctx context.Context, in *runtimev1pb.RegisterActorTimerRequest) (*empty.Empty, error) {
	if a.actor == nil {
		err := status.Errorf(codes.Internal, messages.ErrActorRuntimeNotFound)
		apiServerLogger.Debug(err)
		return &empty.Empty{}, err
	}

	req := &actors.CreateTimerRequest{
		Name:      in.Name,
		ActorID:   in.ActorId,
		ActorType: in.ActorType,
		DueTime:   in.DueTime,
		Period:    in.Period,
		Callback:  in.Callback,
	}

	if in.Data != nil {
		req.Data = in.Data
	}
	err := a.actor.CreateTimer(ctx, req)
	return &empty.Empty{}, err
}

func (a *api) UnregisterActorTimer(ctx context.Context, in *runtimev1pb.UnregisterActorTimerRequest) (*empty.Empty, error) {
	if a.actor == nil {
		err := status.Errorf(codes.Internal, messages.ErrActorRuntimeNotFound)
		apiServerLogger.Debug(err)
		return &empty.Empty{}, err
	}

	req := &actors.DeleteTimerRequest{
		Name:      in.Name,
		ActorID:   in.ActorId,
		ActorType: in.ActorType,
	}

	err := a.actor.DeleteTimer(ctx, req)
	return &empty.Empty{}, err
}

func (a *api) RegisterActorReminder(ctx context.Context, in *runtimev1pb.RegisterActorReminderRequest) (*empty.Empty, error) {
	if a.actor == nil {
		err := status.Errorf(codes.Internal, messages.ErrActorRuntimeNotFound)
		apiServerLogger.Debug(err)
		return &empty.Empty{}, err
	}

	req := &actors.CreateReminderRequest{
		Name:      in.Name,
		ActorID:   in.ActorId,
		ActorType: in.ActorType,
		DueTime:   in.DueTime,
		Period:    in.Period,
	}

	if in.Data != nil {
		req.Data = in.Data
	}
	err := a.actor.CreateReminder(ctx, req)
	return &empty.Empty{}, err
}

func (a *api) UnregisterActorReminder(ctx context.Context, in *runtimev1pb.UnregisterActorReminderRequest) (*empty.Empty, error) {
	if a.actor == nil {
		err := status.Errorf(codes.Internal, messages.ErrActorRuntimeNotFound)
		apiServerLogger.Debug(err)
		return &empty.Empty{}, err
	}

	req := &actors.DeleteReminderRequest{
		Name:      in.Name,
		ActorID:   in.ActorId,
		ActorType: in.ActorType,
	}

	err := a.actor.DeleteReminder(ctx, req)
	return &empty.Empty{}, err
}

func (a *api) GetActorState(ctx context.Context, in *runtimev1pb.GetActorStateRequest) (*runtimev1pb.GetActorStateResponse, error) {
	if a.actor == nil {
		err := status.Errorf(codes.Internal, messages.ErrActorRuntimeNotFound)
		apiServerLogger.Debug(err)
		return nil, err
	}

	actorType := in.ActorType
	actorID := in.ActorId
	key := in.Key

	hosted := a.actor.IsActorHosted(ctx, &actors.ActorHostedRequest{
		ActorType: actorType,
		ActorID:   actorID,
	})

	if !hosted {
		err := status.Errorf(codes.Internal, messages.ErrActorInstanceMissing)
		apiServerLogger.Debug(err)
		return nil, err
	}

	req := actors.GetStateRequest{
		ActorType: actorType,
		ActorID:   actorID,
		Key:       key,
	}

	resp, err := a.actor.GetState(ctx, &req)
	if err != nil {
		err = status.Errorf(codes.Internal, fmt.Sprintf(messages.ErrActorStateGet, err))
		apiServerLogger.Debug(err)
		return nil, err
	}

	return &runtimev1pb.GetActorStateResponse{
		Data: resp.Data,
	}, nil
}

func (a *api) ExecuteActorStateTransaction(ctx context.Context, in *runtimev1pb.ExecuteActorStateTransactionRequest) (*empty.Empty, error) {
	if a.actor == nil {
		err := status.Errorf(codes.Internal, messages.ErrActorRuntimeNotFound)
		apiServerLogger.Debug(err)
		return &empty.Empty{}, err
	}

	actorType := in.ActorType
	actorID := in.ActorId
	actorOps := []actors.TransactionalOperation{}

	for _, op := range in.Operations {
		var actorOp actors.TransactionalOperation
		switch state.OperationType(op.OperationType) {
		case state.Upsert:
			setReq := map[string]interface{}{
				"key":   op.Key,
				"value": op.Value.Value,
				// Actor state do not user other attributes from state request.
			}

			actorOp = actors.TransactionalOperation{
				Operation: actors.Upsert,
				Request:   setReq,
			}
		case state.Delete:
			delReq := map[string]interface{}{
				"key": op.Key,
				// Actor state do not user other attributes from state request.
			}

			actorOp = actors.TransactionalOperation{
				Operation: actors.Delete,
				Request:   delReq,
			}

		default:
			err := status.Errorf(codes.Unimplemented, messages.ErrNotSupportedStateOperation, op.OperationType)
			apiServerLogger.Debug(err)
			return &empty.Empty{}, err
		}

		actorOps = append(actorOps, actorOp)
	}

	hosted := a.actor.IsActorHosted(ctx, &actors.ActorHostedRequest{
		ActorType: actorType,
		ActorID:   actorID,
	})

	if !hosted {
		err := status.Errorf(codes.Internal, messages.ErrActorInstanceMissing)
		apiServerLogger.Debug(err)
		return &empty.Empty{}, err
	}

	req := actors.TransactionalRequest{
		ActorID:    actorID,
		ActorType:  actorType,
		Operations: actorOps,
	}

	err := a.actor.TransactionalStateOperation(ctx, &req)
	if err != nil {
		err = status.Errorf(codes.Internal, fmt.Sprintf(messages.ErrActorStateTransactionSave, err))
		apiServerLogger.Debug(err)
		return &empty.Empty{}, err
	}

	return &empty.Empty{}, nil
}

func (a *api) InvokeActor(ctx context.Context, in *runtimev1pb.InvokeActorRequest) (*runtimev1pb.InvokeActorResponse, error) {
	if a.actor == nil {
		err := status.Errorf(codes.Internal, messages.ErrActorRuntimeNotFound)
		apiServerLogger.Debug(err)
		return &runtimev1pb.InvokeActorResponse{}, err
	}

	req := invokev1.NewInvokeMethodRequest(in.Method)
	req.WithActor(in.ActorType, in.ActorId)
	req.WithRawData(in.Data, "")

	resp, err := a.actor.Call(context.TODO(), req)
	if err != nil {
		err = status.Errorf(codes.Internal, messages.ErrActorInvoke, err)
		apiServerLogger.Debug(err)
		return &runtimev1pb.InvokeActorResponse{}, err
	}

	_, body := resp.RawData()
	return &runtimev1pb.InvokeActorResponse{
		Data: body,
	}, nil
}

func (a *api) isSecretAllowed(storeName, key string) bool {
	if config, ok := a.secretsConfiguration[storeName]; ok {
		return config.IsSecretAllowed(key)
	}
	// By default if a configuration is not defined for a secret store, return true.
	return true
}

func emitACLMetrics(actionPolicy, appID, trustDomain, namespace, operation, verb string, action bool) {
	if action {
		switch actionPolicy {
		case config.ActionPolicyApp:
			diag.DefaultMonitoring.RequestAllowedByAppAction(appID, trustDomain, namespace, operation, verb, action)
		case config.ActionPolicyGlobal:
			diag.DefaultMonitoring.RequestAllowedByGlobalAction(appID, trustDomain, namespace, operation, verb, action)
		}
	} else {
		switch actionPolicy {
		case config.ActionPolicyApp:
			diag.DefaultMonitoring.RequestBlockedByAppAction(appID, trustDomain, namespace, operation, verb, action)
		case config.ActionPolicyGlobal:
			diag.DefaultMonitoring.RequestBlockedByGlobalAction(appID, trustDomain, namespace, operation, verb, action)
		}
	}
}

func (a *api) SetAppChannel(appChannel channel.AppChannel) {
	a.appChannel = appChannel
}

func (a *api) SetDirectMessaging(directMessaging messaging.DirectMessaging) {
	a.directMessaging = directMessaging
}

func (a *api) SetActorRuntime(actor actors.Actors) {
	a.actor = actor
}<|MERGE_RESOLUTION|>--- conflicted
+++ resolved
@@ -11,12 +11,8 @@
 	"fmt"
 	"io"
 	"strconv"
-<<<<<<< HEAD
-	"strings"
 	"sync"
 	"time"
-=======
->>>>>>> 33dc3361
 
 	"github.com/dapr/components-contrib/bindings"
 	"github.com/dapr/components-contrib/pubsub"
@@ -78,6 +74,8 @@
 	GetActorState(ctx context.Context, in *runtimev1pb.GetActorStateRequest) (*runtimev1pb.GetActorStateResponse, error)
 	ExecuteActorStateTransaction(ctx context.Context, in *runtimev1pb.ExecuteActorStateTransactionRequest) (*empty.Empty, error)
 	InvokeActor(ctx context.Context, in *runtimev1pb.InvokeActorRequest) (*runtimev1pb.InvokeActorResponse, error)
+	GetMetadata(ctx context.Context, empty *empty.Empty) (*runtimev1pb.GetMetadataResponse, error)
+	SetMetadata(ctx context.Context, in *runtimev1pb.SetMetadataRequest) (*empty.Empty, error)
 }
 
 type api struct {
@@ -632,7 +630,6 @@
 	return &empty.Empty{}, nil
 }
 
-<<<<<<< HEAD
 func (a *api) WatchState(in *runtimev1pb.GetStateRequest, ss runtimev1pb.Dapr_WatchStateServer) error {
 	store, err := a.getStateStore(in.StoreName)
 	if err != nil {
@@ -641,7 +638,7 @@
 	}
 
 	req := state.GetRequest{
-		Key:      a.getModifiedStateKey(in.Key),
+		Key:      state_loader.GetModifiedStateKey(in.Key, in.StoreName, a.id),
 		Metadata: in.Metadata,
 		Options: state.GetStateOption{
 			Consistency: stateConsistencyToString(in.Consistency),
@@ -685,26 +682,6 @@
 	return nil
 }
 
-func (a *api) getModifiedStateKey(key string) string {
-	if a.id != "" {
-		return fmt.Sprintf("%s%s%s", a.id, daprSeparator, key)
-	}
-	return key
-}
-
-func (a *api) getOriginalStateKey(modifiedStateKey string) string {
-	if a.id != "" {
-		splits := strings.Split(modifiedStateKey, daprSeparator)
-		if len(splits) < 1 {
-			return modifiedStateKey
-		}
-		return splits[1]
-	}
-	return modifiedStateKey
-}
-
-=======
->>>>>>> 33dc3361
 func (a *api) GetSecret(ctx context.Context, in *runtimev1pb.GetSecretRequest) (*runtimev1pb.GetSecretResponse, error) {
 	if a.secretStores == nil || len(a.secretStores) == 0 {
 		err := status.Error(codes.FailedPrecondition, messages.ErrSecretStoreNotConfigured)
@@ -1094,6 +1071,16 @@
 	}, nil
 }
 
+//todo unimpements
+func (a *api) GetMetadata(ctx context.Context, empty *empty.Empty) (*runtimev1pb.GetMetadataResponse, error) {
+	return nil, nil
+}
+
+//todo unimpements
+func (a *api) SetMetadata(ctx context.Context, in *runtimev1pb.SetMetadataRequest) (*empty.Empty, error) {
+	return nil, nil
+}
+
 func (a *api) isSecretAllowed(storeName, key string) bool {
 	if config, ok := a.secretsConfiguration[storeName]; ok {
 		return config.IsSecretAllowed(key)
