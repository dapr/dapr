/*
Copyright 2021 The Dapr Authors
Licensed under the Apache License, Version 2.0 (the "License");
you may not use this file except in compliance with the License.
You may obtain a copy of the License at
    http://www.apache.org/licenses/LICENSE-2.0
Unless required by applicable law or agreed to in writing, software
distributed under the License is distributed on an "AS IS" BASIS,
WITHOUT WARRANTIES OR CONDITIONS OF ANY KIND, either express or implied.
See the License for the specific language governing permissions and
limitations under the License.
*/

package grpc

import (
	"context"
	"encoding/json"
	"errors"
	"fmt"
	"sort"
	"strconv"
	"sync/atomic"
	"time"

	otelTrace "go.opentelemetry.io/otel/trace"
	"google.golang.org/grpc"
	"google.golang.org/grpc/codes"
	"google.golang.org/grpc/status"
	"google.golang.org/protobuf/types/known/emptypb"

	"github.com/dapr/components-contrib/bindings"
	"github.com/dapr/components-contrib/configuration"
	"github.com/dapr/components-contrib/contenttype"
	contribMetadata "github.com/dapr/components-contrib/metadata"
	"github.com/dapr/components-contrib/pubsub"
	"github.com/dapr/components-contrib/state"
	"github.com/dapr/dapr/pkg/actors"
	"github.com/dapr/dapr/pkg/channel"
	stateLoader "github.com/dapr/dapr/pkg/components/state"
	"github.com/dapr/dapr/pkg/config"
	diag "github.com/dapr/dapr/pkg/diagnostics"
	diagUtils "github.com/dapr/dapr/pkg/diagnostics/utils"
	"github.com/dapr/dapr/pkg/encryption"
	"github.com/dapr/dapr/pkg/grpc/metadata"
	"github.com/dapr/dapr/pkg/grpc/universalapi"
	"github.com/dapr/dapr/pkg/messages"
	"github.com/dapr/dapr/pkg/messaging"
	invokev1 "github.com/dapr/dapr/pkg/messaging/v1"
	commonv1pb "github.com/dapr/dapr/pkg/proto/common/v1"
	internalv1pb "github.com/dapr/dapr/pkg/proto/internals/v1"
	runtimev1pb "github.com/dapr/dapr/pkg/proto/runtime/v1"
	"github.com/dapr/dapr/pkg/resiliency"
	"github.com/dapr/dapr/pkg/resiliency/breaker"
	"github.com/dapr/dapr/pkg/runtime/compstore"
	runtimePubsub "github.com/dapr/dapr/pkg/runtime/pubsub"
	"github.com/dapr/dapr/utils"
)

const daprHTTPStatusHeader = "dapr-http-status"

// API is the gRPC interface for the Dapr gRPC API. It implements both the internal and external proto definitions.
type API interface {
	// DaprInternal Service methods
	internalv1pb.ServiceInvocationServer

	// Dapr Service methods
	runtimev1pb.DaprServer

	// Methods internal to the object
	SetAppChannel(appChannel channel.AppChannel)
	SetDirectMessaging(directMessaging messaging.DirectMessaging)
	SetActorRuntime(actor actors.Actors)
}

type api struct {
	*universalapi.UniversalAPI
	directMessaging       messaging.DirectMessaging
	appChannel            channel.AppChannel
	resiliency            resiliency.Provider
	pubsubAdapter         runtimePubsub.Adapter
	sendToOutputBindingFn func(name string, req *bindings.InvokeRequest) (*bindings.InvokeResponse, error)
	tracingSpec           config.TracingSpec
	accessControlList     *config.AccessControlList
	appProtocolIsHTTP     bool
}

// APIOpts contains options for NewAPI.
type APIOpts struct {
	AppID                       string
	AppChannel                  channel.AppChannel
	Resiliency                  resiliency.Provider
	CompStore                   *compstore.ComponentStore
	PubsubAdapter               runtimePubsub.Adapter
	DirectMessaging             messaging.DirectMessaging
	Actors                      actors.Actors
	SendToOutputBindingFn       func(name string, req *bindings.InvokeRequest) (*bindings.InvokeResponse, error)
	TracingSpec                 config.TracingSpec
	AccessControlList           *config.AccessControlList
	AppProtocolIsHTTP           bool
	Shutdown                    func()
	GetComponentsCapabilitiesFn func() map[string][]string
}

// NewAPI returns a new gRPC API.
func NewAPI(opts APIOpts) API {
	return &api{
		UniversalAPI: &universalapi.UniversalAPI{
			AppID:                      opts.AppID,
			Logger:                     apiServerLogger,
			Resiliency:                 opts.Resiliency,
			Actors:                     opts.Actors,
			CompStore:                  opts.CompStore,
			ShutdownFn:                 opts.Shutdown,
			GetComponentsCapabilitesFn: opts.GetComponentsCapabilitiesFn,
		},
		directMessaging:       opts.DirectMessaging,
		resiliency:            opts.Resiliency,
		appChannel:            opts.AppChannel,
		pubsubAdapter:         opts.PubsubAdapter,
		sendToOutputBindingFn: opts.SendToOutputBindingFn,
		tracingSpec:           opts.TracingSpec,
		accessControlList:     opts.AccessControlList,
		appProtocolIsHTTP:     opts.AppProtocolIsHTTP,
	}
}

// validateAndGetPubsbuAndTopic validates the request parameters and returns the pubsub interface, pubsub name, topic name, rawPayload metadata if set
// or an error.
func (a *api) validateAndGetPubsubAndTopic(pubsubName, topic string, reqMeta map[string]string) (pubsub.PubSub, string, string, bool, error) {
	if a.pubsubAdapter == nil {
		return nil, "", "", false, status.Error(codes.FailedPrecondition, messages.ErrPubsubNotConfigured)
	}

	if pubsubName == "" {
		return nil, "", "", false, status.Error(codes.InvalidArgument, messages.ErrPubsubEmpty)
	}

	thepubsub := a.pubsubAdapter.GetPubSub(pubsubName)
	if thepubsub == nil {
		return nil, "", "", false, status.Errorf(codes.InvalidArgument, messages.ErrPubsubNotFound, pubsubName)
	}

	if topic == "" {
		return nil, "", "", false, status.Errorf(codes.InvalidArgument, messages.ErrTopicEmpty, pubsubName)
	}

	rawPayload, metaErr := contribMetadata.IsRawPayload(reqMeta)
	if metaErr != nil {
		return nil, "", "", false, messages.ErrPubSubMetadataDeserialize.WithFormat(metaErr)
	}

	return thepubsub, pubsubName, topic, rawPayload, nil
}

func (a *api) PublishEvent(ctx context.Context, in *runtimev1pb.PublishEventRequest) (*emptypb.Empty, error) {
	thepubsub, pubsubName, topic, rawPayload, validationErr := a.validateAndGetPubsubAndTopic(in.PubsubName, in.Topic, in.Metadata)
	if validationErr != nil {
		apiServerLogger.Debug(validationErr)
		return &emptypb.Empty{}, validationErr
	}

	span := diagUtils.SpanFromContext(ctx)
	// Populate W3C traceparent to cloudevent envelope
	corID := diag.SpanContextToW3CString(span.SpanContext())
	// Populate W3C tracestate to cloudevent envelope
	traceState := diag.TraceStateToW3CString(span.SpanContext())

	body := []byte{}
	if in.Data != nil {
		body = in.Data
	}

	data := body

	if !rawPayload {
		envelope, err := runtimePubsub.NewCloudEvent(&runtimePubsub.CloudEvent{
			Source:          a.UniversalAPI.AppID,
			Topic:           in.Topic,
			DataContentType: in.DataContentType,
			Data:            body,
			TraceID:         corID,
			TraceState:      traceState,
			Pubsub:          in.PubsubName,
		}, in.Metadata)
		if err != nil {
			err = status.Errorf(codes.InvalidArgument, messages.ErrPubsubCloudEventCreation, err.Error())
			apiServerLogger.Debug(err)
			return &emptypb.Empty{}, err
		}

		features := thepubsub.Features()
		pubsub.ApplyMetadata(envelope, features, in.Metadata)

		data, err = json.Marshal(envelope)
		if err != nil {
			err = status.Errorf(codes.InvalidArgument, messages.ErrPubsubCloudEventsSer, topic, pubsubName, err.Error())
			apiServerLogger.Debug(err)
			return &emptypb.Empty{}, err
		}
	}

	req := pubsub.PublishRequest{
		PubsubName: pubsubName,
		Topic:      topic,
		Data:       data,
		Metadata:   in.Metadata,
	}

	start := time.Now()
	err := a.pubsubAdapter.Publish(&req)
	elapsed := diag.ElapsedSince(start)

	diag.DefaultComponentMonitoring.PubsubEgressEvent(context.Background(), pubsubName, topic, err == nil, elapsed)

	if err != nil {
		nerr := status.Errorf(codes.Internal, messages.ErrPubsubPublishMessage, topic, pubsubName, err.Error())
		if errors.As(err, &runtimePubsub.NotAllowedError{}) {
			nerr = status.Errorf(codes.PermissionDenied, err.Error())
		}

		if errors.As(err, &runtimePubsub.NotFoundError{}) {
			nerr = status.Errorf(codes.NotFound, err.Error())
		}
		apiServerLogger.Debug(nerr)
		return &emptypb.Empty{}, nerr
	}

	return &emptypb.Empty{}, nil
}

type invokeServiceResp struct {
	message  *commonv1pb.InvokeResponse
	headers  metadata.MD
	trailers metadata.MD
}

// These flags are used to make sure that we are printing the deprecation warning log messages in "InvokeService" just once.
// By using "CompareAndSwap(false, true)" we replace the value "false" with "true" only if it's not already "true".
// "CompareAndSwap" returns true if the swap happened (i.e. if the value was not already "true"), so we can use that as a flag to make sure we only run the code once.
// Why not using "sync.Once"? In our tests (https://github.com/dapr/dapr/pull/5740), that seems to be causing a regression in the perf tests. This is probably because when using "sync.Once" and the callback needs to be executed for the first time, all concurrent requests are blocked too. Additionally, the use of closures in this case _could_ have an impact on the GC as well.
var (
	invokeServiceDeprecationNoticeShown     = atomic.Bool{}
	invokeServiceHTTPDeprecationNoticeShown = atomic.Bool{}
)

// Deprecated: Use proxy mode service invocation instead.
func (a *api) InvokeService(ctx context.Context, in *runtimev1pb.InvokeServiceRequest) (*commonv1pb.InvokeResponse, error) {
	if a.directMessaging == nil {
		return nil, status.Errorf(codes.Internal, messages.ErrDirectInvokeNotReady)
	}

	if invokeServiceDeprecationNoticeShown.CompareAndSwap(false, true) {
		apiServerLogger.Warn("[DEPRECATION NOTICE] InvokeService is deprecated and will be removed in the future, please use proxy mode instead.")
	}
	policyDef := a.resiliency.EndpointPolicy(in.Id, in.Id+":"+in.Message.Method)

	req := invokev1.FromInvokeRequestMessage(in.GetMessage())
	if policyDef != nil {
		req.WithReplay(policyDef.HasRetries())
	}
	defer req.Close()

	if incomingMD, ok := metadata.FromIncomingContext(ctx); ok {
		req.WithMetadata(incomingMD)
	}

	policyRunner := resiliency.NewRunner[*invokeServiceResp](ctx, policyDef)
	resp, err := policyRunner(func(ctx context.Context) (*invokeServiceResp, error) {
		rResp := &invokeServiceResp{}
		imr, rErr := a.directMessaging.Invoke(ctx, in.Id, req)
		if imr != nil {
			// Read the entire message in memory then close imr
			pd, pdErr := imr.ProtoWithData()
			imr.Close()
			if pd != nil {
				rResp.message = pd.Message
			}

			// If we have an error, set it only if rErr is not already set
			if pdErr != nil && rErr == nil {
				rErr = pdErr
			}
		}
		if rErr != nil {
			return rResp, status.Errorf(codes.Internal, messages.ErrDirectInvoke, in.Id, rErr)
		}

		rResp.headers = invokev1.InternalMetadataToGrpcMetadata(ctx, imr.Headers(), true)

		if imr.IsHTTPResponse() {
			if invokeServiceHTTPDeprecationNoticeShown.CompareAndSwap(false, true) {
				apiServerLogger.Warn("[DEPRECATION NOTICE] Invocation path of gRPC -> HTTP is deprecated and will be removed in the future.")
			}
			var errorMessage string
			if rResp.message != nil && rResp.message.Data != nil {
				errorMessage = string(rResp.message.Data.Value)
			}
			code := int(imr.Status().Code)
			// If the status is OK, will be nil
			rErr = invokev1.ErrorFromHTTPResponseCode(code, errorMessage)
			// Populate http status code to header
			rResp.headers.Set(daprHTTPStatusHeader, strconv.Itoa(code))
		} else {
			// If the status is OK, will be nil
			rErr = invokev1.ErrorFromInternalStatus(imr.Status())
			// Only include trailers if appchannel uses gRPC
			rResp.trailers = invokev1.InternalMetadataToGrpcMetadata(ctx, imr.Trailers(), false)
		}

		return rResp, rErr
	})

	var message *commonv1pb.InvokeResponse
	if resp != nil {
		if resp.headers != nil {
			grpc.SetHeader(ctx, resp.headers)
		}
		if resp.trailers != nil {
			grpc.SetTrailer(ctx, resp.trailers)
		}
		message = resp.message
	}

	// In this case, there was an error with the actual request or a resiliency policy stopped the request.
	if err != nil {
		// Check if it's returned by status.Errorf
		_, ok := err.(interface{ GRPCStatus() *status.Status })
		if ok || errors.Is(err, context.DeadlineExceeded) || breaker.IsErrorPermanent(err) {
			return nil, err
		}
	}

	return message, err
}

func (a *api) BulkPublishEventAlpha1(ctx context.Context, in *runtimev1pb.BulkPublishRequest) (*runtimev1pb.BulkPublishResponse, error) {
	thepubsub, pubsubName, topic, rawPayload, validationErr := a.validateAndGetPubsubAndTopic(in.PubsubName, in.Topic, in.Metadata)
	if validationErr != nil {
		apiServerLogger.Debug(validationErr)
		return &runtimev1pb.BulkPublishResponse{}, validationErr
	}

	span := diagUtils.SpanFromContext(ctx)
	// Populate W3C tracestate to cloudevent envelope
	traceState := diag.TraceStateToW3CString(span.SpanContext())

	spanMap := map[int]otelTrace.Span{}
	// closeChildSpans method is called on every respond() call in all return paths in the following block of code.
	closeChildSpans := func(ctx context.Context, err error) {
		for _, span := range spanMap {
			diag.UpdateSpanStatusFromGRPCError(span, err)
			span.End()
		}
	}

	features := thepubsub.Features()
	entryIdSet := make(map[string]struct{}, len(in.Entries)) //nolint:stylecheck

	entries := make([]pubsub.BulkMessageEntry, len(in.Entries))
	for i, entry := range in.Entries {
		// Validate entry_id
		if _, ok := entryIdSet[entry.EntryId]; ok || entry.EntryId == "" {
			err := status.Errorf(codes.InvalidArgument, messages.ErrPubsubMarshal, in.Topic, in.PubsubName, "entryId is duplicated or not present for entry")
			apiServerLogger.Debug(err)
			return &runtimev1pb.BulkPublishResponse{}, err
		}
		entryIdSet[entry.EntryId] = struct{}{}
		entries[i].EntryId = entry.EntryId
		entries[i].ContentType = entry.ContentType
		entries[i].Event = entry.Event
		// Populate entry metadata with request level metadata. Entry level metadata keys
		// override request level metadata.
		if entry.Metadata != nil {
			entries[i].Metadata = utils.PopulateMetadataForBulkPublishEntry(in.Metadata, entry.Metadata)
		}

		if !rawPayload {
			// For multiple events in a single bulk call traceParent is different for each event.
			_, childSpan := diag.StartGRPCProducerSpanChildFromParent(ctx, span, "/dapr.proto.runtime.v1.Dapr/BulkPublishEventAlpha1/")
			// Populate W3C traceparent to cloudevent envelope
			corID := diag.SpanContextToW3CString(childSpan.SpanContext())
			spanMap[i] = childSpan

			envelope, err := runtimePubsub.NewCloudEvent(&runtimePubsub.CloudEvent{
				Source:          a.UniversalAPI.AppID,
				Topic:           topic,
				DataContentType: entries[i].ContentType,
				Data:            entries[i].Event,
				TraceID:         corID,
				TraceState:      traceState,
				Pubsub:          pubsubName,
			}, entries[i].Metadata)
			if err != nil {
				err = status.Errorf(codes.InvalidArgument, messages.ErrPubsubCloudEventCreation, err.Error())
				apiServerLogger.Debug(err)
				closeChildSpans(ctx, err)
				return &runtimev1pb.BulkPublishResponse{}, err
			}

			pubsub.ApplyMetadata(envelope, features, entries[i].Metadata)

			entries[i].Event, err = json.Marshal(envelope)
			if err != nil {
				err = status.Errorf(codes.InvalidArgument, messages.ErrPubsubCloudEventsSer, topic, pubsubName, err.Error())
				apiServerLogger.Debug(err)
				closeChildSpans(ctx, err)
				return &runtimev1pb.BulkPublishResponse{}, err
			}
		}
	}

	req := pubsub.BulkPublishRequest{
		PubsubName: pubsubName,
		Topic:      topic,
		Entries:    entries,
		Metadata:   in.Metadata,
	}

	start := time.Now()
	// err is only nil if all entries are successfully published.
	// For partial success, err is not nil and res contains the failed entries.
	res, err := a.pubsubAdapter.BulkPublish(&req)

	elapsed := diag.ElapsedSince(start)
	eventsPublished := int64(len(req.Entries))

	if len(res.FailedEntries) != 0 {
		eventsPublished -= int64(len(res.FailedEntries))
	}
	diag.DefaultComponentMonitoring.BulkPubsubEgressEvent(context.Background(), pubsubName, topic, err == nil, eventsPublished, elapsed)

	// BulkPublishResponse contains all failed entries from the request.
	// If there are no failed entries, then the failedEntries array will be empty.
	bulkRes := runtimev1pb.BulkPublishResponse{}

	if err != nil {
		// Only respond with error if it is  permission denied or not found.
		// On error, the response will be empty.
		nerr := status.Errorf(codes.Internal, messages.ErrPubsubPublishMessage, topic, pubsubName, err.Error())
		if errors.As(err, &runtimePubsub.NotAllowedError{}) {
			nerr = status.Errorf(codes.PermissionDenied, err.Error())
		}

		if errors.As(err, &runtimePubsub.NotFoundError{}) {
			nerr = status.Errorf(codes.NotFound, err.Error())
		}
		apiServerLogger.Debug(nerr)
		closeChildSpans(ctx, nerr)
		return &bulkRes, nerr
	}

	bulkRes.FailedEntries = make([]*runtimev1pb.BulkPublishResponseFailedEntry, 0, len(res.FailedEntries))
	for _, r := range res.FailedEntries {
		resEntry := runtimev1pb.BulkPublishResponseFailedEntry{EntryId: r.EntryId}
		if r.Error != nil {
			resEntry.Error = r.Error.Error()
		}
		bulkRes.FailedEntries = append(bulkRes.FailedEntries, &resEntry)
	}
	closeChildSpans(ctx, nil)
	// even on partial failures, err is nil. As when error is set, the response is expected to not be processed.
	return &bulkRes, nil
}

func (a *api) InvokeBinding(ctx context.Context, in *runtimev1pb.InvokeBindingRequest) (*runtimev1pb.InvokeBindingResponse, error) {
	req := &bindings.InvokeRequest{
		Metadata:  make(map[string]string, len(in.Metadata)),
		Operation: bindings.OperationKind(in.Operation),
		Data:      in.Data,
	}
	for key, val := range in.Metadata {
		req.Metadata[key] = val
	}

	// Allow for distributed tracing by passing context metadata.
	if incomingMD, ok := metadata.FromIncomingContext(ctx); ok {
		for key, val := range incomingMD {
			sanitizedKey := invokev1.ReservedGRPCMetadataToDaprPrefixHeader(key)
			req.Metadata[sanitizedKey] = val[0]
		}
	}

	r := &runtimev1pb.InvokeBindingResponse{}
	start := time.Now()
	resp, err := a.sendToOutputBindingFn(in.Name, req)
	elapsed := diag.ElapsedSince(start)

	diag.DefaultComponentMonitoring.OutputBindingEvent(context.Background(), in.Name, in.Operation, err == nil, elapsed)

	if err != nil {
		err = status.Errorf(codes.Internal, messages.ErrInvokeOutputBinding, in.Name, err.Error())
		apiServerLogger.Debug(err)
		return r, err
	}

	if resp != nil {
		r.Data = resp.Data
		r.Metadata = resp.Metadata
	}
	return r, nil
}

func (a *api) GetBulkState(ctx context.Context, in *runtimev1pb.GetBulkStateRequest) (*runtimev1pb.GetBulkStateResponse, error) {
	bulkResp := &runtimev1pb.GetBulkStateResponse{}
	store, err := a.getStateStore(in.StoreName)
	if err != nil {
		// Error has already been logged
		return bulkResp, err
	}

	if len(in.Keys) == 0 {
		return bulkResp, nil
	}

	// try bulk get first
	var key string
	reqs := make([]state.GetRequest, len(in.Keys))
	for i, k := range in.Keys {
		key, err = stateLoader.GetModifiedStateKey(k, in.StoreName, a.UniversalAPI.AppID)
		if err != nil {
			return &runtimev1pb.GetBulkStateResponse{}, err
		}
		r := state.GetRequest{
			Key:      key,
			Metadata: in.Metadata,
		}
		reqs[i] = r
	}

	start := time.Now()
	policyDef := a.resiliency.ComponentOutboundPolicy(in.StoreName, resiliency.Statestore)
	bgrPolicyRunner := resiliency.NewRunner[[]state.BulkGetResponse](ctx, policyDef)
	responses, err := bgrPolicyRunner(func(ctx context.Context) ([]state.BulkGetResponse, error) {
		return store.BulkGet(ctx, reqs, state.BulkGetOpts{
			Parallelism: int(in.Parallelism),
		})
	})

	elapsed := diag.ElapsedSince(start)
	diag.DefaultComponentMonitoring.StateInvoked(ctx, in.StoreName, diag.BulkGet, err == nil, elapsed)

	if err != nil {
		return bulkResp, err
	}

	bulkResp.Items = make([]*runtimev1pb.BulkStateItem, len(responses))
	for i := 0; i < len(responses); i++ {
		item := &runtimev1pb.BulkStateItem{
			Key:      stateLoader.GetOriginalStateKey(responses[i].Key),
			Data:     responses[i].Data,
			Etag:     stringValueOrEmpty(responses[i].ETag),
			Metadata: responses[i].Metadata,
			Error:    responses[i].Error,
		}
		bulkResp.Items[i] = item
	}

	if encryption.EncryptedStateStore(in.StoreName) {
		for i := range bulkResp.Items {
			if bulkResp.Items[i].Error != "" || len(bulkResp.Items[i].Data) == 0 {
				bulkResp.Items[i].Data = nil
				continue
			}

			val, err := encryption.TryDecryptValue(in.StoreName, bulkResp.Items[i].Data)
			if err != nil {
				apiServerLogger.Debugf("Bulk get error: %v", err)
				bulkResp.Items[i].Data = nil
				bulkResp.Items[i].Error = err.Error()
				continue
			}

			bulkResp.Items[i].Data = val
		}
	}

	return bulkResp, nil
}

func (a *api) getStateStore(name string) (state.Store, error) {
	if a.CompStore.StateStoresLen() == 0 {
		err := messages.ErrStateStoresNotConfigured
		apiServerLogger.Debug(err)
		return nil, err
	}

	state, ok := a.CompStore.GetStateStore(name)
	if !ok {
		err := messages.ErrStateStoreNotFound.WithFormat(name)
		apiServerLogger.Debug(err)
		return nil, err
	}
	return state, nil
}

func (a *api) GetState(ctx context.Context, in *runtimev1pb.GetStateRequest) (*runtimev1pb.GetStateResponse, error) {
	store, err := a.getStateStore(in.StoreName)
	if err != nil {
		// Error has already been logged
		return &runtimev1pb.GetStateResponse{}, err
	}
	key, err := stateLoader.GetModifiedStateKey(in.Key, in.StoreName, a.UniversalAPI.AppID)
	if err != nil {
		return &runtimev1pb.GetStateResponse{}, err
	}
	req := &state.GetRequest{
		Key:      key,
		Metadata: in.Metadata,
		Options: state.GetStateOption{
			Consistency: stateConsistencyToString(in.Consistency),
		},
	}

	start := time.Now()
	policyRunner := resiliency.NewRunner[*state.GetResponse](ctx,
		a.resiliency.ComponentOutboundPolicy(in.StoreName, resiliency.Statestore),
	)
	getResponse, err := policyRunner(func(ctx context.Context) (*state.GetResponse, error) {
		return store.Get(ctx, req)
	})
	elapsed := diag.ElapsedSince(start)

	diag.DefaultComponentMonitoring.StateInvoked(ctx, in.StoreName, diag.Get, err == nil, elapsed)

	if err != nil {
		err = status.Errorf(codes.Internal, messages.ErrStateGet, in.Key, in.StoreName, err.Error())
		apiServerLogger.Debug(err)
		return &runtimev1pb.GetStateResponse{}, err
	}

	if getResponse == nil {
		getResponse = &state.GetResponse{}
	}
	if encryption.EncryptedStateStore(in.StoreName) {
		val, err := encryption.TryDecryptValue(in.StoreName, getResponse.Data)
		if err != nil {
			err = status.Errorf(codes.Internal, messages.ErrStateGet, in.Key, in.StoreName, err.Error())
			apiServerLogger.Debug(err)
			return &runtimev1pb.GetStateResponse{}, err
		}

		getResponse.Data = val
	}

	response := &runtimev1pb.GetStateResponse{}
	if getResponse != nil {
		response.Etag = stringValueOrEmpty(getResponse.ETag)
		response.Data = getResponse.Data
		response.Metadata = getResponse.Metadata
	}
	return response, nil
}

func (a *api) SaveState(ctx context.Context, in *runtimev1pb.SaveStateRequest) (*emptypb.Empty, error) {
	empty := &emptypb.Empty{}

	store, err := a.getStateStore(in.StoreName)
	if err != nil {
		// Error has already been logged
		return empty, err
	}

<<<<<<< HEAD
	reqs := []state.SetRequest{}
	for _, s := range in.States {
		key, err1 := stateLoader.GetModifiedStateKey(s.Key, in.StoreName, a.UniversalAPI.AppID)
		if err1 != nil {
			return empty, err1
=======
	l := len(in.States)
	if l == 0 {
		return empty, nil
	}

	reqs := make([]state.SetRequest, l)
	for i, s := range in.States {
		var key string
		key, err = stateLoader.GetModifiedStateKey(s.Key, in.StoreName, a.id)
		if err != nil {
			return empty, err
>>>>>>> 2aeddca8
		}
		req := state.SetRequest{
			Key:      key,
			Metadata: s.Metadata,
		}

		if req.Metadata[contribMetadata.ContentType] == contenttype.JSONContentType {
			err = json.Unmarshal(s.Value, &req.Value)
			if err != nil {
				return empty, err
			}
		} else {
			req.Value = s.Value
		}

		if s.Etag != nil {
			req.ETag = &s.Etag.Value
		}
		if s.Options != nil {
			req.Options = state.SetStateOption{
				Consistency: stateConsistencyToString(s.Options.Consistency),
				Concurrency: stateConcurrencyToString(s.Options.Concurrency),
			}
		}
		if encryption.EncryptedStateStore(in.StoreName) {
			val, encErr := encryption.TryEncryptValue(in.StoreName, s.Value)
			if encErr != nil {
				apiServerLogger.Debug(encErr)
				return empty, encErr
			}

			req.Value = val
		}

		reqs[i] = req
	}

	start := time.Now()
	policyRunner := resiliency.NewRunner[struct{}](ctx,
		a.resiliency.ComponentOutboundPolicy(in.StoreName, resiliency.Statestore),
	)
	_, err = policyRunner(func(ctx context.Context) (struct{}, error) {
		// If there's a single request, perform it in non-bulk
		if len(reqs) == 1 {
			return struct{}{}, store.Set(ctx, &reqs[0])
		}
		return struct{}{}, store.BulkSet(ctx, reqs)
	})
	elapsed := diag.ElapsedSince(start)

	diag.DefaultComponentMonitoring.StateInvoked(ctx, in.StoreName, diag.Set, err == nil, elapsed)

	if err != nil {
		err = a.stateErrorResponse(err, messages.ErrStateSave, in.StoreName, err.Error())
		apiServerLogger.Debug(err)
		return empty, err
	}
	return empty, nil
}

// stateErrorResponse takes a state store error, format and args and returns a status code encoded gRPC error.
func (a *api) stateErrorResponse(err error, format string, args ...interface{}) error {
	e, ok := err.(*state.ETagError)
	if !ok {
		return status.Errorf(codes.Internal, format, args...)
	}
	switch e.Kind() {
	case state.ETagMismatch:
		return status.Errorf(codes.Aborted, format, args...)
	case state.ETagInvalid:
		return status.Errorf(codes.InvalidArgument, format, args...)
	}

	return status.Errorf(codes.Internal, format, args...)
}

func (a *api) DeleteState(ctx context.Context, in *runtimev1pb.DeleteStateRequest) (*emptypb.Empty, error) {
	empty := &emptypb.Empty{}

	store, err := a.getStateStore(in.StoreName)
	if err != nil {
		// Error has already been logged
		return empty, err
	}

	key, err := stateLoader.GetModifiedStateKey(in.Key, in.StoreName, a.UniversalAPI.AppID)
	if err != nil {
		return empty, err
	}
	req := state.DeleteRequest{
		Key:      key,
		Metadata: in.Metadata,
	}
	if in.Etag != nil {
		req.ETag = &in.Etag.Value
	}
	if in.Options != nil {
		req.Options = state.DeleteStateOption{
			Concurrency: stateConcurrencyToString(in.Options.Concurrency),
			Consistency: stateConsistencyToString(in.Options.Consistency),
		}
	}

	start := time.Now()
	policyRunner := resiliency.NewRunner[any](ctx,
		a.resiliency.ComponentOutboundPolicy(in.StoreName, resiliency.Statestore),
	)
	_, err = policyRunner(func(ctx context.Context) (any, error) {
		return nil, store.Delete(ctx, &req)
	})
	elapsed := diag.ElapsedSince(start)

	diag.DefaultComponentMonitoring.StateInvoked(ctx, in.StoreName, diag.Delete, err == nil, elapsed)

	if err != nil {
		err = a.stateErrorResponse(err, messages.ErrStateDelete, in.Key, err.Error())
		apiServerLogger.Debug(err)
		return empty, err
	}
	return empty, nil
}

func (a *api) DeleteBulkState(ctx context.Context, in *runtimev1pb.DeleteBulkStateRequest) (*emptypb.Empty, error) {
	empty := &emptypb.Empty{}

	store, err := a.getStateStore(in.StoreName)
	if err != nil {
		// Error has already been logged
		return empty, err
	}

	reqs := make([]state.DeleteRequest, 0, len(in.States))
	for _, item := range in.States {
		key, err1 := stateLoader.GetModifiedStateKey(item.Key, in.StoreName, a.UniversalAPI.AppID)
		if err1 != nil {
			return empty, err1
		}
		req := state.DeleteRequest{
			Key:      key,
			Metadata: item.Metadata,
		}
		if item.Etag != nil {
			req.ETag = &item.Etag.Value
		}
		if item.Options != nil {
			req.Options = state.DeleteStateOption{
				Concurrency: stateConcurrencyToString(item.Options.Concurrency),
				Consistency: stateConsistencyToString(item.Options.Consistency),
			}
		}
		reqs = append(reqs, req)
	}

	start := time.Now()
	policyRunner := resiliency.NewRunner[any](ctx,
		a.resiliency.ComponentOutboundPolicy(in.StoreName, resiliency.Statestore),
	)
	_, err = policyRunner(func(ctx context.Context) (any, error) {
		return nil, store.BulkDelete(ctx, reqs)
	})
	elapsed := diag.ElapsedSince(start)

	diag.DefaultComponentMonitoring.StateInvoked(ctx, in.StoreName, diag.BulkDelete, err == nil, elapsed)

	if err != nil {
		apiServerLogger.Debug(err)
		return empty, err
	}
	return empty, nil
}

func extractEtag(req *commonv1pb.StateItem) (bool, string) {
	if req.Etag != nil {
		return true, req.Etag.Value
	}
	return false, ""
}

func (a *api) ExecuteStateTransaction(ctx context.Context, in *runtimev1pb.ExecuteStateTransactionRequest) (*emptypb.Empty, error) {
	store, storeErr := a.getStateStore(in.StoreName)
	if storeErr != nil {
		// Error has already been logged
		return &emptypb.Empty{}, storeErr
	}

	transactionalStore, ok := store.(state.TransactionalStore)
	if !ok {
		err := status.Errorf(codes.Unimplemented, messages.ErrStateStoreNotSupported, in.StoreName)
		apiServerLogger.Debug(err)
		return &emptypb.Empty{}, err
	}

	operations := make([]state.TransactionalStateOperation, len(in.Operations))
	for i, inputReq := range in.Operations {
		req := inputReq.Request

		hasEtag, etag := extractEtag(req)
		key, err := stateLoader.GetModifiedStateKey(req.Key, in.StoreName, a.UniversalAPI.AppID)
		if err != nil {
			return &emptypb.Empty{}, err
		}
		switch state.OperationType(inputReq.OperationType) {
		case state.OperationUpsert:
			setReq := state.SetRequest{
				Key: key,
				// Limitation:
				// components that cannot handle byte array need to deserialize/serialize in
				// component specific way in components-contrib repo.
				Value:    req.Value,
				Metadata: req.Metadata,
			}

			if hasEtag {
				setReq.ETag = &etag
			}
			if req.Options != nil {
				setReq.Options = state.SetStateOption{
					Concurrency: stateConcurrencyToString(req.Options.Concurrency),
					Consistency: stateConsistencyToString(req.Options.Consistency),
				}
			}

			operations[i] = setReq

		case state.OperationDelete:
			delReq := state.DeleteRequest{
				Key:      key,
				Metadata: req.Metadata,
			}

			if hasEtag {
				delReq.ETag = &etag
			}
			if req.Options != nil {
				delReq.Options = state.DeleteStateOption{
					Concurrency: stateConcurrencyToString(req.Options.Concurrency),
					Consistency: stateConsistencyToString(req.Options.Consistency),
				}
			}

			operations[i] = delReq

		default:
			err := status.Errorf(codes.Unimplemented, messages.ErrNotSupportedStateOperation, inputReq.OperationType)
			apiServerLogger.Debug(err)
			return &emptypb.Empty{}, err
		}
	}

	if encryption.EncryptedStateStore(in.StoreName) {
		for i, op := range operations {
			switch req := op.(type) {
			case state.SetRequest:
				data := []byte(fmt.Sprintf("%v", req.Value))
				val, err := encryption.TryEncryptValue(in.StoreName, data)
				if err != nil {
					err = status.Errorf(codes.Internal, messages.ErrStateTransaction, err.Error())
					apiServerLogger.Debug(err)
					return &emptypb.Empty{}, err
				}

				req.Value = val
				operations[i] = req
			}
		}
	}

	start := time.Now()
	policyRunner := resiliency.NewRunner[struct{}](ctx,
		a.resiliency.ComponentOutboundPolicy(in.StoreName, resiliency.Statestore),
	)
	storeReq := &state.TransactionalStateRequest{
		Operations: operations,
		Metadata:   in.Metadata,
	}
	_, err := policyRunner(func(ctx context.Context) (struct{}, error) {
		return struct{}{}, transactionalStore.Multi(ctx, storeReq)
	})
	elapsed := diag.ElapsedSince(start)

	diag.DefaultComponentMonitoring.StateInvoked(ctx, in.StoreName, diag.StateTransaction, err == nil, elapsed)

	if err != nil {
		err = status.Errorf(codes.Internal, messages.ErrStateTransaction, err.Error())
		apiServerLogger.Debug(err)
		return &emptypb.Empty{}, err
	}
	return &emptypb.Empty{}, nil
}

func (a *api) RegisterActorTimer(ctx context.Context, in *runtimev1pb.RegisterActorTimerRequest) (*emptypb.Empty, error) {
	if a.UniversalAPI.Actors == nil {
		err := status.Errorf(codes.Internal, messages.ErrActorRuntimeNotFound)
		apiServerLogger.Debug(err)
		return &emptypb.Empty{}, err
	}

	req := &actors.CreateTimerRequest{
		Name:      in.Name,
		ActorID:   in.ActorId,
		ActorType: in.ActorType,
		DueTime:   in.DueTime,
		Period:    in.Period,
		TTL:       in.Ttl,
		Callback:  in.Callback,
	}

	if in.Data != nil {
		req.Data = in.Data
	}
	err := a.UniversalAPI.Actors.CreateTimer(ctx, req)
	return &emptypb.Empty{}, err
}

func (a *api) UnregisterActorTimer(ctx context.Context, in *runtimev1pb.UnregisterActorTimerRequest) (*emptypb.Empty, error) {
	if a.UniversalAPI.Actors == nil {
		err := status.Errorf(codes.Internal, messages.ErrActorRuntimeNotFound)
		apiServerLogger.Debug(err)
		return &emptypb.Empty{}, err
	}

	req := &actors.DeleteTimerRequest{
		Name:      in.Name,
		ActorID:   in.ActorId,
		ActorType: in.ActorType,
	}

	err := a.UniversalAPI.Actors.DeleteTimer(ctx, req)
	return &emptypb.Empty{}, err
}

func (a *api) RegisterActorReminder(ctx context.Context, in *runtimev1pb.RegisterActorReminderRequest) (*emptypb.Empty, error) {
	if a.UniversalAPI.Actors == nil {
		err := status.Errorf(codes.Internal, messages.ErrActorRuntimeNotFound)
		apiServerLogger.Debug(err)
		return &emptypb.Empty{}, err
	}

	req := &actors.CreateReminderRequest{
		Name:      in.Name,
		ActorID:   in.ActorId,
		ActorType: in.ActorType,
		DueTime:   in.DueTime,
		Period:    in.Period,
		TTL:       in.Ttl,
	}

	if in.Data != nil {
		req.Data = in.Data
	}
	err := a.UniversalAPI.Actors.CreateReminder(ctx, req)
	return &emptypb.Empty{}, err
}

func (a *api) UnregisterActorReminder(ctx context.Context, in *runtimev1pb.UnregisterActorReminderRequest) (*emptypb.Empty, error) {
	if a.UniversalAPI.Actors == nil {
		err := status.Errorf(codes.Internal, messages.ErrActorRuntimeNotFound)
		apiServerLogger.Debug(err)
		return &emptypb.Empty{}, err
	}

	req := &actors.DeleteReminderRequest{
		Name:      in.Name,
		ActorID:   in.ActorId,
		ActorType: in.ActorType,
	}

	err := a.UniversalAPI.Actors.DeleteReminder(ctx, req)
	return &emptypb.Empty{}, err
}

func (a *api) RenameActorReminder(ctx context.Context, in *runtimev1pb.RenameActorReminderRequest) (*emptypb.Empty, error) {
	if a.UniversalAPI.Actors == nil {
		err := status.Errorf(codes.Internal, messages.ErrActorRuntimeNotFound)
		apiServerLogger.Debug(err)
		return &emptypb.Empty{}, err
	}

	req := &actors.RenameReminderRequest{
		OldName:   in.OldName,
		ActorID:   in.ActorId,
		ActorType: in.ActorType,
		NewName:   in.NewName,
	}

	err := a.UniversalAPI.Actors.RenameReminder(ctx, req)
	return &emptypb.Empty{}, err
}

func (a *api) GetActorState(ctx context.Context, in *runtimev1pb.GetActorStateRequest) (*runtimev1pb.GetActorStateResponse, error) {
	if a.UniversalAPI.Actors == nil {
		err := status.Errorf(codes.Internal, messages.ErrActorRuntimeNotFound)
		apiServerLogger.Debug(err)
		return nil, err
	}

	actorType := in.ActorType
	actorID := in.ActorId
	key := in.Key

	hosted := a.UniversalAPI.Actors.IsActorHosted(ctx, &actors.ActorHostedRequest{
		ActorType: actorType,
		ActorID:   actorID,
	})

	if !hosted {
		err := status.Errorf(codes.Internal, messages.ErrActorInstanceMissing)
		apiServerLogger.Debug(err)
		return nil, err
	}

	req := actors.GetStateRequest{
		ActorType: actorType,
		ActorID:   actorID,
		Key:       key,
	}

	resp, err := a.UniversalAPI.Actors.GetState(ctx, &req)
	if err != nil {
		err = status.Errorf(codes.Internal, fmt.Sprintf(messages.ErrActorStateGet, err))
		apiServerLogger.Debug(err)
		return nil, err
	}

	return &runtimev1pb.GetActorStateResponse{
		Data: resp.Data,
	}, nil
}

func (a *api) ExecuteActorStateTransaction(ctx context.Context, in *runtimev1pb.ExecuteActorStateTransactionRequest) (*emptypb.Empty, error) {
	if a.UniversalAPI.Actors == nil {
		err := status.Errorf(codes.Internal, messages.ErrActorRuntimeNotFound)
		apiServerLogger.Debug(err)
		return &emptypb.Empty{}, err
	}

	actorType := in.ActorType
	actorID := in.ActorId
	actorOps := []actors.TransactionalOperation{}

	for _, op := range in.Operations {
		var actorOp actors.TransactionalOperation
		switch op.OperationType {
		case string(state.OperationUpsert):
			setReq := map[string]any{
				"key":   op.Key,
				"value": op.Value.Value,
				// Actor state do not user other attributes from state request.
			}
			if meta := op.GetMetadata(); len(meta) > 0 {
				setReq["metadata"] = meta
			}

			actorOp = actors.TransactionalOperation{
				Operation: actors.Upsert,
				Request:   setReq,
			}
		case string(state.OperationDelete):
			delReq := map[string]interface{}{
				"key": op.Key,
				// Actor state do not user other attributes from state request.
			}

			actorOp = actors.TransactionalOperation{
				Operation: actors.Delete,
				Request:   delReq,
			}

		default:
			err := status.Errorf(codes.Unimplemented, messages.ErrNotSupportedStateOperation, op.OperationType)
			apiServerLogger.Debug(err)
			return &emptypb.Empty{}, err
		}

		actorOps = append(actorOps, actorOp)
	}

	hosted := a.UniversalAPI.Actors.IsActorHosted(ctx, &actors.ActorHostedRequest{
		ActorType: actorType,
		ActorID:   actorID,
	})

	if !hosted {
		err := status.Errorf(codes.Internal, messages.ErrActorInstanceMissing)
		apiServerLogger.Debug(err)
		return &emptypb.Empty{}, err
	}

	req := actors.TransactionalRequest{
		ActorID:    actorID,
		ActorType:  actorType,
		Operations: actorOps,
	}

	err := a.UniversalAPI.Actors.TransactionalStateOperation(ctx, &req)
	if err != nil {
		err = status.Errorf(codes.Internal, fmt.Sprintf(messages.ErrActorStateTransactionSave, err))
		apiServerLogger.Debug(err)
		return &emptypb.Empty{}, err
	}

	return &emptypb.Empty{}, nil
}

func (a *api) InvokeActor(ctx context.Context, in *runtimev1pb.InvokeActorRequest) (*runtimev1pb.InvokeActorResponse, error) {
	response := &runtimev1pb.InvokeActorResponse{}

	if a.UniversalAPI.Actors == nil {
		err := status.Errorf(codes.Internal, messages.ErrActorRuntimeNotFound)
		apiServerLogger.Debug(err)
		return response, err
	}

	policyDef := a.resiliency.ActorPreLockPolicy(in.ActorType, in.ActorId)

	reqMetadata := make(map[string][]string, len(in.Metadata))
	for k, v := range in.Metadata {
		reqMetadata[k] = []string{v}
	}
	req := invokev1.NewInvokeMethodRequest(in.Method).
		WithActor(in.ActorType, in.ActorId).
		WithRawDataBytes(in.Data).
		WithMetadata(reqMetadata)
	if policyDef != nil {
		req.WithReplay(policyDef.HasRetries())
	}
	defer req.Close()

	// Unlike other actor calls, resiliency is handled here for invocation.
	// This is due to actor invocation involving a lookup for the host.
	// Having the retry here allows us to capture that and be resilient to host failure.
	// Additionally, we don't perform timeouts at this level. This is because an actor
	// should technically wait forever on the locking mechanism. If we timeout while
	// waiting for the lock, we can also create a queue of calls that will try and continue
	// after the timeout.
	policyRunner := resiliency.NewRunnerWithOptions(ctx, policyDef,
		resiliency.RunnerOpts[*invokev1.InvokeMethodResponse]{
			Disposer: resiliency.DisposerCloser[*invokev1.InvokeMethodResponse],
		},
	)
	resp, err := policyRunner(func(ctx context.Context) (*invokev1.InvokeMethodResponse, error) {
		return a.UniversalAPI.Actors.Call(ctx, req)
	})
	if err != nil && !errors.Is(err, actors.ErrDaprResponseHeader) {
		err = status.Errorf(codes.Internal, messages.ErrActorInvoke, err)
		apiServerLogger.Debug(err)
		return response, err
	}

	if resp == nil {
		resp = invokev1.NewInvokeMethodResponse(500, "Blank request", nil)
	}
	defer resp.Close()

	response.Data, err = resp.RawDataFull()
	if err != nil {
		return nil, fmt.Errorf("failed to read response data: %w", err)
	}
	return response, nil
}

func (a *api) SetAppChannel(appChannel channel.AppChannel) {
	a.appChannel = appChannel
}

func (a *api) SetDirectMessaging(directMessaging messaging.DirectMessaging) {
	a.directMessaging = directMessaging
}

func (a *api) SetActorRuntime(actor actors.Actors) {
	a.UniversalAPI.Actors = actor
}

func stringValueOrEmpty(value *string) string {
	if value == nil {
		return ""
	}

	return *value
}

func (a *api) getConfigurationStore(name string) (configuration.Store, error) {
	if a.CompStore.ConfigurationsLen() == 0 {
		return nil, status.Error(codes.FailedPrecondition, messages.ErrConfigurationStoresNotConfigured)
	}

	conf, ok := a.CompStore.GetConfiguration(name)
	if !ok {
		return nil, status.Errorf(codes.InvalidArgument, messages.ErrConfigurationStoreNotFound, name)
	}
	return conf, nil
}

func (a *api) GetConfigurationAlpha1(ctx context.Context, in *runtimev1pb.GetConfigurationRequest) (*runtimev1pb.GetConfigurationResponse, error) {
	response := &runtimev1pb.GetConfigurationResponse{}

	store, err := a.getConfigurationStore(in.StoreName)
	if err != nil {
		apiServerLogger.Debug(err)
		return response, err
	}

	req := configuration.GetRequest{
		Keys:     in.Keys,
		Metadata: in.Metadata,
	}

	start := time.Now()
	policyRunner := resiliency.NewRunner[*configuration.GetResponse](ctx,
		a.resiliency.ComponentOutboundPolicy(in.StoreName, resiliency.Configuration),
	)
	getResponse, err := policyRunner(func(ctx context.Context) (*configuration.GetResponse, error) {
		return store.Get(ctx, &req)
	})
	elapsed := diag.ElapsedSince(start)

	diag.DefaultComponentMonitoring.ConfigurationInvoked(ctx, in.StoreName, diag.Get, err == nil, elapsed)

	if err != nil {
		err = status.Errorf(codes.Internal, messages.ErrConfigurationGet, req.Keys, in.StoreName, err.Error())
		apiServerLogger.Debug(err)
		return response, err
	}

	if getResponse != nil {
		cachedItems := make(map[string]*commonv1pb.ConfigurationItem, len(getResponse.Items))
		for k, v := range getResponse.Items {
			cachedItems[k] = &commonv1pb.ConfigurationItem{
				Metadata: v.Metadata,
				Value:    v.Value,
				Version:  v.Version,
			}
		}
		response.Items = cachedItems
	}

	return response, nil
}

type configurationEventHandler struct {
	api          *api
	storeName    string
	serverStream runtimev1pb.Dapr_SubscribeConfigurationAlpha1Server //nolint:nosnakecase
}

func (h *configurationEventHandler) updateEventHandler(ctx context.Context, e *configuration.UpdateEvent) error {
	items := make(map[string]*commonv1pb.ConfigurationItem, len(e.Items))
	for k, v := range e.Items {
		items[k] = &commonv1pb.ConfigurationItem{
			Value:    v.Value,
			Version:  v.Version,
			Metadata: v.Metadata,
		}
	}

	if err := h.serverStream.Send(&runtimev1pb.SubscribeConfigurationResponse{
		Items: items,
		Id:    e.ID,
	}); err != nil {
		apiServerLogger.Debug(err)
		return err
	}
	return nil
}

func (a *api) SubscribeConfigurationAlpha1(request *runtimev1pb.SubscribeConfigurationRequest, configurationServer runtimev1pb.Dapr_SubscribeConfigurationAlpha1Server) error { //nolint:nosnakecase
	store, err := a.getConfigurationStore(request.StoreName)
	if err != nil {
		apiServerLogger.Debug(err)
		return err
	}
	sort.Slice(request.Keys, func(i, j int) bool {
		return request.Keys[i] < request.Keys[j]
	})

	subscribeKeys := make([]string, 0)

	// TODO(@halspang) provide a switch to use just resiliency or this.

	if len(request.Keys) > 0 {
		subscribeKeys = append(subscribeKeys, request.Keys...)
	}

	req := &configuration.SubscribeRequest{
		Keys:     subscribeKeys,
		Metadata: request.GetMetadata(),
	}

	handler := &configurationEventHandler{
		api:          a,
		storeName:    request.StoreName,
		serverStream: configurationServer,
	}

	// TODO(@laurence) deal with failed subscription and retires
	start := time.Now()
	policyRunner := resiliency.NewRunner[string](configurationServer.Context(),
		a.resiliency.ComponentOutboundPolicy(request.StoreName, resiliency.Configuration),
	)
	subscribeID, err := policyRunner(func(ctx context.Context) (string, error) {
		return store.Subscribe(ctx, req, handler.updateEventHandler)
	})
	elapsed := diag.ElapsedSince(start)

	diag.DefaultComponentMonitoring.ConfigurationInvoked(context.Background(), request.StoreName, diag.ConfigurationSubscribe, err == nil, elapsed)

	if err != nil {
		err = status.Errorf(codes.InvalidArgument, messages.ErrConfigurationSubscribe, req.Keys, request.StoreName, err.Error())
		apiServerLogger.Debug(err)
		return err
	}
	if err := handler.serverStream.Send(&runtimev1pb.SubscribeConfigurationResponse{
		Id: subscribeID,
	}); err != nil {
		apiServerLogger.Debug(err)
		return err
	}

	stop := make(chan struct{})
	a.CompStore.AddConfigurationSubscribe(subscribeID, stop)
	<-stop

	return nil
}

func (a *api) UnsubscribeConfigurationAlpha1(ctx context.Context, request *runtimev1pb.UnsubscribeConfigurationRequest) (*runtimev1pb.UnsubscribeConfigurationResponse, error) {
	store, err := a.getConfigurationStore(request.GetStoreName())
	if err != nil {
		apiServerLogger.Debug(err)
		return &runtimev1pb.UnsubscribeConfigurationResponse{
			Ok:      false,
			Message: err.Error(),
		}, err
	}

	subscribeID := request.GetId()

	_, ok := a.CompStore.GetConfigurationSubscribe(subscribeID)
	if !ok {
		return &runtimev1pb.UnsubscribeConfigurationResponse{
			Ok: true,
		}, nil
	}
	a.CompStore.DeleteConfigurationSubscribe(subscribeID)

	policyRunner := resiliency.NewRunner[any](ctx,
		a.resiliency.ComponentOutboundPolicy(request.StoreName, resiliency.Configuration),
	)

	start := time.Now()
	storeReq := &configuration.UnsubscribeRequest{
		ID: subscribeID,
	}
	_, err = policyRunner(func(ctx context.Context) (any, error) {
		return nil, store.Unsubscribe(ctx, storeReq)
	})
	elapsed := diag.ElapsedSince(start)

	diag.DefaultComponentMonitoring.ConfigurationInvoked(context.Background(), request.StoreName, diag.ConfigurationUnsubscribe, err == nil, elapsed)

	if err != nil {
		return &runtimev1pb.UnsubscribeConfigurationResponse{
			Ok:      false,
			Message: err.Error(),
		}, err
	}
	return &runtimev1pb.UnsubscribeConfigurationResponse{
		Ok: true,
	}, nil
}

func (a *api) Close() error {
	a.CompStore.DeleteAllConfigurationSubscribe()
	return nil
}<|MERGE_RESOLUTION|>--- conflicted
+++ resolved
@@ -661,13 +661,6 @@
 		return empty, err
 	}
 
-<<<<<<< HEAD
-	reqs := []state.SetRequest{}
-	for _, s := range in.States {
-		key, err1 := stateLoader.GetModifiedStateKey(s.Key, in.StoreName, a.UniversalAPI.AppID)
-		if err1 != nil {
-			return empty, err1
-=======
 	l := len(in.States)
 	if l == 0 {
 		return empty, nil
@@ -676,10 +669,9 @@
 	reqs := make([]state.SetRequest, l)
 	for i, s := range in.States {
 		var key string
-		key, err = stateLoader.GetModifiedStateKey(s.Key, in.StoreName, a.id)
+		key, err = stateLoader.GetModifiedStateKey(s.Key, in.StoreName, a.UniversalAPI.AppID)
 		if err != nil {
 			return empty, err
->>>>>>> 2aeddca8
 		}
 		req := state.SetRequest{
 			Key:      key,
