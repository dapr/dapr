// ------------------------------------------------------------
// Copyright (c) Microsoft Corporation.
// Licensed under the MIT License.
// ------------------------------------------------------------

package grpc

import (
	"context"
	"errors"
	"fmt"
	"strconv"
	"sync"

	"github.com/dapr/components-contrib/bindings"
	"github.com/dapr/components-contrib/pubsub"
	"github.com/dapr/components-contrib/secretstores"
	"github.com/dapr/components-contrib/state"
	"github.com/dapr/dapr/pkg/actors"
	components_v1alpha "github.com/dapr/dapr/pkg/apis/components/v1alpha1"
	"github.com/dapr/dapr/pkg/channel"
	state_loader "github.com/dapr/dapr/pkg/components/state"
	"github.com/dapr/dapr/pkg/concurrency"
	"github.com/dapr/dapr/pkg/config"
	diag "github.com/dapr/dapr/pkg/diagnostics"
	diag_utils "github.com/dapr/dapr/pkg/diagnostics/utils"
	"github.com/dapr/dapr/pkg/messages"
	"github.com/dapr/dapr/pkg/messaging"
	invokev1 "github.com/dapr/dapr/pkg/messaging/v1"
	commonv1pb "github.com/dapr/dapr/pkg/proto/common/v1"
	internalv1pb "github.com/dapr/dapr/pkg/proto/internals/v1"
	runtimev1pb "github.com/dapr/dapr/pkg/proto/runtime/v1"
	runtime_pubsub "github.com/dapr/dapr/pkg/runtime/pubsub"
	"github.com/golang/protobuf/ptypes/empty"
	jsoniter "github.com/json-iterator/go"
	"google.golang.org/grpc"
	"google.golang.org/grpc/codes"
	"google.golang.org/grpc/metadata"
	"google.golang.org/grpc/status"
	"google.golang.org/protobuf/types/known/emptypb"
)

const (
	daprHTTPStatusHeader = "dapr-http-status"
)

// API is the gRPC interface for the Dapr gRPC API. It implements both the internal and external proto definitions.
type API interface {
	// DaprInternal Service methods
	CallActor(ctx context.Context, in *internalv1pb.InternalInvokeRequest) (*internalv1pb.InternalInvokeResponse, error)
	CallLocal(ctx context.Context, in *internalv1pb.InternalInvokeRequest) (*internalv1pb.InternalInvokeResponse, error)

	// Dapr Service methods
	PublishEvent(ctx context.Context, in *runtimev1pb.PublishEventRequest) (*emptypb.Empty, error)
	InvokeService(ctx context.Context, in *runtimev1pb.InvokeServiceRequest) (*commonv1pb.InvokeResponse, error)
	InvokeBinding(ctx context.Context, in *runtimev1pb.InvokeBindingRequest) (*runtimev1pb.InvokeBindingResponse, error)
	GetState(ctx context.Context, in *runtimev1pb.GetStateRequest) (*runtimev1pb.GetStateResponse, error)
	GetBulkState(ctx context.Context, in *runtimev1pb.GetBulkStateRequest) (*runtimev1pb.GetBulkStateResponse, error)
	GetSecret(ctx context.Context, in *runtimev1pb.GetSecretRequest) (*runtimev1pb.GetSecretResponse, error)
	GetBulkSecret(ctx context.Context, in *runtimev1pb.GetBulkSecretRequest) (*runtimev1pb.GetBulkSecretResponse, error)
	SaveState(ctx context.Context, in *runtimev1pb.SaveStateRequest) (*emptypb.Empty, error)
	DeleteState(ctx context.Context, in *runtimev1pb.DeleteStateRequest) (*emptypb.Empty, error)
	DeleteBulkState(ctx context.Context, in *runtimev1pb.DeleteBulkStateRequest) (*emptypb.Empty, error)
	ExecuteStateTransaction(ctx context.Context, in *runtimev1pb.ExecuteStateTransactionRequest) (*emptypb.Empty, error)
	SetAppChannel(appChannel channel.AppChannel)
	SetDirectMessaging(directMessaging messaging.DirectMessaging)
	SetActorRuntime(actor actors.Actors)
	RegisterActorTimer(ctx context.Context, in *runtimev1pb.RegisterActorTimerRequest) (*emptypb.Empty, error)
	UnregisterActorTimer(ctx context.Context, in *runtimev1pb.UnregisterActorTimerRequest) (*emptypb.Empty, error)
	RegisterActorReminder(ctx context.Context, in *runtimev1pb.RegisterActorReminderRequest) (*emptypb.Empty, error)
	UnregisterActorReminder(ctx context.Context, in *runtimev1pb.UnregisterActorReminderRequest) (*emptypb.Empty, error)
	GetActorState(ctx context.Context, in *runtimev1pb.GetActorStateRequest) (*runtimev1pb.GetActorStateResponse, error)
	ExecuteActorStateTransaction(ctx context.Context, in *runtimev1pb.ExecuteActorStateTransactionRequest) (*emptypb.Empty, error)
	InvokeActor(ctx context.Context, in *runtimev1pb.InvokeActorRequest) (*runtimev1pb.InvokeActorResponse, error)
	// Gets metadata of the sidecar
	GetMetadata(ctx context.Context, in *emptypb.Empty) (*runtimev1pb.GetMetadataResponse, error)
	// Sets value in extended metadata of the sidecar
	SetMetadata(ctx context.Context, in *runtimev1pb.SetMetadataRequest) (*emptypb.Empty, error)
}

type api struct {
	actor                 actors.Actors
	directMessaging       messaging.DirectMessaging
	appChannel            channel.AppChannel
	stateStores           map[string]state.Store
	secretStores          map[string]secretstores.SecretStore
	secretsConfiguration  map[string]config.SecretsScope
	pubsubAdapter         runtime_pubsub.Adapter
	id                    string
	sendToOutputBindingFn func(name string, req *bindings.InvokeRequest) (*bindings.InvokeResponse, error)
	tracingSpec           config.TracingSpec
	accessControlList     *config.AccessControlList
	appProtocol           string
	extendedMetadata      sync.Map
	components            []components_v1alpha.Component
}

// NewAPI returns a new gRPC API
func NewAPI(
	appID string, appChannel channel.AppChannel,
	stateStores map[string]state.Store,
	secretStores map[string]secretstores.SecretStore,
	secretsConfiguration map[string]config.SecretsScope,
	pubsubAdapter runtime_pubsub.Adapter,
	directMessaging messaging.DirectMessaging,
	actor actors.Actors,
	sendToOutputBindingFn func(name string, req *bindings.InvokeRequest) (*bindings.InvokeResponse, error),
	tracingSpec config.TracingSpec,
	accessControlList *config.AccessControlList,
	appProtocol string,
	components []components_v1alpha.Component) API {
	return &api{
		directMessaging:       directMessaging,
		actor:                 actor,
		id:                    appID,
		appChannel:            appChannel,
		pubsubAdapter:         pubsubAdapter,
		stateStores:           stateStores,
		secretStores:          secretStores,
		secretsConfiguration:  secretsConfiguration,
		sendToOutputBindingFn: sendToOutputBindingFn,
		tracingSpec:           tracingSpec,
		accessControlList:     accessControlList,
		appProtocol:           appProtocol,
	}
}

// CallLocal is used for internal dapr to dapr calls. It is invoked by another Dapr instance with a request to the local app.
func (a *api) CallLocal(ctx context.Context, in *internalv1pb.InternalInvokeRequest) (*internalv1pb.InternalInvokeResponse, error) {
	if a.appChannel == nil {
		return nil, status.Error(codes.Internal, messages.ErrChannelNotFound)
	}

	req, err := invokev1.InternalInvokeRequest(in)
	if err != nil {
		return nil, status.Errorf(codes.InvalidArgument, messages.ErrInternalInvokeRequest, err.Error())
	}

	if a.accessControlList != nil {
		// An access control policy has been specified for the app. Apply the policies.
		operation := req.Message().Method
		var httpVerb commonv1pb.HTTPExtension_Verb
		// Get the http verb in case the application protocol is http
		if a.appProtocol == config.HTTPProtocol && req.Metadata() != nil && len(req.Metadata()) > 0 {
			httpExt := req.Message().GetHttpExtension()
			if httpExt != nil {
				httpVerb = httpExt.GetVerb()
			}
		}
		callAllowed, errMsg := a.applyAccessControlPolicies(ctx, operation, httpVerb, a.appProtocol)

		if !callAllowed {
			return nil, status.Errorf(codes.PermissionDenied, errMsg)
		}
	}

	resp, err := a.appChannel.InvokeMethod(ctx, req)

	if err != nil {
		err = status.Errorf(codes.Internal, messages.ErrChannelInvoke, err)
		return nil, err
	}
	return resp.Proto(), err
}

func (a *api) applyAccessControlPolicies(ctx context.Context, operation string, httpVerb commonv1pb.HTTPExtension_Verb, appProtocol string) (bool, string) {
	// Apply access control list filter
	spiffeID, err := config.GetAndParseSpiffeID(ctx)
	if err != nil {
		// Apply the default action
		apiServerLogger.Debugf("error while reading spiffe id from client cert: %v. applying default global policy action", err.Error())
	}
	var appID, trustDomain, namespace string
	if spiffeID != nil {
		appID = spiffeID.AppID
		namespace = spiffeID.Namespace
		trustDomain = spiffeID.TrustDomain
	}
	action, actionPolicy := config.IsOperationAllowedByAccessControlPolicy(spiffeID, appID, operation, httpVerb, appProtocol, a.accessControlList)
	emitACLMetrics(actionPolicy, appID, trustDomain, namespace, operation, httpVerb.String(), action)

	var errMessage string
	if !action {
		errMessage = fmt.Sprintf("access control policy has denied access to appid: %s operation: %s verb: %s", appID, operation, httpVerb)
		apiServerLogger.Debugf(errMessage)
	}

	return action, errMessage
}

// CallActor invokes a virtual actor
func (a *api) CallActor(ctx context.Context, in *internalv1pb.InternalInvokeRequest) (*internalv1pb.InternalInvokeResponse, error) {
	req, err := invokev1.InternalInvokeRequest(in)
	if err != nil {
		return nil, status.Errorf(codes.InvalidArgument, messages.ErrInternalInvokeRequest, err.Error())
	}

	resp, err := a.actor.Call(ctx, req)
	if err != nil {
		err = status.Errorf(codes.Internal, messages.ErrActorInvoke, err)
		return nil, err
	}
	return resp.Proto(), nil
}

func (a *api) PublishEvent(ctx context.Context, in *runtimev1pb.PublishEventRequest) (*emptypb.Empty, error) {
	if a.pubsubAdapter == nil {
		err := status.Error(codes.FailedPrecondition, messages.ErrPubsubNotConfigured)
		apiServerLogger.Debug(err)
		return &emptypb.Empty{}, err
	}

	pubsubName := in.PubsubName
	if pubsubName == "" {
		err := status.Error(codes.InvalidArgument, messages.ErrPubsubEmpty)
		apiServerLogger.Debug(err)
		return &emptypb.Empty{}, err
	}

	thepubsub := a.pubsubAdapter.GetPubSub(pubsubName)
	if thepubsub == nil {
		err := status.Errorf(codes.InvalidArgument, messages.ErrPubsubNotFound, pubsubName)
		apiServerLogger.Debug(err)
		return &emptypb.Empty{}, err
	}

	topic := in.Topic
	if topic == "" {
		err := status.Errorf(codes.InvalidArgument, messages.ErrTopicEmpty, pubsubName)
		apiServerLogger.Debug(err)
		return &emptypb.Empty{}, err
	}

	body := []byte{}

	if in.Data != nil {
		body = in.Data
	}

	span := diag_utils.SpanFromContext(ctx)
	corID := diag.SpanContextToW3CString(span.SpanContext())

<<<<<<< HEAD
=======
	envelope, err := runtime_pubsub.NewCloudEvent(&runtime_pubsub.CloudEvent{
		ID:              a.id,
		Topic:           in.Topic,
		DataContentType: in.DataContentType,
		Data:            body,
		TraceID:         corID,
		Pubsub:          in.PubsubName,
	})
	if err != nil {
		err = status.Errorf(codes.InvalidArgument, messages.ErrPubsubCloudEventCreation, err.Error())
		apiServerLogger.Debug(err)
		return &emptypb.Empty{}, err
	}

>>>>>>> 7708a2b7
	features := thepubsub.Features()
	var (
		b   []byte
		err error
	)
	if pubsub.FeatureRawData.IsPresent(features) {
		b = body
	} else {
		envelope, err := runtime_pubsub.NewCloudEvent(&runtime_pubsub.CloudEvent{
			ID:              a.id,
			Topic:           in.Topic,
			DataContentType: in.DataContentType,
			Data:            body,
			TraceID:         corID,
			Pubsub:          in.PubsubName,
		})
		if err != nil {
			err = status.Errorf(codes.InvalidArgument, messages.ErrPubsubCloudEventCreation, err.Error())
			apiServerLogger.Debug(err)
			return &empty.Empty{}, err
		}

<<<<<<< HEAD
		pubsub.ApplyMetadata(envelope, features, in.Metadata)

		b, err = jsoniter.ConfigFastest.Marshal(envelope)
		if err != nil {
			err = status.Errorf(codes.InvalidArgument, messages.ErrPubsubCloudEventsSer, topic, pubsubName, err.Error())
			apiServerLogger.Debug(err)
			return &empty.Empty{}, err
		}
=======
	b, err := jsoniter.ConfigFastest.Marshal(envelope)
	if err != nil {
		err = status.Errorf(codes.InvalidArgument, messages.ErrPubsubCloudEventsSer, topic, pubsubName, err.Error())
		apiServerLogger.Debug(err)
		return &emptypb.Empty{}, err
>>>>>>> 7708a2b7
	}

	req := pubsub.PublishRequest{
		PubsubName: pubsubName,
		Topic:      topic,
		Data:       b,
		Metadata:   in.Metadata,
	}

	err = a.pubsubAdapter.Publish(&req)
	if err != nil {
		nerr := status.Errorf(codes.Internal, messages.ErrPubsubPublishMessage, topic, pubsubName, err.Error())
		if errors.As(err, &runtime_pubsub.NotAllowedError{}) {
			nerr = status.Errorf(codes.PermissionDenied, err.Error())
		}

		if errors.As(err, &runtime_pubsub.NotFoundError{}) {
			nerr = status.Errorf(codes.NotFound, err.Error())
		}
		apiServerLogger.Debug(nerr)
		return &emptypb.Empty{}, nerr
	}
	return &emptypb.Empty{}, nil
}

func (a *api) InvokeService(ctx context.Context, in *runtimev1pb.InvokeServiceRequest) (*commonv1pb.InvokeResponse, error) {
	req := invokev1.FromInvokeRequestMessage(in.GetMessage())

	if incomingMD, ok := metadata.FromIncomingContext(ctx); ok {
		req.WithMetadata(incomingMD)
	}

	if a.directMessaging == nil {
		return nil, status.Errorf(codes.Internal, messages.ErrDirectInvokeNotReady)
	}

	resp, err := a.directMessaging.Invoke(ctx, in.Id, req)
	if err != nil {
		err = status.Errorf(codes.Internal, messages.ErrDirectInvoke, in.Id, err)
		return nil, err
	}

	var headerMD = invokev1.InternalMetadataToGrpcMetadata(ctx, resp.Headers(), true)

	var respError error
	if resp.IsHTTPResponse() {
		var errorMessage = []byte("")
		if resp != nil {
			_, errorMessage = resp.RawData()
		}
		respError = invokev1.ErrorFromHTTPResponseCode(int(resp.Status().Code), string(errorMessage))
		// Populate http status code to header
		headerMD.Set(daprHTTPStatusHeader, strconv.Itoa(int(resp.Status().Code)))
	} else {
		respError = invokev1.ErrorFromInternalStatus(resp.Status())
		// ignore trailer if appchannel uses HTTP
		grpc.SetTrailer(ctx, invokev1.InternalMetadataToGrpcMetadata(ctx, resp.Trailers(), false))
	}

	grpc.SetHeader(ctx, headerMD)

	return resp.Message(), respError
}

func (a *api) InvokeBinding(ctx context.Context, in *runtimev1pb.InvokeBindingRequest) (*runtimev1pb.InvokeBindingResponse, error) {
	req := &bindings.InvokeRequest{
		Metadata:  in.Metadata,
		Operation: bindings.OperationKind(in.Operation),
	}
	if in.Data != nil {
		req.Data = in.Data
	}

	r := &runtimev1pb.InvokeBindingResponse{}
	resp, err := a.sendToOutputBindingFn(in.Name, req)
	if err != nil {
		err = status.Errorf(codes.Internal, messages.ErrInvokeOutputBinding, in.Name, err.Error())
		apiServerLogger.Debug(err)
		return r, err
	}

	if resp != nil {
		r.Data = resp.Data
		r.Metadata = resp.Metadata
	}
	return r, nil
}

func (a *api) GetBulkState(ctx context.Context, in *runtimev1pb.GetBulkStateRequest) (*runtimev1pb.GetBulkStateResponse, error) {
	store, err := a.getStateStore(in.StoreName)
	if err != nil {
		apiServerLogger.Debug(err)
		return &runtimev1pb.GetBulkStateResponse{}, err
	}

	bulkResp := &runtimev1pb.GetBulkStateResponse{}
	if len(in.Keys) == 0 {
		return bulkResp, nil
	}

	// try bulk get first
	reqs := make([]state.GetRequest, len(in.Keys))
	for i, k := range in.Keys {
		r := state.GetRequest{
			Key:      state_loader.GetModifiedStateKey(k, in.StoreName, a.id),
			Metadata: in.Metadata,
		}
		reqs[i] = r
	}
	bulkGet, responses, err := store.BulkGet(reqs)
	// if store supports bulk get
	if bulkGet {
		if err != nil {
			return bulkResp, err
		}
		for i := 0; i < len(responses); i++ {
			item := &runtimev1pb.BulkStateItem{
				Key:      state_loader.GetOriginalStateKey(responses[i].Key),
				Data:     responses[i].Data,
				Etag:     responses[i].ETag,
				Metadata: responses[i].Metadata,
				Error:    responses[i].Error,
			}
			bulkResp.Items = append(bulkResp.Items, item)
		}
		return bulkResp, nil
	}

	// if store doesn't support bulk get, fallback to call get() method one by one
	limiter := concurrency.NewLimiter(int(in.Parallelism))
	for i := 0; i < len(reqs); i++ {
		fn := func(param interface{}) {
			req := param.(*state.GetRequest)
			r, err := store.Get(req)
			item := &runtimev1pb.BulkStateItem{
				Key: state_loader.GetOriginalStateKey(req.Key),
			}
			if err != nil {
				item.Error = err.Error()
			} else if r != nil {
				item.Data = r.Data
				item.Etag = r.ETag
				item.Metadata = r.Metadata
			}
			bulkResp.Items = append(bulkResp.Items, item)
		}
		limiter.Execute(fn, &reqs[i])
	}
	limiter.Wait()

	return bulkResp, nil
}

func (a *api) getStateStore(name string) (state.Store, error) {
	if a.stateStores == nil || len(a.stateStores) == 0 {
		return nil, status.Error(codes.FailedPrecondition, messages.ErrStateStoresNotConfigured)
	}

	if a.stateStores[name] == nil {
		return nil, status.Errorf(codes.InvalidArgument, messages.ErrStateStoreNotFound, name)
	}
	return a.stateStores[name], nil
}

func (a *api) GetState(ctx context.Context, in *runtimev1pb.GetStateRequest) (*runtimev1pb.GetStateResponse, error) {
	store, err := a.getStateStore(in.StoreName)
	if err != nil {
		apiServerLogger.Debug(err)
		return &runtimev1pb.GetStateResponse{}, err
	}

	req := state.GetRequest{
		Key:      state_loader.GetModifiedStateKey(in.Key, in.StoreName, a.id),
		Metadata: in.Metadata,
		Options: state.GetStateOption{
			Consistency: stateConsistencyToString(in.Consistency),
		},
	}

	getResponse, err := store.Get(&req)
	if err != nil {
		err = status.Errorf(codes.Internal, messages.ErrStateGet, in.Key, in.StoreName, err.Error())
		apiServerLogger.Debug(err)
		return &runtimev1pb.GetStateResponse{}, err
	}

	response := &runtimev1pb.GetStateResponse{}
	if getResponse != nil {
		response.Etag = getResponse.ETag
		response.Data = getResponse.Data
		response.Metadata = getResponse.Metadata
	}
	return response, nil
}

func (a *api) SaveState(ctx context.Context, in *runtimev1pb.SaveStateRequest) (*emptypb.Empty, error) {
	store, err := a.getStateStore(in.StoreName)
	if err != nil {
		apiServerLogger.Debug(err)
		return &emptypb.Empty{}, err
	}

	reqs := []state.SetRequest{}
	for _, s := range in.States {
		req := state.SetRequest{
			Key:      state_loader.GetModifiedStateKey(s.Key, in.StoreName, a.id),
			Metadata: s.Metadata,
			Value:    s.Value,
		}
		if s.Etag != nil {
			req.ETag = &s.Etag.Value
		}
		if s.Options != nil {
			req.Options = state.SetStateOption{
				Consistency: stateConsistencyToString(s.Options.Consistency),
				Concurrency: stateConcurrencyToString(s.Options.Concurrency),
			}
		}
		reqs = append(reqs, req)
	}

	err = store.BulkSet(reqs)
	if err != nil {
		err = a.stateErrorResponse(err, messages.ErrStateSave, in.StoreName, err.Error())
		apiServerLogger.Debug(err)
		return &emptypb.Empty{}, err
	}
	return &emptypb.Empty{}, nil
}

// stateErrorResponse takes a state store error, format and args and returns a status code encoded gRPC error
func (a *api) stateErrorResponse(err error, format string, args ...interface{}) error {
	e, ok := err.(*state.ETagError)
	if !ok {
		return status.Errorf(codes.Internal, format, args...)
	}
	switch e.Kind() {
	case state.ETagMismatch:
		return status.Errorf(codes.Aborted, format, args...)
	case state.ETagInvalid:
		return status.Errorf(codes.InvalidArgument, format, args...)
	}

	return status.Errorf(codes.Internal, format, args...)
}

func (a *api) DeleteState(ctx context.Context, in *runtimev1pb.DeleteStateRequest) (*emptypb.Empty, error) {
	store, err := a.getStateStore(in.StoreName)
	if err != nil {
		apiServerLogger.Debug(err)
		return &emptypb.Empty{}, err
	}

	req := state.DeleteRequest{
		Key:      state_loader.GetModifiedStateKey(in.Key, in.StoreName, a.id),
		Metadata: in.Metadata,
	}
	if in.Etag != nil {
		req.ETag = &in.Etag.Value
	}
	if in.Options != nil {
		req.Options = state.DeleteStateOption{
			Concurrency: stateConcurrencyToString(in.Options.Concurrency),
			Consistency: stateConsistencyToString(in.Options.Consistency),
		}
	}

	err = store.Delete(&req)
	if err != nil {
		err = a.stateErrorResponse(err, messages.ErrStateDelete, in.Key, err.Error())
		apiServerLogger.Debug(err)
		return &empty.Empty{}, err
	}
	return &empty.Empty{}, nil
}

func (a *api) DeleteBulkState(ctx context.Context, in *runtimev1pb.DeleteBulkStateRequest) (*empty.Empty, error) {
	store, err := a.getStateStore(in.StoreName)
	if err != nil {
		apiServerLogger.Debug(err)
		return &empty.Empty{}, err
	}

	reqs := make([]state.DeleteRequest, 0, len(in.States))
	for _, item := range in.States {
		req := state.DeleteRequest{
			Key:      state_loader.GetModifiedStateKey(item.Key, in.StoreName, a.id),
			Metadata: item.Metadata,
		}
		if item.Etag != nil {
			req.ETag = &item.Etag.Value
		}
		if item.Options != nil {
			req.Options = state.DeleteStateOption{
				Concurrency: stateConcurrencyToString(item.Options.Concurrency),
				Consistency: stateConsistencyToString(item.Options.Consistency),
			}
		}
		reqs = append(reqs, req)
	}
	err = store.BulkDelete(reqs)
	if err != nil {
		apiServerLogger.Debug(err)
		return &emptypb.Empty{}, err
	}
	return &emptypb.Empty{}, nil
}

func (a *api) GetSecret(ctx context.Context, in *runtimev1pb.GetSecretRequest) (*runtimev1pb.GetSecretResponse, error) {
	if a.secretStores == nil || len(a.secretStores) == 0 {
		err := status.Error(codes.FailedPrecondition, messages.ErrSecretStoreNotConfigured)
		apiServerLogger.Debug(err)
		return &runtimev1pb.GetSecretResponse{}, err
	}

	secretStoreName := in.StoreName

	if a.secretStores[secretStoreName] == nil {
		err := status.Errorf(codes.InvalidArgument, messages.ErrSecretStoreNotFound, secretStoreName)
		apiServerLogger.Debug(err)
		return &runtimev1pb.GetSecretResponse{}, err
	}

	if !a.isSecretAllowed(in.StoreName, in.Key) {
		err := status.Errorf(codes.PermissionDenied, messages.ErrPermissionDenied, in.Key, in.StoreName)
		apiServerLogger.Debug(err)
		return &runtimev1pb.GetSecretResponse{}, err
	}

	req := secretstores.GetSecretRequest{
		Name:     in.Key,
		Metadata: in.Metadata,
	}

	getResponse, err := a.secretStores[secretStoreName].GetSecret(req)

	if err != nil {
		err = status.Errorf(codes.Internal, messages.ErrSecretGet, req.Name, secretStoreName, err.Error())
		apiServerLogger.Debug(err)
		return &runtimev1pb.GetSecretResponse{}, err
	}

	response := &runtimev1pb.GetSecretResponse{}
	if getResponse.Data != nil {
		response.Data = getResponse.Data
	}
	return response, nil
}

func (a *api) GetBulkSecret(ctx context.Context, in *runtimev1pb.GetBulkSecretRequest) (*runtimev1pb.GetBulkSecretResponse, error) {
	if a.secretStores == nil || len(a.secretStores) == 0 {
		err := status.Error(codes.FailedPrecondition, messages.ErrSecretStoreNotConfigured)
		apiServerLogger.Debug(err)
		return &runtimev1pb.GetBulkSecretResponse{}, err
	}

	secretStoreName := in.StoreName

	if a.secretStores[secretStoreName] == nil {
		err := status.Errorf(codes.InvalidArgument, messages.ErrSecretStoreNotFound, secretStoreName)
		apiServerLogger.Debug(err)
		return &runtimev1pb.GetBulkSecretResponse{}, err
	}

	req := secretstores.BulkGetSecretRequest{
		Metadata: in.Metadata,
	}

	getResponse, err := a.secretStores[secretStoreName].BulkGetSecret(req)

	if err != nil {
		err = status.Errorf(codes.Internal, messages.ErrBulkSecretGet, secretStoreName, err.Error())
		apiServerLogger.Debug(err)
		return &runtimev1pb.GetBulkSecretResponse{}, err
	}

	filteredSecrets := map[string]map[string]string{}
	for key, v := range getResponse.Data {
		if a.isSecretAllowed(secretStoreName, key) {
			filteredSecrets[key] = v
		} else {
			apiServerLogger.Debugf(messages.ErrPermissionDenied, key, in.StoreName)
		}
	}

	response := &runtimev1pb.GetBulkSecretResponse{}
	if getResponse.Data != nil {
		response.Data = map[string]*runtimev1pb.SecretResponse{}
		for key, v := range filteredSecrets {
			response.Data[key] = &runtimev1pb.SecretResponse{Secrets: v}
		}
	}
	return response, nil
}

func extractEtag(req *commonv1pb.StateItem) (bool, string) {
	if req.Etag != nil {
		return true, req.Etag.Value
	}
	return false, ""
}

func (a *api) ExecuteStateTransaction(ctx context.Context, in *runtimev1pb.ExecuteStateTransactionRequest) (*emptypb.Empty, error) {
	if a.stateStores == nil || len(a.stateStores) == 0 {
		err := status.Error(codes.FailedPrecondition, messages.ErrStateStoresNotConfigured)
		apiServerLogger.Debug(err)
		return &emptypb.Empty{}, err
	}

	storeName := in.StoreName

	if a.stateStores[storeName] == nil {
		err := status.Errorf(codes.InvalidArgument, messages.ErrStateStoreNotFound, storeName)
		apiServerLogger.Debug(err)
		return &emptypb.Empty{}, err
	}

	transactionalStore, ok := a.stateStores[storeName].(state.TransactionalStore)
	if !ok {
		err := status.Errorf(codes.Unimplemented, messages.ErrStateStoreNotSupported, storeName)
		apiServerLogger.Debug(err)
		return &emptypb.Empty{}, err
	}

	operations := []state.TransactionalStateOperation{}
	for _, inputReq := range in.Operations {
		var operation state.TransactionalStateOperation
		var req = inputReq.Request

		hasEtag, etag := extractEtag(req)

		switch state.OperationType(inputReq.OperationType) {
		case state.Upsert:
			setReq := state.SetRequest{
				Key: state_loader.GetModifiedStateKey(req.Key, in.StoreName, a.id),
				// Limitation:
				// components that cannot handle byte array need to deserialize/serialize in
				// component specific way in components-contrib repo.
				Value:    req.Value,
				Metadata: req.Metadata,
			}

			if hasEtag {
				setReq.ETag = &etag
			}
			if req.Options != nil {
				setReq.Options = state.SetStateOption{
					Concurrency: stateConcurrencyToString(req.Options.Concurrency),
					Consistency: stateConsistencyToString(req.Options.Consistency),
				}
			}

			operation = state.TransactionalStateOperation{
				Operation: state.Upsert,
				Request:   setReq,
			}

		case state.Delete:
			delReq := state.DeleteRequest{
				Key:      state_loader.GetModifiedStateKey(req.Key, in.StoreName, a.id),
				Metadata: req.Metadata,
			}

			if hasEtag {
				delReq.ETag = &etag
			}
			if req.Options != nil {
				delReq.Options = state.DeleteStateOption{
					Concurrency: stateConcurrencyToString(req.Options.Concurrency),
					Consistency: stateConsistencyToString(req.Options.Consistency),
				}
			}

			operation = state.TransactionalStateOperation{
				Operation: state.Delete,
				Request:   delReq,
			}

		default:
			err := status.Errorf(codes.Unimplemented, messages.ErrNotSupportedStateOperation, inputReq.OperationType)
			apiServerLogger.Debug(err)
			return &emptypb.Empty{}, err
		}

		operations = append(operations, operation)
	}

	err := transactionalStore.Multi(&state.TransactionalStateRequest{
		Operations: operations,
		Metadata:   in.Metadata,
	})

	if err != nil {
		err = status.Errorf(codes.Internal, messages.ErrStateTransaction, err.Error())
		apiServerLogger.Debug(err)
		return &emptypb.Empty{}, err
	}
	return &emptypb.Empty{}, nil
}

func (a *api) RegisterActorTimer(ctx context.Context, in *runtimev1pb.RegisterActorTimerRequest) (*emptypb.Empty, error) {
	if a.actor == nil {
		err := status.Errorf(codes.Internal, messages.ErrActorRuntimeNotFound)
		apiServerLogger.Debug(err)
		return &emptypb.Empty{}, err
	}

	req := &actors.CreateTimerRequest{
		Name:      in.Name,
		ActorID:   in.ActorId,
		ActorType: in.ActorType,
		DueTime:   in.DueTime,
		Period:    in.Period,
		Callback:  in.Callback,
	}

	if in.Data != nil {
		req.Data = in.Data
	}
	err := a.actor.CreateTimer(ctx, req)
	return &emptypb.Empty{}, err
}

func (a *api) UnregisterActorTimer(ctx context.Context, in *runtimev1pb.UnregisterActorTimerRequest) (*emptypb.Empty, error) {
	if a.actor == nil {
		err := status.Errorf(codes.Internal, messages.ErrActorRuntimeNotFound)
		apiServerLogger.Debug(err)
		return &emptypb.Empty{}, err
	}

	req := &actors.DeleteTimerRequest{
		Name:      in.Name,
		ActorID:   in.ActorId,
		ActorType: in.ActorType,
	}

	err := a.actor.DeleteTimer(ctx, req)
	return &emptypb.Empty{}, err
}

func (a *api) RegisterActorReminder(ctx context.Context, in *runtimev1pb.RegisterActorReminderRequest) (*emptypb.Empty, error) {
	if a.actor == nil {
		err := status.Errorf(codes.Internal, messages.ErrActorRuntimeNotFound)
		apiServerLogger.Debug(err)
		return &emptypb.Empty{}, err
	}

	req := &actors.CreateReminderRequest{
		Name:      in.Name,
		ActorID:   in.ActorId,
		ActorType: in.ActorType,
		DueTime:   in.DueTime,
		Period:    in.Period,
	}

	if in.Data != nil {
		req.Data = in.Data
	}
	err := a.actor.CreateReminder(ctx, req)
	return &emptypb.Empty{}, err
}

func (a *api) UnregisterActorReminder(ctx context.Context, in *runtimev1pb.UnregisterActorReminderRequest) (*emptypb.Empty, error) {
	if a.actor == nil {
		err := status.Errorf(codes.Internal, messages.ErrActorRuntimeNotFound)
		apiServerLogger.Debug(err)
		return &emptypb.Empty{}, err
	}

	req := &actors.DeleteReminderRequest{
		Name:      in.Name,
		ActorID:   in.ActorId,
		ActorType: in.ActorType,
	}

	err := a.actor.DeleteReminder(ctx, req)
	return &emptypb.Empty{}, err
}

func (a *api) GetActorState(ctx context.Context, in *runtimev1pb.GetActorStateRequest) (*runtimev1pb.GetActorStateResponse, error) {
	if a.actor == nil {
		err := status.Errorf(codes.Internal, messages.ErrActorRuntimeNotFound)
		apiServerLogger.Debug(err)
		return nil, err
	}

	actorType := in.ActorType
	actorID := in.ActorId
	key := in.Key

	hosted := a.actor.IsActorHosted(ctx, &actors.ActorHostedRequest{
		ActorType: actorType,
		ActorID:   actorID,
	})

	if !hosted {
		err := status.Errorf(codes.Internal, messages.ErrActorInstanceMissing)
		apiServerLogger.Debug(err)
		return nil, err
	}

	req := actors.GetStateRequest{
		ActorType: actorType,
		ActorID:   actorID,
		Key:       key,
	}

	resp, err := a.actor.GetState(ctx, &req)
	if err != nil {
		err = status.Errorf(codes.Internal, fmt.Sprintf(messages.ErrActorStateGet, err))
		apiServerLogger.Debug(err)
		return nil, err
	}

	return &runtimev1pb.GetActorStateResponse{
		Data: resp.Data,
	}, nil
}

func (a *api) ExecuteActorStateTransaction(ctx context.Context, in *runtimev1pb.ExecuteActorStateTransactionRequest) (*emptypb.Empty, error) {
	if a.actor == nil {
		err := status.Errorf(codes.Internal, messages.ErrActorRuntimeNotFound)
		apiServerLogger.Debug(err)
		return &emptypb.Empty{}, err
	}

	actorType := in.ActorType
	actorID := in.ActorId
	actorOps := []actors.TransactionalOperation{}

	for _, op := range in.Operations {
		var actorOp actors.TransactionalOperation
		switch state.OperationType(op.OperationType) {
		case state.Upsert:
			setReq := map[string]interface{}{
				"key":   op.Key,
				"value": op.Value.Value,
				// Actor state do not user other attributes from state request.
			}

			actorOp = actors.TransactionalOperation{
				Operation: actors.Upsert,
				Request:   setReq,
			}
		case state.Delete:
			delReq := map[string]interface{}{
				"key": op.Key,
				// Actor state do not user other attributes from state request.
			}

			actorOp = actors.TransactionalOperation{
				Operation: actors.Delete,
				Request:   delReq,
			}

		default:
			err := status.Errorf(codes.Unimplemented, messages.ErrNotSupportedStateOperation, op.OperationType)
			apiServerLogger.Debug(err)
			return &emptypb.Empty{}, err
		}

		actorOps = append(actorOps, actorOp)
	}

	hosted := a.actor.IsActorHosted(ctx, &actors.ActorHostedRequest{
		ActorType: actorType,
		ActorID:   actorID,
	})

	if !hosted {
		err := status.Errorf(codes.Internal, messages.ErrActorInstanceMissing)
		apiServerLogger.Debug(err)
		return &emptypb.Empty{}, err
	}

	req := actors.TransactionalRequest{
		ActorID:    actorID,
		ActorType:  actorType,
		Operations: actorOps,
	}

	err := a.actor.TransactionalStateOperation(ctx, &req)
	if err != nil {
		err = status.Errorf(codes.Internal, fmt.Sprintf(messages.ErrActorStateTransactionSave, err))
		apiServerLogger.Debug(err)
		return &emptypb.Empty{}, err
	}

	return &emptypb.Empty{}, nil
}

func (a *api) InvokeActor(ctx context.Context, in *runtimev1pb.InvokeActorRequest) (*runtimev1pb.InvokeActorResponse, error) {
	if a.actor == nil {
		err := status.Errorf(codes.Internal, messages.ErrActorRuntimeNotFound)
		apiServerLogger.Debug(err)
		return &runtimev1pb.InvokeActorResponse{}, err
	}

	req := invokev1.NewInvokeMethodRequest(in.Method)
	req.WithActor(in.ActorType, in.ActorId)
	req.WithRawData(in.Data, "")

	resp, err := a.actor.Call(context.TODO(), req)
	if err != nil {
		err = status.Errorf(codes.Internal, messages.ErrActorInvoke, err)
		apiServerLogger.Debug(err)
		return &runtimev1pb.InvokeActorResponse{}, err
	}

	_, body := resp.RawData()
	return &runtimev1pb.InvokeActorResponse{
		Data: body,
	}, nil
}

func (a *api) isSecretAllowed(storeName, key string) bool {
	if config, ok := a.secretsConfiguration[storeName]; ok {
		return config.IsSecretAllowed(key)
	}
	// By default if a configuration is not defined for a secret store, return true.
	return true
}

func emitACLMetrics(actionPolicy, appID, trustDomain, namespace, operation, verb string, action bool) {
	if action {
		switch actionPolicy {
		case config.ActionPolicyApp:
			diag.DefaultMonitoring.RequestAllowedByAppAction(appID, trustDomain, namespace, operation, verb, action)
		case config.ActionPolicyGlobal:
			diag.DefaultMonitoring.RequestAllowedByGlobalAction(appID, trustDomain, namespace, operation, verb, action)
		}
	} else {
		switch actionPolicy {
		case config.ActionPolicyApp:
			diag.DefaultMonitoring.RequestBlockedByAppAction(appID, trustDomain, namespace, operation, verb, action)
		case config.ActionPolicyGlobal:
			diag.DefaultMonitoring.RequestBlockedByGlobalAction(appID, trustDomain, namespace, operation, verb, action)
		}
	}
}

func (a *api) SetAppChannel(appChannel channel.AppChannel) {
	a.appChannel = appChannel
}

func (a *api) SetDirectMessaging(directMessaging messaging.DirectMessaging) {
	a.directMessaging = directMessaging
}

func (a *api) SetActorRuntime(actor actors.Actors) {
	a.actor = actor
}

func (a *api) GetMetadata(ctx context.Context, in *emptypb.Empty) (*runtimev1pb.GetMetadataResponse, error) {
	temp := make(map[string]string)

	// Copy synchronously so it can be serialized to JSON.
	a.extendedMetadata.Range(func(key, value interface{}) bool {
		temp[key.(string)] = value.(string)
		return true
	})
	registeredComponents := []*runtimev1pb.RegisteredComponents{}

	for _, comp := range a.components {
		registeredComp := &runtimev1pb.RegisteredComponents{
			Name:    comp.Name,
			Version: comp.Spec.Version,
			Type:    comp.Spec.Type,
		}
		registeredComponents = append(registeredComponents, registeredComp)
	}
	response := &runtimev1pb.GetMetadataResponse{
		ExtendedMetadata:     temp,
		RegisteredComponents: registeredComponents,
	}
	return response, nil
}

// Sets value in extended metadata of the sidecar
func (a *api) SetMetadata(ctx context.Context, in *runtimev1pb.SetMetadataRequest) (*emptypb.Empty, error) {
	a.extendedMetadata.Store(in.Key, in.Value)
	return &emptypb.Empty{}, nil
}<|MERGE_RESOLUTION|>--- conflicted
+++ resolved
@@ -240,23 +240,6 @@
 	span := diag_utils.SpanFromContext(ctx)
 	corID := diag.SpanContextToW3CString(span.SpanContext())
 
-<<<<<<< HEAD
-=======
-	envelope, err := runtime_pubsub.NewCloudEvent(&runtime_pubsub.CloudEvent{
-		ID:              a.id,
-		Topic:           in.Topic,
-		DataContentType: in.DataContentType,
-		Data:            body,
-		TraceID:         corID,
-		Pubsub:          in.PubsubName,
-	})
-	if err != nil {
-		err = status.Errorf(codes.InvalidArgument, messages.ErrPubsubCloudEventCreation, err.Error())
-		apiServerLogger.Debug(err)
-		return &emptypb.Empty{}, err
-	}
-
->>>>>>> 7708a2b7
 	features := thepubsub.Features()
 	var (
 		b   []byte
@@ -276,25 +259,16 @@
 		if err != nil {
 			err = status.Errorf(codes.InvalidArgument, messages.ErrPubsubCloudEventCreation, err.Error())
 			apiServerLogger.Debug(err)
-			return &empty.Empty{}, err
-		}
-
-<<<<<<< HEAD
+			return &emptypb.Empty{}, err
+		}
 		pubsub.ApplyMetadata(envelope, features, in.Metadata)
 
 		b, err = jsoniter.ConfigFastest.Marshal(envelope)
 		if err != nil {
 			err = status.Errorf(codes.InvalidArgument, messages.ErrPubsubCloudEventsSer, topic, pubsubName, err.Error())
 			apiServerLogger.Debug(err)
-			return &empty.Empty{}, err
-		}
-=======
-	b, err := jsoniter.ConfigFastest.Marshal(envelope)
-	if err != nil {
-		err = status.Errorf(codes.InvalidArgument, messages.ErrPubsubCloudEventsSer, topic, pubsubName, err.Error())
-		apiServerLogger.Debug(err)
-		return &emptypb.Empty{}, err
->>>>>>> 7708a2b7
+			return &emptypb.Empty{}, err
+		}
 	}
 
 	req := pubsub.PublishRequest{
