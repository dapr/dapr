/*
Copyright 2021 The Dapr Authors
Licensed under the Apache License, Version 2.0 (the "License");
you may not use this file except in compliance with the License.
You may obtain a copy of the License at
    http://www.apache.org/licenses/LICENSE-2.0
Unless required by applicable law or agreed to in writing, software
distributed under the License is distributed on an "AS IS" BASIS,
WITHOUT WARRANTIES OR CONDITIONS OF ANY KIND, either express or implied.
See the License for the specific language governing permissions and
limitations under the License.
*/

package grpc

import (
	"context"
	"encoding/json"
	"errors"
	"fmt"
	"sort"
	"strconv"
	"sync"
	"time"

	"github.com/dapr/components-contrib/lock"
<<<<<<< HEAD

	"github.com/dapr/dapr/pkg/cache"
	lock_loader "github.com/dapr/dapr/pkg/components/lock"
=======
	lockLoader "github.com/dapr/dapr/pkg/components/lock"
	"github.com/dapr/dapr/pkg/version"
>>>>>>> bb3df850

	"github.com/dapr/components-contrib/configuration"

	"google.golang.org/grpc"
	"google.golang.org/grpc/codes"
	"google.golang.org/grpc/metadata"
	"google.golang.org/grpc/status"
	"google.golang.org/protobuf/types/known/emptypb"

	"github.com/dapr/components-contrib/bindings"
	"github.com/dapr/components-contrib/contenttype"
	contribMetadata "github.com/dapr/components-contrib/metadata"
	"github.com/dapr/components-contrib/pubsub"
	"github.com/dapr/components-contrib/secretstores"
	"github.com/dapr/components-contrib/state"

	"github.com/dapr/dapr/pkg/acl"
	"github.com/dapr/dapr/pkg/actors"
	componentsV1alpha "github.com/dapr/dapr/pkg/apis/components/v1alpha1"
	"github.com/dapr/dapr/pkg/channel"
	stateLoader "github.com/dapr/dapr/pkg/components/state"
	"github.com/dapr/dapr/pkg/concurrency"
	"github.com/dapr/dapr/pkg/config"
	diag "github.com/dapr/dapr/pkg/diagnostics"
	diagUtils "github.com/dapr/dapr/pkg/diagnostics/utils"
	"github.com/dapr/dapr/pkg/encryption"
	"github.com/dapr/dapr/pkg/messages"
	"github.com/dapr/dapr/pkg/messaging"
	invokev1 "github.com/dapr/dapr/pkg/messaging/v1"
	commonv1pb "github.com/dapr/dapr/pkg/proto/common/v1"
	internalv1pb "github.com/dapr/dapr/pkg/proto/internals/v1"
	runtimev1pb "github.com/dapr/dapr/pkg/proto/runtime/v1"
	"github.com/dapr/dapr/pkg/resiliency"
	"github.com/dapr/dapr/pkg/resiliency/breaker"
	runtimePubsub "github.com/dapr/dapr/pkg/runtime/pubsub"
)

const (
<<<<<<< HEAD
	daprHTTPStatusHeader = "dapr-http-status"
	refreshCache         = "refresh_cache"
=======
	daprHTTPStatusHeader  = "dapr-http-status"
	daprRuntimeVersionKey = "daprRuntimeVersion"
>>>>>>> bb3df850
)

// API is the gRPC interface for the Dapr gRPC API. It implements both the internal and external proto definitions.
//
//nolint:nosnakecase
type API interface {
	// DaprInternal Service methods
	CallActor(ctx context.Context, in *internalv1pb.InternalInvokeRequest) (*internalv1pb.InternalInvokeResponse, error)
	CallLocal(ctx context.Context, in *internalv1pb.InternalInvokeRequest) (*internalv1pb.InternalInvokeResponse, error)

	// Dapr Service methods
	PublishEvent(ctx context.Context, in *runtimev1pb.PublishEventRequest) (*emptypb.Empty, error)
	InvokeService(ctx context.Context, in *runtimev1pb.InvokeServiceRequest) (*commonv1pb.InvokeResponse, error)
	InvokeBinding(ctx context.Context, in *runtimev1pb.InvokeBindingRequest) (*runtimev1pb.InvokeBindingResponse, error)
	GetState(ctx context.Context, in *runtimev1pb.GetStateRequest) (*runtimev1pb.GetStateResponse, error)
	GetBulkState(ctx context.Context, in *runtimev1pb.GetBulkStateRequest) (*runtimev1pb.GetBulkStateResponse, error)
	GetSecret(ctx context.Context, in *runtimev1pb.GetSecretRequest) (*runtimev1pb.GetSecretResponse, error)
	GetBulkSecret(ctx context.Context, in *runtimev1pb.GetBulkSecretRequest) (*runtimev1pb.GetBulkSecretResponse, error)
	GetConfigurationAlpha1(ctx context.Context, in *runtimev1pb.GetConfigurationRequest) (*runtimev1pb.GetConfigurationResponse, error)
	SubscribeConfigurationAlpha1(request *runtimev1pb.SubscribeConfigurationRequest, configurationServer runtimev1pb.Dapr_SubscribeConfigurationAlpha1Server) error
	UnsubscribeConfigurationAlpha1(ctx context.Context, request *runtimev1pb.UnsubscribeConfigurationRequest) (*runtimev1pb.UnsubscribeConfigurationResponse, error)
	SaveState(ctx context.Context, in *runtimev1pb.SaveStateRequest) (*emptypb.Empty, error)
	QueryStateAlpha1(ctx context.Context, in *runtimev1pb.QueryStateRequest) (*runtimev1pb.QueryStateResponse, error)
	DeleteState(ctx context.Context, in *runtimev1pb.DeleteStateRequest) (*emptypb.Empty, error)
	DeleteBulkState(ctx context.Context, in *runtimev1pb.DeleteBulkStateRequest) (*emptypb.Empty, error)
	ExecuteStateTransaction(ctx context.Context, in *runtimev1pb.ExecuteStateTransactionRequest) (*emptypb.Empty, error)
	SetAppChannel(appChannel channel.AppChannel)
	SetDirectMessaging(directMessaging messaging.DirectMessaging)
	SetActorRuntime(actor actors.Actors)
	RegisterActorTimer(ctx context.Context, in *runtimev1pb.RegisterActorTimerRequest) (*emptypb.Empty, error)
	UnregisterActorTimer(ctx context.Context, in *runtimev1pb.UnregisterActorTimerRequest) (*emptypb.Empty, error)
	RegisterActorReminder(ctx context.Context, in *runtimev1pb.RegisterActorReminderRequest) (*emptypb.Empty, error)
	UnregisterActorReminder(ctx context.Context, in *runtimev1pb.UnregisterActorReminderRequest) (*emptypb.Empty, error)
	RenameActorReminder(ctx context.Context, in *runtimev1pb.RenameActorReminderRequest) (*emptypb.Empty, error)
	GetActorState(ctx context.Context, in *runtimev1pb.GetActorStateRequest) (*runtimev1pb.GetActorStateResponse, error)
	ExecuteActorStateTransaction(ctx context.Context, in *runtimev1pb.ExecuteActorStateTransactionRequest) (*emptypb.Empty, error)
	InvokeActor(ctx context.Context, in *runtimev1pb.InvokeActorRequest) (*runtimev1pb.InvokeActorResponse, error)
	TryLockAlpha1(ctx context.Context, in *runtimev1pb.TryLockRequest) (*runtimev1pb.TryLockResponse, error)
	UnlockAlpha1(ctx context.Context, in *runtimev1pb.UnlockRequest) (*runtimev1pb.UnlockResponse, error)
	// Gets metadata of the sidecar
	GetMetadata(ctx context.Context, in *emptypb.Empty) (*runtimev1pb.GetMetadataResponse, error)
	// Sets value in extended metadata of the sidecar
	SetMetadata(ctx context.Context, in *runtimev1pb.SetMetadataRequest) (*emptypb.Empty, error)
	// Shutdown the sidecar
	Shutdown(ctx context.Context, in *emptypb.Empty) (*emptypb.Empty, error)
}

type api struct {
	actor                      actors.Actors
	directMessaging            messaging.DirectMessaging
	appChannel                 channel.AppChannel
	resiliency                 resiliency.Provider
	stateStores                map[string]state.Store
	transactionalStateStores   map[string]state.TransactionalStore
	secretStores               map[string]secretstores.SecretStore
	secretsConfiguration       map[string]config.SecretsScope
	configurationStores        map[string]configuration.Store
	configurationSubscribe     map[string]chan struct{} // store map[storeName||key1,key2] -> stopChan
	configurationSubscribeLock sync.Mutex
	lockStores                 map[string]lock.Store
	pubsubAdapter              runtimePubsub.Adapter
	id                         string
	sendToOutputBindingFn      func(name string, req *bindings.InvokeRequest) (*bindings.InvokeResponse, error)
	tracingSpec                config.TracingSpec
	accessControlList          *config.AccessControlList
	appProtocol                string
	extendedMetadata           sync.Map
	shutdown                   func()
	getComponentsFn            func() []componentsV1alpha.Component
	getComponentsCapabilitesFn func() map[string][]string
	daprRunTimeVersion         string
}

func (a *api) TryLockAlpha1(ctx context.Context, req *runtimev1pb.TryLockRequest) (*runtimev1pb.TryLockResponse, error) {
	// 1. validate
	if a.lockStores == nil || len(a.lockStores) == 0 {
		err := status.Error(codes.FailedPrecondition, messages.ErrLockStoresNotConfigured)
		apiServerLogger.Debug(err)
		return &runtimev1pb.TryLockResponse{}, err
	}
	if req.ResourceId == "" {
		err := status.Errorf(codes.InvalidArgument, messages.ErrResourceIDEmpty, req.StoreName)
		return &runtimev1pb.TryLockResponse{}, err
	}
	if req.LockOwner == "" {
		err := status.Errorf(codes.InvalidArgument, messages.ErrLockOwnerEmpty, req.StoreName)
		return &runtimev1pb.TryLockResponse{}, err
	}
	if req.ExpiryInSeconds <= 0 {
		err := status.Errorf(codes.InvalidArgument, messages.ErrExpiryInSecondsNotPositive, req.StoreName)
		return &runtimev1pb.TryLockResponse{}, err
	}
	// 2. find lock component
	store, ok := a.lockStores[req.StoreName]
	if !ok {
		return &runtimev1pb.TryLockResponse{}, status.Errorf(codes.InvalidArgument, messages.ErrLockStoreNotFound, req.StoreName)
	}
	// 3. convert request
	compReq := TryLockRequestToComponentRequest(req)
	// modify key
	var err error
	compReq.ResourceID, err = lockLoader.GetModifiedLockKey(compReq.ResourceID, req.StoreName, a.id)
	if err != nil {
		apiServerLogger.Debug(err)
		return &runtimev1pb.TryLockResponse{}, err
	}
	// 4. delegate to the component
	compResp, err := store.TryLock(compReq)
	if err != nil {
		apiServerLogger.Debug(err)
		return &runtimev1pb.TryLockResponse{}, err
	}
	// 5. convert response
	resp := TryLockResponseToGrpcResponse(compResp)
	return resp, nil
}

func (a *api) UnlockAlpha1(ctx context.Context, req *runtimev1pb.UnlockRequest) (*runtimev1pb.UnlockResponse, error) {
	// 1. validate
	if a.lockStores == nil || len(a.lockStores) == 0 {
		err := status.Error(codes.FailedPrecondition, messages.ErrLockStoresNotConfigured)
		apiServerLogger.Debug(err)
		return newInternalErrorUnlockResponse(), err
	}
	if req.ResourceId == "" {
		err := status.Errorf(codes.InvalidArgument, messages.ErrResourceIDEmpty, req.StoreName)
		return newInternalErrorUnlockResponse(), err
	}
	if req.LockOwner == "" {
		err := status.Errorf(codes.InvalidArgument, messages.ErrLockOwnerEmpty, req.StoreName)
		return newInternalErrorUnlockResponse(), err
	}
	// 2. find store component
	store, ok := a.lockStores[req.StoreName]
	if !ok {
		return newInternalErrorUnlockResponse(), status.Errorf(codes.InvalidArgument, messages.ErrLockStoreNotFound, req.StoreName)
	}
	// 3. convert request
	compReq := UnlockGrpcToComponentRequest(req)
	// modify key
	var err error
	compReq.ResourceID, err = lockLoader.GetModifiedLockKey(compReq.ResourceID, req.StoreName, a.id)
	if err != nil {
		apiServerLogger.Debug(err)
		return newInternalErrorUnlockResponse(), err
	}
	// 4. delegate to the component
	compResp, err := store.Unlock(compReq)
	if err != nil {
		apiServerLogger.Debug(err)
		return newInternalErrorUnlockResponse(), err
	}
	// 5. convert response
	resp := UnlockResponseToGrpcResponse(compResp)
	return resp, nil
}

func newInternalErrorUnlockResponse() *runtimev1pb.UnlockResponse {
	return &runtimev1pb.UnlockResponse{
		Status: runtimev1pb.UnlockResponse_INTERNAL_ERROR, //nolint:nosnakecase
	}
}

func TryLockRequestToComponentRequest(req *runtimev1pb.TryLockRequest) *lock.TryLockRequest {
	result := &lock.TryLockRequest{}
	if req == nil {
		return result
	}
	result.ResourceID = req.ResourceId
	result.LockOwner = req.LockOwner
	result.ExpiryInSeconds = req.ExpiryInSeconds
	return result
}

func TryLockResponseToGrpcResponse(compResponse *lock.TryLockResponse) *runtimev1pb.TryLockResponse {
	result := &runtimev1pb.TryLockResponse{}
	if compResponse == nil {
		return result
	}
	result.Success = compResponse.Success
	return result
}

func UnlockGrpcToComponentRequest(req *runtimev1pb.UnlockRequest) *lock.UnlockRequest {
	result := &lock.UnlockRequest{}
	if req == nil {
		return result
	}
	result.ResourceID = req.ResourceId
	result.LockOwner = req.LockOwner
	return result
}

func UnlockResponseToGrpcResponse(compResp *lock.UnlockResponse) *runtimev1pb.UnlockResponse {
	result := &runtimev1pb.UnlockResponse{}
	if compResp == nil {
		return result
	}
	result.Status = runtimev1pb.UnlockResponse_Status(compResp.Status) //nolint:nosnakecase
	return result
}

// NewAPI returns a new gRPC API.
func NewAPI(
	appID string, appChannel channel.AppChannel,
	resiliency resiliency.Provider,
	stateStores map[string]state.Store,
	secretStores map[string]secretstores.SecretStore,
	secretsConfiguration map[string]config.SecretsScope,
	configurationStores map[string]configuration.Store,
	lockStores map[string]lock.Store,
	pubsubAdapter runtimePubsub.Adapter,
	directMessaging messaging.DirectMessaging,
	actor actors.Actors,
	sendToOutputBindingFn func(name string, req *bindings.InvokeRequest) (*bindings.InvokeResponse, error),
	tracingSpec config.TracingSpec,
	accessControlList *config.AccessControlList,
	appProtocol string,
	getComponentsFn func() []componentsV1alpha.Component,
	shutdown func(),
	getComponentsCapabilitiesFn func() map[string][]string,
) API {
	transactionalStateStores := map[string]state.TransactionalStore{}
	for key, store := range stateStores {
		if state.FeatureTransactional.IsPresent(store.Features()) {
			transactionalStateStores[key] = store.(state.TransactionalStore)
		}
	}
	return &api{
		directMessaging:            directMessaging,
		actor:                      actor,
		id:                         appID,
		resiliency:                 resiliency,
		appChannel:                 appChannel,
		pubsubAdapter:              pubsubAdapter,
		stateStores:                stateStores,
		transactionalStateStores:   transactionalStateStores,
		secretStores:               secretStores,
		configurationStores:        configurationStores,
		configurationSubscribe:     make(map[string]chan struct{}),
		lockStores:                 lockStores,
		secretsConfiguration:       secretsConfiguration,
		sendToOutputBindingFn:      sendToOutputBindingFn,
		tracingSpec:                tracingSpec,
		accessControlList:          accessControlList,
		appProtocol:                appProtocol,
		shutdown:                   shutdown,
		getComponentsFn:            getComponentsFn,
		getComponentsCapabilitesFn: getComponentsCapabilitiesFn,
		daprRunTimeVersion:         version.Version(),
	}
}

// CallLocal is used for internal dapr to dapr calls. It is invoked by another Dapr instance with a request to the local app.
func (a *api) CallLocal(ctx context.Context, in *internalv1pb.InternalInvokeRequest) (*internalv1pb.InternalInvokeResponse, error) {
	if a.appChannel == nil {
		return nil, status.Error(codes.Internal, messages.ErrChannelNotFound)
	}

	req, err := invokev1.InternalInvokeRequest(in)
	if err != nil {
		return nil, status.Errorf(codes.InvalidArgument, messages.ErrInternalInvokeRequest, err.Error())
	}

	if a.accessControlList != nil {
		// An access control policy has been specified for the app. Apply the policies.
		operation := req.Message().Method
		var httpVerb commonv1pb.HTTPExtension_Verb //nolint:nosnakecase
		// Get the http verb in case the application protocol is http
		if a.appProtocol == config.HTTPProtocol && req.Metadata() != nil && len(req.Metadata()) > 0 {
			httpExt := req.Message().GetHttpExtension()
			if httpExt != nil {
				httpVerb = httpExt.GetVerb()
			}
		}
		callAllowed, errMsg := acl.ApplyAccessControlPolicies(ctx, operation, httpVerb, a.appProtocol, a.accessControlList)

		if !callAllowed {
			return nil, status.Errorf(codes.PermissionDenied, errMsg)
		}
	}

	resp, err := a.appChannel.InvokeMethod(ctx, req)
	if err != nil {
		err = status.Errorf(codes.Internal, messages.ErrChannelInvoke, err)
		return nil, err
	}
	return resp.Proto(), err
}

// CallActor invokes a virtual actor.
func (a *api) CallActor(ctx context.Context, in *internalv1pb.InternalInvokeRequest) (*internalv1pb.InternalInvokeResponse, error) {
	req, err := invokev1.InternalInvokeRequest(in)
	if err != nil {
		return nil, status.Errorf(codes.InvalidArgument, messages.ErrInternalInvokeRequest, err.Error())
	}

	// We don't do resiliency here as it is handled in the API layer. See InvokeActor().
	resp, err := a.actor.Call(ctx, req)
	if err != nil {
		// We have to remove the error to keep the body, so callers must re-inspect for the header in the actual response.
		if errors.Is(err, actors.ErrDaprResponseHeader) {
			return resp.Proto(), nil
		}

		err = status.Errorf(codes.Internal, messages.ErrActorInvoke, err)
		return nil, err
	}
	return resp.Proto(), nil
}

func (a *api) PublishEvent(ctx context.Context, in *runtimev1pb.PublishEventRequest) (*emptypb.Empty, error) {
	if a.pubsubAdapter == nil {
		err := status.Error(codes.FailedPrecondition, messages.ErrPubsubNotConfigured)
		apiServerLogger.Debug(err)
		return &emptypb.Empty{}, err
	}

	pubsubName := in.PubsubName
	if pubsubName == "" {
		err := status.Error(codes.InvalidArgument, messages.ErrPubsubEmpty)
		apiServerLogger.Debug(err)
		return &emptypb.Empty{}, err
	}

	thepubsub := a.pubsubAdapter.GetPubSub(pubsubName)
	if thepubsub == nil {
		err := status.Errorf(codes.InvalidArgument, messages.ErrPubsubNotFound, pubsubName)
		apiServerLogger.Debug(err)
		return &emptypb.Empty{}, err
	}

	topic := in.Topic
	if topic == "" {
		err := status.Errorf(codes.InvalidArgument, messages.ErrTopicEmpty, pubsubName)
		apiServerLogger.Debug(err)
		return &emptypb.Empty{}, err
	}

	rawPayload, metaErr := contribMetadata.IsRawPayload(in.Metadata)
	if metaErr != nil {
		err := status.Errorf(codes.InvalidArgument, messages.ErrMetadataGet, metaErr.Error())
		apiServerLogger.Debug(err)
		return &emptypb.Empty{}, err
	}

	span := diagUtils.SpanFromContext(ctx)
	// Populate W3C traceparent to cloudevent envelope
	corID := diag.SpanContextToW3CString(span.SpanContext())
	// Populate W3C tracestate to cloudevent envelope
	traceState := diag.TraceStateToW3CString(span.SpanContext())

	body := []byte{}
	if in.Data != nil {
		body = in.Data
	}

	data := body

	if !rawPayload {
		envelope, err := runtimePubsub.NewCloudEvent(&runtimePubsub.CloudEvent{
			ID:              a.id,
			Topic:           in.Topic,
			DataContentType: in.DataContentType,
			Data:            body,
			TraceID:         corID,
			TraceState:      traceState,
			Pubsub:          in.PubsubName,
		})
		if err != nil {
			err = status.Errorf(codes.InvalidArgument, messages.ErrPubsubCloudEventCreation, err.Error())
			apiServerLogger.Debug(err)
			return &emptypb.Empty{}, err
		}

		features := thepubsub.Features()
		pubsub.ApplyMetadata(envelope, features, in.Metadata)

		data, err = json.Marshal(envelope)
		if err != nil {
			err = status.Errorf(codes.InvalidArgument, messages.ErrPubsubCloudEventsSer, topic, pubsubName, err.Error())
			apiServerLogger.Debug(err)
			return &emptypb.Empty{}, err
		}
	}

	req := pubsub.PublishRequest{
		PubsubName: pubsubName,
		Topic:      topic,
		Data:       data,
		Metadata:   in.Metadata,
	}

	start := time.Now()
	err := a.pubsubAdapter.Publish(&req)
	elapsed := diag.ElapsedSince(start)

	diag.DefaultComponentMonitoring.PubsubEgressEvent(context.Background(), pubsubName, topic, err == nil, elapsed)

	if err != nil {
		nerr := status.Errorf(codes.Internal, messages.ErrPubsubPublishMessage, topic, pubsubName, err.Error())
		if errors.As(err, &runtimePubsub.NotAllowedError{}) {
			nerr = status.Errorf(codes.PermissionDenied, err.Error())
		}

		if errors.As(err, &runtimePubsub.NotFoundError{}) {
			nerr = status.Errorf(codes.NotFound, err.Error())
		}
		apiServerLogger.Debug(nerr)
		return &emptypb.Empty{}, nerr
	}

	return &emptypb.Empty{}, nil
}

func (a *api) InvokeService(ctx context.Context, in *runtimev1pb.InvokeServiceRequest) (*commonv1pb.InvokeResponse, error) {
	req := invokev1.FromInvokeRequestMessage(in.GetMessage())

	if incomingMD, ok := metadata.FromIncomingContext(ctx); ok {
		req.WithMetadata(incomingMD)
	}

	if a.directMessaging == nil {
		return nil, status.Errorf(codes.Internal, messages.ErrDirectInvokeNotReady)
	}

	policy := a.resiliency.EndpointPolicy(ctx, in.Id, fmt.Sprintf("%s:%s", in.Id, req.Message().Method))
	var resp *invokev1.InvokeMethodResponse
	var requestErr bool
	respError := policy(func(ctx context.Context) (rErr error) {
		requestErr = false
		resp, rErr = a.directMessaging.Invoke(ctx, in.Id, req)

		if rErr != nil {
			requestErr = true
			rErr = status.Errorf(codes.Internal, messages.ErrDirectInvoke, in.Id, rErr)
			return rErr
		}

		headerMD := invokev1.InternalMetadataToGrpcMetadata(ctx, resp.Headers(), true)

		// If the status is OK, respError will be nil.
		var respError error
		if resp.IsHTTPResponse() {
			errorMessage := []byte("")
			if resp != nil {
				_, errorMessage = resp.RawData()
			}
			respError = invokev1.ErrorFromHTTPResponseCode(int(resp.Status().Code), string(errorMessage))
			// Populate http status code to header
			headerMD.Set(daprHTTPStatusHeader, strconv.Itoa(int(resp.Status().Code)))
		} else {
			respError = invokev1.ErrorFromInternalStatus(resp.Status())
			// ignore trailer if appchannel uses HTTP
			grpc.SetTrailer(ctx, invokev1.InternalMetadataToGrpcMetadata(ctx, resp.Trailers(), false))
		}

		grpc.SetHeader(ctx, headerMD)

		return respError
	})

	// In this case, there was an error with the actual request or a resiliency policy stopped the request.
	if requestErr || (errors.Is(respError, context.DeadlineExceeded) || breaker.IsErrorPermanent(respError)) {
		return nil, respError
	}
	return resp.Message(), respError
}

func (a *api) InvokeBinding(ctx context.Context, in *runtimev1pb.InvokeBindingRequest) (*runtimev1pb.InvokeBindingResponse, error) {
	req := &bindings.InvokeRequest{
		Metadata:  make(map[string]string),
		Operation: bindings.OperationKind(in.Operation),
	}
	for key, val := range in.Metadata {
		req.Metadata[key] = val
	}

	// Allow for distributed tracing by passing context metadata.
	if incomingMD, ok := metadata.FromIncomingContext(ctx); ok {
		for key, val := range incomingMD {
			req.Metadata[key] = val[0]
		}
	}

	if in.Data != nil {
		req.Data = in.Data
	}

	r := &runtimev1pb.InvokeBindingResponse{}
	start := time.Now()
	resp, err := a.sendToOutputBindingFn(in.Name, req)
	elapsed := diag.ElapsedSince(start)

	diag.DefaultComponentMonitoring.OutputBindingEvent(context.Background(), in.Name, in.Operation, err == nil, elapsed)

	if err != nil {
		err = status.Errorf(codes.Internal, messages.ErrInvokeOutputBinding, in.Name, err.Error())
		apiServerLogger.Debug(err)
		return r, err
	}

	if resp != nil {
		r.Data = resp.Data
		r.Metadata = resp.Metadata
	}
	return r, nil
}

func (a *api) GetBulkState(ctx context.Context, in *runtimev1pb.GetBulkStateRequest) (*runtimev1pb.GetBulkStateResponse, error) {
	store, err := a.getStateStore(in.StoreName)
	if err != nil {
		apiServerLogger.Debug(err)
		return &runtimev1pb.GetBulkStateResponse{}, err
	}

	bulkResp := &runtimev1pb.GetBulkStateResponse{}
	if len(in.Keys) == 0 {
		return bulkResp, nil
	}

	// try bulk get first
	reqs := make([]state.GetRequest, len(in.Keys))
	for i, k := range in.Keys {
		key, err1 := stateLoader.GetModifiedStateKey(k, in.StoreName, a.id)
		if err1 != nil {
			return &runtimev1pb.GetBulkStateResponse{}, err1
		}
		r := state.GetRequest{
			Key:      key,
			Metadata: in.Metadata,
		}
		reqs[i] = r
	}

	start := time.Now()
	var bulkGet bool
	var responses []state.BulkGetResponse
	policy := a.resiliency.ComponentOutboundPolicy(ctx, in.StoreName, resiliency.Statestore)
	err = policy(func(ctx context.Context) (rErr error) {
		bulkGet, responses, rErr = store.BulkGet(reqs)
		return rErr
	})
	elapsed := diag.ElapsedSince(start)

	diag.DefaultComponentMonitoring.StateInvoked(ctx, in.StoreName, diag.BulkGet, err == nil, elapsed)

	// if store supports bulk get
	if bulkGet {
		if err != nil {
			return bulkResp, err
		}
		for i := 0; i < len(responses); i++ {
			item := &runtimev1pb.BulkStateItem{
				Key:      stateLoader.GetOriginalStateKey(responses[i].Key),
				Data:     responses[i].Data,
				Etag:     stringValueOrEmpty(responses[i].ETag),
				Metadata: responses[i].Metadata,
				Error:    responses[i].Error,
			}
			bulkResp.Items = append(bulkResp.Items, item)
		}
		return bulkResp, nil
	}

	// if store doesn't support bulk get, fallback to call get() method one by one
	limiter := concurrency.NewLimiter(int(in.Parallelism))
	n := len(reqs)
	resultCh := make(chan *runtimev1pb.BulkStateItem, n)
	for i := 0; i < n; i++ {
		fn := func(param interface{}) {
			req := param.(*state.GetRequest)
			var r *state.GetResponse
			err = policy(func(ctx context.Context) (rErr error) {
				r, rErr = store.Get(req)
				return rErr
			})

			item := &runtimev1pb.BulkStateItem{
				Key: stateLoader.GetOriginalStateKey(req.Key),
			}
			if err != nil {
				item.Error = err.Error()
			} else if r != nil {
				item.Data = r.Data
				item.Etag = stringValueOrEmpty(r.ETag)
				item.Metadata = r.Metadata
			}
			resultCh <- item
		}
		limiter.Execute(fn, &reqs[i])
	}
	limiter.Wait()
	// collect result
	resultLen := len(resultCh)
	for i := 0; i < resultLen; i++ {
		item := <-resultCh

		if encryption.EncryptedStateStore(in.StoreName) {
			val, err := encryption.TryDecryptValue(in.StoreName, item.Data)
			if err != nil {
				item.Error = err.Error()
				apiServerLogger.Debug(err)

				continue
			}

			item.Data = val
		}

		bulkResp.Items = append(bulkResp.Items, item)
	}
	return bulkResp, nil
}

func (a *api) getStateStore(name string) (state.Store, error) {
	if a.stateStores == nil || len(a.stateStores) == 0 {
		return nil, status.Error(codes.FailedPrecondition, messages.ErrStateStoresNotConfigured)
	}

	if a.stateStores[name] == nil {
		return nil, status.Errorf(codes.InvalidArgument, messages.ErrStateStoreNotFound, name)
	}
	return a.stateStores[name], nil
}

func (a *api) GetState(ctx context.Context, in *runtimev1pb.GetStateRequest) (*runtimev1pb.GetStateResponse, error) {
	store, err := a.getStateStore(in.StoreName)
	if err != nil {
		apiServerLogger.Debug(err)
		return &runtimev1pb.GetStateResponse{}, err
	}
	key, err := stateLoader.GetModifiedStateKey(in.Key, in.StoreName, a.id)
	if err != nil {
		return &runtimev1pb.GetStateResponse{}, err
	}
	req := state.GetRequest{
		Key:      key,
		Metadata: in.Metadata,
		Options: state.GetStateOption{
			Consistency: stateConsistencyToString(in.Consistency),
		},
	}

	start := time.Now()
	policy := a.resiliency.ComponentOutboundPolicy(ctx, in.StoreName, resiliency.Statestore)
	var getResponse *state.GetResponse
	err = policy(func(ctx context.Context) (rErr error) {
		getResponse, rErr = store.Get(&req)
		return rErr
	})
	elapsed := diag.ElapsedSince(start)

	diag.DefaultComponentMonitoring.StateInvoked(ctx, in.StoreName, diag.Get, err == nil, elapsed)

	if err != nil {
		err = status.Errorf(codes.Internal, messages.ErrStateGet, in.Key, in.StoreName, err.Error())
		apiServerLogger.Debug(err)
		return &runtimev1pb.GetStateResponse{}, err
	}

	if encryption.EncryptedStateStore(in.StoreName) {
		val, err := encryption.TryDecryptValue(in.StoreName, getResponse.Data)
		if err != nil {
			err = status.Errorf(codes.Internal, messages.ErrStateGet, in.Key, in.StoreName, err.Error())
			apiServerLogger.Debug(err)
			return &runtimev1pb.GetStateResponse{}, err
		}

		getResponse.Data = val
	}

	response := &runtimev1pb.GetStateResponse{}
	if getResponse != nil {
		response.Etag = stringValueOrEmpty(getResponse.ETag)
		response.Data = getResponse.Data
		response.Metadata = getResponse.Metadata
	}
	return response, nil
}

func (a *api) SaveState(ctx context.Context, in *runtimev1pb.SaveStateRequest) (*emptypb.Empty, error) {
	store, err := a.getStateStore(in.StoreName)
	if err != nil {
		apiServerLogger.Debug(err)
		return &emptypb.Empty{}, err
	}

	reqs := []state.SetRequest{}
	for _, s := range in.States {
		key, err1 := stateLoader.GetModifiedStateKey(s.Key, in.StoreName, a.id)
		if err1 != nil {
			return &emptypb.Empty{}, err1
		}
		req := state.SetRequest{
			Key:      key,
			Metadata: s.Metadata,
		}

		if contentType, ok := req.Metadata[contribMetadata.ContentType]; ok && contentType == contenttype.JSONContentType {
			if err1 = json.Unmarshal(s.Value, &req.Value); err1 != nil {
				return &emptypb.Empty{}, err1
			}
		} else {
			req.Value = s.Value
		}

		if s.Etag != nil {
			req.ETag = &s.Etag.Value
		}
		if s.Options != nil {
			req.Options = state.SetStateOption{
				Consistency: stateConsistencyToString(s.Options.Consistency),
				Concurrency: stateConcurrencyToString(s.Options.Concurrency),
			}
		}
		if encryption.EncryptedStateStore(in.StoreName) {
			val, encErr := encryption.TryEncryptValue(in.StoreName, s.Value)
			if encErr != nil {
				apiServerLogger.Debug(encErr)
				return &emptypb.Empty{}, encErr
			}

			req.Value = val
		}

		reqs = append(reqs, req)
	}

	start := time.Now()
	policy := a.resiliency.ComponentOutboundPolicy(ctx, in.StoreName, resiliency.Statestore)
	err = policy(func(ctx context.Context) error {
		return store.BulkSet(reqs)
	})
	elapsed := diag.ElapsedSince(start)

	diag.DefaultComponentMonitoring.StateInvoked(ctx, in.StoreName, diag.Set, err == nil, elapsed)

	if err != nil {
		err = a.stateErrorResponse(err, messages.ErrStateSave, in.StoreName, err.Error())
		apiServerLogger.Debug(err)
		return &emptypb.Empty{}, err
	}
	return &emptypb.Empty{}, nil
}

func (a *api) QueryStateAlpha1(ctx context.Context, in *runtimev1pb.QueryStateRequest) (*runtimev1pb.QueryStateResponse, error) {
	ret := &runtimev1pb.QueryStateResponse{}

	store, err := a.getStateStore(in.StoreName)
	if err != nil {
		apiServerLogger.Debug(err)
		return ret, err
	}

	querier, ok := store.(state.Querier)
	if !ok {
		err = status.Errorf(codes.Unimplemented, messages.ErrNotFound, "Query")
		apiServerLogger.Debug(err)
		return ret, err
	}

	if encryption.EncryptedStateStore(in.StoreName) {
		err = status.Errorf(codes.Aborted, messages.ErrStateQuery, in.GetStoreName(), "cannot query encrypted store")
		apiServerLogger.Debug(err)
		return ret, err
	}

	var req state.QueryRequest
	if err = json.Unmarshal([]byte(in.GetQuery()), &req.Query); err != nil {
		err = status.Errorf(codes.InvalidArgument, messages.ErrMalformedRequest, err.Error())
		apiServerLogger.Debug(err)
		return ret, err
	}
	req.Metadata = in.GetMetadata()

	start := time.Now()
	policy := a.resiliency.ComponentOutboundPolicy(ctx, in.StoreName, resiliency.Statestore)
	var resp *state.QueryResponse
	err = policy(func(ctx context.Context) (rErr error) {
		resp, rErr = querier.Query(&req)
		return rErr
	})
	elapsed := diag.ElapsedSince(start)

	diag.DefaultComponentMonitoring.StateInvoked(ctx, in.StoreName, diag.StateQuery, err == nil, elapsed)

	if err != nil {
		err = status.Errorf(codes.Internal, messages.ErrStateQuery, in.GetStoreName(), err.Error())
		apiServerLogger.Debug(err)
		return ret, err
	}
	if resp == nil || len(resp.Results) == 0 {
		return ret, nil
	}

	ret.Results = make([]*runtimev1pb.QueryStateItem, len(resp.Results))
	ret.Token = resp.Token
	ret.Metadata = resp.Metadata

	for i := range resp.Results {
		ret.Results[i] = &runtimev1pb.QueryStateItem{
			Key:  stateLoader.GetOriginalStateKey(resp.Results[i].Key),
			Data: resp.Results[i].Data,
		}
	}

	return ret, nil
}

// stateErrorResponse takes a state store error, format and args and returns a status code encoded gRPC error.
func (a *api) stateErrorResponse(err error, format string, args ...interface{}) error {
	e, ok := err.(*state.ETagError)
	if !ok {
		return status.Errorf(codes.Internal, format, args...)
	}
	switch e.Kind() {
	case state.ETagMismatch:
		return status.Errorf(codes.Aborted, format, args...)
	case state.ETagInvalid:
		return status.Errorf(codes.InvalidArgument, format, args...)
	}

	return status.Errorf(codes.Internal, format, args...)
}

func (a *api) DeleteState(ctx context.Context, in *runtimev1pb.DeleteStateRequest) (*emptypb.Empty, error) {
	store, err := a.getStateStore(in.StoreName)
	if err != nil {
		apiServerLogger.Debug(err)
		return &emptypb.Empty{}, err
	}

	key, err := stateLoader.GetModifiedStateKey(in.Key, in.StoreName, a.id)
	if err != nil {
		return &emptypb.Empty{}, err
	}
	req := state.DeleteRequest{
		Key:      key,
		Metadata: in.Metadata,
	}
	if in.Etag != nil {
		req.ETag = &in.Etag.Value
	}
	if in.Options != nil {
		req.Options = state.DeleteStateOption{
			Concurrency: stateConcurrencyToString(in.Options.Concurrency),
			Consistency: stateConsistencyToString(in.Options.Consistency),
		}
	}

	start := time.Now()
	policy := a.resiliency.ComponentOutboundPolicy(ctx, in.StoreName, resiliency.Statestore)
	err = policy(func(ctx context.Context) error {
		return store.Delete(&req)
	})
	elapsed := diag.ElapsedSince(start)

	diag.DefaultComponentMonitoring.StateInvoked(ctx, in.StoreName, diag.Delete, err == nil, elapsed)

	if err != nil {
		err = a.stateErrorResponse(err, messages.ErrStateDelete, in.Key, err.Error())
		apiServerLogger.Debug(err)
		return &emptypb.Empty{}, err
	}
	return &emptypb.Empty{}, nil
}

func (a *api) DeleteBulkState(ctx context.Context, in *runtimev1pb.DeleteBulkStateRequest) (*emptypb.Empty, error) {
	store, err := a.getStateStore(in.StoreName)
	if err != nil {
		apiServerLogger.Debug(err)
		return &emptypb.Empty{}, err
	}

	reqs := make([]state.DeleteRequest, 0, len(in.States))
	for _, item := range in.States {
		key, err1 := stateLoader.GetModifiedStateKey(item.Key, in.StoreName, a.id)
		if err1 != nil {
			return &emptypb.Empty{}, err1
		}
		req := state.DeleteRequest{
			Key:      key,
			Metadata: item.Metadata,
		}
		if item.Etag != nil {
			req.ETag = &item.Etag.Value
		}
		if item.Options != nil {
			req.Options = state.DeleteStateOption{
				Concurrency: stateConcurrencyToString(item.Options.Concurrency),
				Consistency: stateConsistencyToString(item.Options.Consistency),
			}
		}
		reqs = append(reqs, req)
	}

	start := time.Now()
	policy := a.resiliency.ComponentOutboundPolicy(ctx, in.StoreName, resiliency.Statestore)
	err = policy(func(ctx context.Context) error {
		return store.BulkDelete(reqs)
	})
	elapsed := diag.ElapsedSince(start)

	diag.DefaultComponentMonitoring.StateInvoked(ctx, in.StoreName, diag.BulkDelete, err == nil, elapsed)

	if err != nil {
		apiServerLogger.Debug(err)
		return &emptypb.Empty{}, err
	}
	return &emptypb.Empty{}, nil
}

func (a *api) GetSecret(ctx context.Context, in *runtimev1pb.GetSecretRequest) (*runtimev1pb.GetSecretResponse, error) {
	if a.secretStores == nil || len(a.secretStores) == 0 {
		err := status.Error(codes.FailedPrecondition, messages.ErrSecretStoreNotConfigured)
		apiServerLogger.Debug(err)
		return &runtimev1pb.GetSecretResponse{}, err
	}

	secretStoreName := in.StoreName

	if a.secretStores[secretStoreName] == nil {
		err := status.Errorf(codes.InvalidArgument, messages.ErrSecretStoreNotFound, secretStoreName)
		apiServerLogger.Debug(err)
		return &runtimev1pb.GetSecretResponse{}, err
	}

	if !a.isSecretAllowed(in.StoreName, in.Key) {
		err := status.Errorf(codes.PermissionDenied, messages.ErrPermissionDenied, in.Key, in.StoreName)
		apiServerLogger.Debug(err)
		return &runtimev1pb.GetSecretResponse{}, err
	}

	req := secretstores.GetSecretRequest{
		Name:     in.Key,
		Metadata: in.Metadata,
	}
	response := &runtimev1pb.GetSecretResponse{}

	refresh := false
	if in.Metadata != nil {
		refresh, _ = strconv.ParseBool(in.Metadata[refreshCache])
	}
	if cache.EnabledForSecretStore(secretStoreName) && !refresh {
		cacheData, err := cache.GetValue(secretStoreName, req)
		if err == nil {
			response.Data = cacheData
			return response, nil
		}
	}

	start := time.Now()
	policy := a.resiliency.ComponentOutboundPolicy(ctx, secretStoreName, resiliency.Secretstore)
	var getResponse secretstores.GetSecretResponse
	err := policy(func(ctx context.Context) (rErr error) {
		getResponse, rErr = a.secretStores[secretStoreName].GetSecret(req)
		return rErr
	})
	elapsed := diag.ElapsedSince(start)

	diag.DefaultComponentMonitoring.SecretInvoked(ctx, in.StoreName, diag.Get, err == nil, elapsed)

	if err != nil {
		err = status.Errorf(codes.Internal, messages.ErrSecretGet, req.Name, secretStoreName, err.Error())
		apiServerLogger.Debug(err)
		return &runtimev1pb.GetSecretResponse{}, err
	}

	if getResponse.Data != nil {
		response.Data = getResponse.Data
	}
	if cache.EnabledForSecretStore(secretStoreName) {
		cache.SetValueAsync(secretStoreName, req, getResponse.Data)
	}
	return response, nil
}

func (a *api) GetBulkSecret(ctx context.Context, in *runtimev1pb.GetBulkSecretRequest) (*runtimev1pb.GetBulkSecretResponse, error) {
	if a.secretStores == nil || len(a.secretStores) == 0 {
		err := status.Error(codes.FailedPrecondition, messages.ErrSecretStoreNotConfigured)
		apiServerLogger.Debug(err)
		return &runtimev1pb.GetBulkSecretResponse{}, err
	}

	secretStoreName := in.StoreName

	if a.secretStores[secretStoreName] == nil {
		err := status.Errorf(codes.InvalidArgument, messages.ErrSecretStoreNotFound, secretStoreName)
		apiServerLogger.Debug(err)
		return &runtimev1pb.GetBulkSecretResponse{}, err
	}

	req := secretstores.BulkGetSecretRequest{
		Metadata: in.Metadata,
	}

	start := time.Now()
	policy := a.resiliency.ComponentOutboundPolicy(ctx, secretStoreName, resiliency.Secretstore)
	var getResponse secretstores.BulkGetSecretResponse
	err := policy(func(ctx context.Context) (rErr error) {
		getResponse, rErr = a.secretStores[secretStoreName].BulkGetSecret(req)
		return rErr
	})
	elapsed := diag.ElapsedSince(start)

	diag.DefaultComponentMonitoring.SecretInvoked(ctx, in.StoreName, diag.BulkGet, err == nil, elapsed)

	if err != nil {
		err = status.Errorf(codes.Internal, messages.ErrBulkSecretGet, secretStoreName, err.Error())
		apiServerLogger.Debug(err)
		return &runtimev1pb.GetBulkSecretResponse{}, err
	}

	filteredSecrets := map[string]map[string]string{}
	for key, v := range getResponse.Data {
		if a.isSecretAllowed(secretStoreName, key) {
			filteredSecrets[key] = v
			// since we don't know the key, so for bulk get only cache the allowed items
			if cache.EnabledForSecretStore(secretStoreName) {
				cache.SetValueAsync(secretStoreName, secretstores.GetSecretRequest{Name: key, Metadata: req.Metadata}, v)
			}
		} else {
			apiServerLogger.Debugf(messages.ErrPermissionDenied, key, in.StoreName)
		}
	}

	response := &runtimev1pb.GetBulkSecretResponse{}
	if getResponse.Data != nil {
		response.Data = map[string]*runtimev1pb.SecretResponse{}
		for key, v := range filteredSecrets {
			response.Data[key] = &runtimev1pb.SecretResponse{Secrets: v}
		}
	}
	return response, nil
}

func extractEtag(req *commonv1pb.StateItem) (bool, string) {
	if req.Etag != nil {
		return true, req.Etag.Value
	}
	return false, ""
}

func (a *api) ExecuteStateTransaction(ctx context.Context, in *runtimev1pb.ExecuteStateTransactionRequest) (*emptypb.Empty, error) {
	if a.stateStores == nil || len(a.stateStores) == 0 {
		err := status.Error(codes.FailedPrecondition, messages.ErrStateStoresNotConfigured)
		apiServerLogger.Debug(err)
		return &emptypb.Empty{}, err
	}

	storeName := in.StoreName

	if a.stateStores[storeName] == nil {
		err := status.Errorf(codes.InvalidArgument, messages.ErrStateStoreNotFound, storeName)
		apiServerLogger.Debug(err)
		return &emptypb.Empty{}, err
	}

	transactionalStore, ok := a.transactionalStateStores[storeName]
	if !ok {
		err := status.Errorf(codes.Unimplemented, messages.ErrStateStoreNotSupported, storeName)
		apiServerLogger.Debug(err)
		return &emptypb.Empty{}, err
	}

	operations := []state.TransactionalStateOperation{}
	for _, inputReq := range in.Operations {
		var operation state.TransactionalStateOperation
		req := inputReq.Request

		hasEtag, etag := extractEtag(req)
		key, err := stateLoader.GetModifiedStateKey(req.Key, in.StoreName, a.id)
		if err != nil {
			return &emptypb.Empty{}, err
		}
		switch state.OperationType(inputReq.OperationType) {
		case state.Upsert:
			setReq := state.SetRequest{
				Key: key,
				// Limitation:
				// components that cannot handle byte array need to deserialize/serialize in
				// component specific way in components-contrib repo.
				Value:    req.Value,
				Metadata: req.Metadata,
			}

			if hasEtag {
				setReq.ETag = &etag
			}
			if req.Options != nil {
				setReq.Options = state.SetStateOption{
					Concurrency: stateConcurrencyToString(req.Options.Concurrency),
					Consistency: stateConsistencyToString(req.Options.Consistency),
				}
			}

			operation = state.TransactionalStateOperation{
				Operation: state.Upsert,
				Request:   setReq,
			}

		case state.Delete:
			delReq := state.DeleteRequest{
				Key:      key,
				Metadata: req.Metadata,
			}

			if hasEtag {
				delReq.ETag = &etag
			}
			if req.Options != nil {
				delReq.Options = state.DeleteStateOption{
					Concurrency: stateConcurrencyToString(req.Options.Concurrency),
					Consistency: stateConsistencyToString(req.Options.Consistency),
				}
			}

			operation = state.TransactionalStateOperation{
				Operation: state.Delete,
				Request:   delReq,
			}

		default:
			err := status.Errorf(codes.Unimplemented, messages.ErrNotSupportedStateOperation, inputReq.OperationType)
			apiServerLogger.Debug(err)
			return &emptypb.Empty{}, err
		}

		operations = append(operations, operation)
	}

	if encryption.EncryptedStateStore(storeName) {
		for i, op := range operations {
			if op.Operation == state.Upsert {
				req := op.Request.(*state.SetRequest)
				data := []byte(fmt.Sprintf("%v", req.Value))
				val, err := encryption.TryEncryptValue(storeName, data)
				if err != nil {
					err = status.Errorf(codes.Internal, messages.ErrStateTransaction, err.Error())
					apiServerLogger.Debug(err)
					return &emptypb.Empty{}, err
				}

				req.Value = val
				operations[i].Request = req
			}
		}
	}

	start := time.Now()
	policy := a.resiliency.ComponentOutboundPolicy(ctx, in.StoreName, resiliency.Statestore)
	err := policy(func(ctx context.Context) error {
		return transactionalStore.Multi(&state.TransactionalStateRequest{
			Operations: operations,
			Metadata:   in.Metadata,
		})
	})
	elapsed := diag.ElapsedSince(start)

	diag.DefaultComponentMonitoring.StateInvoked(ctx, in.StoreName, diag.StateTransaction, err == nil, elapsed)

	if err != nil {
		err = status.Errorf(codes.Internal, messages.ErrStateTransaction, err.Error())
		apiServerLogger.Debug(err)
		return &emptypb.Empty{}, err
	}
	return &emptypb.Empty{}, nil
}

func (a *api) RegisterActorTimer(ctx context.Context, in *runtimev1pb.RegisterActorTimerRequest) (*emptypb.Empty, error) {
	if a.actor == nil {
		err := status.Errorf(codes.Internal, messages.ErrActorRuntimeNotFound)
		apiServerLogger.Debug(err)
		return &emptypb.Empty{}, err
	}

	req := &actors.CreateTimerRequest{
		Name:      in.Name,
		ActorID:   in.ActorId,
		ActorType: in.ActorType,
		DueTime:   in.DueTime,
		Period:    in.Period,
		TTL:       in.Ttl,
		Callback:  in.Callback,
	}

	if in.Data != nil {
		req.Data = in.Data
	}
	err := a.actor.CreateTimer(ctx, req)
	return &emptypb.Empty{}, err
}

func (a *api) UnregisterActorTimer(ctx context.Context, in *runtimev1pb.UnregisterActorTimerRequest) (*emptypb.Empty, error) {
	if a.actor == nil {
		err := status.Errorf(codes.Internal, messages.ErrActorRuntimeNotFound)
		apiServerLogger.Debug(err)
		return &emptypb.Empty{}, err
	}

	req := &actors.DeleteTimerRequest{
		Name:      in.Name,
		ActorID:   in.ActorId,
		ActorType: in.ActorType,
	}

	err := a.actor.DeleteTimer(ctx, req)
	return &emptypb.Empty{}, err
}

func (a *api) RegisterActorReminder(ctx context.Context, in *runtimev1pb.RegisterActorReminderRequest) (*emptypb.Empty, error) {
	if a.actor == nil {
		err := status.Errorf(codes.Internal, messages.ErrActorRuntimeNotFound)
		apiServerLogger.Debug(err)
		return &emptypb.Empty{}, err
	}

	req := &actors.CreateReminderRequest{
		Name:      in.Name,
		ActorID:   in.ActorId,
		ActorType: in.ActorType,
		DueTime:   in.DueTime,
		Period:    in.Period,
		TTL:       in.Ttl,
	}

	if in.Data != nil {
		req.Data = in.Data
	}
	err := a.actor.CreateReminder(ctx, req)
	return &emptypb.Empty{}, err
}

func (a *api) UnregisterActorReminder(ctx context.Context, in *runtimev1pb.UnregisterActorReminderRequest) (*emptypb.Empty, error) {
	if a.actor == nil {
		err := status.Errorf(codes.Internal, messages.ErrActorRuntimeNotFound)
		apiServerLogger.Debug(err)
		return &emptypb.Empty{}, err
	}

	req := &actors.DeleteReminderRequest{
		Name:      in.Name,
		ActorID:   in.ActorId,
		ActorType: in.ActorType,
	}

	err := a.actor.DeleteReminder(ctx, req)
	return &emptypb.Empty{}, err
}

func (a *api) RenameActorReminder(ctx context.Context, in *runtimev1pb.RenameActorReminderRequest) (*emptypb.Empty, error) {
	if a.actor == nil {
		err := status.Errorf(codes.Internal, messages.ErrActorRuntimeNotFound)
		apiServerLogger.Debug(err)
		return &emptypb.Empty{}, err
	}

	req := &actors.RenameReminderRequest{
		OldName:   in.OldName,
		ActorID:   in.ActorId,
		ActorType: in.ActorType,
		NewName:   in.NewName,
	}

	err := a.actor.RenameReminder(ctx, req)
	return &emptypb.Empty{}, err
}

func (a *api) GetActorState(ctx context.Context, in *runtimev1pb.GetActorStateRequest) (*runtimev1pb.GetActorStateResponse, error) {
	if a.actor == nil {
		err := status.Errorf(codes.Internal, messages.ErrActorRuntimeNotFound)
		apiServerLogger.Debug(err)
		return nil, err
	}

	actorType := in.ActorType
	actorID := in.ActorId
	key := in.Key

	hosted := a.actor.IsActorHosted(ctx, &actors.ActorHostedRequest{
		ActorType: actorType,
		ActorID:   actorID,
	})

	if !hosted {
		err := status.Errorf(codes.Internal, messages.ErrActorInstanceMissing)
		apiServerLogger.Debug(err)
		return nil, err
	}

	req := actors.GetStateRequest{
		ActorType: actorType,
		ActorID:   actorID,
		Key:       key,
	}

	resp, err := a.actor.GetState(ctx, &req)
	if err != nil {
		err = status.Errorf(codes.Internal, fmt.Sprintf(messages.ErrActorStateGet, err))
		apiServerLogger.Debug(err)
		return nil, err
	}

	return &runtimev1pb.GetActorStateResponse{
		Data: resp.Data,
	}, nil
}

func (a *api) ExecuteActorStateTransaction(ctx context.Context, in *runtimev1pb.ExecuteActorStateTransactionRequest) (*emptypb.Empty, error) {
	if a.actor == nil {
		err := status.Errorf(codes.Internal, messages.ErrActorRuntimeNotFound)
		apiServerLogger.Debug(err)
		return &emptypb.Empty{}, err
	}

	actorType := in.ActorType
	actorID := in.ActorId
	actorOps := []actors.TransactionalOperation{}

	for _, op := range in.Operations {
		var actorOp actors.TransactionalOperation
		switch state.OperationType(op.OperationType) {
		case state.Upsert:
			setReq := map[string]interface{}{
				"key":   op.Key,
				"value": op.Value.Value,
				// Actor state do not user other attributes from state request.
			}

			actorOp = actors.TransactionalOperation{
				Operation: actors.Upsert,
				Request:   setReq,
			}
		case state.Delete:
			delReq := map[string]interface{}{
				"key": op.Key,
				// Actor state do not user other attributes from state request.
			}

			actorOp = actors.TransactionalOperation{
				Operation: actors.Delete,
				Request:   delReq,
			}

		default:
			err := status.Errorf(codes.Unimplemented, messages.ErrNotSupportedStateOperation, op.OperationType)
			apiServerLogger.Debug(err)
			return &emptypb.Empty{}, err
		}

		actorOps = append(actorOps, actorOp)
	}

	hosted := a.actor.IsActorHosted(ctx, &actors.ActorHostedRequest{
		ActorType: actorType,
		ActorID:   actorID,
	})

	if !hosted {
		err := status.Errorf(codes.Internal, messages.ErrActorInstanceMissing)
		apiServerLogger.Debug(err)
		return &emptypb.Empty{}, err
	}

	req := actors.TransactionalRequest{
		ActorID:    actorID,
		ActorType:  actorType,
		Operations: actorOps,
	}

	err := a.actor.TransactionalStateOperation(ctx, &req)
	if err != nil {
		err = status.Errorf(codes.Internal, fmt.Sprintf(messages.ErrActorStateTransactionSave, err))
		apiServerLogger.Debug(err)
		return &emptypb.Empty{}, err
	}

	return &emptypb.Empty{}, nil
}

func (a *api) InvokeActor(ctx context.Context, in *runtimev1pb.InvokeActorRequest) (*runtimev1pb.InvokeActorResponse, error) {
	if a.actor == nil {
		err := status.Errorf(codes.Internal, messages.ErrActorRuntimeNotFound)
		apiServerLogger.Debug(err)
		return &runtimev1pb.InvokeActorResponse{}, err
	}

	req := invokev1.NewInvokeMethodRequest(in.Method)
	req.WithActor(in.ActorType, in.ActorId)
	req.WithRawData(in.Data, "")

	// Unlike other actor calls, resiliency is handled here for invocation.
	// This is due to actor invocation involving a lookup for the host.
	// Having the retry here allows us to capture that and be resilient to host failure.
	// Additionally, we don't perform timeouts at this level. This is because an actor
	// should technically wait forever on the locking mechanism. If we timeout while
	// waiting for the lock, we can also create a queue of calls that will try and continue
	// after the timeout.
	resp := invokev1.NewInvokeMethodResponse(500, "Blank request", nil)
	policy := a.resiliency.ActorPreLockPolicy(ctx, in.ActorType, in.ActorId)
	err := policy(func(ctx context.Context) (rErr error) {
		resp, rErr = a.actor.Call(ctx, req)
		return rErr
	})
	if err != nil && !errors.Is(err, actors.ErrDaprResponseHeader) {
		err = status.Errorf(codes.Internal, messages.ErrActorInvoke, err)
		apiServerLogger.Debug(err)
		return &runtimev1pb.InvokeActorResponse{}, err
	}

	_, body := resp.RawData()
	return &runtimev1pb.InvokeActorResponse{
		Data: body,
	}, nil
}

func (a *api) isSecretAllowed(storeName, key string) bool {
	if config, ok := a.secretsConfiguration[storeName]; ok {
		return config.IsSecretAllowed(key)
	}
	// By default, if a configuration is not defined for a secret store, return true.
	return true
}

func (a *api) SetAppChannel(appChannel channel.AppChannel) {
	a.appChannel = appChannel
}

func (a *api) SetDirectMessaging(directMessaging messaging.DirectMessaging) {
	a.directMessaging = directMessaging
}

func (a *api) SetActorRuntime(actor actors.Actors) {
	a.actor = actor
}

func (a *api) GetMetadata(ctx context.Context, in *emptypb.Empty) (*runtimev1pb.GetMetadataResponse, error) {
	extendedMetadata := make(map[string]string)
	// Copy synchronously so it can be serialized to JSON.
	a.extendedMetadata.Range(func(key, value interface{}) bool {
		extendedMetadata[key.(string)] = value.(string)
		return true
	})
	extendedMetadata[daprRuntimeVersionKey] = a.daprRunTimeVersion

	activeActorsCount := []*runtimev1pb.ActiveActorsCount{}
	if a.actor != nil {
		for _, actorTypeCount := range a.actor.GetActiveActorsCount(ctx) {
			activeActorsCount = append(activeActorsCount, &runtimev1pb.ActiveActorsCount{
				Type:  actorTypeCount.Type,
				Count: int32(actorTypeCount.Count),
			})
		}
	}

	components := a.getComponentsFn()
	registeredComponents := make([]*runtimev1pb.RegisteredComponents, 0, len(components))
	componentsCapabilities := a.getComponentsCapabilitesFn()
	for _, comp := range components {
		registeredComp := &runtimev1pb.RegisteredComponents{
			Name:         comp.Name,
			Version:      comp.Spec.Version,
			Type:         comp.Spec.Type,
			Capabilities: getOrDefaultCapabilities(componentsCapabilities, comp.Name),
		}
		registeredComponents = append(registeredComponents, registeredComp)
	}

	response := &runtimev1pb.GetMetadataResponse{
		Id:                   a.id,
		ExtendedMetadata:     extendedMetadata,
		RegisteredComponents: registeredComponents,
		ActiveActorsCount:    activeActorsCount,
	}

	return response, nil
}

func getOrDefaultCapabilities(dict map[string][]string, key string) []string {
	if val, ok := dict[key]; ok {
		return val
	}
	return make([]string, 0)
}

// SetMetadata Sets value in extended metadata of the sidecar.
func (a *api) SetMetadata(ctx context.Context, in *runtimev1pb.SetMetadataRequest) (*emptypb.Empty, error) {
	a.extendedMetadata.Store(in.Key, in.Value)
	return &emptypb.Empty{}, nil
}

// Shutdown the sidecar.
func (a *api) Shutdown(ctx context.Context, in *emptypb.Empty) (*emptypb.Empty, error) {
	go func() {
		<-ctx.Done()
		a.shutdown()
	}()
	return &emptypb.Empty{}, nil
}

func stringValueOrEmpty(value *string) string {
	if value == nil {
		return ""
	}

	return *value
}

func (a *api) getConfigurationStore(name string) (configuration.Store, error) {
	if a.configurationStores == nil || len(a.configurationStores) == 0 {
		return nil, status.Error(codes.FailedPrecondition, messages.ErrConfigurationStoresNotConfigured)
	}

	if a.configurationStores[name] == nil {
		return nil, status.Errorf(codes.InvalidArgument, messages.ErrConfigurationStoreNotFound, name)
	}
	return a.configurationStores[name], nil
}

func (a *api) GetConfigurationAlpha1(ctx context.Context, in *runtimev1pb.GetConfigurationRequest) (*runtimev1pb.GetConfigurationResponse, error) {
	store, err := a.getConfigurationStore(in.StoreName)
	if err != nil {
		apiServerLogger.Debug(err)
		return &runtimev1pb.GetConfigurationResponse{}, err
	}

	req := configuration.GetRequest{
		Keys:     in.Keys,
		Metadata: in.Metadata,
	}

	start := time.Now()
	policy := a.resiliency.ComponentOutboundPolicy(ctx, in.StoreName, resiliency.Configuration)
	var getResponse *configuration.GetResponse
	err = policy(func(ctx context.Context) (rErr error) {
		getResponse, rErr = store.Get(ctx, &req)
		return rErr
	})
	elapsed := diag.ElapsedSince(start)

	diag.DefaultComponentMonitoring.ConfigurationInvoked(ctx, in.StoreName, diag.Get, err == nil, elapsed)

	if err != nil {
		err = status.Errorf(codes.Internal, messages.ErrConfigurationGet, req.Keys, in.StoreName, err.Error())
		apiServerLogger.Debug(err)
		return &runtimev1pb.GetConfigurationResponse{}, err
	}

	cachedItems := make(map[string]*commonv1pb.ConfigurationItem, len(getResponse.Items))
	for k, v := range getResponse.Items {
		cachedItems[k] = &commonv1pb.ConfigurationItem{
			Metadata: v.Metadata,
			Value:    v.Value,
			Version:  v.Version,
		}
	}

	response := &runtimev1pb.GetConfigurationResponse{
		Items: cachedItems,
	}

	return response, nil
}

type configurationEventHandler struct {
	api          *api
	storeName    string
	serverStream runtimev1pb.Dapr_SubscribeConfigurationAlpha1Server //nolint:nosnakecase
}

func (h *configurationEventHandler) updateEventHandler(ctx context.Context, e *configuration.UpdateEvent) error {
	items := make(map[string]*commonv1pb.ConfigurationItem, len(e.Items))
	for k, v := range e.Items {
		items[k] = &commonv1pb.ConfigurationItem{
			Value:    v.Value,
			Version:  v.Version,
			Metadata: v.Metadata,
		}
	}

	if err := h.serverStream.Send(&runtimev1pb.SubscribeConfigurationResponse{
		Items: items,
		Id:    e.ID,
	}); err != nil {
		apiServerLogger.Debug(err)
	}
	return nil
}

func (a *api) SubscribeConfigurationAlpha1(request *runtimev1pb.SubscribeConfigurationRequest, configurationServer runtimev1pb.Dapr_SubscribeConfigurationAlpha1Server) error { //nolint:nosnakecase
	store, err := a.getConfigurationStore(request.StoreName)
	if err != nil {
		apiServerLogger.Debug(err)
		return err
	}
	sort.Slice(request.Keys, func(i, j int) bool {
		return request.Keys[i] < request.Keys[j]
	})

	subscribeKeys := make([]string, 0)

	// TODO(@halspang) provide a switch to use just resiliency or this.
	newCtx, cancel := context.WithCancel(context.Background())
	defer cancel()

	// empty list means subscribing to all configuration keys
	if len(request.Keys) == 0 {
		getConfigurationReq := &runtimev1pb.GetConfigurationRequest{
			StoreName: request.StoreName,
			Keys:      []string{},
			Metadata:  request.GetMetadata(),
		}
		resp, err2 := a.GetConfigurationAlpha1(newCtx, getConfigurationReq)
		if err2 != nil {
			err2 = status.Errorf(codes.Internal, fmt.Sprintf(messages.ErrConfigurationGet, request.Keys, request.StoreName, err2))
			apiServerLogger.Debug(err2)
			return err2
		}

		items := resp.GetItems()
		for key := range items {
			if _, ok := a.configurationSubscribe[fmt.Sprintf("%s||%s", request.StoreName, key)]; !ok {
				subscribeKeys = append(subscribeKeys, key)
			}
		}
	} else {
		subscribeKeys = append(subscribeKeys, request.Keys...)
	}

	req := &configuration.SubscribeRequest{
		Keys:     subscribeKeys,
		Metadata: request.GetMetadata(),
	}

	handler := &configurationEventHandler{
		api:          a,
		storeName:    request.StoreName,
		serverStream: configurationServer,
	}

	// TODO(@laurence) deal with failed subscription and retires
	start := time.Now()
	policy := a.resiliency.ComponentOutboundPolicy(newCtx, request.StoreName, resiliency.Configuration)
	var id string
	err = policy(func(ctx context.Context) (rErr error) {
		id, rErr = store.Subscribe(ctx, req, handler.updateEventHandler)
		return rErr
	})
	elapsed := diag.ElapsedSince(start)

	diag.DefaultComponentMonitoring.ConfigurationInvoked(context.Background(), request.StoreName, diag.ConfigurationSubscribe, err == nil, elapsed)

	if err != nil {
		err = status.Errorf(codes.InvalidArgument, messages.ErrConfigurationSubscribe, req.Keys, request.StoreName, err.Error())
		apiServerLogger.Debug(err)
		return err
	}
	stop := make(chan struct{})
	a.configurationSubscribeLock.Lock()
	a.configurationSubscribe[id] = stop
	a.configurationSubscribeLock.Unlock()
	<-stop
	return nil
}

func (a *api) UnsubscribeConfigurationAlpha1(ctx context.Context, request *runtimev1pb.UnsubscribeConfigurationRequest) (*runtimev1pb.UnsubscribeConfigurationResponse, error) {
	store, err := a.getConfigurationStore(request.GetStoreName())
	if err != nil {
		apiServerLogger.Debug(err)
		return &runtimev1pb.UnsubscribeConfigurationResponse{
			Ok:      false,
			Message: err.Error(),
		}, err
	}

	a.configurationSubscribeLock.Lock()
	defer a.configurationSubscribeLock.Unlock()

	subscribeID := request.GetId()

	stop, ok := a.configurationSubscribe[subscribeID]
	if !ok {
		return &runtimev1pb.UnsubscribeConfigurationResponse{
			Ok: true,
		}, nil
	}
	delete(a.configurationSubscribe, subscribeID)
	close(stop)

	policy := a.resiliency.ComponentOutboundPolicy(ctx, request.StoreName, resiliency.Configuration)

	start := time.Now()
	err = policy(func(ctx context.Context) error {
		return store.Unsubscribe(ctx, &configuration.UnsubscribeRequest{
			ID: subscribeID,
		})
	})
	elapsed := diag.ElapsedSince(start)

	diag.DefaultComponentMonitoring.ConfigurationInvoked(context.Background(), request.StoreName, diag.ConfigurationUnsubscribe, err == nil, elapsed)

	if err != nil {
		return &runtimev1pb.UnsubscribeConfigurationResponse{
			Ok:      false,
			Message: err.Error(),
		}, err
	}
	return &runtimev1pb.UnsubscribeConfigurationResponse{
		Ok: true,
	}, nil
}<|MERGE_RESOLUTION|>--- conflicted
+++ resolved
@@ -24,14 +24,10 @@
 	"time"
 
 	"github.com/dapr/components-contrib/lock"
-<<<<<<< HEAD
 
 	"github.com/dapr/dapr/pkg/cache"
-	lock_loader "github.com/dapr/dapr/pkg/components/lock"
-=======
 	lockLoader "github.com/dapr/dapr/pkg/components/lock"
 	"github.com/dapr/dapr/pkg/version"
->>>>>>> bb3df850
 
 	"github.com/dapr/components-contrib/configuration"
 
@@ -70,13 +66,9 @@
 )
 
 const (
-<<<<<<< HEAD
-	daprHTTPStatusHeader = "dapr-http-status"
-	refreshCache         = "refresh_cache"
-=======
 	daprHTTPStatusHeader  = "dapr-http-status"
 	daprRuntimeVersionKey = "daprRuntimeVersion"
->>>>>>> bb3df850
+	refreshCache          = "refresh_cache"
 )
 
 // API is the gRPC interface for the Dapr gRPC API. It implements both the internal and external proto definitions.
