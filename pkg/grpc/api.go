--- conflicted
+++ resolved
@@ -115,7 +115,6 @@
 }
 
 type api struct {
-<<<<<<< HEAD
 	actor                       actors.Actors
 	directMessaging             messaging.DirectMessaging
 	appChannel                  channel.AppChannel
@@ -138,32 +137,7 @@
 	getComponentsFn             func() []componentsV1alpha.Component
 	shutdown                    func()
 	getComponentsCapabilitiesFn func() map[string][]string
-=======
-	actor                      actors.Actors
-	directMessaging            messaging.DirectMessaging
-	appChannel                 channel.AppChannel
-	resiliency                 resiliency.Provider
-	stateStores                map[string]state.Store
-	transactionalStateStores   map[string]state.TransactionalStore
-	secretStores               map[string]secretstores.SecretStore
-	secretsConfiguration       map[string]config.SecretsScope
-	configurationStores        map[string]configuration.Store
-	configurationSubscribe     map[string]chan struct{} // store map[storeName||key1,key2] -> stopChan
-	configurationSubscribeLock sync.Mutex
-	lockStores                 map[string]lock.Store
-	pubsubAdapter              runtimePubsub.Adapter
-	id                         string
-	sendToOutputBindingFn      func(name string, req *bindings.InvokeRequest) (*bindings.InvokeResponse, error)
-	tracingSpec                config.TracingSpec
-	accessControlList          *config.AccessControlList
-	appProtocol                string
-	extendedMetadata           sync.Map
-	shutdown                   func()
-	getComponentsFn            func() []componentsV1alpha.Component
-	getComponentsCapabilitesFn func() map[string][]string
-	getSubscriptionsFn         func() ([]runtimePubsub.Subscription, error)
-	daprRunTimeVersion         string
->>>>>>> 51cf47d0
+	getSubscriptionsFn          func() ([]runtimePubsub.Subscription, error)
 }
 
 func (a *api) TryLockAlpha1(ctx context.Context, req *runtimev1pb.TryLockRequest) (*runtimev1pb.TryLockResponse, error) {
@@ -315,11 +289,8 @@
 	Shutdown                    func()
 	GetComponentsFn             func() []componentsV1alpha.Component
 	GetComponentsCapabilitiesFn func() map[string][]string
-<<<<<<< HEAD
 	ExtendedMetadata            daprMetadata.Store
-=======
 	GetSubscriptionsFn          func() ([]runtimePubsub.Subscription, error)
->>>>>>> 51cf47d0
 }
 
 // NewAPI returns a new gRPC API.
@@ -331,7 +302,6 @@
 		}
 	}
 	return &api{
-<<<<<<< HEAD
 		directMessaging:             opts.DirectMessaging,
 		actor:                       opts.Actor,
 		id:                          opts.AppID,
@@ -353,30 +323,7 @@
 		getComponentsFn:             opts.GetComponentsFn,
 		getComponentsCapabilitiesFn: opts.GetComponentsCapabilitiesFn,
 		extendedMetadata:            opts.ExtendedMetadata,
-=======
-		directMessaging:            opts.DirectMessaging,
-		actor:                      opts.Actor,
-		id:                         opts.AppID,
-		resiliency:                 opts.Resiliency,
-		appChannel:                 opts.AppChannel,
-		pubsubAdapter:              opts.PubsubAdapter,
-		stateStores:                opts.StateStores,
-		transactionalStateStores:   transactionalStateStores,
-		secretStores:               opts.SecretStores,
-		configurationStores:        opts.ConfigurationStores,
-		configurationSubscribe:     make(map[string]chan struct{}),
-		lockStores:                 opts.LockStores,
-		secretsConfiguration:       opts.SecretsConfiguration,
-		sendToOutputBindingFn:      opts.SendToOutputBindingFn,
-		tracingSpec:                opts.TracingSpec,
-		accessControlList:          opts.AccessControlList,
-		appProtocol:                opts.AppProtocol,
-		shutdown:                   opts.Shutdown,
-		getComponentsFn:            opts.GetComponentsFn,
-		getComponentsCapabilitesFn: opts.GetComponentsCapabilitiesFn,
-		getSubscriptionsFn:         opts.GetSubscriptionsFn,
-		daprRunTimeVersion:         version.Version(),
->>>>>>> 51cf47d0
+		getSubscriptionsFn:          opts.GetSubscriptionsFn,
 	}
 }
 
@@ -1721,7 +1668,6 @@
 		registeredComponents = append(registeredComponents, registeredComp)
 	}
 
-<<<<<<< HEAD
 	counts := []actors.ActiveActorsCount{}
 	if a.actor != nil {
 		counts = a.actor.GetActiveActorsCount(ctx)
@@ -1735,7 +1681,8 @@
 			Count: int32(count.Count),
 		}
 		activeActorsCounts = append(activeActorsCounts, activeActorsCount)
-=======
+	}
+
 	subscriptions, err := a.getSubscriptionsFn()
 	if err != nil {
 		err = status.Errorf(codes.Internal, messages.ErrPubsubGetSubscriptions, err.Error())
@@ -1751,7 +1698,6 @@
 			DeadLetterTopic: s.DeadLetterTopic,
 			Rules:           convertPubsubSubscriptionRules(s.Rules),
 		})
->>>>>>> 51cf47d0
 	}
 
 	response := &runtimev1pb.GetMetadataResponse{
@@ -1759,11 +1705,7 @@
 		ActiveActorsCount:    activeActorsCounts,
 		ExtendedMetadata:     extendedMetadata,
 		RegisteredComponents: registeredComponents,
-<<<<<<< HEAD
-=======
-		ActiveActorsCount:    activeActorsCount,
 		Subscriptions:        ps,
->>>>>>> 51cf47d0
 	}
 	return response, nil
 }
