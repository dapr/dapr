--- conflicted
+++ resolved
@@ -40,7 +40,6 @@
 	"github.com/dapr/components-contrib/workflows"
 	"github.com/dapr/dapr/pkg/actors"
 	componentsV1alpha "github.com/dapr/dapr/pkg/apis/components/v1alpha1"
-	"github.com/dapr/dapr/pkg/buildinfo"
 	"github.com/dapr/dapr/pkg/channel"
 	lockLoader "github.com/dapr/dapr/pkg/components/lock"
 	stateLoader "github.com/dapr/dapr/pkg/components/state"
@@ -59,11 +58,8 @@
 	"github.com/dapr/dapr/pkg/resiliency"
 	"github.com/dapr/dapr/pkg/resiliency/breaker"
 	runtimePubsub "github.com/dapr/dapr/pkg/runtime/pubsub"
-<<<<<<< HEAD
 
 	daprMetadata "github.com/dapr/dapr/pkg/metadata"
-=======
->>>>>>> bb09ca23
 	"github.com/dapr/dapr/utils"
 )
 
@@ -121,12 +117,12 @@
 }
 
 type api struct {
-<<<<<<< HEAD
 	actor                       actors.Actors
 	directMessaging             messaging.DirectMessaging
 	appChannel                  channel.AppChannel
 	resiliency                  resiliency.Provider
 	stateStores                 map[string]state.Store
+	workflowComponents          map[string]workflows.Workflow
 	transactionalStateStores    map[string]state.TransactionalStore
 	secretStores                map[string]secretstores.SecretStore
 	secretsConfiguration        map[string]config.SecretsScope
@@ -145,33 +141,6 @@
 	shutdown                    func()
 	getComponentsCapabilitiesFn func() map[string][]string
 	getSubscriptionsFn          func() ([]runtimePubsub.Subscription, error)
-=======
-	actor                      actors.Actors
-	directMessaging            messaging.DirectMessaging
-	appChannel                 channel.AppChannel
-	resiliency                 resiliency.Provider
-	stateStores                map[string]state.Store
-	workflowComponents         map[string]workflows.Workflow
-	transactionalStateStores   map[string]state.TransactionalStore
-	secretStores               map[string]secretstores.SecretStore
-	secretsConfiguration       map[string]config.SecretsScope
-	configurationStores        map[string]configuration.Store
-	configurationSubscribe     map[string]chan struct{} // store map[storeName||key1,key2] -> stopChan
-	configurationSubscribeLock sync.Mutex
-	lockStores                 map[string]lock.Store
-	pubsubAdapter              runtimePubsub.Adapter
-	id                         string
-	sendToOutputBindingFn      func(name string, req *bindings.InvokeRequest) (*bindings.InvokeResponse, error)
-	tracingSpec                config.TracingSpec
-	accessControlList          *config.AccessControlList
-	appProtocol                string
-	extendedMetadata           sync.Map
-	shutdown                   func()
-	getComponentsFn            func() []componentsV1alpha.Component
-	getComponentsCapabilitesFn func() map[string][]string
-	getSubscriptionsFn         func() ([]runtimePubsub.Subscription, error)
-	daprRunTimeVersion         string
->>>>>>> bb09ca23
 }
 
 func (a *api) TryLockAlpha1(ctx context.Context, req *runtimev1pb.TryLockRequest) (*runtimev1pb.TryLockResponse, error) {
@@ -337,7 +306,6 @@
 		}
 	}
 	return &api{
-<<<<<<< HEAD
 		directMessaging:             opts.DirectMessaging,
 		actor:                       opts.Actor,
 		id:                          opts.AppID,
@@ -347,6 +315,7 @@
 		stateStores:                 opts.StateStores,
 		transactionalStateStores:    transactionalStateStores,
 		secretStores:                opts.SecretStores,
+		workflowComponents:          opts.WorkflowComponents,
 		configurationStores:         opts.ConfigurationStores,
 		configurationSubscribe:      make(map[string]chan struct{}),
 		lockStores:                  opts.LockStores,
@@ -360,31 +329,18 @@
 		getComponentsCapabilitiesFn: opts.GetComponentsCapabilitiesFn,
 		extendedMetadata:            opts.ExtendedMetadata,
 		getSubscriptionsFn:          opts.GetSubscriptionsFn,
-=======
-		directMessaging:            opts.DirectMessaging,
-		actor:                      opts.Actor,
-		id:                         opts.AppID,
-		resiliency:                 opts.Resiliency,
-		appChannel:                 opts.AppChannel,
-		pubsubAdapter:              opts.PubsubAdapter,
-		stateStores:                opts.StateStores,
-		transactionalStateStores:   transactionalStateStores,
-		secretStores:               opts.SecretStores,
-		workflowComponents:         opts.WorkflowComponents,
-		configurationStores:        opts.ConfigurationStores,
-		configurationSubscribe:     make(map[string]chan struct{}),
-		lockStores:                 opts.LockStores,
-		secretsConfiguration:       opts.SecretsConfiguration,
-		sendToOutputBindingFn:      opts.SendToOutputBindingFn,
-		tracingSpec:                opts.TracingSpec,
-		accessControlList:          opts.AccessControlList,
-		appProtocol:                opts.AppProtocol,
-		shutdown:                   opts.Shutdown,
-		getComponentsFn:            opts.GetComponentsFn,
-		getComponentsCapabilitesFn: opts.GetComponentsCapabilitiesFn,
-		getSubscriptionsFn:         opts.GetSubscriptionsFn,
-		daprRunTimeVersion:         buildinfo.Version(),
->>>>>>> bb09ca23
+	}
+}
+
+// CallLocal is used for internal dapr to dapr calls. It is invoked by another Dapr instance with a request to the local app.
+func (a *api) CallLocal(ctx context.Context, in *internalv1pb.InternalInvokeRequest) (*internalv1pb.InternalInvokeResponse, error) {
+	if a.appChannel == nil {
+		return nil, status.Error(codes.Internal, messages.ErrChannelNotFound)
+	}
+
+	req, err := invokev1.InternalInvokeRequest(in)
+	if err != nil {
+		return nil, status.Errorf(codes.InvalidArgument, messages.ErrInternalInvokeRequest, err.Error())
 	}
 }
 
