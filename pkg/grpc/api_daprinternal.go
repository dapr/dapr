/*
Copyright 2021 The Dapr Authors
Licensed under the Apache License, Version 2.0 (the "License");
you may not use this file except in compliance with the License.
You may obtain a copy of the License at
    http://www.apache.org/licenses/LICENSE-2.0
Unless required by applicable law or agreed to in writing, software
distributed under the License is distributed on an "AS IS" BASIS,
WITHOUT WARRANTIES OR CONDITIONS OF ANY KIND, either express or implied.
See the License for the specific language governing permissions and
limitations under the License.
*/

package grpc

import (
	"context"
	"errors"
	"fmt"
	"io"

	"google.golang.org/grpc/codes"
	"google.golang.org/grpc/status"
	"google.golang.org/protobuf/types/known/anypb"

	"github.com/dapr/dapr/pkg/acl"
	actorerrors "github.com/dapr/dapr/pkg/actors/errors"
	diag "github.com/dapr/dapr/pkg/diagnostics"
	diagConsts "github.com/dapr/dapr/pkg/diagnostics/consts"
	"github.com/dapr/dapr/pkg/grpc/metadata"
	"github.com/dapr/dapr/pkg/messages"
	"github.com/dapr/dapr/pkg/messaging"
	invokev1 "github.com/dapr/dapr/pkg/messaging/v1"
	commonv1pb "github.com/dapr/dapr/pkg/proto/common/v1"
	internalv1pb "github.com/dapr/dapr/pkg/proto/internals/v1"
)

// CallLocal is used for internal dapr to dapr calls. It is invoked by another Dapr instance with a request to the local app.
func (a *api) CallLocal(ctx context.Context, in *internalv1pb.InternalInvokeRequest) (*internalv1pb.InternalInvokeResponse, error) {
	appChannel := a.channels.AppChannel()
	if appChannel == nil {
		return nil, status.Error(codes.Internal, messages.ErrChannelNotFound)
	}

	req, err := invokev1.FromInternalInvokeRequest(in)
	if err != nil {
		return nil, status.Errorf(codes.InvalidArgument, messages.ErrInternalInvokeRequest, err.Error())
	}
	defer req.Close()

	// Check the ACL
	err = a.callLocalValidateACL(ctx, req)
	if err != nil {
		return nil, err
	}

	// Diagnostics
	callerAppID := a.callLocalRecordRequest(req.Proto())

	var statusCode int32
	defer func() {
		diag.DefaultMonitoring.ServiceInvocationResponseSent(callerAppID, statusCode)
	}()

	// stausCode will be read by the deferred method above
	res, err := appChannel.InvokeMethod(ctx, req, "")
	if err != nil {
		statusCode = int32(codes.Internal)
		return nil, status.Errorf(codes.Internal, messages.ErrChannelInvoke, err)
	} else {
		statusCode = res.Status().GetCode()
	}
	defer res.Close()

	return res.ProtoWithData()
}

// CallLocalStream is a variant of CallLocal that uses gRPC streams to send data in chunks, rather than in an unary RPC.
// It is invoked by another Dapr instance with a request to the local app.
func (a *api) CallLocalStream(stream internalv1pb.ServiceInvocation_CallLocalStreamServer) error { //nolint:nosnakecase
	appChannel := a.channels.AppChannel()
	if appChannel == nil {
		return status.Error(codes.Internal, messages.ErrChannelNotFound)
	}

	// Read the first chunk of the incoming request
	// This contains the metadata of the request
	chunk := &internalv1pb.InternalInvokeRequestStream{}
	err := stream.RecvMsg(chunk)
	if err != nil {
		return err
	}
	if chunk.GetRequest().GetMetadata() == nil || chunk.GetRequest().GetMessage() == nil {
		return status.Errorf(codes.InvalidArgument, messages.ErrInternalInvokeRequest, "request does not contain the required fields in the leading chunk")
	}

	// Append the invoked method to the context's metadata so we can use it for tracing
	if md, ok := metadata.FromIncomingContext(stream.Context()); ok {
		md[diagConsts.DaprCallLocalStreamMethodKey] = []string{chunk.GetRequest().GetMessage().GetMethod()}
	}

	// Create the request object
	// The "rawData" of the object will be a pipe to which content is added chunk-by-chunk
	pr, pw := io.Pipe()
<<<<<<< HEAD
	req, err := invokev1.FromInternalInvokeRequest(chunk.Request)
=======
	req, err := invokev1.InternalInvokeRequest(chunk.GetRequest())
>>>>>>> 9758d99f
	if err != nil {
		return status.Errorf(codes.InvalidArgument, messages.ErrInternalInvokeRequest, err.Error())
	}
	req.WithRawData(pr).
		WithContentType(chunk.GetRequest().GetMessage().GetContentType())
	defer req.Close()

	// If the data has a type_url, set that in the object too
	// This is necessary to support the gRPC->gRPC service invocation (legacy, non-proxy) path correctly
	// (Note that GetTypeUrl could return an empty value, so this call becomes a no-op)
	req.WithDataTypeURL(chunk.GetRequest().GetMessage().GetData().GetTypeUrl())

	ctx, cancel := context.WithCancel(stream.Context())
	defer cancel()

	a.wg.Add(1)
	go func() {
		defer a.wg.Done()
		select {
		case <-ctx.Done():
		case <-a.closeCh:
			cancel()
		}
	}()

	// Check the ACL
	err = a.callLocalValidateACL(ctx, req)
	if err != nil {
		return err
	}

	// Diagnostics
	callerAppID := a.callLocalRecordRequest(req.Proto())

	var statusCode int32
	defer func() {
		diag.DefaultMonitoring.ServiceInvocationResponseSent(callerAppID, statusCode)
	}()

	// Read the rest of the data in background as we submit the request
	a.wg.Add(1)
	go func() {
		defer a.wg.Done()

		var (
			expectSeq uint64
			readSeq   uint64
			payload   *commonv1pb.StreamPayload
			readErr   error
		)
		for {
			if ctx.Err() != nil {
				pw.CloseWithError(ctx.Err())
				return
			}

			// Get the payload from the chunk that was previously read
			payload = chunk.GetPayload()
			if payload != nil {
				readSeq, readErr = messaging.ReadChunk(payload, pw)
				if readErr != nil {
					pw.CloseWithError(readErr)
					return
				}

				// Check if the sequence number is greater than the previous
				if readSeq != expectSeq {
					pw.CloseWithError(fmt.Errorf("invalid sequence number received: %d (expected: %d)", readSeq, expectSeq))
					return
				}
				expectSeq++
			}

			// Read the next chunk
			readErr = stream.RecvMsg(chunk)
			if errors.Is(readErr, io.EOF) {
				// Receiving an io.EOF signifies that the client has stopped sending data over the pipe, so we can stop reading
				break
			} else if readErr != nil {
				pw.CloseWithError(fmt.Errorf("error receiving message: %w", readErr))
				return
			}

			if chunk.GetRequest().GetMetadata() != nil || chunk.GetRequest().GetMessage() != nil {
				pw.CloseWithError(errors.New("request metadata found in non-leading chunk"))
				return
			}
		}

		pw.Close()
	}()

	// Submit the request to the app
	res, err := appChannel.InvokeMethod(ctx, req, "")
	if err != nil {
		statusCode = int32(codes.Internal)
		return status.Errorf(codes.Internal, messages.ErrChannelInvoke, err)
	}
	defer res.Close()
	statusCode = res.Status().GetCode()

	// Respond to the caller
	buf := invokev1.BufPool.Get().(*[]byte)
	defer func() {
		invokev1.BufPool.Put(buf)
	}()
	r := res.RawData()
	resProto := res.Proto()

	// If there's a message in the proto, we remove it from the message we send to avoid sending it twice
	// We re-add it when the method ends to ensure we can perform retries
	messageData := resProto.GetMessage().GetData()
	messageDataValue := messageData.GetValue()
	if len(messageDataValue) > 0 {
		messageData.Value = nil
		defer func() {
			messageData.Value = messageDataValue
		}()
	}

	proto := &internalv1pb.InternalInvokeResponseStream{}
	var (
		n    int
		seq  uint64
		done bool
	)
	for {
		if ctx.Err() != nil {
			return ctx.Err()
		}

		// First message only - add the response
		if resProto != nil {
			proto.Response = resProto
			resProto = nil
		} else {
			// Reset the object so we can re-use it
			proto.Reset()
		}

		if r != nil {
			n, err = r.Read(*buf)
			if errors.Is(err, io.EOF) {
				done = true
			} else if err != nil {
				return err
			}
			if n > 0 {
				proto.Payload = &commonv1pb.StreamPayload{
					Data: (*buf)[:n],
					Seq:  seq,
				}
				seq++
			}
		} else {
			done = true
		}

		// Send the chunk if there's anything to send
		if proto.GetResponse() != nil || proto.GetPayload() != nil {
			err = stream.SendMsg(proto)
			if err != nil {
				return fmt.Errorf("error sending message: %w", err)
			}
		}

		// Stop with the last chunk
		// This will make the method return and close the stream
		if done {
			break
		}
	}

	return nil
}

// CallActor invokes a virtual actor.
func (a *api) CallActor(ctx context.Context, in *internalv1pb.InternalInvokeRequest) (*internalv1pb.InternalInvokeResponse, error) {
	// We don't do resiliency here as it is handled in the API layer. See InvokeActor().
	res, err := a.Actors.Call(ctx, in)
	if err != nil {
		// We have to remove the error to keep the body, so callers must re-inspect for the header in the actual response.
		actorErr, isActorErr := actorerrors.As(err)
		if res != nil && isActorErr {
			res.Message.Data = &anypb.Any{
				Value: actorErr.Body(),
			}
			res.Headers = actorErr.Headers()
		}

		err = status.Errorf(codes.Internal, messages.ErrActorInvoke, err)
		return nil, err
	}
	return res, nil
}

// Used by CallLocal and CallLocalStream to check the request against the access control list
func (a *api) callLocalValidateACL(ctx context.Context, req *invokev1.InvokeMethodRequest) error {
	if a.accessControlList != nil {
		// An access control policy has been specified for the app. Apply the policies.
		operation := req.Message().GetMethod()
		var httpVerb commonv1pb.HTTPExtension_Verb //nolint:nosnakecase
		// Get the HTTP verb in case the application protocol is "http"
		appProtocolIsHTTP := a.UniversalAPI.AppConnectionConfig.Protocol.IsHTTP()
		if appProtocolIsHTTP && req.Metadata() != nil && len(req.Metadata()) > 0 {
			httpExt := req.Message().GetHttpExtension()
			if httpExt != nil {
				httpVerb = httpExt.GetVerb()
			}
		}
		callAllowed, errMsg := acl.ApplyAccessControlPolicies(ctx, operation, httpVerb, appProtocolIsHTTP, a.accessControlList)

		if !callAllowed {
			return status.Errorf(codes.PermissionDenied, errMsg)
		}
	}

	return nil
}

// Internal function that records the received request for diagnostics
// After invoking this method, make sure to `defer` a call like:
//
// ```go
// var statusCode int32
// defer func() {
// diag.DefaultMonitoring.ServiceInvocationResponseSent(callerAppID, req.Message().Method, statusCode)
// }()
// ```
func (a *api) callLocalRecordRequest(req *internalv1pb.InternalInvokeRequest) (callerAppID string) {
	callerIDHeader, ok := req.GetMetadata()[invokev1.CallerIDHeader]
	if ok && len(callerIDHeader.GetValues()) > 0 {
		callerAppID = callerIDHeader.GetValues()[0]
	} else {
		callerAppID = "unknown"
	}

	diag.DefaultMonitoring.ServiceInvocationRequestReceived(callerAppID)

	return
}<|MERGE_RESOLUTION|>--- conflicted
+++ resolved
@@ -102,11 +102,7 @@
 	// Create the request object
 	// The "rawData" of the object will be a pipe to which content is added chunk-by-chunk
 	pr, pw := io.Pipe()
-<<<<<<< HEAD
-	req, err := invokev1.FromInternalInvokeRequest(chunk.Request)
-=======
-	req, err := invokev1.InternalInvokeRequest(chunk.GetRequest())
->>>>>>> 9758d99f
+	req, err := invokev1.FromInternalInvokeRequest(chunk.GetRequest())
 	if err != nil {
 		return status.Errorf(codes.InvalidArgument, messages.ErrInternalInvokeRequest, err.Error())
 	}
