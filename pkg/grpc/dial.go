--- conflicted
+++ resolved
@@ -1,8 +1,6 @@
 //go:build !windows
 // +build !windows
 
-<<<<<<< HEAD
-=======
 /*
 Copyright 2021 The Dapr Authors
 Licensed under the Apache License, Version 2.0 (the "License");
@@ -16,7 +14,6 @@
 limitations under the License.
 */
 
->>>>>>> f7ab61d3
 package grpc
 
 import (
