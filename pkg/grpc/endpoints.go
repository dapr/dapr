/*
Copyright 2021 The Dapr Authors
Licensed under the Apache License, Version 2.0 (the "License");
you may not use this file except in compliance with the License.
You may obtain a copy of the License at
    http://www.apache.org/licenses/LICENSE-2.0
Unless required by applicable law or agreed to in writing, software
distributed under the License is distributed on an "AS IS" BASIS,
WITHOUT WARRANTIES OR CONDITIONS OF ANY KIND, either express or implied.
See the License for the specific language governing permissions and
limitations under the License.
*/

package grpc

import (
	"context"
	"net/http"
	"strings"

	"google.golang.org/grpc"

	"github.com/dapr/dapr/pkg/config"
	invokev1 "github.com/dapr/dapr/pkg/messaging/v1"
)

const daprRuntimePrefix = "/dapr.proto.runtime."

var endpoints = map[string][]string{
	"invoke.v1": {
		daprRuntimePrefix + "v1.Dapr/InvokeService",
	},
	"state.v1": {
		daprRuntimePrefix + "v1.Dapr/GetState",
		daprRuntimePrefix + "v1.Dapr/GetBulkState",
		daprRuntimePrefix + "v1.Dapr/SaveState",
		daprRuntimePrefix + "v1.Dapr/DeleteState",
		daprRuntimePrefix + "v1.Dapr/DeleteBulkState",
		daprRuntimePrefix + "v1.Dapr/ExecuteStateTransaction",
	},
	"state.v1alpha1": {
		daprRuntimePrefix + "v1.Dapr/QueryStateAlpha1",
	},
	"publish.v1": {
		daprRuntimePrefix + "v1.Dapr/PublishEvent",
	},
	"publish.v1alpha1": {
		daprRuntimePrefix + "v1.Dapr/BulkPublishEventAlpha1",
	},
	"bindings.v1": {
		daprRuntimePrefix + "v1.Dapr/InvokeBinding",
	},
	"secrets.v1": {
		daprRuntimePrefix + "v1.Dapr/GetSecret",
		daprRuntimePrefix + "v1.Dapr/GetBulkSecret",
	},
	"actors.v1": {
		daprRuntimePrefix + "v1.Dapr/RegisterActorTimer",
		daprRuntimePrefix + "v1.Dapr/UnregisterActorTimer",
		daprRuntimePrefix + "v1.Dapr/RegisterActorReminder",
		daprRuntimePrefix + "v1.Dapr/UnregisterActorReminder",
		daprRuntimePrefix + "v1.Dapr/RenameActorReminder",
		daprRuntimePrefix + "v1.Dapr/GetActorState",
		daprRuntimePrefix + "v1.Dapr/ExecuteActorStateTransaction",
		daprRuntimePrefix + "v1.Dapr/InvokeActor",
	},
	"metadata.v1": {
		daprRuntimePrefix + "v1.Dapr/GetMetadata",
		daprRuntimePrefix + "v1.Dapr/SetMetadata",
	},
	"configuration.v1alpha1": {
		daprRuntimePrefix + "v1.Dapr/GetConfigurationAlpha1",
		daprRuntimePrefix + "v1.Dapr/SubscribeConfigurationAlpha1",
		daprRuntimePrefix + "v1.Dapr/UnsubscribeConfigurationAlpha1",
	},
	"lock.v1alpha1": {
		daprRuntimePrefix + "v1.Dapr/TryLockAlpha1",
	},
	"unlock.v1alpha1": {
		daprRuntimePrefix + "v1.Dapr/UnlockAlpha1",
	},
	"workflows.v1alpha1": {
		daprRuntimePrefix + "v1.Dapr/StartWorkflowAlpha1",
		daprRuntimePrefix + "v1.Dapr/GetWorkflowAlpha1",
		daprRuntimePrefix + "v1.Dapr/TerminateWorkflowAlpha1",
		daprRuntimePrefix + "v1.Dapr/RaiseEventWorkflowAlpha1",
	},
	"shutdown.v1": {
		daprRuntimePrefix + "v1.Dapr/Shutdown",
	},
}

// Returns the middlewares (unary and stream) for supporting API allowlist
func setAPIEndpointsMiddlewares(allowedRules config.APIAccessRules, deniedRules config.APIAccessRules) (grpc.UnaryServerInterceptor, grpc.StreamServerInterceptor) {
	allowed := apiAccessRuleToMap(allowedRules)
	denied := apiAccessRuleToMap(deniedRules)

	// Passthrough if no gRPC rules
	if len(allowed) == 0 && len(denied) == 0 {
		return nil, nil
	}

	// Return the unary middleware function
	return func(ctx context.Context, req any, info *grpc.UnaryServerInfo, handler grpc.UnaryHandler) (any, error) {
<<<<<<< HEAD
			if len(allowed) > 0 {
=======
			// Apply the allowlist only on methods that are part of the Dapr runtime, or it will interfere with gRPC proxying
			if strings.HasPrefix(info.FullMethod, daprRuntimePrefix) {
>>>>>>> 16ab06f3
				_, ok := allowed[info.FullMethod]
				if !ok {
					return nil, invokev1.ErrorFromHTTPResponseCode(http.StatusNotImplemented, "requested endpoint is not available")
				}
<<<<<<< HEAD
			}
			if len(denied) > 0 {
				_, ok := denied[info.FullMethod]
				if ok {
					return nil, invokev1.ErrorFromHTTPResponseCode(http.StatusNotImplemented, "requested endpoint is not available")
				}
=======
>>>>>>> 16ab06f3
			}

			return handler(ctx, req)
		},
		func(srv any, stream grpc.ServerStream, info *grpc.StreamServerInfo, handler grpc.StreamHandler) error {
<<<<<<< HEAD
			if len(allowed) > 0 {
=======
			// Apply the allowlist only on methods that are part of the Dapr runtime, or it will interfere with gRPC proxying
			if strings.HasPrefix(info.FullMethod, daprRuntimePrefix) {
>>>>>>> 16ab06f3
				_, ok := allowed[info.FullMethod]
				if !ok {
					return invokev1.ErrorFromHTTPResponseCode(http.StatusNotImplemented, "requested endpoint is not available")
				}
<<<<<<< HEAD
			}
			if len(denied) > 0 {
				_, ok := denied[info.FullMethod]
				if ok {
					return invokev1.ErrorFromHTTPResponseCode(http.StatusNotImplemented, "requested endpoint is not available")
				}
=======
>>>>>>> 16ab06f3
			}

			return handler(srv, stream)
		}
}

// Converts a slice of config.APIAccessRule into a map where the key is the gRPC full endpoint
func apiAccessRuleToMap(rules config.APIAccessRules) map[string]struct{} {
	res := map[string]struct{}{}

	for _, rule := range rules {
		if rule.Protocol != "grpc" {
			continue
		}

		if list, ok := endpoints[rule.Name+"."+rule.Version]; ok {
			for _, method := range list {
				res[method] = struct{}{}
			}
		}
	}

	return res
}<|MERGE_RESOLUTION|>--- conflicted
+++ resolved
@@ -102,49 +102,39 @@
 
 	// Return the unary middleware function
 	return func(ctx context.Context, req any, info *grpc.UnaryServerInfo, handler grpc.UnaryHandler) (any, error) {
-<<<<<<< HEAD
-			if len(allowed) > 0 {
-=======
 			// Apply the allowlist only on methods that are part of the Dapr runtime, or it will interfere with gRPC proxying
 			if strings.HasPrefix(info.FullMethod, daprRuntimePrefix) {
->>>>>>> 16ab06f3
-				_, ok := allowed[info.FullMethod]
-				if !ok {
-					return nil, invokev1.ErrorFromHTTPResponseCode(http.StatusNotImplemented, "requested endpoint is not available")
+				if len(allowed) > 0 {
+					_, ok := allowed[info.FullMethod]
+					if !ok {
+						return nil, invokev1.ErrorFromHTTPResponseCode(http.StatusNotImplemented, "requested endpoint is not available")
+					}
 				}
-<<<<<<< HEAD
-			}
-			if len(denied) > 0 {
-				_, ok := denied[info.FullMethod]
-				if ok {
-					return nil, invokev1.ErrorFromHTTPResponseCode(http.StatusNotImplemented, "requested endpoint is not available")
+				if len(denied) > 0 {
+					_, ok := denied[info.FullMethod]
+					if ok {
+						return nil, invokev1.ErrorFromHTTPResponseCode(http.StatusNotImplemented, "requested endpoint is not available")
+					}
 				}
-=======
->>>>>>> 16ab06f3
 			}
 
 			return handler(ctx, req)
 		},
 		func(srv any, stream grpc.ServerStream, info *grpc.StreamServerInfo, handler grpc.StreamHandler) error {
-<<<<<<< HEAD
-			if len(allowed) > 0 {
-=======
 			// Apply the allowlist only on methods that are part of the Dapr runtime, or it will interfere with gRPC proxying
 			if strings.HasPrefix(info.FullMethod, daprRuntimePrefix) {
->>>>>>> 16ab06f3
-				_, ok := allowed[info.FullMethod]
-				if !ok {
-					return invokev1.ErrorFromHTTPResponseCode(http.StatusNotImplemented, "requested endpoint is not available")
+				if len(allowed) > 0 {
+					_, ok := allowed[info.FullMethod]
+					if !ok {
+						return invokev1.ErrorFromHTTPResponseCode(http.StatusNotImplemented, "requested endpoint is not available")
+					}
 				}
-<<<<<<< HEAD
-			}
-			if len(denied) > 0 {
-				_, ok := denied[info.FullMethod]
-				if ok {
-					return invokev1.ErrorFromHTTPResponseCode(http.StatusNotImplemented, "requested endpoint is not available")
+				if len(denied) > 0 {
+					_, ok := denied[info.FullMethod]
+					if ok {
+						return invokev1.ErrorFromHTTPResponseCode(http.StatusNotImplemented, "requested endpoint is not available")
+					}
 				}
-=======
->>>>>>> 16ab06f3
 			}
 
 			return handler(srv, stream)
