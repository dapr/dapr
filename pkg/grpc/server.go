// ------------------------------------------------------------
// Copyright (c) Microsoft Corporation and Dapr Contributors.
// Licensed under the MIT License.
// ------------------------------------------------------------

package grpc

import (
	"crypto/tls"
	"fmt"
	"net"
	"sync"
	"time"

	grpc_middleware "github.com/grpc-ecosystem/go-grpc-middleware"
	"github.com/pkg/errors"
	"google.golang.org/grpc"
	grpc_go "google.golang.org/grpc"
	"google.golang.org/grpc/credentials"
	"google.golang.org/grpc/keepalive"

	"github.com/dapr/kit/logger"

	"github.com/dapr/dapr/pkg/config"
	diag "github.com/dapr/dapr/pkg/diagnostics"
	diag_utils "github.com/dapr/dapr/pkg/diagnostics/utils"
	"github.com/dapr/dapr/pkg/messaging"
	internalv1pb "github.com/dapr/dapr/pkg/proto/internals/v1"
	runtimev1pb "github.com/dapr/dapr/pkg/proto/runtime/v1"
	auth "github.com/dapr/dapr/pkg/runtime/security"
)

const (
	certWatchInterval              = time.Second * 3
	renewWhenPercentagePassed      = 70
	apiServer                      = "apiServer"
	internalServer                 = "internalServer"
	defaultMaxConnectionAgeSeconds = 30
)

// Server is an interface for the dapr gRPC server.
type Server interface {
	StartNonBlocking() error
}

type server struct {
	api                API
	config             ServerConfig
	tracingSpec        config.TracingSpec
	metricSpec         config.MetricSpec
	authenticator      auth.Authenticator
	listener           net.Listener
	srv                *grpc_go.Server
	renewMutex         *sync.Mutex
	signedCert         *auth.SignedCertificate
	tlsCert            tls.Certificate
	signedCertDuration time.Duration
	kind               string
	logger             logger.Logger
	maxConnectionAge   *time.Duration
	authToken          string
	apiSpec            config.APISpec
	proxy              messaging.Proxy
}

var apiServerLogger = logger.NewLogger("dapr.runtime.grpc.api")
var internalServerLogger = logger.NewLogger("dapr.runtime.grpc.internal")

<<<<<<< HEAD
// NewAPIServer returns a new user facing gRPC API server
func NewAPIServer(api API, config ServerConfig, tracingSpec config.TracingSpec, metricSpec config.MetricSpec, apiSpec config.APISpec, proxy messaging.Proxy) Server {
=======
// NewAPIServer returns a new user facing gRPC API server.
func NewAPIServer(api API, config ServerConfig, tracingSpec config.TracingSpec, metricSpec config.MetricSpec, apiSpec config.APISpec) Server {
>>>>>>> 52eb8e46
	return &server{
		api:         api,
		config:      config,
		tracingSpec: tracingSpec,
		metricSpec:  metricSpec,
		kind:        apiServer,
		logger:      apiServerLogger,
		authToken:   auth.GetAPIToken(),
		apiSpec:     apiSpec,
		proxy:       proxy,
	}
}

<<<<<<< HEAD
// NewInternalServer returns a new gRPC server for Dapr to Dapr communications
func NewInternalServer(api API, config ServerConfig, tracingSpec config.TracingSpec, metricSpec config.MetricSpec, authenticator auth.Authenticator, proxy messaging.Proxy) Server {
=======
// NewInternalServer returns a new gRPC server for Dapr to Dapr communications.
func NewInternalServer(api API, config ServerConfig, tracingSpec config.TracingSpec, metricSpec config.MetricSpec, authenticator auth.Authenticator) Server {
>>>>>>> 52eb8e46
	return &server{
		api:              api,
		config:           config,
		tracingSpec:      tracingSpec,
		metricSpec:       metricSpec,
		authenticator:    authenticator,
		renewMutex:       &sync.Mutex{},
		kind:             internalServer,
		logger:           internalServerLogger,
		maxConnectionAge: getDefaultMaxAgeDuration(),
		proxy:            proxy,
	}
}

func getDefaultMaxAgeDuration() *time.Duration {
	d := time.Second * defaultMaxConnectionAgeSeconds
	return &d
}

// StartNonBlocking starts a new server in a goroutine.
func (s *server) StartNonBlocking() error {
	lis, err := net.Listen("tcp", fmt.Sprintf(":%v", s.config.Port))
	if err != nil {
		return err
	}
	s.listener = lis

	server, err := s.getGRPCServer()
	if err != nil {
		return err
	}
	s.srv = server

	if s.kind == internalServer {
		internalv1pb.RegisterServiceInvocationServer(server, s.api)
	} else if s.kind == apiServer {
		runtimev1pb.RegisterDaprServer(server, s.api)
	}

	go func() {
		if err := server.Serve(lis); err != nil {
			s.logger.Fatalf("gRPC serve error: %v", err)
		}
	}()
	return nil
}

func (s *server) generateWorkloadCert() error {
	s.logger.Info("sending workload csr request to sentry")
	signedCert, err := s.authenticator.CreateSignedWorkloadCert(s.config.AppID, s.config.NameSpace, s.config.TrustDomain)
	if err != nil {
		return errors.Wrap(err, "error from authenticator CreateSignedWorkloadCert")
	}
	s.logger.Info("certificate signed successfully")

	tlsCert, err := tls.X509KeyPair(signedCert.WorkloadCert, signedCert.PrivateKeyPem)
	if err != nil {
		return errors.Wrap(err, "error creating x509 Key Pair")
	}

	s.signedCert = signedCert
	s.tlsCert = tlsCert
	s.signedCertDuration = signedCert.Expiry.Sub(time.Now().UTC())
	return nil
}

func (s *server) getMiddlewareOptions() []grpc_go.ServerOption {
	opts := []grpc_go.ServerOption{}
	intr := []grpc_go.UnaryServerInterceptor{}
	intrStream := []grpc_go.StreamServerInterceptor{}

	if len(s.apiSpec.Allowed) > 0 {
		s.logger.Info("enabled API access list on gRPC server")
		intr = append(intr, setAPIEndpointsMiddlewareUnary(s.apiSpec.Allowed))
	}

	if s.authToken != "" {
		s.logger.Info("enabled token authentication on gRPC server")
		intr = append(intr, setAPIAuthenticationMiddlewareUnary(s.authToken, auth.APITokenHeader))
	}

	if diag_utils.IsTracingEnabled(s.tracingSpec.SamplingRate) {
		s.logger.Info("enabled gRPC tracing middleware")
		intr = append(intr, diag.GRPCTraceUnaryServerInterceptor(s.config.AppID, s.tracingSpec))

		if s.proxy != nil {
			intrStream = append(intrStream, diag.GRPCTraceStreamServerInterceptor(s.config.AppID, s.tracingSpec))
		}
	}

	if s.metricSpec.Enabled {
		s.logger.Info("enabled gRPC metrics middleware")
		intr = append(intr, diag.DefaultGRPCMonitoring.UnaryServerInterceptor())
	}

	chain := grpc_middleware.ChainUnaryServer(
		intr...,
	)
	opts = append(
		opts,
		grpc_go.UnaryInterceptor(chain),
	)

	if s.proxy != nil {
		chainStream := grpc_middleware.ChainStreamServer(
			intrStream...,
		)

		opts = append(opts, grpc_go.StreamInterceptor(chainStream))
	}

	return opts
}

func (s *server) getGRPCServer() (*grpc_go.Server, error) {
	opts := s.getMiddlewareOptions()
	if s.maxConnectionAge != nil {
		opts = append(opts, grpc_go.KeepaliveParams(keepalive.ServerParameters{MaxConnectionAge: *s.maxConnectionAge}))
	}

	if s.authenticator != nil {
		err := s.generateWorkloadCert()
		if err != nil {
			return nil, err
		}

		// nolint:gosec
		tlsConfig := tls.Config{
			ClientCAs:  s.signedCert.TrustChain,
			ClientAuth: tls.RequireAndVerifyClientCert,
			GetCertificate: func(*tls.ClientHelloInfo) (*tls.Certificate, error) {
				return &s.tlsCert, nil
			},
		}
		ta := credentials.NewTLS(&tlsConfig)

		opts = append(opts, grpc_go.Creds(ta))
		go s.startWorkloadCertRotation()
	}

	opts = append(opts, grpc_go.MaxRecvMsgSize(s.config.MaxRequestBodySize*1024*1024), grpc_go.MaxSendMsgSize(s.config.MaxRequestBodySize*1024*1024))

	if s.proxy != nil {
		opts = append(opts, grpc.UnknownServiceHandler(s.proxy.Handler()))
	}

	return grpc_go.NewServer(opts...), nil
}

func (s *server) startWorkloadCertRotation() {
	s.logger.Infof("starting workload cert expiry watcher. current cert expires on: %s", s.signedCert.Expiry.String())

	ticker := time.NewTicker(certWatchInterval)

	for range ticker.C {
		s.renewMutex.Lock()
		renew := shouldRenewCert(s.signedCert.Expiry, s.signedCertDuration)
		if renew {
			s.logger.Info("renewing certificate: requesting new cert and restarting gRPC server")

			err := s.generateWorkloadCert()
			if err != nil {
				s.logger.Errorf("error starting server: %s", err)
			}
			diag.DefaultMonitoring.MTLSWorkLoadCertRotationCompleted()
		}
		s.renewMutex.Unlock()
	}
}

func shouldRenewCert(certExpiryDate time.Time, certDuration time.Duration) bool {
	expiresIn := certExpiryDate.Sub(time.Now().UTC())
	expiresInSeconds := expiresIn.Seconds()
	certDurationSeconds := certDuration.Seconds()

	percentagePassed := 100 - ((expiresInSeconds / certDurationSeconds) * 100)
	return percentagePassed >= renewWhenPercentagePassed
}<|MERGE_RESOLUTION|>--- conflicted
+++ resolved
@@ -66,13 +66,8 @@
 var apiServerLogger = logger.NewLogger("dapr.runtime.grpc.api")
 var internalServerLogger = logger.NewLogger("dapr.runtime.grpc.internal")
 
-<<<<<<< HEAD
 // NewAPIServer returns a new user facing gRPC API server
 func NewAPIServer(api API, config ServerConfig, tracingSpec config.TracingSpec, metricSpec config.MetricSpec, apiSpec config.APISpec, proxy messaging.Proxy) Server {
-=======
-// NewAPIServer returns a new user facing gRPC API server.
-func NewAPIServer(api API, config ServerConfig, tracingSpec config.TracingSpec, metricSpec config.MetricSpec, apiSpec config.APISpec) Server {
->>>>>>> 52eb8e46
 	return &server{
 		api:         api,
 		config:      config,
@@ -86,13 +81,8 @@
 	}
 }
 
-<<<<<<< HEAD
 // NewInternalServer returns a new gRPC server for Dapr to Dapr communications
 func NewInternalServer(api API, config ServerConfig, tracingSpec config.TracingSpec, metricSpec config.MetricSpec, authenticator auth.Authenticator, proxy messaging.Proxy) Server {
-=======
-// NewInternalServer returns a new gRPC server for Dapr to Dapr communications.
-func NewInternalServer(api API, config ServerConfig, tracingSpec config.TracingSpec, metricSpec config.MetricSpec, authenticator auth.Authenticator) Server {
->>>>>>> 52eb8e46
 	return &server{
 		api:              api,
 		config:           config,
