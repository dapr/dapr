/*
Copyright 2022 The Dapr Authors
Licensed under the Apache License, Version 2.0 (the "License");
you may not use this file except in compliance with the License.
You may obtain a copy of the License at
    http://www.apache.org/licenses/LICENSE-2.0
Unless required by applicable law or agreed to in writing, software
distributed under the License is distributed on an "AS IS" BASIS,
WITHOUT WARRANTIES OR CONDITIONS OF ANY KIND, either express or implied.
See the License for the specific language governing permissions and
limitations under the License.
*/

// Package universalapi contains the implementation of APIs that are shared between gRPC and HTTP servers.
// On HTTP servers, they use protojson to convert data to/from JSON.
package universalapi

import (
<<<<<<< HEAD
	"sync"

	contribCrypto "github.com/dapr/components-contrib/crypto"
	"github.com/dapr/components-contrib/lock"
	"github.com/dapr/components-contrib/secretstores"
	"github.com/dapr/components-contrib/state"
	"github.com/dapr/components-contrib/workflows"
	"github.com/dapr/dapr/pkg/actors"
	componentsV1alpha "github.com/dapr/dapr/pkg/apis/components/v1alpha1"
	"github.com/dapr/dapr/pkg/config"
	"github.com/dapr/dapr/pkg/resiliency"
	runtimePubsub "github.com/dapr/dapr/pkg/runtime/pubsub"
=======
	"github.com/dapr/dapr/pkg/resiliency"
	"github.com/dapr/dapr/pkg/runtime/compstore"
>>>>>>> 32446329
	"github.com/dapr/kit/logger"
)

// UniversalAPI contains the implementation of gRPC APIs that are also used by the HTTP server.
type UniversalAPI struct {
<<<<<<< HEAD
	AppID                      string
	Logger                     logger.Logger
	Resiliency                 resiliency.Provider
	Actors                     actors.Actors
	CryptoProviders            map[string]contribCrypto.SubtleCrypto
	StateStores                map[string]state.Store
	SecretStores               map[string]secretstores.SecretStore
	SecretsConfiguration       map[string]config.SecretsScope
	LockStores                 map[string]lock.Store
	WorkflowComponents         map[string]workflows.Workflow
	ShutdownFn                 func()
	GetComponentsFn            func() []componentsV1alpha.Component
	GetComponentsCapabilitesFn func() map[string][]string
	GetSubscriptionsFn         func() []runtimePubsub.Subscription
	ExtendedMetadata           map[string]string

	extendedMetadataLock sync.RWMutex
=======
	AppID      string
	Logger     logger.Logger
	Resiliency resiliency.Provider
	CompStore  *compstore.ComponentStore
>>>>>>> 32446329
}<|MERGE_RESOLUTION|>--- conflicted
+++ resolved
@@ -16,50 +16,24 @@
 package universalapi
 
 import (
-<<<<<<< HEAD
 	"sync"
 
-	contribCrypto "github.com/dapr/components-contrib/crypto"
-	"github.com/dapr/components-contrib/lock"
-	"github.com/dapr/components-contrib/secretstores"
-	"github.com/dapr/components-contrib/state"
-	"github.com/dapr/components-contrib/workflows"
 	"github.com/dapr/dapr/pkg/actors"
-	componentsV1alpha "github.com/dapr/dapr/pkg/apis/components/v1alpha1"
-	"github.com/dapr/dapr/pkg/config"
-	"github.com/dapr/dapr/pkg/resiliency"
-	runtimePubsub "github.com/dapr/dapr/pkg/runtime/pubsub"
-=======
 	"github.com/dapr/dapr/pkg/resiliency"
 	"github.com/dapr/dapr/pkg/runtime/compstore"
->>>>>>> 32446329
 	"github.com/dapr/kit/logger"
 )
 
 // UniversalAPI contains the implementation of gRPC APIs that are also used by the HTTP server.
 type UniversalAPI struct {
-<<<<<<< HEAD
 	AppID                      string
 	Logger                     logger.Logger
 	Resiliency                 resiliency.Provider
 	Actors                     actors.Actors
-	CryptoProviders            map[string]contribCrypto.SubtleCrypto
-	StateStores                map[string]state.Store
-	SecretStores               map[string]secretstores.SecretStore
-	SecretsConfiguration       map[string]config.SecretsScope
-	LockStores                 map[string]lock.Store
-	WorkflowComponents         map[string]workflows.Workflow
+	CompStore                  *compstore.ComponentStore
 	ShutdownFn                 func()
-	GetComponentsFn            func() []componentsV1alpha.Component
 	GetComponentsCapabilitesFn func() map[string][]string
-	GetSubscriptionsFn         func() []runtimePubsub.Subscription
 	ExtendedMetadata           map[string]string
 
 	extendedMetadataLock sync.RWMutex
-=======
-	AppID      string
-	Logger     logger.Logger
-	Resiliency resiliency.Provider
-	CompStore  *compstore.ComponentStore
->>>>>>> 32446329
 }