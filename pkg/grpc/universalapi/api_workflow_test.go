--- conflicted
+++ resolved
@@ -101,11 +101,16 @@
 		},
 	}
 
+	compStore := compstore.New()
+	for name, wf := range fakeWorkflows {
+		compStore.AddWorkflow(name, wf)
+	}
+
 	// Setup universal dapr API
 	fakeAPI := &UniversalAPI{
-		Logger:             logger.NewLogger("test"),
-		Resiliency:         resiliency.New(nil),
-		WorkflowComponents: fakeWorkflows,
+		Logger:     logger.NewLogger("test"),
+		Resiliency: resiliency.New(nil),
+		CompStore:  compStore,
 	}
 
 	for _, tt := range testCases {
@@ -171,11 +176,16 @@
 		},
 	}
 
+	compStore := compstore.New()
+	for name, wf := range fakeWorkflows {
+		compStore.AddWorkflow(name, wf)
+	}
+
 	// Setup universal dapr API
 	fakeAPI := &UniversalAPI{
-		Logger:             logger.NewLogger("test"),
-		Resiliency:         resiliency.New(nil),
-		WorkflowComponents: fakeWorkflows,
+		Logger:     logger.NewLogger("test"),
+		Resiliency: resiliency.New(nil),
+		CompStore:  compStore,
 	}
 
 	for _, tt := range testCases {
@@ -240,11 +250,16 @@
 		},
 	}
 
+	compStore := compstore.New()
+	for name, wf := range fakeWorkflows {
+		compStore.AddWorkflow(name, wf)
+	}
+
 	// Setup universal dapr API
 	fakeAPI := &UniversalAPI{
-		Logger:             logger.NewLogger("test"),
-		Resiliency:         resiliency.New(nil),
-		WorkflowComponents: fakeWorkflows,
+		Logger:     logger.NewLogger("test"),
+		Resiliency: resiliency.New(nil),
+		CompStore:  compStore,
 	}
 
 	for _, tt := range testCases {
@@ -323,11 +338,16 @@
 		},
 	}
 
+	compStore := compstore.New()
+	for name, wf := range fakeWorkflows {
+		compStore.AddWorkflow(name, wf)
+	}
+
 	// Setup universal dapr API
 	fakeAPI := &UniversalAPI{
-		Logger:             logger.NewLogger("test"),
-		Resiliency:         resiliency.New(nil),
-		WorkflowComponents: fakeWorkflows,
+		Logger:     logger.NewLogger("test"),
+		Resiliency: resiliency.New(nil),
+		CompStore:  compStore,
 	}
 
 	for _, tt := range testCases {
@@ -394,11 +414,16 @@
 		},
 	}
 
+	compStore := compstore.New()
+	for name, wf := range fakeWorkflows {
+		compStore.AddWorkflow(name, wf)
+	}
+
 	// Setup universal dapr API
 	fakeAPI := &UniversalAPI{
-		Logger:             logger.NewLogger("test"),
-		Resiliency:         resiliency.New(nil),
-		WorkflowComponents: fakeWorkflows,
+		Logger:     logger.NewLogger("test"),
+		Resiliency: resiliency.New(nil),
+		CompStore:  compStore,
 	}
 
 	for _, tt := range testCases {
@@ -470,15 +495,9 @@
 
 	// Setup universal dapr API
 	fakeAPI := &UniversalAPI{
-<<<<<<< HEAD
-		Logger:             logger.NewLogger("test"),
-		Resiliency:         resiliency.New(nil),
-		WorkflowComponents: fakeWorkflows,
-=======
-		Logger:     testLogger,
+		Logger:     logger.NewLogger("test"),
 		Resiliency: resiliency.New(nil),
 		CompStore:  compStore,
->>>>>>> 0fec7ad0
 	}
 
 	for _, tt := range testCases {
