--- conflicted
+++ resolved
@@ -125,30 +125,30 @@
 	return a.workflowActivity(ctx, in, method, messages.ErrTerminateWorkflow)
 }
 
-func (a *UniversalAPI) RaiseEventWorkflowAlpha1(ctx context.Context, in *runtimev1pb.RaiseEventWorkflowRequest) (*runtimev1pb.RaiseEventWorkflowResponse, error) {
-	if in.InstanceId == "" {
-		err := messages.ErrMissingOrEmptyInstance
-		a.Logger.Debug(err)
-		return &runtimev1pb.RaiseEventWorkflowResponse{}, err
+func (a *UniversalAPI) RaiseEventWorkflowAlpha1(ctx context.Context, in *runtimev1pb.RaiseEventWorkflowRequest) (*runtimev1pb.WorkflowActivityResponse, error) {
+	if in.InstanceId == "" {
+		err := messages.ErrMissingOrEmptyInstance
+		a.Logger.Debug(err)
+		return &runtimev1pb.WorkflowActivityResponse{}, err
 	}
 
 	if in.EventName == "" {
 		err := messages.ErrMissingWorkflowEventName
 		a.Logger.Debug(err)
-		return &runtimev1pb.RaiseEventWorkflowResponse{}, err
-	}
-
-	if in.WorkflowComponent == "" {
-		err := messages.ErrNoOrMissingWorkflowComponent
-		a.Logger.Debug(err)
-		return &runtimev1pb.RaiseEventWorkflowResponse{}, err
-	}
-
-	workflowComponent := a.WorkflowComponents[in.WorkflowComponent]
-	if workflowComponent == nil {
-		err := messages.ErrWorkflowComponentDoesNotExist.WithFormat(in.WorkflowComponent)
-		a.Logger.Debug(err)
-		return &runtimev1pb.RaiseEventWorkflowResponse{}, err
+		return &runtimev1pb.WorkflowActivityResponse{}, err
+	}
+
+	if in.WorkflowComponent == "" {
+		err := messages.ErrNoOrMissingWorkflowComponent
+		a.Logger.Debug(err)
+		return &runtimev1pb.WorkflowActivityResponse{}, err
+	}
+
+	workflowComponent := a.WorkflowComponents[in.WorkflowComponent]
+	if workflowComponent == nil {
+		err := messages.ErrWorkflowComponentDoesNotExist.WithFormat(in.WorkflowComponent)
+		a.Logger.Debug(err)
+		return &runtimev1pb.WorkflowActivityResponse{}, err
 	}
 
 	req := workflows.RaiseEventRequest{
@@ -161,9 +161,9 @@
 	if err != nil {
 		err = messages.ErrRaiseEventWorkflow.WithFormat(in.InstanceId)
 		a.Logger.Debug(err)
-		return &runtimev1pb.RaiseEventWorkflowResponse{}, err
-	}
-	return &runtimev1pb.RaiseEventWorkflowResponse{}, nil
+		return &runtimev1pb.WorkflowActivityResponse{}, err
+	}
+	return &runtimev1pb.WorkflowActivityResponse{}, nil
 }
 
 // PauseWorkflowAlpha1 is the API handler for pausing a workflow
@@ -215,28 +215,27 @@
 		a.Logger.Debug(err)
 		return &runtimev1pb.WorkflowActivityResponse{}, err
 	}
-<<<<<<< HEAD
-	return &runtimev1pb.RaiseEventWorkflowResponse{}, nil
-}
-
-func (a *UniversalAPI) PurgeWorkflowAlpha1(ctx context.Context, in *runtimev1pb.PurgeWorkflowRequest) (*runtimev1pb.PurgeWorkflowResponse, error) {
-	if in.InstanceId == "" {
-		err := messages.ErrMissingOrEmptyInstance
-		a.Logger.Debug(err)
-		return &runtimev1pb.PurgeWorkflowResponse{}, err
-	}
-
-	if in.WorkflowComponent == "" {
-		err := messages.ErrNoOrMissingWorkflowComponent
-		a.Logger.Debug(err)
-		return &runtimev1pb.PurgeWorkflowResponse{}, err
-	}
-
-	workflowComponent := a.WorkflowComponents[in.WorkflowComponent]
-	if workflowComponent == nil {
-		err := messages.ErrWorkflowComponentDoesNotExist.WithFormat(in.WorkflowComponent)
-		a.Logger.Debug(err)
-		return &runtimev1pb.PurgeWorkflowResponse{}, err
+	return &runtimev1pb.WorkflowActivityResponse{}, nil
+}
+
+func (a *UniversalAPI) PurgeWorkflowAlpha1(ctx context.Context, in *runtimev1pb.PurgeWorkflowRequest) (*runtimev1pb.WorkflowActivityResponse, error) {
+	if in.InstanceId == "" {
+		err := messages.ErrMissingOrEmptyInstance
+		a.Logger.Debug(err)
+		return &runtimev1pb.WorkflowActivityResponse{}, err
+	}
+
+	if in.WorkflowComponent == "" {
+		err := messages.ErrNoOrMissingWorkflowComponent
+		a.Logger.Debug(err)
+		return &runtimev1pb.WorkflowActivityResponse{}, err
+	}
+
+	workflowComponent := a.WorkflowComponents[in.WorkflowComponent]
+	if workflowComponent == nil {
+		err := messages.ErrWorkflowComponentDoesNotExist.WithFormat(in.WorkflowComponent)
+		a.Logger.Debug(err)
+		return &runtimev1pb.WorkflowActivityResponse{}, err
 	}
 
 	req := workflows.PurgeRequest{
@@ -247,10 +246,7 @@
 	if err != nil {
 		err = messages.ErrPurgeWorkflow.WithFormat(in.InstanceId)
 		a.Logger.Debug(err)
-		return &runtimev1pb.PurgeWorkflowResponse{}, err
-	}
-	return &runtimev1pb.PurgeWorkflowResponse{}, nil
-=======
+		return &runtimev1pb.WorkflowActivityResponse{}, err
+	}
 	return &runtimev1pb.WorkflowActivityResponse{}, nil
->>>>>>> e988ea9b
 }