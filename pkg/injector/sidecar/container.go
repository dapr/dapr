--- conflicted
+++ resolved
@@ -35,26 +35,6 @@
 
 // ContainerConfig contains the configuration for the sidecar container.
 type ContainerConfig struct {
-<<<<<<< HEAD
-	AppID                       string
-	Annotations                 Annotations
-	CertChain                   string
-	CertKey                     string
-	ControlPlaneAddress         string
-	DaprSidecarImage            string
-	Identity                    string
-	IgnoreEntrypointTolerations []corev1.Toleration
-	ImagePullPolicy             corev1.PullPolicy
-	MTLSEnabled                 bool
-	Namespace                   string
-	PlacementServiceAddress     string
-	SentryAddress               string
-	Tolerations                 []corev1.Toleration
-	TrustAnchors                string
-	VolumeMounts                []corev1.VolumeMount
-	RunAsNonRoot                bool
-	ReadOnlyRootFilesystem      bool
-=======
 	AppID                        string
 	Annotations                  Annotations
 	CertChain                    string
@@ -68,15 +48,12 @@
 	Namespace                    string
 	PlacementServiceAddress      string
 	SentryAddress                string
-	SocketVolumeMount            *corev1.VolumeMount
-	TokenVolumeMount             *corev1.VolumeMount
-	ComponentsSocketsVolumeMount *corev1.VolumeMount
 	Tolerations                  []corev1.Toleration
 	TrustAnchors                 string
 	VolumeMounts                 []corev1.VolumeMount
+	ComponentsSocketsVolumeMount *corev1.VolumeMount
 	RunAsNonRoot                 bool
 	ReadOnlyRootFilesystem       bool
->>>>>>> 7e3635f1
 }
 
 var (
@@ -288,10 +265,8 @@
 		}
 	}
 
-<<<<<<< HEAD
-=======
-	if cfg.SocketVolumeMount != nil {
-		container.VolumeMounts = []corev1.VolumeMount{*cfg.SocketVolumeMount}
+	if len(cfg.VolumeMounts) > 0 {
+		container.VolumeMounts = append(container.VolumeMounts, cfg.VolumeMounts...)
 	}
 
 	if cfg.ComponentsSocketsVolumeMount != nil {
@@ -300,15 +275,6 @@
 			Name:  pluggable.SocketFolderEnvVar,
 			Value: cfg.ComponentsSocketsVolumeMount.MountPath,
 		})
-	}
-
-	if cfg.TokenVolumeMount != nil {
-		container.VolumeMounts = append(container.VolumeMounts, *cfg.TokenVolumeMount)
-	}
-
->>>>>>> 7e3635f1
-	if len(cfg.VolumeMounts) > 0 {
-		container.VolumeMounts = append(container.VolumeMounts, cfg.VolumeMounts...)
 	}
 
 	if cfg.Annotations.GetBoolOrDefault(annotations.KeyLogAsJSON, annotations.DefaultLogAsJSON) {
