--- conflicted
+++ resolved
@@ -149,7 +149,6 @@
 		"--disable-builtin-k8s-secret-store=" + strconv.FormatBool(disableBuiltinK8sSecretStore),
 	}
 
-<<<<<<< HEAD
 	// Allow loading multiple configurations if the annotation contains a comma-separated list
 	if configsVal := cfg.Annotations.GetString(annotations.KeyConfig); configsVal != "" {
 		configs := strings.Split(configsVal, ",")
@@ -160,10 +159,10 @@
 			}
 			args = append(args, "--config", config)
 		}
-=======
+	}
+
 	if v, ok := cfg.Annotations[annotations.KeyAppChannel]; ok && v != "" {
 		args = append(args, "--app-channel-address", v)
->>>>>>> 9ddc4709
 	}
 
 	// --enable-api-logging is set only if there's an explicit annotation (true or false) for that
