/*
Copyright 2022 The Dapr Authors
Licensed under the Apache License, Version 2.0 (the "License");
you may not use this file except in compliance with the License.
You may obtain a copy of the License at
    http://www.apache.org/licenses/LICENSE-2.0
Unless required by applicable law or agreed to in writing, software
distributed under the License is distributed on an "AS IS" BASIS,
WITHOUT WARRANTIES OR CONDITIONS OF ANY KIND, either express or implied.
See the License for the specific language governing permissions and
limitations under the License.
*/

// package sidecar contains helpers to build the Container object for Kubernetes to deploy the Dapr sidecar container.
package sidecar

const (
	SidecarContainerName           = "daprd" // Name of the Dapr sidecar container
	SidecarHTTPPort                = 3500
	SidecarAPIGRPCPort             = 50001
	SidecarInternalGRPCPort        = 50002
	SidecarPublicPort              = 3501
	SidecarHTTPPortName            = "dapr-http"
	SidecarGRPCPortName            = "dapr-grpc"
	SidecarInternalGRPCPortName    = "dapr-internal"
	SidecarMetricsPortName         = "dapr-metrics"
	SidecarDebugPortName           = "dapr-debug"
	SidecarHealthzPath             = "healthz"
	SidecarInjectedLabel           = "dapr.io/sidecar-injected"
	APIVersionV1                   = "v1.0"
<<<<<<< HEAD
	UnixDomainSocketVolume         = "dapr-unix-domain-socket"              // Name of the Unix domain socket volume.
	UserContainerDaprHTTPPortName  = "DAPR_HTTP_PORT"                       // Name of the variable exposed to the app containing the Dapr HTTP port.
	UserContainerDaprGRPCPortName  = "DAPR_GRPC_PORT"                       // Name of the variable exposed to the app containing the Dapr gRPC port.
=======
	UnixDomainSocketVolume         = "dapr-unix-domain-socket" // Name of the Unix domain socket volume.
	UserContainerDaprHTTPPortName  = "DAPR_HTTP_PORT"          // Name of the variable exposed to the app containing the Dapr HTTP port.
	UserContainerDaprGRPCPortName  = "DAPR_GRPC_PORT"          // Name of the variable exposed to the app containing the Dapr gRPC port.
	PatchPathContainers            = "/spec/containers"
	PatchPathVolumes               = "/spec/volumes"
	PatchPathLabels                = "/metadata/labels"
>>>>>>> da1d01fb
	TokenVolumeKubernetesMountPath = "/var/run/secrets/dapr.io/sentrytoken" /* #nosec */ // Mount path for the Kubernetes service account volume with the sentry token.
	TokenVolumeName                = "dapr-identity-token"                  /* #nosec */ // Name of the volume with the service account token for daprd.
)<|MERGE_RESOLUTION|>--- conflicted
+++ resolved
@@ -28,18 +28,10 @@
 	SidecarHealthzPath             = "healthz"
 	SidecarInjectedLabel           = "dapr.io/sidecar-injected"
 	APIVersionV1                   = "v1.0"
-<<<<<<< HEAD
 	UnixDomainSocketVolume         = "dapr-unix-domain-socket"              // Name of the Unix domain socket volume.
 	UserContainerDaprHTTPPortName  = "DAPR_HTTP_PORT"                       // Name of the variable exposed to the app containing the Dapr HTTP port.
 	UserContainerDaprGRPCPortName  = "DAPR_GRPC_PORT"                       // Name of the variable exposed to the app containing the Dapr gRPC port.
-=======
-	UnixDomainSocketVolume         = "dapr-unix-domain-socket" // Name of the Unix domain socket volume.
-	UserContainerDaprHTTPPortName  = "DAPR_HTTP_PORT"          // Name of the variable exposed to the app containing the Dapr HTTP port.
-	UserContainerDaprGRPCPortName  = "DAPR_GRPC_PORT"          // Name of the variable exposed to the app containing the Dapr gRPC port.
-	PatchPathContainers            = "/spec/containers"
-	PatchPathVolumes               = "/spec/volumes"
 	PatchPathLabels                = "/metadata/labels"
->>>>>>> da1d01fb
 	TokenVolumeKubernetesMountPath = "/var/run/secrets/dapr.io/sentrytoken" /* #nosec */ // Mount path for the Kubernetes service account volume with the sentry token.
 	TokenVolumeName                = "dapr-identity-token"                  /* #nosec */ // Name of the volume with the service account token for daprd.
 )