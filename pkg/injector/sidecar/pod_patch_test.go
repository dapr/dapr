--- conflicted
+++ resolved
@@ -262,11 +262,7 @@
 
 	for _, tc := range testCases {
 		t.Run(tc.testName, func(t *testing.T) {
-<<<<<<< HEAD
-			patchEnv := AddSocketVolumeMountToContainers([]coreV1.Container{tc.mockContainer}, tc.socketMount)
-=======
-			patchEnv := AddSocketVolumeToContainers(map[int]coreV1.Container{0: tc.mockContainer}, tc.socketMount)
->>>>>>> 7e3635f1
+			patchEnv := AddSocketVolumeMountToContainers(map[int]coreV1.Container{0: tc.mockContainer}, tc.socketMount)
 			assert.Equal(t, tc.expOpsLen, len(patchEnv))
 			assert.Equal(t, tc.expOps, patchEnv)
 		})
