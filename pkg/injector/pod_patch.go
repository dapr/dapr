--- conflicted
+++ resolved
@@ -74,11 +74,8 @@
 	daprReadBufferSize                = "dapr.io/http-read-buffer-size"
 	daprHTTPStreamRequestBody         = "dapr.io/http-stream-request-body"
 	daprGracefulShutdownSeconds       = "dapr.io/graceful-shutdown-seconds"
-<<<<<<< HEAD
+	daprAPILogLevel                   = "dapr.io/api-log-level"
 	daprPlacementAddressesKey         = "dapr.io/placement-addresses"
-=======
-	daprAPILogLevel                   = "dapr.io/api-log-level"
->>>>>>> 551722f5
 	containersPath                    = "/spec/containers"
 	sidecarHTTPPort                   = 3500
 	sidecarAPIGRPCPort                = 50001
