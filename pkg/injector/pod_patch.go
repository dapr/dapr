--- conflicted
+++ resolved
@@ -288,16 +288,7 @@
 }
 
 func getAppID(pod corev1.Pod) string {
-<<<<<<< HEAD
-	id := getStringAnnotationOrDefault(pod.Annotations, daprAppIDKey, "")
-	if id != "" {
-		return id
-	}
-
-	return getStringAnnotationOrDefault(pod.Annotations, idKey, pod.GetName())
-=======
-	return getStringAnnotationOrDefault(pod.Annotations, appIDKey, pod.GetName())
->>>>>>> ef6d996c
+	return getStringAnnotationOrDefault(pod.Annotations, daprAppIDKey, pod.GetName())
 }
 
 func getAppHost(pod corev1.Pod) string {
