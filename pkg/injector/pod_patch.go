--- conflicted
+++ resolved
@@ -106,13 +106,9 @@
 		SentryAddress:               sentryAddress,
 		Tolerations:                 pod.Spec.Tolerations,
 		TrustAnchors:                trustAnchors,
-<<<<<<< HEAD
 		VolumeMounts:                volumeMounts,
-=======
-		VolumeMounts:                sidecar.GetVolumeMounts(pod),
 		RunAsNonRoot:                i.config.GetRunAsNonRoot(),
 		ReadOnlyRootFilesystem:      i.config.GetReadOnlyRootFilesystem(),
->>>>>>> acc68839
 	})
 	if err != nil {
 		return nil, err
