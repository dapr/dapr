--- conflicted
+++ resolved
@@ -22,7 +22,6 @@
 )
 
 const (
-<<<<<<< HEAD
 	sidecarContainerName   = "daprd"
 	daprEnabledKey         = "dapr.io/enabled"
 	daprPortKey            = "dapr.io/port"
@@ -43,33 +42,10 @@
 	sidecarGRPCPortName    = "dapr-grpc"
 	sidecarMetricsPortName = "dapr-metrics"
 	defaultLogLevel        = "info"
-	defaultLogAsJSON       = "false"
+	defaultLogAsJSON       = false
 	kubernetesMountPath    = "/var/run/secrets/kubernetes.io/serviceaccount"
 	defaultConfig          = "default"
 	defaultMetricsPort     = 9090
-=======
-	sidecarContainerName  = "daprd"
-	daprEnabledKey        = "dapr.io/enabled"
-	daprPortKey           = "dapr.io/port"
-	daprConfigKey         = "dapr.io/config"
-	daprProtocolKey       = "dapr.io/protocol"
-	daprIDKey             = "dapr.io/id"
-	daprProfilingKey      = "dapr.io/profiling"
-	daprLogLevel          = "dapr.io/log-level"
-	daprLogAsJSON         = "dapr.io/log-as-json"
-	daprMaxConcurrencyKey = "dapr.io/max-concurrency"
-	sidecarHTTPPort       = 3500
-	sidecarGRPCPORT       = 50001
-	apiAddress            = "http://dapr-api"
-	placementService      = "dapr-placement"
-	sentryService         = "dapr-sentry"
-	sidecarHTTPPortName   = "dapr-http"
-	sidecarGRPCPortName   = "dapr-grpc"
-	defaultLogLevel       = "info"
-	defaultLogAsJSON      = false
-	kubernetesMountPath   = "/var/run/secrets/kubernetes.io/serviceaccount"
-	defaultConfig         = "default"
->>>>>>> 72e5be87
 )
 
 func (i *injector) getPodPatchOperations(ar *v1beta1.AdmissionReview,
@@ -109,12 +85,8 @@
 	sentryAddress := fmt.Sprintf("%s:80", getKubernetesDNS(sentryService, namespace))
 	apiSrvAddress := getKubernetesDNS(apiAddress, namespace)
 	logLevel := getLogLevel(pod.Annotations)
-<<<<<<< HEAD
-	logAsJSON := getLogAsJSON(pod.Annotations)
+	logAsJSON := logAsJSONEnabled(pod.Annotations)
 	metricsPort := getMetricsPort(pod.Annotations)
-=======
-	logAsJSON := logAsJSONEnabled(pod.Annotations)
->>>>>>> 72e5be87
 	maxConcurrency, err := getMaxConcurrency(pod.Annotations)
 	if err != nil {
 		log.Warn(err)
@@ -304,11 +276,7 @@
 	return fmt.Sprintf("%s.%s.svc.cluster.local", name, namespace)
 }
 
-<<<<<<< HEAD
-func getSidecarContainer(applicationPort, applicationProtocol, id, config, daprSidecarImage, namespace, controlPlaneAddress, placementServiceAddress, enableProfiling, logLevel, logAsJSON, maxConcurrency string, tokenVolumeMount *corev1.VolumeMount, trustAnchors, sentryAddress string, mtlsEnabled bool, identity string, metricsPort int) corev1.Container {
-=======
-func getSidecarContainer(applicationPort, applicationProtocol, id, config, daprSidecarImage, namespace, controlPlaneAddress, placementServiceAddress, enableProfiling, logLevel string, logAsJSON bool, maxConcurrency string, tokenVolumeMount *corev1.VolumeMount, trustAnchors, sentryAddress string, mtlsEnabled bool, identity string) corev1.Container {
->>>>>>> 72e5be87
+func getSidecarContainer(applicationPort, applicationProtocol, id, config, daprSidecarImage, namespace, controlPlaneAddress, placementServiceAddress, enableProfiling, logLevel string, logAsJSON bool, maxConcurrency string, tokenVolumeMount *corev1.VolumeMount, trustAnchors, sentryAddress string, mtlsEnabled bool, identity string, metricsPort int) corev1.Container {
 	c := corev1.Container{
 		Name:            sidecarContainerName,
 		Image:           daprSidecarImage,
