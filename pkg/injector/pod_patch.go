--- conflicted
+++ resolved
@@ -22,7 +22,6 @@
 )
 
 const (
-<<<<<<< HEAD
 	sidecarContainerName   = "daprd"
 	daprEnabledKey         = "dapr.io/enabled"
 	daprPortKey            = "dapr.io/port"
@@ -31,6 +30,7 @@
 	daprIDKey              = "dapr.io/id"
 	daprProfilingKey       = "dapr.io/profiling"
 	daprLogLevel           = "dapr.io/log-level"
+	daprLogAsJSON          = "dapr.io/log-as-json"
 	daprMaxConcurrencyKey  = "dapr.io/max-concurrency"
 	daprMetricsPortKey     = "dapr.io/metrics-port"
 	sidecarHTTPPort        = 3500
@@ -42,32 +42,10 @@
 	sidecarGRPCPortName    = "dapr-grpc"
 	sidecarMetricsPortName = "dapr-metrics"
 	defaultLogLevel        = "info"
+	defaultLogAsJSON       = "false"
 	kubernetesMountPath    = "/var/run/secrets/kubernetes.io/serviceaccount"
 	defaultConfig          = "default"
 	defaultMetricsPort     = 9090
-=======
-	sidecarContainerName  = "daprd"
-	daprEnabledKey        = "dapr.io/enabled"
-	daprPortKey           = "dapr.io/port"
-	daprConfigKey         = "dapr.io/config"
-	daprProtocolKey       = "dapr.io/protocol"
-	daprIDKey             = "dapr.io/id"
-	daprProfilingKey      = "dapr.io/profiling"
-	daprLogLevel          = "dapr.io/log-level"
-	daprLogAsJSON         = "dapr.io/log-as-json"
-	daprMaxConcurrencyKey = "dapr.io/max-concurrency"
-	sidecarHTTPPort       = 3500
-	sidecarGRPCPORT       = 50001
-	apiAddress            = "http://dapr-api"
-	placementService      = "dapr-placement"
-	sentryService         = "dapr-sentry"
-	sidecarHTTPPortName   = "dapr-http"
-	sidecarGRPCPortName   = "dapr-grpc"
-	defaultLogLevel       = "info"
-	defaultLogAsJSON      = "false"
-	kubernetesMountPath   = "/var/run/secrets/kubernetes.io/serviceaccount"
-	defaultConfig         = "default"
->>>>>>> 8734b25a
 )
 
 func (i *injector) getPodPatchOperations(ar *v1beta1.AdmissionReview,
@@ -107,11 +85,8 @@
 	sentryAddress := fmt.Sprintf("%s:80", getKubernetesDNS(sentryService, namespace))
 	apiSrvAddress := getKubernetesDNS(apiAddress, namespace)
 	logLevel := getLogLevel(pod.Annotations)
-<<<<<<< HEAD
+	logAsJSON := getLogAsJSON(pod.Annotations)
 	metricsPort := getMetricsPort(pod.Annotations)
-=======
-	logAsJSON := getLogAsJSON(pod.Annotations)
->>>>>>> 8734b25a
 	maxConcurrency, err := getMaxConcurrency(pod.Annotations)
 	if err != nil {
 		log.Warn(err)
@@ -133,11 +108,7 @@
 	}
 
 	tokenMount := getTokenVolumeMount(pod)
-<<<<<<< HEAD
-	sidecarContainer := getSidecarContainer(appPortStr, protocol, id, config, image, req.Namespace, apiSrvAddress, placementAddress, strconv.FormatBool(enableProfiling), logLevel, maxConcurrencyStr, tokenMount, trustAnchors, sentryAddress, mtlsEnabled, identity, metricsPort)
-=======
-	sidecarContainer := getSidecarContainer(appPortStr, protocol, id, config, image, req.Namespace, apiSrvAddress, placementAddress, strconv.FormatBool(enableProfiling), logLevel, logAsJSON, maxConcurrencyStr, tokenMount, trustAnchors, sentryAddress, mtlsEnabled, identity)
->>>>>>> 8734b25a
+	sidecarContainer := getSidecarContainer(appPortStr, protocol, id, config, image, req.Namespace, apiSrvAddress, placementAddress, strconv.FormatBool(enableProfiling), logLevel, logAsJSON, maxConcurrencyStr, tokenMount, trustAnchors, sentryAddress, mtlsEnabled, identity, metricsPort)
 
 	patchOps := []PatchOperation{}
 	var path string
@@ -305,11 +276,7 @@
 	return fmt.Sprintf("%s.%s.svc.cluster.local", name, namespace)
 }
 
-<<<<<<< HEAD
-func getSidecarContainer(applicationPort, applicationProtocol, id, config, daprSidecarImage, namespace, controlPlaneAddress, placementServiceAddress, enableProfiling, logLevel, maxConcurrency string, tokenVolumeMount *corev1.VolumeMount, trustAnchors, sentryAddress string, mtlsEnabled bool, identity string, metricsPort int) corev1.Container {
-=======
-func getSidecarContainer(applicationPort, applicationProtocol, id, config, daprSidecarImage, namespace, controlPlaneAddress, placementServiceAddress, enableProfiling, logLevel, logAsJSON, maxConcurrency string, tokenVolumeMount *corev1.VolumeMount, trustAnchors, sentryAddress string, mtlsEnabled bool, identity string) corev1.Container {
->>>>>>> 8734b25a
+func getSidecarContainer(applicationPort, applicationProtocol, id, config, daprSidecarImage, namespace, controlPlaneAddress, placementServiceAddress, enableProfiling, logLevel, logAsJSON, maxConcurrency string, tokenVolumeMount *corev1.VolumeMount, trustAnchors, sentryAddress string, mtlsEnabled bool, identity string, metricsPort int) corev1.Container {
 	c := corev1.Container{
 		Name:            sidecarContainerName,
 		Image:           daprSidecarImage,
@@ -329,10 +296,6 @@
 			},
 		},
 		Command: []string{"/daprd"},
-<<<<<<< HEAD
-		Env:     []corev1.EnvVar{{Name: runtime.HostIPEnvVar, ValueFrom: &corev1.EnvVarSource{FieldRef: &corev1.ObjectFieldSelector{FieldPath: "status.podIP"}}}, {Name: "NAMESPACE", Value: namespace}},
-		Args:    []string{"--mode", "kubernetes", "--dapr-http-port", fmt.Sprintf("%v", sidecarHTTPPort), "--dapr-grpc-port", fmt.Sprintf("%v", sidecarGRPCPort), "--metrics-port", fmt.Sprintf("%v", metricsPort), "--app-port", applicationPort, "--dapr-id", id, "--control-plane-address", controlPlaneAddress, "--protocol", applicationProtocol, "--placement-address", placementServiceAddress, "--config", config, "--enable-profiling", enableProfiling, "--log-level", logLevel, "--max-concurrency", maxConcurrency, "--sentry-address", sentryAddress},
-=======
 		Env: []corev1.EnvVar{
 			{
 				Name: runtime.HostIPEnvVar,
@@ -350,7 +313,7 @@
 		Args: []string{
 			"--mode", "kubernetes",
 			"--dapr-http-port", fmt.Sprintf("%v", sidecarHTTPPort),
-			"--dapr-grpc-port", fmt.Sprintf("%v", sidecarGRPCPORT),
+			"--dapr-grpc-port", fmt.Sprintf("%v", sidecarGRPCPort),
 			"--app-port", applicationPort,
 			"--dapr-id", id,
 			"--control-plane-address", controlPlaneAddress,
@@ -362,8 +325,8 @@
 			"--log-as-json", logAsJSON,
 			"--max-concurrency", maxConcurrency,
 			"--sentry-address", sentryAddress,
-		},
->>>>>>> 8734b25a
+			"--metrics-port", fmt.Sprintf("%v", metricsPort),
+		},
 	}
 
 	if tokenVolumeMount != nil {
