// ------------------------------------------------------------
// Copyright (c) Microsoft Corporation.
// Licensed under the MIT License.
// ------------------------------------------------------------

package injector

import (
	"encoding/json"
	"testing"

	"github.com/stretchr/testify/assert"
	v1 "k8s.io/api/admission/v1"
	corev1 "k8s.io/api/core/v1"
	metav1 "k8s.io/apimachinery/pkg/apis/meta/v1"
	"k8s.io/apimachinery/pkg/runtime"
)

const (
	appPort = "5000"
)

func TestConfigCorrectValues(t *testing.T) {
	i := NewInjector("", Config{
		TLSCertFile:            "a",
		TLSKeyFile:             "b",
		SidecarImage:           "c",
		SidecarImagePullPolicy: "d",
		Namespace:              "e",
	}, nil, nil)

	injector := i.(*injector)
	assert.Equal(t, "a", injector.config.TLSCertFile)
	assert.Equal(t, "b", injector.config.TLSKeyFile)
	assert.Equal(t, "c", injector.config.SidecarImage)
	assert.Equal(t, "d", injector.config.SidecarImagePullPolicy)
	assert.Equal(t, "e", injector.config.Namespace)
}

func TestGetConfig(t *testing.T) {
	m := map[string]string{daprConfigKey: "config1"}
	c := getConfig(m)
	assert.Equal(t, "config1", c)
}

func TestGetProfiling(t *testing.T) {
	t.Run("missing annotation", func(t *testing.T) {
		m := map[string]string{}
		e := profilingEnabled(m)
		assert.Equal(t, e, false)
	})

	t.Run("enabled", func(t *testing.T) {
		m := map[string]string{daprEnableProfilingKey: "yes"}
		e := profilingEnabled(m)
		assert.Equal(t, e, true)
	})

	t.Run("disabled", func(t *testing.T) {
		m := map[string]string{daprEnableProfilingKey: "false"}
		e := profilingEnabled(m)
		assert.Equal(t, e, false)
	})
	m := map[string]string{daprConfigKey: "config1"}
	c := getConfig(m)
	assert.Equal(t, "config1", c)
}

func TestGetAppPort(t *testing.T) {
	t.Run("valid port", func(t *testing.T) {
		m := map[string]string{daprAppPortKey: "3000"}
		p, err := getAppPort(m)
		assert.Nil(t, err)
		assert.Equal(t, int32(3000), p)
	})

	t.Run("invalid port", func(t *testing.T) {
		m := map[string]string{daprAppPortKey: "a"}
		p, err := getAppPort(m)
		assert.NotNil(t, err)
		assert.Equal(t, int32(-1), p)
	})
}

func TestGetProtocol(t *testing.T) {
	t.Run("valid grpc protocol", func(t *testing.T) {
		m := map[string]string{daprAppProtocolKey: "grpc"}
		p := getProtocol(m)
		assert.Equal(t, "grpc", p)
	})

	t.Run("valid http protocol", func(t *testing.T) {
		m := map[string]string{daprAppProtocolKey: "http"}
		p := getProtocol(m)
		assert.Equal(t, "http", p)
	})

	t.Run("get default http protocol", func(t *testing.T) {
		m := map[string]string{}
		p := getProtocol(m)
		assert.Equal(t, "http", p)
	})
}

func TestGetAppID(t *testing.T) {
	t.Run("get app id", func(t *testing.T) {
		m := map[string]string{daprAppIDKey: "app"}
		pod := corev1.Pod{}
		pod.Annotations = m
		id := getAppID(pod)
		assert.Equal(t, "app", id)
	})

	t.Run("get pod id", func(t *testing.T) {
		pod := corev1.Pod{}
		pod.ObjectMeta.Name = "pod"
		id := getAppID(pod)
		assert.Equal(t, "pod", id)
	})
}

func TestGetAppHost(t *testing.T) {
	t.Run("get app host", func(t *testing.T) {
		m := map[string]string{daprAppHostKey: "app.host.com"}
		pod := corev1.Pod{}
		pod.Annotations = m
		id := getAppHost(pod)
		assert.Equal(t, "app.host.com", id)
	})

	t.Run("get app host empty", func(t *testing.T) {
		pod := corev1.Pod{}
		pod.ObjectMeta.Name = "pod"
		id := getAppHost(pod)
		assert.Equal(t, "", id)
	})
}

func TestLogLevel(t *testing.T) {
	t.Run("empty log level - get default", func(t *testing.T) {
		m := map[string]string{}
		logLevel := getLogLevel(m)
		assert.Equal(t, "info", logLevel)
	})

	t.Run("error log level", func(t *testing.T) {
		m := map[string]string{daprLogLevel: "error"}
		logLevel := getLogLevel(m)
		assert.Equal(t, "error", logLevel)
	})
}

func TestMaxConcurrency(t *testing.T) {
	t.Run("empty max concurrency - should be -1", func(t *testing.T) {
		m := map[string]string{}
		maxConcurrency, err := getMaxConcurrency(m)
		assert.Nil(t, err)
		assert.Equal(t, int32(-1), maxConcurrency)
	})

	t.Run("invalid max concurrency - should be -1", func(t *testing.T) {
		m := map[string]string{daprAppMaxConcurrencyKey: "invalid"}
		_, err := getMaxConcurrency(m)
		assert.NotNil(t, err)
	})

	t.Run("valid max concurrency - should be 10", func(t *testing.T) {
		m := map[string]string{daprAppMaxConcurrencyKey: "10"}
		maxConcurrency, err := getMaxConcurrency(m)
		assert.Nil(t, err)
		assert.Equal(t, int32(10), maxConcurrency)
	})
}

func TestKubernetesDNS(t *testing.T) {
	dns := getKubernetesDNS("a", "b")
	assert.Equal(t, "a.b.svc.cluster.local", dns)
}

func TestGetMetricsPort(t *testing.T) {
	t.Run("metrics port override", func(t *testing.T) {
		m := map[string]string{daprMetricsPortKey: "5050"}
		pod := corev1.Pod{}
		pod.Annotations = m
		p := getMetricsPort(pod.Annotations)
		assert.Equal(t, 5050, p)
	})
	t.Run("invalid metrics port override", func(t *testing.T) {
		m := map[string]string{daprMetricsPortKey: "abc"}
		pod := corev1.Pod{}
		pod.Annotations = m
		p := getMetricsPort(pod.Annotations)
		assert.Equal(t, defaultMetricsPort, p)
	})
	t.Run("no metrics port defined", func(t *testing.T) {
		pod := corev1.Pod{}
		p := getMetricsPort(pod.Annotations)
		assert.Equal(t, defaultMetricsPort, p)
	})
}

func TestGetContainer(t *testing.T) {
	annotations := map[string]string{}
	annotations[daprConfigKey] = "config"
	annotations[daprAppPortKey] = appPort

<<<<<<< HEAD
	c, _ := getSidecarContainer(annotations, "app", "image", "localhost", "ns", "a", "b", nil, "", "", "", "", false, "")
=======
	c, _ := getSidecarContainer(annotations, "app", "image", "Always", "ns", "a", "b", nil, "", "", "", "", false, "")
>>>>>>> 2b691351

	assert.NotNil(t, c)
	assert.Equal(t, "image", c.Image)
}

func TestSidecarResourceLimits(t *testing.T) {
	t.Run("with limits", func(t *testing.T) {
		annotations := map[string]string{}
		annotations[daprConfigKey] = "config1"
		annotations[daprAppPortKey] = appPort
		annotations[daprLogAsJSON] = "true"
		annotations[daprCPULimitKey] = "100m"
		annotations[daprMemoryLimitKey] = "1Gi"

<<<<<<< HEAD
		c, _ := getSidecarContainer(annotations, "app", "image", "localhost", "ns", "a", "b", nil, "", "", "", "", false, "")
=======
		c, _ := getSidecarContainer(annotations, "app", "image", "Always", "ns", "a", "b", nil, "", "", "", "", false, "")
>>>>>>> 2b691351
		assert.NotNil(t, c)
		assert.Equal(t, "100m", c.Resources.Limits.Cpu().String())
		assert.Equal(t, "1Gi", c.Resources.Limits.Memory().String())
	})

	t.Run("with requests", func(t *testing.T) {
		annotations := map[string]string{}
		annotations[daprConfigKey] = "config1"
		annotations[daprAppPortKey] = appPort
		annotations[daprLogAsJSON] = "true"
		annotations[daprCPURequestKey] = "100m"
		annotations[daprMemoryRequestKey] = "1Gi"

<<<<<<< HEAD
		c, _ := getSidecarContainer(annotations, "app", "image", "localhost", "ns", "a", "b", nil, "", "", "", "", false, "")
=======
		c, _ := getSidecarContainer(annotations, "app", "image", "Always", "ns", "a", "b", nil, "", "", "", "", false, "")
>>>>>>> 2b691351
		assert.NotNil(t, c)
		assert.Equal(t, "100m", c.Resources.Requests.Cpu().String())
		assert.Equal(t, "1Gi", c.Resources.Requests.Memory().String())
	})

	t.Run("no limits", func(t *testing.T) {
		annotations := map[string]string{}
		annotations[daprConfigKey] = "config1"
		annotations[daprAppPortKey] = appPort
		annotations[daprLogAsJSON] = "true"

<<<<<<< HEAD
		c, _ := getSidecarContainer(annotations, "app", "image", "localhost", "ns", "a", "b", nil, "", "", "", "", false, "")
=======
		c, _ := getSidecarContainer(annotations, "app", "image", "Always", "ns", "a", "b", nil, "", "", "", "", false, "")
>>>>>>> 2b691351
		assert.NotNil(t, c)
		assert.Len(t, c.Resources.Limits, 0)
	})
}

func TestGetAppIDFromRequest(t *testing.T) {
	t.Run("can handle nil", func(t *testing.T) {
		appID := getAppIDFromRequest(nil)
		assert.Equal(t, "", appID)
	})

	t.Run("can handle empty admissionrequest object", func(t *testing.T) {
		fakeReq := &v1.AdmissionRequest{}
		appID := getAppIDFromRequest(fakeReq)
		assert.Equal(t, "", appID)
	})

	t.Run("can get correct appID", func(t *testing.T) {
		fakePod := corev1.Pod{
			ObjectMeta: metav1.ObjectMeta{
				Annotations: map[string]string{
					"dapr.io/app-id": "fakeID",
				},
			},
		}
		rawBytes, _ := json.Marshal(fakePod)
		fakeReq := &v1.AdmissionRequest{
			Object: runtime.RawExtension{
				Raw: rawBytes,
			},
		}
		appID := getAppIDFromRequest(fakeReq)
		assert.Equal(t, "fakeID", appID)
	})
}

func TestGetResourceRequirements(t *testing.T) {
	t.Run("no resource requirements", func(t *testing.T) {
		r, err := getResourceRequirements(nil)
		assert.Nil(t, err)
		assert.Nil(t, r)
	})

	t.Run("valid resource limits", func(t *testing.T) {
		a := map[string]string{daprCPULimitKey: "100m", daprMemoryLimitKey: "1Gi"}
		r, err := getResourceRequirements(a)
		assert.Nil(t, err)
		assert.Equal(t, "100m", r.Limits.Cpu().String())
		assert.Equal(t, "1Gi", r.Limits.Memory().String())
	})

	t.Run("invalid cpu limit", func(t *testing.T) {
		a := map[string]string{daprCPULimitKey: "cpu", daprMemoryLimitKey: "1Gi"}
		r, err := getResourceRequirements(a)
		assert.NotNil(t, err)
		assert.Nil(t, r)
	})

	t.Run("invalid memory limit", func(t *testing.T) {
		a := map[string]string{daprCPULimitKey: "100m", daprMemoryLimitKey: "memory"}
		r, err := getResourceRequirements(a)
		assert.NotNil(t, err)
		assert.Nil(t, r)
	})

	t.Run("valid resource requests", func(t *testing.T) {
		a := map[string]string{daprCPURequestKey: "100m", daprMemoryRequestKey: "1Gi"}
		r, err := getResourceRequirements(a)
		assert.Nil(t, err)
		assert.Equal(t, "100m", r.Requests.Cpu().String())
		assert.Equal(t, "1Gi", r.Requests.Memory().String())
	})

	t.Run("invalid cpu request", func(t *testing.T) {
		a := map[string]string{daprCPURequestKey: "cpu", daprMemoryRequestKey: "1Gi"}
		r, err := getResourceRequirements(a)
		assert.NotNil(t, err)
		assert.Nil(t, r)
	})

	t.Run("invalid memory request", func(t *testing.T) {
		a := map[string]string{daprCPURequestKey: "100m", daprMemoryRequestKey: "memory"}
		r, err := getResourceRequirements(a)
		assert.NotNil(t, err)
		assert.Nil(t, r)
	})
}

func TestAPITokenSecret(t *testing.T) {
	t.Run("secret exists", func(t *testing.T) {
		annotations := map[string]string{}
		annotations[daprAPITokenSecret] = "secret"

		s := getAPITokenSecret(annotations)
		assert.NotNil(t, s)
	})

	t.Run("secret empty", func(t *testing.T) {
		annotations := map[string]string{}
		annotations[daprAPITokenSecret] = ""

		s := getAPITokenSecret(annotations)
		assert.Equal(t, "", s)
	})
}

func TestAppSSL(t *testing.T) {
	t.Run("ssl enabled", func(t *testing.T) {
		annotations := map[string]string{
			daprAppSSLKey: "true",
		}
		s := appSSLEnabled(annotations)
		assert.True(t, s)
	})

	t.Run("ssl disabled", func(t *testing.T) {
		annotations := map[string]string{
			daprAppSSLKey: "false",
		}
		s := appSSLEnabled(annotations)
		assert.False(t, s)
	})

	t.Run("ssl not specified", func(t *testing.T) {
		annotations := map[string]string{}
		s := appSSLEnabled(annotations)
		assert.False(t, s)
	})

	t.Run("get sidecar container enabled", func(t *testing.T) {
		annotations := map[string]string{
			daprAppSSLKey: "true",
		}
<<<<<<< HEAD
		c, _ := getSidecarContainer(annotations, "app", "image", "localhost", "ns", "a", "b", nil, "", "", "", "", false, "")
=======
		c, _ := getSidecarContainer(annotations, "app", "image", "", "ns", "a", "b", nil, "", "", "", "", false, "")
>>>>>>> 2b691351
		found := false
		for _, a := range c.Args {
			if a == "--app-ssl" {
				found = true
				break
			}
		}
		assert.True(t, found)
	})

	t.Run("get sidecar container disabled", func(t *testing.T) {
		annotations := map[string]string{
			daprAppSSLKey: "false",
		}
<<<<<<< HEAD
		c, _ := getSidecarContainer(annotations, "app", "image", "localhost", "ns", "a", "b", nil, "", "", "", "", false, "")
=======
		c, _ := getSidecarContainer(annotations, "app", "image", "Always", "ns", "a", "b", nil, "", "", "", "", false, "")
>>>>>>> 2b691351
		for _, a := range c.Args {
			if a == "--app-ssl" {
				t.FailNow()
			}
		}
	})

	t.Run("get sidecar container not specified", func(t *testing.T) {
		annotations := map[string]string{}
<<<<<<< HEAD
		c, _ := getSidecarContainer(annotations, "app", "image", "localhost", "ns", "a", "b", nil, "", "", "", "", false, "")
=======
		c, _ := getSidecarContainer(annotations, "app", "image", "Always", "ns", "a", "b", nil, "", "", "", "", false, "")
>>>>>>> 2b691351
		for _, a := range c.Args {
			if a == "--app-ssl" {
				t.FailNow()
			}
		}
	})
}<|MERGE_RESOLUTION|>--- conflicted
+++ resolved
@@ -204,11 +204,7 @@
 	annotations[daprConfigKey] = "config"
 	annotations[daprAppPortKey] = appPort
 
-<<<<<<< HEAD
-	c, _ := getSidecarContainer(annotations, "app", "image", "localhost", "ns", "a", "b", nil, "", "", "", "", false, "")
-=======
-	c, _ := getSidecarContainer(annotations, "app", "image", "Always", "ns", "a", "b", nil, "", "", "", "", false, "")
->>>>>>> 2b691351
+	c, _ := getSidecarContainer(annotations, "app", "image", "Always", "localhost", "ns", "a", "b", nil, "", "", "", "", false, "")
 
 	assert.NotNil(t, c)
 	assert.Equal(t, "image", c.Image)
@@ -223,11 +219,7 @@
 		annotations[daprCPULimitKey] = "100m"
 		annotations[daprMemoryLimitKey] = "1Gi"
 
-<<<<<<< HEAD
-		c, _ := getSidecarContainer(annotations, "app", "image", "localhost", "ns", "a", "b", nil, "", "", "", "", false, "")
-=======
-		c, _ := getSidecarContainer(annotations, "app", "image", "Always", "ns", "a", "b", nil, "", "", "", "", false, "")
->>>>>>> 2b691351
+		c, _ := getSidecarContainer(annotations, "app", "image", "Always", "localhost", "ns", "a", "b", nil, "", "", "", "", false, "")
 		assert.NotNil(t, c)
 		assert.Equal(t, "100m", c.Resources.Limits.Cpu().String())
 		assert.Equal(t, "1Gi", c.Resources.Limits.Memory().String())
@@ -241,11 +233,7 @@
 		annotations[daprCPURequestKey] = "100m"
 		annotations[daprMemoryRequestKey] = "1Gi"
 
-<<<<<<< HEAD
-		c, _ := getSidecarContainer(annotations, "app", "image", "localhost", "ns", "a", "b", nil, "", "", "", "", false, "")
-=======
-		c, _ := getSidecarContainer(annotations, "app", "image", "Always", "ns", "a", "b", nil, "", "", "", "", false, "")
->>>>>>> 2b691351
+		c, _ := getSidecarContainer(annotations, "app", "image", "Always", "localhost", "ns", "a", "b", nil, "", "", "", "", false, "")
 		assert.NotNil(t, c)
 		assert.Equal(t, "100m", c.Resources.Requests.Cpu().String())
 		assert.Equal(t, "1Gi", c.Resources.Requests.Memory().String())
@@ -257,11 +245,7 @@
 		annotations[daprAppPortKey] = appPort
 		annotations[daprLogAsJSON] = "true"
 
-<<<<<<< HEAD
-		c, _ := getSidecarContainer(annotations, "app", "image", "localhost", "ns", "a", "b", nil, "", "", "", "", false, "")
-=======
-		c, _ := getSidecarContainer(annotations, "app", "image", "Always", "ns", "a", "b", nil, "", "", "", "", false, "")
->>>>>>> 2b691351
+		c, _ := getSidecarContainer(annotations, "app", "image", "Always", "localhost", "ns", "a", "b", nil, "", "", "", "", false, "")
 		assert.NotNil(t, c)
 		assert.Len(t, c.Resources.Limits, 0)
 	})
@@ -395,11 +379,7 @@
 		annotations := map[string]string{
 			daprAppSSLKey: "true",
 		}
-<<<<<<< HEAD
-		c, _ := getSidecarContainer(annotations, "app", "image", "localhost", "ns", "a", "b", nil, "", "", "", "", false, "")
-=======
-		c, _ := getSidecarContainer(annotations, "app", "image", "", "ns", "a", "b", nil, "", "", "", "", false, "")
->>>>>>> 2b691351
+		c, _ := getSidecarContainer(annotations, "app", "image", "", "localhost", "ns", "a", "b", nil, "", "", "", "", false, "")
 		found := false
 		for _, a := range c.Args {
 			if a == "--app-ssl" {
@@ -414,11 +394,7 @@
 		annotations := map[string]string{
 			daprAppSSLKey: "false",
 		}
-<<<<<<< HEAD
-		c, _ := getSidecarContainer(annotations, "app", "image", "localhost", "ns", "a", "b", nil, "", "", "", "", false, "")
-=======
-		c, _ := getSidecarContainer(annotations, "app", "image", "Always", "ns", "a", "b", nil, "", "", "", "", false, "")
->>>>>>> 2b691351
+		c, _ := getSidecarContainer(annotations, "app", "image", "Always", "localhost", "ns", "a", "b", nil, "", "", "", "", false, "")
 		for _, a := range c.Args {
 			if a == "--app-ssl" {
 				t.FailNow()
@@ -428,11 +404,7 @@
 
 	t.Run("get sidecar container not specified", func(t *testing.T) {
 		annotations := map[string]string{}
-<<<<<<< HEAD
-		c, _ := getSidecarContainer(annotations, "app", "image", "localhost", "ns", "a", "b", nil, "", "", "", "", false, "")
-=======
-		c, _ := getSidecarContainer(annotations, "app", "image", "Always", "ns", "a", "b", nil, "", "", "", "", false, "")
->>>>>>> 2b691351
+		c, _ := getSidecarContainer(annotations, "app", "image", "Always", "localhost", "ns", "a", "b", nil, "", "", "", "", false, "")
 		for _, a := range c.Args {
 			if a == "--app-ssl" {
 				t.FailNow()
