// ------------------------------------------------------------
// Copyright (c) Microsoft Corporation.
// Licensed under the MIT License.
// ------------------------------------------------------------

package injector

import (
	"testing"

	"github.com/stretchr/testify/assert"
	corev1 "k8s.io/api/core/v1"
)

func TestConfigCorrectValues(t *testing.T) {
	i := NewInjector(Config{
		TLSCertFile:            "a",
		TLSKeyFile:             "b",
		SidecarImage:           "c",
		SidecarImagePullPolicy: "d",
		Namespace:              "e",
	}, nil, nil)

	injector := i.(*injector)
	assert.Equal(t, "a", injector.config.TLSCertFile)
	assert.Equal(t, "b", injector.config.TLSKeyFile)
	assert.Equal(t, "c", injector.config.SidecarImage)
	assert.Equal(t, "d", injector.config.SidecarImagePullPolicy)
	assert.Equal(t, "e", injector.config.Namespace)
}

func TestGetConfig(t *testing.T) {
	m := map[string]string{daprConfigKey: "config1"}
	c := getConfig(m)
	assert.Equal(t, "config1", c)
}

func TestGetProfiling(t *testing.T) {
	t.Run("missing annotation", func(t *testing.T) {
		m := map[string]string{}
		e := profilingEnabled(m)
		assert.Equal(t, e, false)
	})

	t.Run("enabled", func(t *testing.T) {
		m := map[string]string{daprProfilingKey: "yes"}
		e := profilingEnabled(m)
		assert.Equal(t, e, true)
	})

	t.Run("disabled", func(t *testing.T) {
		m := map[string]string{daprProfilingKey: "false"}
		e := profilingEnabled(m)
		assert.Equal(t, e, false)
	})
	m := map[string]string{daprConfigKey: "config1"}
	c := getConfig(m)
	assert.Equal(t, "config1", c)
}

func TestGetAppPort(t *testing.T) {
	t.Run("valid port", func(t *testing.T) {
		m := map[string]string{daprPortKey: "3000"}
		p, err := getAppPort(m)
		assert.Nil(t, err)
		assert.Equal(t, int32(3000), p)
	})

	t.Run("invalid port", func(t *testing.T) {
		m := map[string]string{daprPortKey: "a"}
		p, err := getAppPort(m)
		assert.NotNil(t, err)
		assert.Equal(t, int32(-1), p)
	})
}

func TestGetProtocol(t *testing.T) {
	t.Run("valid grpc protocol", func(t *testing.T) {
		m := map[string]string{daprProtocolKey: "grpc"}
		p := getProtocol(m)
		assert.Equal(t, "grpc", p)
	})

	t.Run("valid http protocol", func(t *testing.T) {
		m := map[string]string{daprProtocolKey: "http"}
		p := getProtocol(m)
		assert.Equal(t, "http", p)
	})

	t.Run("get default http protocol", func(t *testing.T) {
		m := map[string]string{}
		p := getProtocol(m)
		assert.Equal(t, "http", p)
	})
}

func TestGetAppID(t *testing.T) {
	t.Run("get app id", func(t *testing.T) {
		m := map[string]string{daprIDKey: "app"}
		pod := corev1.Pod{}
		pod.Annotations = m
		id := getAppID(pod)
		assert.Equal(t, "app", id)
	})

	t.Run("get pod id", func(t *testing.T) {
		pod := corev1.Pod{}
		pod.ObjectMeta.Name = "pod"
		id := getAppID(pod)
		assert.Equal(t, "pod", id)
	})
}

func TestLogLevel(t *testing.T) {
	t.Run("empty log level - get default", func(t *testing.T) {
		m := map[string]string{}
		logLevel := getLogLevel(m)
		assert.Equal(t, "info", logLevel)
	})

	t.Run("error log level", func(t *testing.T) {
		m := map[string]string{daprLogLevel: "error"}
		logLevel := getLogLevel(m)
		assert.Equal(t, "error", logLevel)
	})
}

func TestMaxConcurrency(t *testing.T) {
	t.Run("empty max concurrency - should be -1", func(t *testing.T) {
		m := map[string]string{}
		maxConcurrency, err := getMaxConcurrency(m)
		assert.Nil(t, err)
		assert.Equal(t, int32(-1), maxConcurrency)
	})

	t.Run("invalid max concurrency - should be -1", func(t *testing.T) {
		m := map[string]string{daprMaxConcurrencyKey: "invalid"}
		_, err := getMaxConcurrency(m)
		assert.NotNil(t, err)
	})

	t.Run("valid max concurrency - should be 10", func(t *testing.T) {
		m := map[string]string{daprMaxConcurrencyKey: "10"}
		maxConcurrency, err := getMaxConcurrency(m)
		assert.Nil(t, err)
		assert.Equal(t, int32(10), maxConcurrency)
	})
}

func TestKubernetesDNS(t *testing.T) {
	dns := getKubernetesDNS("a", "b")
	assert.Equal(t, "a.b.svc.cluster.local", dns)
}

func TestGetMetricsPort(t *testing.T) {
	t.Run("metrics port override", func(t *testing.T) {
		m := map[string]string{daprMetricsPortKey: "5050"}
		pod := corev1.Pod{}
		pod.Annotations = m
		p := getMetricsPort(pod.Annotations)
		assert.Equal(t, 5050, p)
	})
	t.Run("invalid metrics port override", func(t *testing.T) {
		m := map[string]string{daprMetricsPortKey: "abc"}
		pod := corev1.Pod{}
		pod.Annotations = m
		p := getMetricsPort(pod.Annotations)
		assert.Equal(t, defaultMetricsPort, p)
	})
	t.Run("no metrics port defined", func(t *testing.T) {
		pod := corev1.Pod{}
		p := getMetricsPort(pod.Annotations)
		assert.Equal(t, defaultMetricsPort, p)
	})
}

func TestGetContainer(t *testing.T) {
<<<<<<< HEAD
	c := getSidecarContainer("5000", "http", "app", "config1", "image", "ns", "a", "b", "false", "info", "-1", nil, "", "", false, "", 9090)
=======
	c := getSidecarContainer("5000", "http", "app", "config1", "image", "ns", "a", "b", "false", "info", "true", "-1", nil, "", "", false, "")
>>>>>>> 8734b25a
	assert.NotNil(t, c)
	assert.Equal(t, "image", c.Image)
}<|MERGE_RESOLUTION|>--- conflicted
+++ resolved
@@ -175,11 +175,7 @@
 }
 
 func TestGetContainer(t *testing.T) {
-<<<<<<< HEAD
-	c := getSidecarContainer("5000", "http", "app", "config1", "image", "ns", "a", "b", "false", "info", "-1", nil, "", "", false, "", 9090)
-=======
-	c := getSidecarContainer("5000", "http", "app", "config1", "image", "ns", "a", "b", "false", "info", "true", "-1", nil, "", "", false, "")
->>>>>>> 8734b25a
+	c := getSidecarContainer("5000", "http", "app", "config1", "image", "ns", "a", "b", "false", "info", "true", "-1", nil, "", "", false, "", 9090)
 	assert.NotNil(t, c)
 	assert.Equal(t, "image", c.Image)
 }