/*
Copyright 2021 The Dapr Authors
Licensed under the Apache License, Version 2.0 (the "License");
you may not use this file except in compliance with the License.
You may obtain a copy of the License at
    http://www.apache.org/licenses/LICENSE-2.0
Unless required by applicable law or agreed to in writing, software
distributed under the License is distributed on an "AS IS" BASIS,
WITHOUT WARRANTIES OR CONDITIONS OF ANY KIND, either express or implied.
See the License for the specific language governing permissions and
limitations under the License.
*/

package injector

import (
	"context"
	"encoding/json"
	"fmt"
	"io"
	"net"
	"net/http"
	"strings"
	"time"

	v1 "k8s.io/api/admission/v1"
	corev1 "k8s.io/api/core/v1"
	metav1 "k8s.io/apimachinery/pkg/apis/meta/v1"
	"k8s.io/apimachinery/pkg/runtime"
	"k8s.io/apimachinery/pkg/runtime/serializer"
	"k8s.io/client-go/kubernetes"

	"github.com/dapr/kit/logger"

	scheme "github.com/dapr/dapr/pkg/client/clientset/versioned"
	"github.com/dapr/dapr/pkg/injector/monitoring"
	"github.com/dapr/dapr/utils"
)

const (
	port                                      = 4000
	getKubernetesServiceAccountTimeoutSeconds = 10
	systemGroup                               = "system:masters"
)

var log = logger.NewLogger("dapr.injector")

var AllowedServiceAccountInfos = []string{
	"replicaset-controller:kube-system",
	"deployment-controller:kube-system",
	"cronjob-controller:kube-system",
	"job-controller:kube-system",
	"statefulset-controller:kube-system",
	"daemon-set-controller:kube-system",
	"tekton-pipelines-controller:tekton-pipelines",
}

// Injector is the interface for the Dapr runtime sidecar injection component.
type Injector interface {
	Run(ctx context.Context, onReady func())
}

type injector struct {
	config       Config
	deserializer runtime.Decoder
	server       *http.Server
	kubeClient   kubernetes.Interface
	daprClient   scheme.Interface
	authUIDs     []string
}

// errorToAdmissionResponse is a helper function to create an AdmissionResponse
// with an embedded error.
func errorToAdmissionResponse(err error) *v1.AdmissionResponse {
	return &v1.AdmissionResponse{
		Result: &metav1.Status{
			Message: err.Error(),
		},
	}
}

func getAppIDFromRequest(req *v1.AdmissionRequest) string {
	// default App ID
	appID := ""

	// if req is not given
	if req == nil {
		return appID
	}

	var pod corev1.Pod
	if err := json.Unmarshal(req.Object.Raw, &pod); err != nil {
		log.Warnf("could not unmarshal raw object: %v", err)
	} else {
		appID = getAppID(pod)
	}

	return appID
}

// NewInjector returns a new Injector instance with the given config.
func NewInjector(authUIDs []string, config Config, daprClient scheme.Interface, kubeClient kubernetes.Interface) Injector {
	mux := http.NewServeMux()

	i := &injector{
		config: config,
		deserializer: serializer.NewCodecFactory(
			runtime.NewScheme(),
		).UniversalDeserializer(),
		//nolint:gosec
		server: &http.Server{
			Addr:    fmt.Sprintf(":%d", port),
			Handler: mux,
		},
		kubeClient: kubeClient,
		daprClient: daprClient,
		authUIDs:   authUIDs,
	}

	mux.HandleFunc("/mutate", i.handleRequest)
	return i
}

// AllowedControllersServiceAccountUID returns an array of UID, list of allowed service account on the webhook handler.
func AllowedControllersServiceAccountUID(ctx context.Context, cfg Config, kubeClient kubernetes.Interface) ([]string, error) {
	allowedList := []string{}
	if cfg.AllowedServiceAccounts != "" {
		allowedList = append(allowedList, strings.Split(cfg.AllowedServiceAccounts, ",")...)
	}
	allowedList = append(allowedList, AllowedServiceAccountInfos...)

	return getServiceAccount(ctx, kubeClient, allowedList)
}

// getServiceAccount parses "service-account:namespace" k/v list and returns an array of UID.
func getServiceAccount(ctx context.Context, kubeClient kubernetes.Interface, allowedServiceAccountInfos []string) ([]string, error) {
	ctxWithTimeout, cancel := context.WithTimeout(ctx, getKubernetesServiceAccountTimeoutSeconds*time.Second)
	defer cancel()

	serviceaccounts, err := kubeClient.CoreV1().ServiceAccounts("").List(ctxWithTimeout, metav1.ListOptions{})
	if err != nil {
		return nil, err
	}

	allowedUids := []string{}

	for _, allowedServiceInfo := range allowedServiceAccountInfos {
		serviceAccountInfo := strings.Split(allowedServiceInfo, ":")
		found := false
		for _, sa := range serviceaccounts.Items {
			if sa.Name == serviceAccountInfo[0] && sa.Namespace == serviceAccountInfo[1] {
				allowedUids = append(allowedUids, string(sa.ObjectMeta.UID))
				found = true
				break
			}
		}
		if !found {
			log.Warnf("Unable to get SA %s UID", allowedServiceInfo)
		}
	}

	return allowedUids, nil
}

func (i *injector) Run(ctx context.Context, onReady func()) {
	go func() {
		select {
		case <-ctx.Done():
			log.Info("Sidecar injector is shutting down")
			shutdownCtx, cancel := context.WithTimeout(
				context.Background(),
				time.Second*5,
			)
			defer cancel()
			err := i.server.Shutdown(shutdownCtx)
			if err != nil {
				log.Errorf("Error while shutting down injector: %v", err)
			}
		}
	}()

	ln, err := net.Listen("tcp", i.server.Addr)
	if err != nil {
		log.Fatalf("Eror while creating listener: %v", err)
	}

	log.Infof("Sidecar injector is listening on %s, patching Dapr-enabled pods", i.server.Addr)

	if onReady != nil {
		onReady()
	}

	err = i.server.ServeTLS(ln, i.config.TLSCertFile, i.config.TLSKeyFile)
	if err != http.ErrServerClosed {
		log.Errorf("Sidecar injector error: %s", err)
	}

	ln.Close()

	log.Info("Sidecar injector stopped")
}

func (i *injector) handleRequest(w http.ResponseWriter, r *http.Request) {
	monitoring.RecordSidecarInjectionRequestsCount()

	var body []byte
	var err error
	if r.Body != nil {
		defer r.Body.Close()
		body, err = io.ReadAll(r.Body)
		if err != nil {
			body = nil
		}
	}
	if len(body) == 0 {
		log.Error("empty body")
		http.Error(w, "empty body", http.StatusBadRequest)
		return
	}

	contentType := r.Header.Get("Content-Type")
	if contentType != runtime.ContentTypeJSON {
		log.Errorf("Content-Type=%s, expect %s", contentType, runtime.ContentTypeJSON)
		errStr := fmt.Sprintf("invalid Content-Type, expected `%s`", runtime.ContentTypeJSON)
		http.Error(w, errStr, http.StatusUnsupportedMediaType)
		return
	}

	var patchOps []PatchOperation
	patchedSuccessfully := false

	ar := v1.AdmissionReview{}
	_, gvk, err := i.deserializer.Decode(body, nil, &ar)
	if err != nil {
		log.Errorf("Can't decode body: %v", err)
	} else {
<<<<<<< HEAD
		var pod corev1.Pod
		if err = json.Unmarshal(ar.Request.Object.Raw, &pod); err != nil {
			log.Warnf("could not unmarshal raw object: %v", err)
		} else if pod.Spec.DNSPolicy == corev1.DNSDefault {
			log.Warnf("%q's DNSPolicy is %q which may lead to daprd sidecar unable to talk to other K8S services.", pod.Namespace+"/"+pod.Name, pod.Spec.DNSPolicy)
		}
	}
	if !(utils.StringSliceContains(ar.Request.UserInfo.UID, i.authUIDs) || utils.StringSliceContains(systemGroup, ar.Request.UserInfo.Groups)) {
		log.Errorf("service account '%s' not on the list of allowed controller accounts", ar.Request.UserInfo.Username)
	} else if ar.Request.Kind.Kind != "Pod" {
		log.Errorf("invalid kind for review: %s", ar.Kind)
	} else {
		patchOps, err = i.getPodPatchOperations(&ar, i.config.Namespace, i.config.SidecarImage, i.config.SidecarImagePullPolicy, i.kubeClient, i.daprClient)
		if err == nil {
			patchedSuccessfully = true
=======
		if !(utils.Contains(i.authUIDs, ar.Request.UserInfo.UID) || utils.Contains(ar.Request.UserInfo.Groups, systemGroup)) {
			log.Errorf("service account '%s' not on the list of allowed controller accounts", ar.Request.UserInfo.Username)
		} else if ar.Request.Kind.Kind != "Pod" {
			log.Errorf("invalid kind for review: %s", ar.Kind)
		} else {
			patchOps, err = i.getPodPatchOperations(&ar, i.config.Namespace, i.config.SidecarImage, i.config.SidecarImagePullPolicy, i.kubeClient, i.daprClient)
			if err == nil {
				patchedSuccessfully = true
			}
>>>>>>> 5c42e8f4
		}
	}

	diagAppID := getAppIDFromRequest(ar.Request)

	var admissionResponse *v1.AdmissionResponse
	if err != nil {
		admissionResponse = errorToAdmissionResponse(err)
		log.Errorf("Sidecar injector failed to inject for app '%s'. Error: %s", diagAppID, err)
		monitoring.RecordFailedSidecarInjectionCount(diagAppID, "patch")
	} else if len(patchOps) == 0 {
		admissionResponse = &v1.AdmissionResponse{
			Allowed: true,
		}
	} else {
		var patchBytes []byte
		patchBytes, err = json.Marshal(patchOps)
		if err != nil {
			admissionResponse = errorToAdmissionResponse(err)
		} else {
			admissionResponse = &v1.AdmissionResponse{
				Allowed: true,
				Patch:   patchBytes,
				PatchType: func() *v1.PatchType {
					pt := v1.PatchTypeJSONPatch
					return &pt
				}(),
			}
		}
	}

	admissionReview := v1.AdmissionReview{
		Response: admissionResponse,
	}
	if admissionResponse != nil && ar.Request != nil {
		admissionReview.Response.UID = ar.Request.UID
		admissionReview.SetGroupVersionKind(*gvk)
	}

	// log.Debug("ready to write response ...")

	respBytes, err := json.Marshal(admissionReview)
	if err != nil {
		http.Error(w, err.Error(), http.StatusInternalServerError)
		log.Errorf("Sidecar injector failed to inject for app '%s'. Can't serialize response: %s", diagAppID, err)
		monitoring.RecordFailedSidecarInjectionCount(diagAppID, "response")
		return
	}
	w.Header().Set("Content-Type", runtime.ContentTypeJSON)
	_, err = w.Write(respBytes)
	if err != nil {
		log.Errorf("Sidecar injector failed to inject for app '%s'. Failed to write response: %v", diagAppID, err)
		monitoring.RecordFailedSidecarInjectionCount(diagAppID, "write_response")
		return
	}

	if patchedSuccessfully {
		log.Infof("Sidecar injector succeeded injection for app '%s'", diagAppID)
		monitoring.RecordSuccessfulSidecarInjectionCount(diagAppID)
	} else {
		log.Errorf("Admission succeeded, but pod was not patched. No sidecar injected for '%s'", diagAppID)
		monitoring.RecordFailedSidecarInjectionCount(diagAppID, "pod_patch")
	}
}<|MERGE_RESOLUTION|>--- conflicted
+++ resolved
@@ -234,7 +234,6 @@
 	if err != nil {
 		log.Errorf("Can't decode body: %v", err)
 	} else {
-<<<<<<< HEAD
 		var pod corev1.Pod
 		if err = json.Unmarshal(ar.Request.Object.Raw, &pod); err != nil {
 			log.Warnf("could not unmarshal raw object: %v", err)
@@ -250,17 +249,6 @@
 		patchOps, err = i.getPodPatchOperations(&ar, i.config.Namespace, i.config.SidecarImage, i.config.SidecarImagePullPolicy, i.kubeClient, i.daprClient)
 		if err == nil {
 			patchedSuccessfully = true
-=======
-		if !(utils.Contains(i.authUIDs, ar.Request.UserInfo.UID) || utils.Contains(ar.Request.UserInfo.Groups, systemGroup)) {
-			log.Errorf("service account '%s' not on the list of allowed controller accounts", ar.Request.UserInfo.Username)
-		} else if ar.Request.Kind.Kind != "Pod" {
-			log.Errorf("invalid kind for review: %s", ar.Kind)
-		} else {
-			patchOps, err = i.getPodPatchOperations(&ar, i.config.Namespace, i.config.SidecarImage, i.config.SidecarImagePullPolicy, i.kubeClient, i.daprClient)
-			if err == nil {
-				patchedSuccessfully = true
-			}
->>>>>>> 5c42e8f4
 		}
 	}
 
