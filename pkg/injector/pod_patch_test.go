/*
Copyright 2021 The Dapr Authors
Licensed under the Apache License, Version 2.0 (the "License");
you may not use this file except in compliance with the License.
You may obtain a copy of the License at
    http://www.apache.org/licenses/LICENSE-2.0
Unless required by applicable law or agreed to in writing, software
distributed under the License is distributed on an "AS IS" BASIS,
WITHOUT WARRANTIES OR CONDITIONS OF ANY KIND, either express or implied.
See the License for the specific language governing permissions and
limitations under the License.
*/

package injector

import (
	"fmt"
	"strconv"
	"testing"

	"github.com/stretchr/testify/assert"

	corev1 "k8s.io/api/core/v1"

	"k8s.io/apimachinery/pkg/util/intstr"
)

const (
	defaultTestConfig     = "config"
	defaultAPITokenSecret = "secret"
	defaultAppTokenSecret = "appsecret"
)

func TestLogAsJSONEnabled(t *testing.T) {
	t.Run("dapr.io/log-as-json is true", func(t *testing.T) {
		fakeAnnotation := map[string]string{
			daprLogAsJSON: trueString,
		}

		assert.Equal(t, true, logAsJSONEnabled(fakeAnnotation))
	})

	t.Run("dapr.io/log-as-json is false", func(t *testing.T) {
		fakeAnnotation := map[string]string{
			daprLogAsJSON: "false",
		}

		assert.Equal(t, false, logAsJSONEnabled(fakeAnnotation))
	})

	t.Run("dapr.io/log-as-json is not given", func(t *testing.T) {
		fakeAnnotation := map[string]string{}

		assert.Equal(t, false, logAsJSONEnabled(fakeAnnotation))
	})
}

func TestFormatProbePath(t *testing.T) {
	testCases := []struct {
		given    []string
		expected string
	}{
		{
			given:    []string{"api", "v1"},
			expected: "/api/v1",
		},
		{
			given:    []string{"//api", "v1"},
			expected: "/api/v1",
		},
		{
			given:    []string{"//api", "/v1/"},
			expected: "/api/v1",
		},
		{
			given:    []string{"//api", "/v1/", "healthz"},
			expected: "/api/v1/healthz",
		},
		{
			given:    []string{""},
			expected: "/",
		},
	}

	for _, tc := range testCases {
		assert.Equal(t, tc.expected, formatProbePath(tc.given...))
	}
}

func TestGetProbeHttpHandler(t *testing.T) {
	pathElements := []string{"api", "v1", "healthz"}
	expectedPath := "/api/v1/healthz"
	expectedHandler := corev1.ProbeHandler{
		HTTPGet: &corev1.HTTPGetAction{
			Path: expectedPath,
			Port: intstr.IntOrString{IntVal: sidecarHTTPPort},
		},
	}

	assert.EqualValues(t, expectedHandler, getProbeHTTPHandler(sidecarHTTPPort, pathElements...))
}

func TestGetSideCarContainer(t *testing.T) {
	t.Run("get sidecar container without debugging", func(t *testing.T) {
		annotations := map[string]string{}
		annotations[daprConfigKey] = defaultTestConfig
		annotations[daprAppPortKey] = "5000"
		annotations[daprLogAsJSON] = trueString
<<<<<<< HEAD
		annotations[daprAPITokenSecret] = defaultAPITokenSecret
		annotations[daprAppTokenSecret] = defaultAppTokenSecret
		container, _ := getSidecarContainer(annotations, "app_id", "darpio/dapr", "Always",
			"dapr-system", "controlplane:9000", "placement:50000",
			nil, nil, "", "", "", "sentry:50000", true,
			"pod_identity")
=======
		annotations[daprAPITokenSecret] = "secret"
		annotations[daprAppTokenSecret] = "appsecret"
		container, _ := getSidecarContainer(annotations, "app_id", "darpio/dapr", "Always", "dapr-system", "controlplane:9000", "placement:50000", nil, nil, nil, "", "", "", "sentry:50000", true, "pod_identity")
>>>>>>> 8fadd252

		expectedArgs := []string{
			"--mode", "kubernetes",
			"--dapr-http-port", "3500",
			"--dapr-grpc-port", "50001",
			"--dapr-internal-grpc-port", "50002",
			"--dapr-listen-addresses", "[::1],127.0.0.1",
			"--dapr-public-port", "3501",
			"--app-port", "5000",
			"--app-id", "app_id",
			"--control-plane-address", "controlplane:9000",
			"--app-protocol", "http",
			"--placement-host-address", "placement:50000",
			"--config", defaultTestConfig,
			"--log-level", "info",
			"--app-max-concurrency", "-1",
			"--sentry-address", "sentry:50000",
			"--enable-metrics=true",
			"--metrics-port", "9090",
			"--dapr-http-max-request-size", "-1",
			"--dapr-http-read-buffer-size", "-1",
			"--dapr-graceful-shutdown-seconds", "-1",
			"--enable-api-logging=false",
			"--disable-builtin-k8s-secret-store=false",
			"--log-as-json",
			"--enable-mtls",
		}

		// NAMESPACE
		assert.Equal(t, "dapr-system", container.Env[0].Value)
		// POD_NAME
		assert.Equal(t, "metadata.name", container.Env[1].ValueFrom.FieldRef.FieldPath)
		// DAPR_API_TOKEN
		assert.Equal(t, defaultAPITokenSecret, container.Env[6].ValueFrom.SecretKeyRef.Name)
		// DAPR_APP_TOKEN
		assert.Equal(t, defaultAppTokenSecret, container.Env[7].ValueFrom.SecretKeyRef.Name)
		// default image
		assert.Equal(t, "darpio/dapr", container.Image)
		assert.EqualValues(t, expectedArgs, container.Args)
		assert.Equal(t, corev1.PullAlways, container.ImagePullPolicy)
	})

	t.Run("get sidecar container with debugging", func(t *testing.T) {
		annotations := map[string]string{}
		annotations[daprConfigKey] = defaultTestConfig
		annotations[daprAppPortKey] = "5000"
		annotations[daprLogAsJSON] = trueString
		annotations[daprAPITokenSecret] = defaultAPITokenSecret
		annotations[daprAppTokenSecret] = defaultAppTokenSecret
		annotations[daprEnableDebugKey] = trueString
		annotations[daprDebugPortKey] = "55555"
<<<<<<< HEAD
		container, _ := getSidecarContainer(annotations, "app_id", "darpio/dapr", "Always",
			"dapr-system", "controlplane:9000", "placement:50000",
			nil, nil, "", "", "", "sentry:50000", true,
			"pod_identity")
=======
		container, _ := getSidecarContainer(annotations, "app_id", "darpio/dapr", "Always", "dapr-system", "controlplane:9000", "placement:50000", nil, nil, nil, "", "", "", "sentry:50000", true, "pod_identity")
>>>>>>> 8fadd252

		expectedArgs := []string{
			"--listen=:55555",
			"--accept-multiclient",
			"--headless=true",
			"--log",
			"--api-version=2",
			"exec",
			"/daprd",
			"--",
			"--mode", "kubernetes",
			"--dapr-http-port", "3500",
			"--dapr-grpc-port", "50001",
			"--dapr-internal-grpc-port", "50002",
			"--dapr-listen-addresses", "[::1],127.0.0.1",
			"--dapr-public-port", "3501",
			"--app-port", "5000",
			"--app-id", "app_id",
			"--control-plane-address", "controlplane:9000",
			"--app-protocol", "http",
			"--placement-host-address", "placement:50000",
			"--config", defaultTestConfig,
			"--log-level", "info",
			"--app-max-concurrency", "-1",
			"--sentry-address", "sentry:50000",
			"--enable-metrics=true",
			"--metrics-port", "9090",
			"--dapr-http-max-request-size", "-1",
			"--dapr-http-read-buffer-size", "-1",
			"--dapr-graceful-shutdown-seconds", "-1",
			"--enable-api-logging=false",
			"--disable-builtin-k8s-secret-store=false",
			"--log-as-json",
			"--enable-mtls",
		}

		assert.Equal(t, "/dlv", container.Command[0])
		// NAMESPACE
		assert.Equal(t, "dapr-system", container.Env[0].Value)
		// POD_NAME
		assert.Equal(t, "metadata.name", container.Env[1].ValueFrom.FieldRef.FieldPath)
		// DAPR_API_TOKEN
		assert.Equal(t, defaultAPITokenSecret, container.Env[6].ValueFrom.SecretKeyRef.Name)
		// DAPR_APP_TOKEN
		assert.Equal(t, defaultAppTokenSecret, container.Env[7].ValueFrom.SecretKeyRef.Name)
		assert.EqualValues(t, expectedArgs, container.Args)
		assert.Equal(t, corev1.PullAlways, container.ImagePullPolicy)
	})

	t.Run("get sidecar container with an empty placement addresses", func(t *testing.T) {
		annotations := map[string]string{}
		annotations[daprConfigKey] = defaultTestConfig
		annotations[daprAppPortKey] = "5000"
		annotations[daprLogAsJSON] = trueString
		annotations[daprAPITokenSecret] = defaultAPITokenSecret
		annotations[daprAppTokenSecret] = defaultAppTokenSecret
		annotations[daprEnableDebugKey] = trueString
		annotations[daprPlacementAddressesKey] = ""
		container, _ := getSidecarContainer(annotations, "app_id", "darpio/dapr", "Always",
			"dapr-system", "controlplane:9000", "placement:50000",
			nil, nil, "", "", "", "sentry:50000", true,
			"pod_identity")

		expectedArgs := []string{
			"--listen=:40000",
			"--accept-multiclient",
			"--headless=true",
			"--log",
			"--api-version=2",
			"exec",
			"/daprd",
			"--",
			"--mode", "kubernetes",
			"--dapr-http-port", "3500",
			"--dapr-grpc-port", "50001",
			"--dapr-internal-grpc-port", "50002",
			"--dapr-listen-addresses", "[::1],127.0.0.1",
			"--dapr-public-port", "3501",
			"--app-port", "5000",
			"--app-id", "app_id",
			"--control-plane-address", "controlplane:9000",
			"--app-protocol", "http",
			"--placement-host-address", "",
			"--config", defaultTestConfig,
			"--log-level", "info",
			"--app-max-concurrency", "-1",
			"--sentry-address", "sentry:50000",
			"--enable-metrics=true",
			"--metrics-port", "9090",
			"--dapr-http-max-request-size", "-1",
			"--dapr-http-read-buffer-size", "-1",
			"--dapr-graceful-shutdown-seconds", "-1",
			"--enable-api-logging=false",
			"--disable-builtin-k8s-secret-store=false",
			"--log-as-json",
			"--enable-mtls",
		}

		assert.Equal(t, "/dlv", container.Command[0])
		// NAMESPACE
		assert.Equal(t, "dapr-system", container.Env[0].Value)
		// DAPR_API_TOKEN
		assert.Equal(t, defaultAPITokenSecret, container.Env[6].ValueFrom.SecretKeyRef.Name)
		// DAPR_APP_TOKEN
		assert.Equal(t, defaultAppTokenSecret, container.Env[7].ValueFrom.SecretKeyRef.Name)
		assert.EqualValues(t, expectedArgs, container.Args)
		assert.Equal(t, corev1.PullAlways, container.ImagePullPolicy)
	})

	t.Run("get sidecar container override listen address", func(t *testing.T) {
		annotations := map[string]string{}
		annotations[daprConfigKey] = defaultTestConfig
		annotations[daprListenAddresses] = "1.2.3.4,::1"
<<<<<<< HEAD
		container, _ := getSidecarContainer(annotations, "app_id", "darpio/dapr", "Always",
			"dapr-system", "controlplane:9000", "placement:50000",
			nil, nil, "", "", "", "sentry:50000", true,
			"pod_identity")
=======
		container, _ := getSidecarContainer(annotations, "app_id", "darpio/dapr", "Always", "dapr-system", "controlplane:9000", "placement:50000", nil, nil, nil, "", "", "", "sentry:50000", true, "pod_identity")
>>>>>>> 8fadd252

		expectedArgs := []string{
			"--mode", "kubernetes",
			"--dapr-http-port", "3500",
			"--dapr-grpc-port", "50001",
			"--dapr-internal-grpc-port", "50002",
			"--dapr-listen-addresses", "1.2.3.4,::1",
			"--dapr-public-port", "3501",
			"--app-port", "",
			"--app-id", "app_id",
			"--control-plane-address", "controlplane:9000",
			"--app-protocol", "http",
			"--placement-host-address", "placement:50000",
			"--config", defaultTestConfig,
			"--log-level", "info",
			"--app-max-concurrency", "-1",
			"--sentry-address", "sentry:50000",
			"--enable-metrics=true",
			"--metrics-port", "9090",
			"--dapr-http-max-request-size", "-1",
			"--dapr-http-read-buffer-size", "-1",
			"--dapr-graceful-shutdown-seconds", "-1",
			"--enable-api-logging=false",
			"--disable-builtin-k8s-secret-store=false",
			"--enable-mtls",
		}

		assert.EqualValues(t, expectedArgs, container.Args)
	})

	t.Run("invalid graceful shutdown seconds", func(t *testing.T) {
		annotations := map[string]string{}
		annotations[daprConfigKey] = defaultTestConfig
		annotations[daprGracefulShutdownSeconds] = "invalid"
<<<<<<< HEAD
		container, _ := getSidecarContainer(annotations, "app_id", "darpio/dapr", "Always", "dapr-system",
			"controlplane:9000", "placement:50000", nil, nil, "", "", "", "sentry:50000", true, "pod_identity")
=======
		container, _ := getSidecarContainer(annotations, "app_id", "darpio/dapr", "Always", "dapr-system", "controlplane:9000", "placement:50000", nil, nil, nil, "", "", "", "sentry:50000", true, "pod_identity")
>>>>>>> 8fadd252

		expectedArgs := []string{
			"--mode", "kubernetes",
			"--dapr-http-port", "3500",
			"--dapr-grpc-port", "50001",
			"--dapr-internal-grpc-port", "50002",
			"--dapr-listen-addresses", "[::1],127.0.0.1",
			"--dapr-public-port", "3501",
			"--app-port", "",
			"--app-id", "app_id",
			"--control-plane-address", "controlplane:9000",
			"--app-protocol", "http",
			"--placement-host-address", "placement:50000",
			"--config", defaultTestConfig,
			"--log-level", "info",
			"--app-max-concurrency", "-1",
			"--sentry-address", "sentry:50000",
			"--enable-metrics=true",
			"--metrics-port", "9090",
			"--dapr-http-max-request-size", "-1",
			"--dapr-http-read-buffer-size", "-1",
			"--dapr-graceful-shutdown-seconds", "-1",
			"--enable-api-logging=false",
			"--disable-builtin-k8s-secret-store=false",
			"--enable-mtls",
		}

		assert.EqualValues(t, expectedArgs, container.Args)
	})

	t.Run("valid graceful shutdown seconds", func(t *testing.T) {
		annotations := map[string]string{}
		annotations[daprConfigKey] = defaultTestConfig
		annotations[daprGracefulShutdownSeconds] = "5"
<<<<<<< HEAD
		container, _ := getSidecarContainer(annotations, "app_id", "darpio/dapr", "Always", "dapr-system",
			"controlplane:9000", "placement:50000", nil, nil, "", "", "", "sentry:50000", true, "pod_identity")
=======
		container, _ := getSidecarContainer(annotations, "app_id", "darpio/dapr", "Always", "dapr-system", "controlplane:9000", "placement:50000", nil, nil, nil, "", "", "", "sentry:50000", true, "pod_identity")
>>>>>>> 8fadd252

		expectedArgs := []string{
			"--mode", "kubernetes",
			"--dapr-http-port", "3500",
			"--dapr-grpc-port", "50001",
			"--dapr-internal-grpc-port", "50002",
			"--dapr-listen-addresses", "[::1],127.0.0.1",
			"--dapr-public-port", "3501",
			"--app-port", "",
			"--app-id", "app_id",
			"--control-plane-address", "controlplane:9000",
			"--app-protocol", "http",
			"--placement-host-address", "placement:50000",
			"--config", defaultTestConfig,
			"--log-level", "info",
			"--app-max-concurrency", "-1",
			"--sentry-address", "sentry:50000",
			"--enable-metrics=true",
			"--metrics-port", "9090",
			"--dapr-http-max-request-size", "-1",
			"--dapr-http-read-buffer-size", "-1",
			"--dapr-graceful-shutdown-seconds", "5",
			"--enable-api-logging=false",
			"--disable-builtin-k8s-secret-store=false",
			"--enable-mtls",
		}

		assert.EqualValues(t, expectedArgs, container.Args)
	})

	t.Run("get sidecar container override image", func(t *testing.T) {
		image := "daprio/overvide"
		annotations := map[string]string{
			daprImage: image,
		}

<<<<<<< HEAD
		container, _ := getSidecarContainer(annotations, "app_id", "darpio/dapr", "Always", "dapr-system",
			"controlplane:9000", "placement:50000", nil, nil, "", "", "", "sentry:50000", true, "pod_identity")
=======
		container, _ := getSidecarContainer(annotations, "app_id", "darpio/dapr", "Always", "dapr-system", "controlplane:9000", "placement:50000", nil, nil, nil, "", "", "", "sentry:50000", true, "pod_identity")
>>>>>>> 8fadd252

		assert.Equal(t, image, container.Image)
	})

	t.Run("get sidecar container without unix domain socket path", func(t *testing.T) {
		annotations := map[string]string{
			daprUnixDomainSocketPath: "",
		}

<<<<<<< HEAD
		container, _ := getSidecarContainer(annotations, "app_id", "darpio/dapr", "Always", "dapr-system",
			"controlplane:9000", "placement:50000", nil, nil, "", "", "", "sentry:50000", true, "pod_identity")
=======
		container, _ := getSidecarContainer(annotations, "app_id", "darpio/dapr", "Always", "dapr-system", "controlplane:9000", "placement:50000", nil, nil, nil, "", "", "", "sentry:50000", true, "pod_identity")
>>>>>>> 8fadd252

		assert.Equal(t, 0, len(container.VolumeMounts))
	})

	t.Run("get sidecar container with unix domain socket path", func(t *testing.T) {
		socketPath := "/tmp"
		annotations := map[string]string{
			daprUnixDomainSocketPath: socketPath,
		}

		socketMount := &corev1.VolumeMount{Name: unixDomainSocketVolume, MountPath: socketPath}

<<<<<<< HEAD
		container, _ := getSidecarContainer(annotations, "app_id", "darpio/dapr", "Always", "dapr-system",
			"controlplane:9000", "placement:50000", socketMount, nil, "", "", "", "sentry:50000", true, "pod_identity")
=======
		container, _ := getSidecarContainer(annotations, "app_id", "darpio/dapr", "Always", "dapr-system", "controlplane:9000", "placement:50000", socketMount, nil, nil, "", "", "", "sentry:50000", true, "pod_identity")
>>>>>>> 8fadd252

		assert.Equal(t, []corev1.VolumeMount{*socketMount}, container.VolumeMounts)
	})

	t.Run("disable Builtin K8s Secret Store", func(t *testing.T) {
		annotations := map[string]string{}
		annotations[daprConfigKey] = defaultTestConfig
		annotations[daprDisableBuiltinK8sSecretStore] = "true"
		container, _ := getSidecarContainer(annotations, "app_id", "darpio/dapr", "Always", "dapr-system", "controlplane:9000", "placement:50000", nil, nil, nil, "", "", "", "sentry:50000", true, "pod_identity")

		expectedArgs := []string{
			"--mode", "kubernetes",
			"--dapr-http-port", "3500",
			"--dapr-grpc-port", "50001",
			"--dapr-internal-grpc-port", "50002",
			"--dapr-listen-addresses", "[::1],127.0.0.1",
			"--dapr-public-port", "3501",
			"--app-port", "",
			"--app-id", "app_id",
			"--control-plane-address", "controlplane:9000",
			"--app-protocol", "http",
			"--placement-host-address", "placement:50000",
			"--config", defaultTestConfig,
			"--log-level", "info",
			"--app-max-concurrency", "-1",
			"--sentry-address", "sentry:50000",
			"--enable-metrics=true",
			"--metrics-port", "9090",
			"--dapr-http-max-request-size", "-1",
			"--dapr-http-read-buffer-size", "-1",
			"--dapr-graceful-shutdown-seconds", "-1",
			"--enable-api-logging=false",
			"--disable-builtin-k8s-secret-store=true",
			"--enable-mtls",
		}

		assert.EqualValues(t, expectedArgs, container.Args)
	})
}

func TestImagePullPolicy(t *testing.T) {
	testCases := []struct {
		testName       string
		pullPolicy     string
		expectedPolicy corev1.PullPolicy
	}{
		{
			"TestDefaultPullPolicy",
			"",
			corev1.PullIfNotPresent,
		},
		{
			"TestAlwaysPullPolicy",
			"Always",
			corev1.PullAlways,
		},
		{
			"TestNeverPullPolicy",
			"Never",
			corev1.PullNever,
		},
		{
			"TestIfNotPresentPullPolicy",
			"IfNotPresent",
			corev1.PullIfNotPresent,
		},
	}
	for _, tc := range testCases {
		tc := tc
		t.Run(tc.testName, func(t *testing.T) {
			actualPolicy := getPullPolicy(tc.pullPolicy)
			fmt.Println(tc.testName)
			assert.Equal(t, tc.expectedPolicy, actualPolicy)
		})
	}
}

func TestAddDaprEnvVarsToContainers(t *testing.T) {
	testCases := []struct {
		testName      string
		mockContainer corev1.Container
		expOpsLen     int
		expOps        []PatchOperation
	}{
		{
			testName: "empty environment vars",
			mockContainer: corev1.Container{
				Name: "MockContainer",
			},
			expOpsLen: 1,
			expOps: []PatchOperation{
				{
					Op:   "add",
					Path: "/spec/containers/0/env",
					Value: []corev1.EnvVar{
						{
							Name:  userContainerDaprHTTPPortName,
							Value: strconv.Itoa(sidecarHTTPPort),
						},
						{
							Name:  userContainerDaprGRPCPortName,
							Value: strconv.Itoa(sidecarAPIGRPCPort),
						},
					},
				},
			},
		},
		{
			testName: "existing env var",
			mockContainer: corev1.Container{
				Name: "Mock Container",
				Env: []corev1.EnvVar{
					{
						Name:  "TEST",
						Value: "Existing value",
					},
				},
			},
			expOpsLen: 2,
			expOps: []PatchOperation{
				{
					Op:   "add",
					Path: "/spec/containers/0/env/-",
					Value: corev1.EnvVar{
						Name:  userContainerDaprHTTPPortName,
						Value: strconv.Itoa(sidecarHTTPPort),
					},
				},
				{
					Op:   "add",
					Path: "/spec/containers/0/env/-",
					Value: corev1.EnvVar{
						Name:  userContainerDaprGRPCPortName,
						Value: strconv.Itoa(sidecarAPIGRPCPort),
					},
				},
			},
		},
		{
			testName: "existing conflicting env var",
			mockContainer: corev1.Container{
				Name: "Mock Container",
				Env: []corev1.EnvVar{
					{
						Name:  "TEST",
						Value: "Existing value",
					},
					{
						Name:  userContainerDaprGRPCPortName,
						Value: "550000",
					},
				},
			},
			expOpsLen: 1,
			expOps: []PatchOperation{
				{
					Op:   "add",
					Path: "/spec/containers/0/env/-",
					Value: corev1.EnvVar{
						Name:  userContainerDaprHTTPPortName,
						Value: strconv.Itoa(sidecarHTTPPort),
					},
				},
			},
		},
		{
			testName: "multiple existing conflicting env vars",
			mockContainer: corev1.Container{
				Name: "Mock Container",
				Env: []corev1.EnvVar{
					{
						Name:  userContainerDaprHTTPPortName,
						Value: "3510",
					},
					{
						Name:  userContainerDaprGRPCPortName,
						Value: "550000",
					},
				},
			},
			expOpsLen: 0,
			expOps:    []PatchOperation{},
		},
	}

	for _, tc := range testCases {
		tc := tc
		t.Run(tc.testName, func(t *testing.T) {
			patchEnv := addDaprEnvVarsToContainers([]corev1.Container{tc.mockContainer})
			fmt.Println(tc.testName)
			assert.Equal(t, tc.expOpsLen, len(patchEnv))
			assert.Equal(t, tc.expOps, patchEnv)
		})
	}
}

func TestAddSocketVolumeToContainers(t *testing.T) {
	testCases := []struct {
		testName      string
		mockContainer corev1.Container
		socketMount   *corev1.VolumeMount
		expOpsLen     int
		expOps        []PatchOperation
	}{
		{
			testName: "empty var, empty volume",
			mockContainer: corev1.Container{
				Name: "MockContainer",
			},
			socketMount: nil,
			expOpsLen:   0,
			expOps:      []PatchOperation{},
		},
		{
			testName: "existing var, empty volume",
			mockContainer: corev1.Container{
				Name: "MockContainer",
			},
			socketMount: &corev1.VolumeMount{
				Name:      unixDomainSocketVolume,
				MountPath: "/tmp",
			},
			expOpsLen: 1,
			expOps: []PatchOperation{
				{
					Op:   "add",
					Path: "/spec/containers/0/volumeMounts",
					Value: []corev1.VolumeMount{{
						Name:      unixDomainSocketVolume,
						MountPath: "/tmp",
					}},
				},
			},
		},
		{
			testName: "existing var, existing volume",
			mockContainer: corev1.Container{
				Name: "MockContainer",
				VolumeMounts: []corev1.VolumeMount{
					{Name: "mock1"},
				},
			},
			socketMount: &corev1.VolumeMount{
				Name:      unixDomainSocketVolume,
				MountPath: "/tmp",
			},
			expOpsLen: 1,
			expOps: []PatchOperation{
				{
					Op:   "add",
					Path: "/spec/containers/0/volumeMounts/-",
					Value: corev1.VolumeMount{
						Name:      unixDomainSocketVolume,
						MountPath: "/tmp",
					},
				},
			},
		},
		{
			testName: "existing var, multiple existing volumes",
			mockContainer: corev1.Container{
				Name: "MockContainer",
				VolumeMounts: []corev1.VolumeMount{
					{Name: "mock1"},
					{Name: "mock2"},
				},
			},
			socketMount: &corev1.VolumeMount{
				Name:      unixDomainSocketVolume,
				MountPath: "/tmp",
			},
			expOpsLen: 1,
			expOps: []PatchOperation{
				{
					Op:   "add",
					Path: "/spec/containers/0/volumeMounts/-",
					Value: corev1.VolumeMount{
						Name:      unixDomainSocketVolume,
						MountPath: "/tmp",
					},
				},
			},
		},
		{
			testName: "existing var, conflict volume name",
			mockContainer: corev1.Container{
				Name: "MockContainer",
				VolumeMounts: []corev1.VolumeMount{
					{Name: unixDomainSocketVolume},
				},
			},
			socketMount: &corev1.VolumeMount{
				Name:      unixDomainSocketVolume,
				MountPath: "/tmp",
			},
			expOpsLen: 0,
			expOps:    []PatchOperation{},
		},
		{
			testName: "existing var, conflict volume mount path",
			mockContainer: corev1.Container{
				Name: "MockContainer",
				VolumeMounts: []corev1.VolumeMount{
					{MountPath: "/tmp"},
				},
			},
			socketMount: &corev1.VolumeMount{
				Name:      unixDomainSocketVolume,
				MountPath: "/tmp",
			},
			expOpsLen: 0,
			expOps:    []PatchOperation{},
		},
	}

	for _, tc := range testCases {
		t.Run(tc.testName, func(t *testing.T) {
			patchEnv := addSocketVolumeToContainers([]corev1.Container{tc.mockContainer}, tc.socketMount)
			assert.Equal(t, tc.expOpsLen, len(patchEnv))
			assert.Equal(t, tc.expOps, patchEnv)
		})
	}
}

func TestAppendUnixDomainSocketVolume(t *testing.T) {
	testCases := []struct {
		testName        string
		annotations     map[string]string
		originalVolumes []corev1.Volume
		expectVolumes   []corev1.Volume
		exportMount     *corev1.VolumeMount
	}{
		{
			"empty value",
			map[string]string{daprUnixDomainSocketPath: ""},
			nil,
			nil,
			nil,
		},
		{
			"append on empty volumes",
			map[string]string{daprUnixDomainSocketPath: "/tmp"},
			nil,
			[]corev1.Volume{{
				Name: unixDomainSocketVolume,
			}},
			&corev1.VolumeMount{Name: unixDomainSocketVolume, MountPath: "/tmp"},
		},
		{
			"append on existed volumes",
			map[string]string{daprUnixDomainSocketPath: "/tmp"},
			[]corev1.Volume{
				{Name: "mock"},
			},
			[]corev1.Volume{{
				Name: unixDomainSocketVolume,
			}, {
				Name: "mock",
			}},
			&corev1.VolumeMount{Name: unixDomainSocketVolume, MountPath: "/tmp"},
		},
	}

	for _, tc := range testCases {
		t.Run(tc.testName, func(t *testing.T) {
			pod := corev1.Pod{}
			pod.Annotations = tc.annotations
			pod.Spec.Volumes = tc.originalVolumes

			socketMount := appendUnixDomainSocketVolume(&pod)

			if tc.exportMount == nil {
				assert.Equal(t, tc.exportMount, socketMount)
			} else {
				assert.Equal(t, tc.exportMount.Name, socketMount.Name)
				assert.Equal(t, tc.exportMount.MountPath, socketMount.MountPath)
			}

			assert.Equal(t, len(tc.expectVolumes), len(pod.Spec.Volumes))
		})
	}
}

func TestPodContainsVolume(t *testing.T) {
	testCases := []struct {
		testName   string
		podVolumes []corev1.Volume
		volumeName string
		expect     bool
	}{
		{
			"pod with no volumes",
			[]corev1.Volume{},
			"volume1",
			false,
		},
		{
			"pod does not contain volume",
			[]corev1.Volume{
				{Name: "volume"},
			},
			"volume1",
			false,
		},
		{
			"pod contains volume",
			[]corev1.Volume{
				{Name: "volume1"},
				{Name: "volume2"},
			},
			"volume2",
			true,
		},
	}

	for _, tc := range testCases {
		t.Run(tc.testName, func(t *testing.T) {
			pod := corev1.Pod{
				Spec: corev1.PodSpec{
					Volumes: tc.podVolumes,
				},
			}
			assert.Equal(t, tc.expect, podContainsVolume(pod, tc.volumeName))
		})
	}
}

func TestGetVolumeMounts(t *testing.T) {
	testCases := []struct {
		testName                  string
		volumeReadOnlyAnnotation  string
		volumeReadWriteAnnotation string
		podVolumeMountNames       []string
		expVolumeMounts           []corev1.VolumeMount
	}{
		{
			"no annotations",
			"",
			"",
			[]string{"mount1", "mount2"},
			[]corev1.VolumeMount{},
		},
		{
			"annotations with volumes present in pod",
			"mount1:/tmp/mount1,mount2:/tmp/mount2",
			"mount3:/tmp/mount3,mount4:/tmp/mount4",
			[]string{"mount1", "mount2", "mount3", "mount4"},
			[]corev1.VolumeMount{
				{Name: "mount1", MountPath: "/tmp/mount1", ReadOnly: true},
				{Name: "mount2", MountPath: "/tmp/mount2", ReadOnly: true},
				{Name: "mount3", MountPath: "/tmp/mount3", ReadOnly: false},
				{Name: "mount4", MountPath: "/tmp/mount4", ReadOnly: false},
			},
		},
		{
			"annotations with volumes not present in pod",
			"mount1:/tmp/mount1,mount2:/tmp/mount2",
			"mount3:/tmp/mount3,mount4:/tmp/mount4",
			[]string{"mount1", "mount2", "mount4"},
			[]corev1.VolumeMount{
				{Name: "mount1", MountPath: "/tmp/mount1", ReadOnly: true},
				{Name: "mount2", MountPath: "/tmp/mount2", ReadOnly: true},
				{Name: "mount4", MountPath: "/tmp/mount4", ReadOnly: false},
			},
		},
	}

	for _, tc := range testCases {
		t.Run(tc.testName, func(t *testing.T) {
			pod := corev1.Pod{}
			pod.Annotations = map[string]string{
				daprVolumeMountsReadOnlyKey:  tc.volumeReadOnlyAnnotation,
				daprVolumeMountsReadWriteKey: tc.volumeReadWriteAnnotation,
			}
			pod.Spec.Volumes = []corev1.Volume{}
			for _, volumeName := range tc.podVolumeMountNames {
				pod.Spec.Volumes = append(pod.Spec.Volumes, corev1.Volume{Name: volumeName})
			}

			volumeMounts := getVolumeMounts(pod)
			assert.Equal(t, tc.expVolumeMounts, volumeMounts)
		})
	}
}<|MERGE_RESOLUTION|>--- conflicted
+++ resolved
@@ -106,18 +106,12 @@
 		annotations[daprConfigKey] = defaultTestConfig
 		annotations[daprAppPortKey] = "5000"
 		annotations[daprLogAsJSON] = trueString
-<<<<<<< HEAD
 		annotations[daprAPITokenSecret] = defaultAPITokenSecret
 		annotations[daprAppTokenSecret] = defaultAppTokenSecret
 		container, _ := getSidecarContainer(annotations, "app_id", "darpio/dapr", "Always",
-			"dapr-system", "controlplane:9000", "placement:50000",
+			"dapr-system", "controlplane:9000", "placement:50000", nil,
 			nil, nil, "", "", "", "sentry:50000", true,
 			"pod_identity")
-=======
-		annotations[daprAPITokenSecret] = "secret"
-		annotations[daprAppTokenSecret] = "appsecret"
-		container, _ := getSidecarContainer(annotations, "app_id", "darpio/dapr", "Always", "dapr-system", "controlplane:9000", "placement:50000", nil, nil, nil, "", "", "", "sentry:50000", true, "pod_identity")
->>>>>>> 8fadd252
 
 		expectedArgs := []string{
 			"--mode", "kubernetes",
@@ -169,14 +163,10 @@
 		annotations[daprAppTokenSecret] = defaultAppTokenSecret
 		annotations[daprEnableDebugKey] = trueString
 		annotations[daprDebugPortKey] = "55555"
-<<<<<<< HEAD
 		container, _ := getSidecarContainer(annotations, "app_id", "darpio/dapr", "Always",
-			"dapr-system", "controlplane:9000", "placement:50000",
+			"dapr-system", "controlplane:9000", "placement:50000", nil,
 			nil, nil, "", "", "", "sentry:50000", true,
 			"pod_identity")
-=======
-		container, _ := getSidecarContainer(annotations, "app_id", "darpio/dapr", "Always", "dapr-system", "controlplane:9000", "placement:50000", nil, nil, nil, "", "", "", "sentry:50000", true, "pod_identity")
->>>>>>> 8fadd252
 
 		expectedArgs := []string{
 			"--listen=:55555",
@@ -237,7 +227,7 @@
 		annotations[daprPlacementAddressesKey] = ""
 		container, _ := getSidecarContainer(annotations, "app_id", "darpio/dapr", "Always",
 			"dapr-system", "controlplane:9000", "placement:50000",
-			nil, nil, "", "", "", "sentry:50000", true,
+			nil, nil, nil, "", "", "", "sentry:50000", true,
 			"pod_identity")
 
 		expectedArgs := []string{
@@ -290,14 +280,10 @@
 		annotations := map[string]string{}
 		annotations[daprConfigKey] = defaultTestConfig
 		annotations[daprListenAddresses] = "1.2.3.4,::1"
-<<<<<<< HEAD
 		container, _ := getSidecarContainer(annotations, "app_id", "darpio/dapr", "Always",
-			"dapr-system", "controlplane:9000", "placement:50000",
+			"dapr-system", "controlplane:9000", "placement:50000", nil,
 			nil, nil, "", "", "", "sentry:50000", true,
 			"pod_identity")
-=======
-		container, _ := getSidecarContainer(annotations, "app_id", "darpio/dapr", "Always", "dapr-system", "controlplane:9000", "placement:50000", nil, nil, nil, "", "", "", "sentry:50000", true, "pod_identity")
->>>>>>> 8fadd252
 
 		expectedArgs := []string{
 			"--mode", "kubernetes",
@@ -332,12 +318,8 @@
 		annotations := map[string]string{}
 		annotations[daprConfigKey] = defaultTestConfig
 		annotations[daprGracefulShutdownSeconds] = "invalid"
-<<<<<<< HEAD
 		container, _ := getSidecarContainer(annotations, "app_id", "darpio/dapr", "Always", "dapr-system",
-			"controlplane:9000", "placement:50000", nil, nil, "", "", "", "sentry:50000", true, "pod_identity")
-=======
-		container, _ := getSidecarContainer(annotations, "app_id", "darpio/dapr", "Always", "dapr-system", "controlplane:9000", "placement:50000", nil, nil, nil, "", "", "", "sentry:50000", true, "pod_identity")
->>>>>>> 8fadd252
+			"controlplane:9000", "placement:50000", nil, nil, nil, "", "", "", "sentry:50000", true, "pod_identity")
 
 		expectedArgs := []string{
 			"--mode", "kubernetes",
@@ -372,12 +354,8 @@
 		annotations := map[string]string{}
 		annotations[daprConfigKey] = defaultTestConfig
 		annotations[daprGracefulShutdownSeconds] = "5"
-<<<<<<< HEAD
 		container, _ := getSidecarContainer(annotations, "app_id", "darpio/dapr", "Always", "dapr-system",
-			"controlplane:9000", "placement:50000", nil, nil, "", "", "", "sentry:50000", true, "pod_identity")
-=======
-		container, _ := getSidecarContainer(annotations, "app_id", "darpio/dapr", "Always", "dapr-system", "controlplane:9000", "placement:50000", nil, nil, nil, "", "", "", "sentry:50000", true, "pod_identity")
->>>>>>> 8fadd252
+			"controlplane:9000", "placement:50000", nil, nil, nil, "", "", "", "sentry:50000", true, "pod_identity")
 
 		expectedArgs := []string{
 			"--mode", "kubernetes",
@@ -414,12 +392,8 @@
 			daprImage: image,
 		}
 
-<<<<<<< HEAD
 		container, _ := getSidecarContainer(annotations, "app_id", "darpio/dapr", "Always", "dapr-system",
-			"controlplane:9000", "placement:50000", nil, nil, "", "", "", "sentry:50000", true, "pod_identity")
-=======
-		container, _ := getSidecarContainer(annotations, "app_id", "darpio/dapr", "Always", "dapr-system", "controlplane:9000", "placement:50000", nil, nil, nil, "", "", "", "sentry:50000", true, "pod_identity")
->>>>>>> 8fadd252
+			"controlplane:9000", "placement:50000", nil, nil, nil, "", "", "", "sentry:50000", true, "pod_identity")
 
 		assert.Equal(t, image, container.Image)
 	})
@@ -429,12 +403,8 @@
 			daprUnixDomainSocketPath: "",
 		}
 
-<<<<<<< HEAD
 		container, _ := getSidecarContainer(annotations, "app_id", "darpio/dapr", "Always", "dapr-system",
-			"controlplane:9000", "placement:50000", nil, nil, "", "", "", "sentry:50000", true, "pod_identity")
-=======
-		container, _ := getSidecarContainer(annotations, "app_id", "darpio/dapr", "Always", "dapr-system", "controlplane:9000", "placement:50000", nil, nil, nil, "", "", "", "sentry:50000", true, "pod_identity")
->>>>>>> 8fadd252
+			"controlplane:9000", "placement:50000", nil, nil, nil, "", "", "", "sentry:50000", true, "pod_identity")
 
 		assert.Equal(t, 0, len(container.VolumeMounts))
 	})
@@ -447,12 +417,8 @@
 
 		socketMount := &corev1.VolumeMount{Name: unixDomainSocketVolume, MountPath: socketPath}
 
-<<<<<<< HEAD
 		container, _ := getSidecarContainer(annotations, "app_id", "darpio/dapr", "Always", "dapr-system",
-			"controlplane:9000", "placement:50000", socketMount, nil, "", "", "", "sentry:50000", true, "pod_identity")
-=======
-		container, _ := getSidecarContainer(annotations, "app_id", "darpio/dapr", "Always", "dapr-system", "controlplane:9000", "placement:50000", socketMount, nil, nil, "", "", "", "sentry:50000", true, "pod_identity")
->>>>>>> 8fadd252
+			"controlplane:9000", "placement:50000", socketMount, nil, nil, "", "", "", "sentry:50000", true, "pod_identity")
 
 		assert.Equal(t, []corev1.VolumeMount{*socketMount}, container.VolumeMounts)
 	})
