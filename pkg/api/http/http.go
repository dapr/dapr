/*
Copyright 2023 The Dapr Authors
Licensed under the Apache License, Version 2.0 (the "License");
you may not use this file except in compliance with the License.
You may obtain a copy of the License at
    http://www.apache.org/licenses/LICENSE-2.0
Unless required by applicable law or agreed to in writing, software
distributed under the License is distributed on an "AS IS" BASIS,
WITHOUT WARRANTIES OR CONDITIONS OF ANY KIND, either express or implied.
See the License for the specific language governing permissions and
limitations under the License.
*/

package http

import (
	"bytes"
	"context"
	"encoding/json"
	"errors"
	"fmt"
	"io"
	nethttp "net/http"
	"strconv"
	"strings"
	"time"

	"github.com/go-chi/chi/v5"
	"github.com/mitchellh/mapstructure"
	"go.opentelemetry.io/otel/trace"

	"github.com/dapr/components-contrib/bindings"
	"github.com/dapr/components-contrib/configuration"
	contribMetadata "github.com/dapr/components-contrib/metadata"
	"github.com/dapr/components-contrib/pubsub"
	"github.com/dapr/components-contrib/state"
	apierrors "github.com/dapr/dapr/pkg/api/errors"
	"github.com/dapr/dapr/pkg/api/http/endpoints"
	"github.com/dapr/dapr/pkg/api/universal"
	"github.com/dapr/dapr/pkg/channel/http"
	stateLoader "github.com/dapr/dapr/pkg/components/state"
	"github.com/dapr/dapr/pkg/config"
	"github.com/dapr/dapr/pkg/diagnostics"      //nolint:stylecheck
	diag "github.com/dapr/dapr/pkg/diagnostics" //nolint:stylecheck
	diagConsts "github.com/dapr/dapr/pkg/diagnostics/consts"
	diagUtils "github.com/dapr/dapr/pkg/diagnostics/utils"
	"github.com/dapr/dapr/pkg/encryption"
	"github.com/dapr/dapr/pkg/healthz"
	"github.com/dapr/dapr/pkg/messages"
	"github.com/dapr/dapr/pkg/messages/errorcodes"
	invokev1 "github.com/dapr/dapr/pkg/messaging/v1"
	"github.com/dapr/dapr/pkg/outbox"
	runtimev1pb "github.com/dapr/dapr/pkg/proto/runtime/v1"
	"github.com/dapr/dapr/pkg/resiliency"
	"github.com/dapr/dapr/pkg/runtime/channels"
	runtimePubsub "github.com/dapr/dapr/pkg/runtime/pubsub"
	"github.com/dapr/dapr/utils"
	kiterrors "github.com/dapr/kit/errors"
)

// API returns a list of HTTP endpoints for Dapr.
type API interface {
	APIEndpoints() []endpoints.Endpoint
	PublicEndpoints() []endpoints.Endpoint
}

type api struct {
	universal             *universal.Universal
	endpoints             []endpoints.Endpoint
	publicEndpoints       []endpoints.Endpoint
	directMessaging       invokev1.DirectMessaging
	channels              *channels.Channels
	pubsubAdapter         runtimePubsub.Adapter
	outbox                outbox.Outbox
	sendToOutputBindingFn func(ctx context.Context, name string, req *bindings.InvokeRequest) (*bindings.InvokeResponse, error)
	metricSpec            *config.MetricSpec
	tracingSpec           config.TracingSpec
	maxRequestBodySize    int64 // In bytes
	healthz               healthz.Healthz
	outboundHealthz       healthz.Healthz
}

const (
	apiVersionV1             = "v1.0"
	apiVersionV1alpha1       = "v1.0-alpha1"
	apiVersionV1beta1        = "v1.0-beta1"
	methodParam              = "method"
	wildcardParam            = "*"
	topicParam               = "topic"
	actorTypeParam           = "actorType"
	actorIDParam             = "actorId"
	storeNameParam           = "storeName"
	stateKeyParam            = "key"
	configurationKeyParam    = "key"
	configurationSubscribeID = "configurationSubscribeID"
	secretStoreNameParam     = "secretStoreName"
	secretNameParam          = "key"
	nameParam                = "name"
	workflowComponent        = "workflowComponent"
	workflowName             = "workflowName"
	instanceID               = "instanceID"
	eventName                = "eventName"
	consistencyParam         = "consistency"
	concurrencyParam         = "concurrency"
	pubsubnameparam          = "pubsubname"
	traceparentHeader        = "traceparent"
	tracestateHeader         = "tracestate"
	daprAppID                = "dapr-app-id"
	daprRuntimeVersionKey    = "daprRuntimeVersion"
)

// APIOpts contains the options for NewAPI.
type APIOpts struct {
	Universal             *universal.Universal
	Channels              *channels.Channels
	DirectMessaging       invokev1.DirectMessaging
	PubSubAdapter         runtimePubsub.Adapter
	Outbox                outbox.Outbox
	SendToOutputBindingFn func(ctx context.Context, name string, req *bindings.InvokeRequest) (*bindings.InvokeResponse, error)
	TracingSpec           config.TracingSpec
	MetricSpec            *config.MetricSpec
	MaxRequestBodySize    int64 // In bytes
	Healthz               healthz.Healthz
	OutboundHealthz       healthz.Healthz
}

// NewAPI returns a new API.
func NewAPI(opts APIOpts) API {
	api := &api{
		universal:             opts.Universal,
		channels:              opts.Channels,
		directMessaging:       opts.DirectMessaging,
		pubsubAdapter:         opts.PubSubAdapter,
		outbox:                opts.Outbox,
		sendToOutputBindingFn: opts.SendToOutputBindingFn,
		tracingSpec:           opts.TracingSpec,
		metricSpec:            opts.MetricSpec,
		maxRequestBodySize:    opts.MaxRequestBodySize,
		healthz:               opts.Healthz,
		outboundHealthz:       opts.OutboundHealthz,
	}

	metadataEndpoints := api.constructMetadataEndpoints()
	healthEndpoints := api.constructHealthzEndpoints()

	api.endpoints = append(api.endpoints, api.constructStateEndpoints()...)
	api.endpoints = append(api.endpoints, api.constructSecretsEndpoints()...)
	api.endpoints = append(api.endpoints, api.constructPubSubEndpoints()...)
	api.endpoints = append(api.endpoints, api.constructActorEndpoints()...)
	api.endpoints = append(api.endpoints, api.constructDirectMessagingEndpoints()...)
	api.endpoints = append(api.endpoints, metadataEndpoints...)
	api.endpoints = append(api.endpoints, api.constructShutdownEndpoints()...)
	api.endpoints = append(api.endpoints, api.constructBindingsEndpoints()...)
	api.endpoints = append(api.endpoints, api.constructConfigurationEndpoints()...)
	api.endpoints = append(api.endpoints, api.constructSubtleCryptoEndpoints()...)
	api.endpoints = append(api.endpoints, api.constructCryptoEndpoints()...)
	api.endpoints = append(api.endpoints, healthEndpoints...)
	api.endpoints = append(api.endpoints, api.constructDistributedLockEndpoints()...)
	api.endpoints = append(api.endpoints, api.constructWorkflowEndpoints()...)
	api.endpoints = append(api.endpoints, api.constructJobsEndpoints()...)
	api.endpoints = append(api.endpoints, api.constructConversationEndpoints()...)

	api.publicEndpoints = append(api.publicEndpoints, metadataEndpoints...)
	api.publicEndpoints = append(api.publicEndpoints, healthEndpoints...)

	return api
}

// APIEndpoints returns the list of registered endpoints.
func (a *api) APIEndpoints() []endpoints.Endpoint {
	return a.endpoints
}

// PublicEndpoints returns the list of registered endpoints.
func (a *api) PublicEndpoints() []endpoints.Endpoint {
	return a.publicEndpoints
}

var endpointGroupStateV1 = &endpoints.EndpointGroup{
	Name:                 endpoints.EndpointGroupState,
	Version:              endpoints.EndpointGroupVersion1,
	AppendSpanAttributes: appendStateSpanAttributes,
}

func appendStateSpanAttributes(r *nethttp.Request, m map[string]string) {
	m[diagConsts.DBSystemSpanAttributeKey] = diagConsts.StateBuildingBlockType
	m[diagConsts.DBConnectionStringSpanAttributeKey] = diagConsts.StateBuildingBlockType
	m[diagConsts.DBStatementSpanAttributeKey] = r.Method + " " + r.URL.Path
	m[diagConsts.DBNameSpanAttributeKey] = chi.URLParam(r, storeNameParam)
}

func (a *api) constructStateEndpoints() []endpoints.Endpoint {
	return []endpoints.Endpoint{
		{
			Methods: []string{nethttp.MethodGet},
			Route:   "state/{storeName}/{key}",
			Version: apiVersionV1,
			Group:   endpointGroupStateV1,
			Handler: a.onGetState,
			Settings: endpoints.EndpointSettings{
				Name: "GetState",
			},
		},
		{
			Methods: []string{nethttp.MethodPost, nethttp.MethodPut},
			Route:   "state/{storeName}",
			Version: apiVersionV1,
			Group:   endpointGroupStateV1,
			Handler: a.onPostState,
			Settings: endpoints.EndpointSettings{
				Name: "SaveState",
			},
		},
		{
			Methods: []string{nethttp.MethodDelete},
			Route:   "state/{storeName}/{key}",
			Version: apiVersionV1,
			Group:   endpointGroupStateV1,
			Handler: a.onDeleteState,
			Settings: endpoints.EndpointSettings{
				Name: "DeleteState",
			},
		},
		{
			Methods: []string{nethttp.MethodPost, nethttp.MethodPut},
			Route:   "state/{storeName}/bulk",
			Version: apiVersionV1,
			Group:   endpointGroupStateV1,
			Handler: a.onBulkGetState,
			Settings: endpoints.EndpointSettings{
				Name: "GetBulkState",
			},
		},
		{
			Methods: []string{nethttp.MethodPost, nethttp.MethodPut},
			Route:   "state/{storeName}/transaction",
			Version: apiVersionV1,
			Group:   endpointGroupStateV1,
			Handler: a.onPostStateTransaction,
			Settings: endpoints.EndpointSettings{
				Name: "ExecuteStateTransaction",
			},
		},
		{
			Methods: []string{nethttp.MethodPost, nethttp.MethodPut},
			Route:   "state/{storeName}/query",
			Version: apiVersionV1alpha1,
			Group: &endpoints.EndpointGroup{
				Name:                 endpoints.EndpointGroupState,
				Version:              endpoints.EndpointGroupVersion1alpha1,
				AppendSpanAttributes: appendStateSpanAttributes,
			},
			Handler: a.onQueryStateHandler(),
			Settings: endpoints.EndpointSettings{
				Name: "QueryStateAlpha1",
			},
		},
	}
}

func appendPubSubSpanAttributes(r *nethttp.Request, m map[string]string) {
	m[diagConsts.MessagingSystemSpanAttributeKey] = "pubsub"
	m[diagConsts.MessagingDestinationSpanAttributeKey] = chi.URLParam(r, "topic")
}

func (a *api) constructPubSubEndpoints() []endpoints.Endpoint {
	return []endpoints.Endpoint{
		{
			Methods: []string{nethttp.MethodPost, nethttp.MethodPut},
			Route:   "publish/{pubsubname}/*",
			Version: apiVersionV1,
			Group: &endpoints.EndpointGroup{
				Name:                 endpoints.EndpointGroupPubsub,
				Version:              endpoints.EndpointGroupVersion1,
				AppendSpanAttributes: appendPubSubSpanAttributes,
			},
			Handler: a.onPublish,
			Settings: endpoints.EndpointSettings{
				Name: "PublishEvent",
			},
		},
		{
			Methods: []string{nethttp.MethodPost, nethttp.MethodPut},
			Route:   "publish/bulk/{pubsubname}/*",
			Version: apiVersionV1alpha1,
			Group: &endpoints.EndpointGroup{
				Name:                 endpoints.EndpointGroupPubsub,
				Version:              endpoints.EndpointGroupVersion1alpha1,
				AppendSpanAttributes: appendPubSubSpanAttributes,
			},
			Handler: a.onBulkPublish,
			Settings: endpoints.EndpointSettings{
				Name: "BulkPublishEvent",
			},
		},
	}
}

func appendBindingsSpanAttributes(r *nethttp.Request, m map[string]string) {
	m[diagConsts.DBSystemSpanAttributeKey] = diagConsts.BindingBuildingBlockType
	m[diagConsts.DBConnectionStringSpanAttributeKey] = diagConsts.BindingBuildingBlockType
	m[diagConsts.DBStatementSpanAttributeKey] = r.Method + " " + r.URL.Path
	m[diagConsts.DBNameSpanAttributeKey] = chi.URLParam(r, nameParam)
}

func (a *api) constructBindingsEndpoints() []endpoints.Endpoint {
	return []endpoints.Endpoint{
		{
			Methods: []string{nethttp.MethodPost, nethttp.MethodPut},
			Route:   "bindings/{name}",
			Version: apiVersionV1,
			Group: &endpoints.EndpointGroup{
				Name:                 endpoints.EndpointGroupBindings,
				Version:              endpoints.EndpointGroupVersion1,
				AppendSpanAttributes: appendBindingsSpanAttributes,
			},
			Handler: a.onOutputBindingMessage,
			Settings: endpoints.EndpointSettings{
				Name: "InvokeBinding",
			},
		},
	}
}

var endpointGroupConfigurationV1Alpha1 = &endpoints.EndpointGroup{
	Name:                 endpoints.EndpointGroupConfiguration,
	Version:              endpoints.EndpointGroupVersion1alpha1,
	AppendSpanAttributes: nil, // TODO
}

var endpointGroupConfigurationV1 = &endpoints.EndpointGroup{
	Name:                 endpoints.EndpointGroupConfiguration,
	Version:              endpoints.EndpointGroupVersion1,
	AppendSpanAttributes: nil, // TODO
}

func (a *api) constructConfigurationEndpoints() []endpoints.Endpoint {
	return []endpoints.Endpoint{
		{
			Methods: []string{nethttp.MethodGet},
			Route:   "configuration/{storeName}",
			Version: apiVersionV1alpha1,
			Group:   endpointGroupConfigurationV1Alpha1,
			Handler: a.onGetConfiguration,
			Settings: endpoints.EndpointSettings{
				Name: "GetConfiguration",
			},
		},
		{
			Methods: []string{nethttp.MethodGet},
			Route:   "configuration/{storeName}",
			Version: apiVersionV1,
			Group:   endpointGroupConfigurationV1,
			Handler: a.onGetConfiguration,
			Settings: endpoints.EndpointSettings{
				Name: "GetConfiguration",
			},
		},
		{
			Methods: []string{nethttp.MethodGet},
			Route:   "configuration/{storeName}/subscribe",
			Version: apiVersionV1alpha1,
			Group:   endpointGroupConfigurationV1Alpha1,
			Handler: a.onSubscribeConfiguration,
			Settings: endpoints.EndpointSettings{
				Name: "SubscribeConfiguration",
			},
		},
		{
			Methods: []string{nethttp.MethodGet},
			Route:   "configuration/{storeName}/subscribe",
			Version: apiVersionV1,
			Group:   endpointGroupConfigurationV1,
			Handler: a.onSubscribeConfiguration,
			Settings: endpoints.EndpointSettings{
				Name: "SubscribeConfiguration",
			},
		},
		{
			Methods: []string{nethttp.MethodGet},
			Route:   "configuration/{storeName}/{configurationSubscribeID}/unsubscribe",
			Version: apiVersionV1alpha1,
			Group:   endpointGroupConfigurationV1Alpha1,
			Handler: a.onUnsubscribeConfiguration,
			Settings: endpoints.EndpointSettings{
				Name: "UnsubscribeConfiguration",
			},
		},
		{
			Methods: []string{nethttp.MethodGet},
			Route:   "configuration/{storeName}/{configurationSubscribeID}/unsubscribe",
			Version: apiVersionV1,
			Group:   endpointGroupConfigurationV1,
			Handler: a.onUnsubscribeConfiguration,
			Settings: endpoints.EndpointSettings{
				Name: "UnsubscribeConfiguration",
			},
		},
	}
}

func (a *api) onOutputBindingMessage(w nethttp.ResponseWriter, r *nethttp.Request) {
	name := chi.URLParam(r, nameParam)

	var req OutputBindingRequest
	err := json.NewDecoder(r.Body).Decode(&req)
	if err != nil {
		msg := messages.ErrMalformedRequest.WithFormat(err)
		respondWithError(w, msg)
		log.Debug(msg)
		return
	}

	b, err := json.Marshal(req.Data)
	if err != nil {
<<<<<<< HEAD
		msg := NewErrorResponse(errorcodes.CommonMalformedRequestData, fmt.Sprintf(messages.ErrMalformedRequestData, err))
		fasthttpRespond(reqCtx, fasthttpResponseWithError(nethttp.StatusInternalServerError, msg))
=======
		msg := NewErrorResponse("ERR_MALFORMED_REQUEST_DATA", fmt.Sprintf(messages.ErrMalformedRequestData, err))
		respondWithData(w, nethttp.StatusInternalServerError, msg.JSONErrorValue())
>>>>>>> 22feaa00
		log.Debug(msg)
		return
	}

	// pass the trace context to output binding in metadata
	if span := diagUtils.SpanFromContext(r.Context()); span != nil {
		sc := span.SpanContext()
		if req.Metadata == nil {
			req.Metadata = map[string]string{}
		}
		// if sc is not empty context, set traceparent Header.
		if !sc.Equal(trace.SpanContext{}) {
			req.Metadata[traceparentHeader] = diag.SpanContextToW3CString(sc)
		}
		if sc.TraceState().Len() > 0 {
			req.Metadata[tracestateHeader] = diag.TraceStateToW3CString(sc)
		}
	}

	start := time.Now()
	resp, err := a.sendToOutputBindingFn(r.Context(), name, &bindings.InvokeRequest{
		Metadata:  req.Metadata,
		Data:      b,
		Operation: bindings.OperationKind(req.Operation),
	})
	elapsed := diag.ElapsedSince(start)

	diag.DefaultComponentMonitoring.OutputBindingEvent(context.Background(), name, req.Operation, err == nil, elapsed)

	if resp != nil {
		// Set the metadata in the response even in case of error.
		// HTTP binding, for example, returns metadata even for error.
		for k, v := range resp.Metadata {
			w.Header().Add(metadataPrefix+k, v)
		}
	}

	if err != nil {
<<<<<<< HEAD
		msg := NewErrorResponse(errorcodes.ConversationInvokeOutputBinding, fmt.Sprintf(messages.ErrInvokeOutputBinding, name, err))
		fasthttpRespond(reqCtx, fasthttpResponseWithError(nethttp.StatusInternalServerError, msg))
=======
		msg := NewErrorResponse("ERR_INVOKE_OUTPUT_BINDING", fmt.Sprintf(messages.ErrInvokeOutputBinding, name, err))
		respondWithData(w, nethttp.StatusInternalServerError, msg.JSONErrorValue())
>>>>>>> 22feaa00
		log.Debug(msg)
		return
	}

	if resp == nil {
		respondWithEmpty(w)
	} else {
		respondWithData(w, nethttp.StatusOK, resp.Data)
	}
}

func (a *api) onBulkGetState(w nethttp.ResponseWriter, r *nethttp.Request) {
	store, storeName, err := a.getStateStoreWithRequestValidation(w, r)
	if err != nil {
		log.Debug(err)
		return
	}

	var req BulkGetRequest
	err = json.NewDecoder(r.Body).Decode(&req)
	if err != nil {
		msg := messages.ErrMalformedRequest.WithFormat(err)
		respondWithError(w, msg)
		log.Debug(msg)
		return
	}

	// merge metadata from URL query parameters
	metadata := getMetadataFromRequest(r)
	if req.Metadata == nil {
		req.Metadata = metadata
	} else {
		for k, v := range metadata {
			req.Metadata[k] = v
		}
	}

	bulkResp := make([]BulkGetResponse, len(req.Keys))
	if len(req.Keys) == 0 {
		w.Header().Set("Content-Type", "application/json")
		json.NewEncoder(w).Encode(bulkResp)
		return
	}

	var key string
	reqs := make([]state.GetRequest, len(req.Keys))
	for i, k := range req.Keys {
		key, err = stateLoader.GetModifiedStateKey(k, storeName, a.universal.AppID())
		if err != nil {
			status := apierrors.StateStore(storeName).InvalidKeyName(k, err.Error())
			respondWithError(w, status)
			log.Debug(status)
			return
		}
		r := state.GetRequest{
			Key:      key,
			Metadata: req.Metadata,
		}
		reqs[i] = r
	}

	start := time.Now()
	policyRunner := resiliency.NewRunner[[]state.BulkGetResponse](r.Context(),
		a.universal.Resiliency().ComponentOutboundPolicy(storeName, resiliency.Statestore),
	)
	responses, err := policyRunner(func(ctx context.Context) ([]state.BulkGetResponse, error) {
		return store.BulkGet(ctx, reqs, state.BulkGetOpts{
			Parallelism: req.Parallelism,
		})
	})

	elapsed := diag.ElapsedSince(start)
	diag.DefaultComponentMonitoring.StateInvoked(context.Background(), storeName, diag.BulkGet, err == nil, elapsed)

	if err != nil {
		code := nethttp.StatusInternalServerError
		kerr, ok := kiterrors.FromError(err)
		if ok {
			code = kerr.HTTPStatusCode()
		}

<<<<<<< HEAD
		msg := NewErrorResponse(errorcodes.StateBulkGet, err.Error())
		fasthttpRespond(reqCtx, fasthttpResponseWithError(code, msg))
=======
		msg := NewErrorResponse("ERR_STATE_BULK_GET", err.Error())
		respondWithData(w, code, msg.JSONErrorValue())
>>>>>>> 22feaa00
		log.Debug(msg)
		return
	}

	for i := 0; i < len(responses) && i < len(req.Keys); i++ {
		bulkResp[i].Key = stateLoader.GetOriginalStateKey(responses[i].Key)
		if responses[i].Error != "" {
			log.Debugf("bulk get: error getting key %s: %s", bulkResp[i].Key, responses[i].Error)
			bulkResp[i].Error = responses[i].Error
		} else {
			bulkResp[i].Data = json.RawMessage(responses[i].Data)
			bulkResp[i].ETag = responses[i].ETag
			bulkResp[i].Metadata = responses[i].Metadata
		}
	}

	if encryption.EncryptedStateStore(storeName) {
		for i := range bulkResp {
			if bulkResp[i].Error != "" || len(bulkResp[i].Data) == 0 {
				bulkResp[i].Data = nil
				continue
			}

			val, err := encryption.TryDecryptValue(storeName, bulkResp[i].Data)
			if err != nil {
				log.Debugf("Bulk get error: %v", err)
				bulkResp[i].Data = nil
				bulkResp[i].Error = err.Error()
				continue
			}

			bulkResp[i].Data = val
		}
	}

	w.Header().Set("Content-Type", "application/json")
	json.NewEncoder(w).Encode(bulkResp)
}

func (a *api) getStateStoreWithRequestValidation(w nethttp.ResponseWriter, r *nethttp.Request) (state.Store, string, error) {
	storeName := chi.URLParam(r, storeNameParam)

	if a.universal.CompStore().StateStoresLen() == 0 {
		err := apierrors.StateStore(storeName).NotConfigured(a.universal.AppID())
		log.Debug(err)
		respondWithError(w, err)
		return nil, "", err
	}

	stateStore, ok := a.universal.CompStore().GetStateStore(storeName)
	if !ok {
		err := apierrors.StateStore(storeName).NotFound(a.universal.AppID())
		log.Debug(err)
		respondWithError(w, err)
		return nil, "", err
	}
	return stateStore, storeName, nil
}

func (a *api) onGetState(w nethttp.ResponseWriter, r *nethttp.Request) {
	store, storeName, err := a.getStateStoreWithRequestValidation(w, r)
	if err != nil {
		log.Debug(err)
		return
	}

	metadata := getMetadataFromRequest(r)

	key := chi.URLParam(r, stateKeyParam)
	consistency := r.URL.Query().Get(consistencyParam)
	k, err := stateLoader.GetModifiedStateKey(key, storeName, a.universal.AppID())
	if err != nil {
		status := apierrors.StateStore(storeName).InvalidKeyName(key, err.Error())
		respondWithError(w, status)
		log.Debug(status)

		return
	}
	req := &state.GetRequest{
		Key: k,
		Options: state.GetStateOption{
			Consistency: consistency,
		},
		Metadata: metadata,
	}

	start := time.Now()
	policyRunner := resiliency.NewRunner[*state.GetResponse](r.Context(),
		a.universal.Resiliency().ComponentOutboundPolicy(storeName, resiliency.Statestore),
	)
	resp, err := policyRunner(func(ctx context.Context) (*state.GetResponse, error) {
		return store.Get(ctx, req)
	})
	elapsed := diag.ElapsedSince(start)

	diag.DefaultComponentMonitoring.StateInvoked(context.Background(), storeName, diag.Get, err == nil, elapsed)

	if err != nil {
		code := nethttp.StatusInternalServerError
		kerr, ok := kiterrors.FromError(err)
		if ok {
			code = kerr.HTTPStatusCode()
		}

<<<<<<< HEAD
		msg := NewErrorResponse(errorcodes.StateGet, fmt.Sprintf(messages.ErrStateGet, key, storeName, err.Error()))
		fasthttpRespond(reqCtx, fasthttpResponseWithError(code, msg))
=======
		msg := NewErrorResponse("ERR_STATE_GET", fmt.Sprintf(messages.ErrStateGet, key, storeName, err.Error()))
		respondWithData(w, code, msg.JSONErrorValue())
>>>>>>> 22feaa00
		log.Debug(msg)
		return
	}

	if resp == nil || resp.Data == nil {
		respondWithEmpty(w)
		return
	}

	if encryption.EncryptedStateStore(storeName) {
		val, err := encryption.TryDecryptValue(storeName, resp.Data)
		if err != nil {
<<<<<<< HEAD
			msg := NewErrorResponse(errorcodes.StateGet, fmt.Sprintf(messages.ErrStateGet, key, storeName, err.Error()))
			fasthttpRespond(reqCtx, fasthttpResponseWithError(nethttp.StatusInternalServerError, msg))
=======
			msg := NewErrorResponse("ERR_STATE_GET", fmt.Sprintf(messages.ErrStateGet, key, storeName, err.Error()))
			respondWithData(w, nethttp.StatusInternalServerError, msg.JSONErrorValue())
>>>>>>> 22feaa00
			log.Debug(msg)
			return
		}

		resp.Data = val
	}

	if resp.ETag != nil {
		w.Header().Add(etagHeader, *resp.ETag)
	}

	setResponseMetadataHeaders(w, resp.Metadata)

	respondWithData(w, nethttp.StatusOK, resp.Data)
}

func (a *api) getConfigurationStoreWithRequestValidation(w nethttp.ResponseWriter, r *nethttp.Request) (configuration.Store, string, error) {
	if a.universal.CompStore().ConfigurationsLen() == 0 {
<<<<<<< HEAD
		msg := NewErrorResponse(errorcodes.ConfigurationStoreNotConfigured, messages.ErrConfigurationStoresNotConfigured)
		fasthttpRespond(reqCtx, fasthttpResponseWithError(nethttp.StatusInternalServerError, msg))
=======
		msg := NewErrorResponse("ERR_CONFIGURATION_STORE_NOT_CONFIGURED", messages.ErrConfigurationStoresNotConfigured)
		respondWithData(w, nethttp.StatusInternalServerError, msg.JSONErrorValue())
>>>>>>> 22feaa00
		log.Debug(msg)
		return nil, "", errors.New(msg.Message)
	}

	storeName := chi.URLParam(r, storeNameParam)

	conf, ok := a.universal.CompStore().GetConfiguration(storeName)
	if !ok {
<<<<<<< HEAD
		msg := NewErrorResponse(errorcodes.ConfigurationStoreNotFound, fmt.Sprintf(messages.ErrConfigurationStoreNotFound, storeName))
		fasthttpRespond(reqCtx, fasthttpResponseWithError(nethttp.StatusBadRequest, msg))
=======
		msg := NewErrorResponse("ERR_CONFIGURATION_STORE_NOT_FOUND", fmt.Sprintf(messages.ErrConfigurationStoreNotFound, storeName))
		respondWithData(w, nethttp.StatusBadRequest, msg.JSONErrorValue())
>>>>>>> 22feaa00
		log.Debug(msg)
		return nil, "", errors.New(msg.Message)
	}
	return conf, storeName, nil
}

type subscribeConfigurationResponse struct {
	ID string `json:"id"`
}

type UnsubscribeConfigurationResponse struct {
	Ok      bool   `json:"ok,omitempty"      protobuf:"varint,1,opt,name=ok,proto3"`
	Message string `json:"message,omitempty" protobuf:"bytes,2,opt,name=message,proto3"`
}

type configurationEventHandler struct {
	api       *api
	storeName string
	channels  *channels.Channels
	res       resiliency.Provider
}

func (h *configurationEventHandler) updateEventHandler(ctx context.Context, e *configuration.UpdateEvent) error {
	appChannel := h.channels.AppChannel()
	if appChannel == nil {
		err := fmt.Errorf("app channel is nil. unable to send configuration update from %s", h.storeName)
		log.Error(err)
		return err
	}
	for key := range e.Items {
		policyDef := h.res.ComponentInboundPolicy(h.storeName, resiliency.Configuration)

		eventBody := &bytes.Buffer{}
		_ = json.NewEncoder(eventBody).Encode(e)

		req := invokev1.NewInvokeMethodRequest("/configuration/"+h.storeName+"/"+key).
			WithHTTPExtension(nethttp.MethodPost, "").
			WithRawData(eventBody).
			WithContentType(invokev1.JSONContentType)
		if policyDef != nil {
			req.WithReplay(policyDef.HasRetries())
		}
		defer req.Close()

		policyRunner := resiliency.NewRunner[struct{}](ctx, policyDef)
		_, err := policyRunner(func(ctx context.Context) (struct{}, error) {
			rResp, rErr := appChannel.InvokeMethod(ctx, req, "")
			if rErr != nil {
				return struct{}{}, rErr
			}
			if rResp != nil {
				defer rResp.Close()
			}

			if rResp != nil && rResp.Status().GetCode() != nethttp.StatusOK {
				return struct{}{}, fmt.Errorf("error sending configuration item to application, status %d", rResp.Status().GetCode())
			}
			return struct{}{}, nil
		})
		if err != nil {
			log.Errorf("error sending configuration item to the app: %v", err)
		}
	}
	return nil
}

func (a *api) onSubscribeConfiguration(w nethttp.ResponseWriter, r *nethttp.Request) {
	store, storeName, err := a.getConfigurationStoreWithRequestValidation(w, r)
	if err != nil {
		log.Debug(err)
		return
	}
	if a.channels.AppChannel() == nil {
<<<<<<< HEAD
		msg := NewErrorResponse(errorcodes.CommonAppChannelNil, "app channel is not initialized. cannot subscribe to configuration updates")
		fasthttpRespond(reqCtx, fasthttpResponseWithError(nethttp.StatusInternalServerError, msg))
=======
		msg := NewErrorResponse("ERR_APP_CHANNEL_NIL", "app channel is not initialized. cannot subscribe to configuration updates")
		respondWithJSON(w, nethttp.StatusInternalServerError, msg)
>>>>>>> 22feaa00
		log.Debug(msg)
		return
	}
	metadata := getMetadataFromRequest(r)
	subscribeKeys := make([]string, 0)

	keys := make([]string, 0)
	for _, queryKey := range r.URL.Query()[configurationKeyParam] {
		keys = append(keys, queryKey)
	}

	if len(keys) > 0 {
		subscribeKeys = append(subscribeKeys, keys...)
	}

	req := &configuration.SubscribeRequest{
		Keys:     subscribeKeys,
		Metadata: metadata,
	}

	// create handler
	handler := &configurationEventHandler{
		api:       a,
		storeName: storeName,
		channels:  a.channels,
		res:       a.universal.Resiliency(),
	}

	start := time.Now()
	// TODO: @joshvanl: This TODO context should be based on the server context, and
	// closed on Dapr shutdown.
	policyRunner := resiliency.NewRunner[string](context.TODO(),
		a.universal.Resiliency().ComponentOutboundPolicy(storeName, resiliency.Configuration),
	)
	subscribeID, err := policyRunner(func(ctx context.Context) (string, error) {
		return store.Subscribe(ctx, req, handler.updateEventHandler)
	})
	elapsed := diag.ElapsedSince(start)

	diag.DefaultComponentMonitoring.ConfigurationInvoked(context.Background(), storeName, diag.ConfigurationSubscribe, err == nil, elapsed)

	if err != nil {
<<<<<<< HEAD
		msg := NewErrorResponse(errorcodes.ConfigurationSubscribe, fmt.Sprintf(messages.ErrConfigurationSubscribe, keys, storeName, err.Error()))
		fasthttpRespond(reqCtx, fasthttpResponseWithError(nethttp.StatusInternalServerError, msg))
=======
		msg := NewErrorResponse("ERR_CONFIGURATION_SUBSCRIBE", fmt.Sprintf(messages.ErrConfigurationSubscribe, keys, storeName, err.Error()))
		respondWithData(w, nethttp.StatusInternalServerError, msg.JSONErrorValue())
>>>>>>> 22feaa00
		log.Debug(msg)
		return
	}

	w.Header().Set("Content-Type", "application/json")
	json.NewEncoder(w).Encode(&subscribeConfigurationResponse{
		ID: subscribeID,
	})
}

func (a *api) onUnsubscribeConfiguration(w nethttp.ResponseWriter, r *nethttp.Request) {
	store, storeName, err := a.getConfigurationStoreWithRequestValidation(w, r)
	if err != nil {
		log.Debug(err)
		return
	}
	subscribeID := chi.URLParam(r, configurationSubscribeID)

	req := configuration.UnsubscribeRequest{
		ID: subscribeID,
	}
	start := time.Now()
	policyRunner := resiliency.NewRunner[any](r.Context(),
		a.universal.Resiliency().ComponentOutboundPolicy(storeName, resiliency.Configuration),
	)
	_, err = policyRunner(func(ctx context.Context) (any, error) {
		return nil, store.Unsubscribe(ctx, &req)
	})
	elapsed := diag.ElapsedSince(start)
	diag.DefaultComponentMonitoring.ConfigurationInvoked(context.Background(), storeName, diag.ConfigurationUnsubscribe, err == nil, elapsed)

	if err != nil {
<<<<<<< HEAD
		msg := NewErrorResponse(errorcodes.ConfigurationUnsubscribe, fmt.Sprintf(messages.ErrConfigurationUnsubscribe, subscribeID, err.Error()))
		errRespBytes, _ := json.Marshal(&UnsubscribeConfigurationResponse{
=======
		msg := NewErrorResponse("ERR_CONFIGURATION_UNSUBSCRIBE", fmt.Sprintf(messages.ErrConfigurationUnsubscribe, subscribeID, err.Error()))
		w.Header().Set("Content-Type", "application/json")
		w.WriteHeader(nethttp.StatusInternalServerError)
		json.NewEncoder(w).Encode(&UnsubscribeConfigurationResponse{
>>>>>>> 22feaa00
			Ok:      false,
			Message: msg.Message,
		})
		log.Debug(msg)
		return
	}

	w.Header().Set("Content-Type", "application/json")
	json.NewEncoder(w).Encode(&UnsubscribeConfigurationResponse{
		Ok: true,
	})
}

func (a *api) onGetConfiguration(w nethttp.ResponseWriter, r *nethttp.Request) {
	store, storeName, err := a.getConfigurationStoreWithRequestValidation(w, r)
	if err != nil {
		log.Debug(err)
		return
	}

	metadata := getMetadataFromRequest(r)

	keys := make([]string, 0)
	for _, key := range r.URL.Query()[configurationKeyParam] {
		keys = append(keys, key)
	}
	req := &configuration.GetRequest{
		Keys:     keys,
		Metadata: metadata,
	}

	start := time.Now()
	policyRunner := resiliency.NewRunner[*configuration.GetResponse](r.Context(),
		a.universal.Resiliency().ComponentOutboundPolicy(storeName, resiliency.Configuration),
	)
	getResponse, err := policyRunner(func(ctx context.Context) (*configuration.GetResponse, error) {
		return store.Get(ctx, req)
	})
	elapsed := diag.ElapsedSince(start)

	diag.DefaultComponentMonitoring.ConfigurationInvoked(context.Background(), storeName, diag.Get, err == nil, elapsed)

	if err != nil {
<<<<<<< HEAD
		msg := NewErrorResponse(errorcodes.ConfigurationGet, fmt.Sprintf(messages.ErrConfigurationGet, keys, storeName, err.Error()))
		fasthttpRespond(reqCtx, fasthttpResponseWithError(nethttp.StatusInternalServerError, msg))
=======
		msg := NewErrorResponse("ERR_CONFIGURATION_GET", fmt.Sprintf(messages.ErrConfigurationGet, keys, storeName, err.Error()))
		respondWithData(w, nethttp.StatusInternalServerError, msg.JSONErrorValue())
>>>>>>> 22feaa00
		log.Debug(msg)
		return
	}

	if getResponse == nil || getResponse.Items == nil || len(getResponse.Items) == 0 {
		respondWithEmpty(w)
		return
	}

	w.Header().Set("Content-Type", "application/json")
	json.NewEncoder(w).Encode(getResponse.Items)
}

func extractEtag(r *nethttp.Request) (hasEtag bool, etag string) {
	_, ok := r.Header["If-Match"]
	return ok, r.Header.Get("If-Match")
}

func (a *api) onDeleteState(w nethttp.ResponseWriter, r *nethttp.Request) {
	store, storeName, err := a.getStateStoreWithRequestValidation(w, r)
	if err != nil {
		log.Debug(err)
		return
	}

	key := chi.URLParam(r, stateKeyParam)

	concurrency := r.URL.Query().Get(concurrencyParam)
	consistency := r.URL.Query().Get(consistencyParam)

	metadata := getMetadataFromRequest(r)
	k, err := stateLoader.GetModifiedStateKey(key, storeName, a.universal.AppID())
	if err != nil {
		status := apierrors.StateStore(storeName).InvalidKeyName(key, err.Error())
		respondWithError(w, status)
		log.Debug(status)
		return
	}
	req := state.DeleteRequest{
		Key: k,
		Options: state.DeleteStateOption{
			Concurrency: concurrency,
			Consistency: consistency,
		},
		Metadata: metadata,
	}

	exists, etag := extractEtag(r)
	if exists {
		req.ETag = &etag
	}

	start := time.Now()
	policyRunner := resiliency.NewRunner[any](r.Context(),
		a.universal.Resiliency().ComponentOutboundPolicy(storeName, resiliency.Statestore),
	)
	_, err = policyRunner(func(ctx context.Context) (any, error) {
		return nil, store.Delete(ctx, &req)
	})
	elapsed := diag.ElapsedSince(start)

	diag.DefaultComponentMonitoring.StateInvoked(r.Context(), storeName, diag.Delete, err == nil, elapsed)

	if err != nil {
		statusCode, errMsg, resp := a.stateErrorResponse(err, errorcodes.StateDelete)
		resp.Message = fmt.Sprintf(messages.ErrStateDelete, key, errMsg)
		respondWithData(w, statusCode, resp.JSONErrorValue())
		log.Debug(resp.Message)
		return
	}
	respondWithEmpty(w)
}

func (a *api) onPostState(w nethttp.ResponseWriter, r *nethttp.Request) {
	store, storeName, err := a.getStateStoreWithRequestValidation(w, r)
	if err != nil {
		log.Debug(err)
		return
	}

	if err != nil {
		msg := NewErrorResponse("ERR_MALFORMED_REQUEST", err.Error())
		respondWithData(w, nethttp.StatusBadRequest, msg.JSONErrorValue())
		log.Debug(msg)
		return
	}
	reqs := []state.SetRequest{}
	err = json.NewDecoder(r.Body).Decode(&reqs)
	if err != nil {
<<<<<<< HEAD
		msg := NewErrorResponse(errorcodes.CommonMalformedRequest, err.Error())
		fasthttpRespond(reqCtx, fasthttpResponseWithError(nethttp.StatusBadRequest, msg))
=======
		msg := NewErrorResponse("ERR_MALFORMED_REQUEST", err.Error())
		respondWithData(w, nethttp.StatusBadRequest, msg.JSONErrorValue())
>>>>>>> 22feaa00
		log.Debug(msg)
		return
	}
	if len(reqs) == 0 {
		respondWithEmpty(w)
		return
	}

	metadata := getMetadataFromRequest(r)

	for i, r := range reqs {
		if len(reqs[i].Key) == 0 {
<<<<<<< HEAD
			msg := NewErrorResponse(errorcodes.CommonMalformedRequest, `"key" is a required field`)
			fasthttpRespond(reqCtx, fasthttpResponseWithError(nethttp.StatusBadRequest, msg))
=======
			msg := NewErrorResponse("ERR_MALFORMED_REQUEST", `"key" is a required field`)
			respondWithData(w, nethttp.StatusBadRequest, msg.JSONErrorValue())
>>>>>>> 22feaa00
			log.Debug(msg)
			return
		}

		// merge metadata from URL query parameters
		if reqs[i].Metadata == nil {
			reqs[i].Metadata = metadata
		} else {
			for k, v := range metadata {
				reqs[i].Metadata[k] = v
			}
		}

		reqs[i].Key, err = stateLoader.GetModifiedStateKey(r.Key, storeName, a.universal.AppID())
		if err != nil {
			status := apierrors.StateStore(storeName).InvalidKeyName(r.Key, err.Error())
			respondWithError(w, status)
			log.Debug(status)
			return
		}

		if encryption.EncryptedStateStore(storeName) {
			data := []byte(fmt.Sprintf("%v", r.Value))
			val, encErr := encryption.TryEncryptValue(storeName, data)
			if encErr != nil {
				statusCode, errMsg, resp := a.stateErrorResponse(encErr, errorcodes.StateSave)
				resp.Message = fmt.Sprintf(messages.ErrStateSave, storeName, errMsg)

				respondWithData(w, statusCode, resp.JSONErrorValue())
				log.Debug(resp.Message)
				return
			}

			reqs[i].Value = val
		}
	}

	start := time.Now()
	err = stateLoader.PerformBulkStoreOperation(r.Context(), reqs,
		a.universal.Resiliency().ComponentOutboundPolicy(storeName, resiliency.Statestore),
		state.BulkStoreOpts{},
		store.Set,
		store.BulkSet,
	)
	elapsed := diag.ElapsedSince(start)

	diag.DefaultComponentMonitoring.StateInvoked(r.Context(), storeName, diag.Set, err == nil, elapsed)

	if err != nil {
		statusCode, errMsg, resp := a.stateErrorResponse(err, errorcodes.StateSave)
		resp.Message = fmt.Sprintf(messages.ErrStateSave, storeName, errMsg)

		respondWithData(w, statusCode, resp.JSONErrorValue())
		log.Debug(resp.Message)
		return
	}

	respondWithEmpty(w)
}

// stateErrorResponse takes a state store error and returns a corresponding status code, error message and modified user error.
func (a *api) stateErrorResponse(err error, errorCode errorcodes.ErrorCode) (int, string, ErrorResponse) {
	diag.TryRecordErrorCode(&errorCode)

	etag, code, message := a.etagError(err)

	r := ErrorResponse{
		ErrorCode: errorCode.Code,
	}
	if etag {
		return code, message, r
	}
	message = err.Error()

	standardizedErr, ok := kiterrors.FromError(err)
	if ok {
		return standardizedErr.HTTPStatusCode(), standardizedErr.Error(), r
	}

	return nethttp.StatusInternalServerError, message, r
}

// etagError checks if the error from the state store is an etag error and returns a bool for indication,
// an status code and an error message.
func (a *api) etagError(err error) (bool, int, string) {
	var etagErr *state.ETagError
	if errors.As(err, &etagErr) {
		switch etagErr.Kind() {
		case state.ETagMismatch:
			return true, nethttp.StatusConflict, etagErr.Error()
		case state.ETagInvalid:
			return true, nethttp.StatusBadRequest, etagErr.Error()
		}
	}
	return false, -1, ""
}

func (a *api) onPublish(w nethttp.ResponseWriter, r *nethttp.Request) {
	thepubsub, pubsubName, topic, validationErr := a.validateAndGetPubsubAndTopic(r)

	if validationErr != nil {
		log.Debug(validationErr)
		respondWithError(w, validationErr)
		return
	}

	body, readErr := io.ReadAll(r.Body)
	defer r.Body.Close()
	if readErr != nil {
		err := apierrors.PubSub(pubsubName).PublishMessage(topic, readErr)
		respondWithError(w, err)
		log.Debug(err)
		return
	}

	contentType := r.Header.Get("Content-Type")
	metadata := getMetadataFromRequest(r)
	rawPayload, metaErr := contribMetadata.IsRawPayload(metadata)
	if metaErr != nil {
		err := apierrors.PubSub(pubsubName).WithMetadata(metadata).DeserializeError(metaErr)
		respondWithError(w, err)
		log.Debug(err)
		return
	}

	data := body

	if !rawPayload {
		span := diagUtils.SpanFromContext(r.Context())
		traceID, traceState := diag.TraceIDAndStateFromSpan(span)
		envelope, err := runtimePubsub.NewCloudEvent(&runtimePubsub.CloudEvent{
			Source:          a.universal.AppID(),
			Topic:           topic,
			DataContentType: contentType,
			Data:            body,
			TraceID:         traceID,
			TraceState:      traceState,
			Pubsub:          pubsubName,
		}, metadata)
		if err != nil {
			nerr := apierrors.PubSub(pubsubName).WithAppError(
				a.universal.AppID(), err,
			).CloudEventCreation()
			respondWithError(w, nerr)
			log.Debug(nerr)
			return
		}

		features := thepubsub.Features()

		pubsub.ApplyMetadata(envelope, features, metadata)

		data, err = json.Marshal(envelope)
		if err != nil {
			nerr := apierrors.PubSub(pubsubName).WithAppError(
				a.universal.AppID(), err,
			).WithTopic(topic).MarshalEnvelope()
			respondWithError(w, nerr)
			log.Debug(nerr)
			return
		}
	}

	req := pubsub.PublishRequest{
		PubsubName: pubsubName,
		Topic:      topic,
		Data:       data,
		Metadata:   metadata,
	}

	start := time.Now()
	err := a.pubsubAdapter.Publish(r.Context(), &req)
	elapsed := diag.ElapsedSince(start)

	diag.DefaultComponentMonitoring.PubsubEgressEvent(context.Background(), pubsubName, topic, err == nil, elapsed)

	if err != nil {
		var nerr error

		switch {
		case errors.As(err, &runtimePubsub.NotAllowedError{}):
			nerr = apierrors.PubSub(pubsubName).PublishForbidden(topic, a.universal.AppID(), err)
		case errors.As(err, &runtimePubsub.NotFoundError{}):
			nerr = apierrors.PubSub(pubsubName).TestNotFound(topic, err)
		default:
			nerr = apierrors.PubSub(pubsubName).PublishMessage(topic, err)
		}

		respondWithError(w, nerr)
		log.Debug(nerr)
	} else {
		respondWithEmpty(w)
	}
}

type bulkPublishMessageEntry struct {
	EntryID     string            `json:"entryId,omitempty"`
	Event       interface{}       `json:"event"`
	ContentType string            `json:"contentType"`
	Metadata    map[string]string `json:"metadata,omitempty"`
}

func (a *api) onBulkPublish(w nethttp.ResponseWriter, r *nethttp.Request) {
	thepubsub, pubsubName, topic, validationErr := a.validateAndGetPubsubAndTopic(r)

	if validationErr != nil {
		log.Debug(validationErr)
		respondWithError(w, validationErr)
		return
	}

	metadata := getMetadataFromRequest(r)
	rawPayload, metaErr := contribMetadata.IsRawPayload(metadata)
	if metaErr != nil {
		err := apierrors.PubSub(pubsubName).WithMetadata(metadata).DeserializeError(metaErr)
		log.Debug(err)
		respondWithError(w, err)
		return
	}

	// Extract trace context from context.
	span := diagUtils.SpanFromContext(r.Context())

	incomingEntries := make([]bulkPublishMessageEntry, 0)
	err := json.NewDecoder(r.Body).Decode(&incomingEntries)
	if err != nil {
		nerr := apierrors.PubSub(pubsubName).WithAppError(
			a.universal.AppID(), nil,
		).WithTopic(topic).UnmarshalEvents(err)
		respondWithError(w, nerr)
		log.Debug(nerr)
		return
	}
	entries := make([]pubsub.BulkMessageEntry, len(incomingEntries))

	entryIDSet := map[string]struct{}{}

	for i, entry := range incomingEntries {
		var dBytes []byte
		dBytes, err = ConvertEventToBytes(entry.Event, entry.ContentType)
		if err != nil {
			nerr := apierrors.PubSub(pubsubName).WithAppError(
				a.universal.AppID(), err,
			).WithTopic(topic).MarshalEnvelope()
			respondWithError(w, nerr)
			log.Debug(nerr)
			return
		}
		entries[i] = pubsub.BulkMessageEntry{
			Event:       dBytes,
			ContentType: entry.ContentType,
		}
		if entry.Metadata != nil {
			// Populate entry metadata with request level metadata. Entry level metadata keys
			// override request level metadata.
			entries[i].Metadata = utils.PopulateMetadataForBulkPublishEntry(metadata, entry.Metadata)
		}
		if _, ok := entryIDSet[entry.EntryID]; ok || entry.EntryID == "" {
			nerr := apierrors.PubSub(pubsubName).WithAppError(
				a.universal.AppID(),
				errors.New("entryId is duplicated or not present for entry"),
			).WithTopic(topic).MarshalEvents()
			respondWithError(w, nerr)
			log.Debug(nerr)
			return
		}
		entryIDSet[entry.EntryID] = struct{}{}
		entries[i].EntryId = entry.EntryID
	}

	spanMap := map[int]trace.Span{}
	// closeChildSpans method is called on every respond() call in all return paths in the following block of code.
	closeChildSpans := func(statusCode int) {
		for _, span := range spanMap {
			diag.UpdateSpanStatusFromHTTPStatus(span, statusCode)
			span.End()
		}
	}
	features := thepubsub.Features()
	if !rawPayload {
		for i := range entries {
			childSpan := diag.StartProducerSpanChildFromParent(r, span)
			traceID, traceState := diag.TraceIDAndStateFromSpan(childSpan)
			// For multiple events in a single bulk call traceParent is different for each event.
			// Populate W3C traceparent to cloudevent envelope
			spanMap[i] = childSpan

			var envelope map[string]interface{}
			envelope, err = runtimePubsub.NewCloudEvent(&runtimePubsub.CloudEvent{
				Source:          a.universal.AppID(),
				Topic:           topic,
				DataContentType: entries[i].ContentType,
				Data:            entries[i].Event,
				TraceID:         traceID,
				TraceState:      traceState,
				Pubsub:          pubsubName,
			}, entries[i].Metadata)
			if err != nil {
				nerr := apierrors.PubSub(pubsubName).WithAppError(
					a.universal.AppID(), err,
				).CloudEventCreation()
				standardizedErr, ok := kiterrors.FromError(nerr)
				if ok {
					closeChildSpans(standardizedErr.HTTPStatusCode())
					respondWithError(w, standardizedErr)
				}
				log.Debug(nerr)
				return
			}

			pubsub.ApplyMetadata(envelope, features, entries[i].Metadata)

			entries[i].Event, err = json.Marshal(envelope)
			if err != nil {
				nerr := apierrors.PubSub(pubsubName).WithAppError(
					a.universal.AppID(), nil,
				).WithTopic(topic).MarshalEnvelope()
				standardizedErr, ok := kiterrors.FromError(nerr)
				if ok {
					closeChildSpans(standardizedErr.HTTPStatusCode())
					respondWithError(w, standardizedErr)
				}
				log.Debug(nerr)
				return
			}
		}
	}

	req := pubsub.BulkPublishRequest{
		PubsubName: pubsubName,
		Topic:      topic,
		Entries:    entries,
		Metadata:   metadata,
	}

	start := time.Now()
	res, err := a.pubsubAdapter.BulkPublish(r.Context(), &req)
	elapsed := diag.ElapsedSince(start)

	// BulkPublishResponse contains all failed entries from the request.
	// If there are no errors, then an empty response is returned.
	bulkRes := BulkPublishResponse{}
	eventsPublished := int64(len(req.Entries))
	if len(res.FailedEntries) != 0 {
		eventsPublished -= int64(len(res.FailedEntries))
	}

	diag.DefaultComponentMonitoring.BulkPubsubEgressEvent(context.Background(), pubsubName, topic, err == nil, eventsPublished, elapsed)

	if err != nil {
		bulkRes.FailedEntries = make([]BulkPublishResponseFailedEntry, 0, len(res.FailedEntries))
		for _, r := range res.FailedEntries {
			resEntry := BulkPublishResponseFailedEntry{EntryId: r.EntryId}
			if r.Error != nil {
				resEntry.Error = r.Error.Error()
			}
			bulkRes.FailedEntries = append(bulkRes.FailedEntries, resEntry)
		}
		bulkRes.ErrorCode = diagnostics.RecordErrorCodeEarly(errorcodes.PubsubPublishMessage)

		switch {
		case errors.As(err, &runtimePubsub.NotAllowedError{}):
			nerr := apierrors.PubSub(pubsubName).PublishForbidden(topic, a.universal.AppID(), err)
			standardizedErr, ok := kiterrors.FromError(nerr)
			if ok {
				closeChildSpans(standardizedErr.HTTPStatusCode())
				respondWithError(w, standardizedErr)
			}
			log.Debug(nerr)
			return
		case errors.As(err, &runtimePubsub.NotFoundError{}):
			nerr := apierrors.PubSub(pubsubName).TestNotFound(topic, err)
			standardizedErr, ok := kiterrors.FromError(nerr)
			if ok {
				closeChildSpans(standardizedErr.HTTPStatusCode())
				respondWithError(w, standardizedErr)
			}
			return
		default:
			err = apierrors.PubSub(pubsubName).PublishMessage(topic, err)
			log.Debug(err)
		}

		// Return the error along with the list of failed entries.
		resData, _ := json.Marshal(bulkRes)
		if standardizedErr, ok := kiterrors.FromError(err); ok {
			setResponseMetadataHeaders(w, map[string]string{"responseData": string(resData), "error": standardizedErr.Error()})
			closeChildSpans(standardizedErr.HTTPStatusCode())
			respondWithData(w, standardizedErr.HTTPStatusCode(), resData)
		}
		return
	}

	// If there are no errors, then an empty response is returned.
	closeChildSpans(nethttp.StatusOK)
	respondWithEmpty(w)
}

// validateAndGetPubsubAndTopic takes input as request context and returns the pubsub interface, pubsub name, topic name,
// or error status code and an ErrorResponse object.
func (a *api) validateAndGetPubsubAndTopic(r *nethttp.Request) (pubsub.PubSub, string, string, error) {
	var err error

	pubsubName := chi.URLParam(r, pubsubnameparam)
	metadata := getMetadataFromRequest(r)

	if a.pubsubAdapter == nil {
		err = apierrors.PubSub(pubsubName).WithMetadata(metadata).NotConfigured()
		return nil, "", "", err
	}

	if pubsubName == "" {
		err = apierrors.PubSub(pubsubName).WithMetadata(metadata).NameEmpty()
		return nil, "", "", err
	}

	thepubsub, ok := a.universal.CompStore().GetPubSub(pubsubName)
	if !ok {
		err = apierrors.PubSub(pubsubName).WithMetadata(metadata).NotFound()
		return nil, "", "", err
	}

	topic := chi.URLParam(r, wildcardParam)
	if topic == "" {
		err = apierrors.PubSub(pubsubName).WithMetadata(metadata).TopicEmpty()
		return nil, "", "", err
	}

	return thepubsub.Component, pubsubName, topic, nil
}

// GetStatusCodeFromMetadata extracts the http status code from the metadata if it exists.
func GetStatusCodeFromMetadata(metadata map[string]string) int {
	code := metadata[http.HTTPStatusCode]
	if code != "" {
		statusCode, err := strconv.Atoi(code)
		if err == nil {
			return statusCode
		}
	}

	return nethttp.StatusOK
}

func getMetadataFromRequest(r *nethttp.Request) map[string]string {
	pl := len(metadataPrefix)
	qs := r.URL.Query()

	metadata := make(map[string]string, len(qs))
	for key, value := range qs {
		if !strings.HasPrefix(key, metadataPrefix) {
			continue
		}
		metadata[key[pl:]] = value[0]
	}

	return metadata
}

type stateTransactionRequestBody struct {
	Operations []stateTransactionRequestBodyOperation `json:"operations"`
	Metadata   map[string]string                      `json:"metadata,omitempty"`
}

type stateTransactionRequestBodyOperation struct {
	Operation string      `json:"operation"`
	Request   interface{} `json:"request"`
}

func (a *api) onPostStateTransaction(w nethttp.ResponseWriter, r *nethttp.Request) {
	storeName := chi.URLParam(r, storeNameParam)

	if a.universal.CompStore().StateStoresLen() == 0 {
		err := apierrors.StateStore(storeName).NotConfigured(a.universal.AppID())
		log.Debug(err)
		respondWithError(w, err)
		return
	}

	store, ok := a.universal.CompStore().GetStateStore(storeName)
	if !ok {
		err := apierrors.StateStore(storeName).NotFound(a.universal.AppID())
		log.Debug(err)
		respondWithError(w, err)
		return
	}

	transactionalStore, ok := store.(state.TransactionalStore)
	if !ok || !state.FeatureTransactional.IsPresent(store.Features()) {
		err := apierrors.StateStore(storeName).TransactionsNotSupported()
		respondWithError(w, err)
		log.Debug(err)
		return
	}

	var req stateTransactionRequestBody
	if err := json.NewDecoder(r.Body).Decode(&req); err != nil {
		msg := messages.ErrMalformedRequest.WithFormat(err)
		respondWithError(w, msg)
		log.Debug(msg)
		return
	}
	if len(req.Operations) == 0 {
		respondWithEmpty(w)
		return
	}

	// merge metadata from URL query parameters
	metadata := getMetadataFromRequest(r)
	if req.Metadata == nil {
		req.Metadata = metadata
	} else {
		for k, v := range metadata {
			req.Metadata[k] = v
		}
	}

	operations := make([]state.TransactionalStateOperation, 0, len(req.Operations))
	for _, o := range req.Operations {
		switch o.Operation {
		case string(state.OperationUpsert):
			var upsertReq state.SetRequest
			err := mapstructure.Decode(o.Request, &upsertReq)
			if err != nil {
				msg := messages.ErrMalformedRequest.WithFormat(err)
				respondWithError(w, msg)
				log.Debug(msg)
				return
			}
			upsertReq.Key, err = stateLoader.GetModifiedStateKey(upsertReq.Key, storeName, a.universal.AppID())
			if err != nil {
				status := apierrors.StateStore(storeName).InvalidKeyName(upsertReq.Key, err.Error())
				respondWithError(w, status)
				log.Debug(status)
				return
			}

			if req.Metadata != nil {
				if upsertReq.Metadata == nil {
					upsertReq.Metadata = metadata
				} else {
					for k, v := range metadata {
						upsertReq.Metadata[k] = v
					}
				}
			}

			operations = append(operations, upsertReq)
		case string(state.OperationDelete):
			var delReq state.DeleteRequest
			err := mapstructure.Decode(o.Request, &delReq)
			if err != nil {
				msg := messages.ErrMalformedRequest.WithFormat(err)
				respondWithError(w, msg)
				log.Debug(msg)
				return
			}
			delReq.Key, err = stateLoader.GetModifiedStateKey(delReq.Key, storeName, a.universal.AppID())
			if err != nil {
				status := apierrors.StateStore(storeName).InvalidKeyName(delReq.Key, err.Error())
				respondWithError(w, status)
				log.Debug(status)

				return
			}

			if req.Metadata != nil {
				if delReq.Metadata == nil {
					delReq.Metadata = metadata
				} else {
					for k, v := range metadata {
						delReq.Metadata[k] = v
					}
				}
			}

			operations = append(operations, delReq)
		default:
			msg := NewErrorResponse(
				errorcodes.StateNotSupportedOperation,
				fmt.Sprintf(messages.ErrNotSupportedStateOperation, o.Operation))
			respondWithData(w, nethttp.StatusBadRequest, msg.JSONErrorValue())
			log.Debug(msg)
			return
		}
	}

	if maxMulti, ok := store.(state.TransactionalStoreMultiMaxSize); ok {
		max := maxMulti.MultiMaxSize()
		if max > 0 && len(operations) > max {
			err := apierrors.StateStore(storeName).TooManyTransactionalOps(len(operations), max)
			log.Debug(err)
			respondWithError(w, err)
			return
		}
	}

	if encryption.EncryptedStateStore(storeName) {
		for i, op := range operations {
			switch req := op.(type) {
			case state.SetRequest:
				data := []byte(fmt.Sprintf("%v", req.Value))
				val, err := encryption.TryEncryptValue(storeName, data)
				if err != nil {
					msg := NewErrorResponse(
						errorcodes.StateSave,
						fmt.Sprintf(messages.ErrStateSave, storeName, err.Error()))
					respondWithData(w, nethttp.StatusBadRequest, msg.JSONErrorValue())
					log.Debug(msg)
					return
				}

				req.Value = val
				operations[i] = req
			}
		}
	}

	outboxEnabled := a.outbox.Enabled(storeName)
	if outboxEnabled {
		span := diagUtils.SpanFromContext(r.Context())
		corID, traceState := diag.TraceIDAndStateFromSpan(span)
		ops, err := a.outbox.PublishInternal(r.Context(), storeName, operations, a.universal.AppID(), corID, traceState)
		if err != nil {
			nerr := apierrors.PubSubOutbox(a.universal.AppID(), err)
			respondWithError(w, nerr)
			log.Debug(nerr)
			return
		}

		operations = ops
	}

	start := time.Now()
	policyRunner := resiliency.NewRunner[any](r.Context(),
		a.universal.Resiliency().ComponentOutboundPolicy(storeName, resiliency.Statestore),
	)
	storeReq := &state.TransactionalStateRequest{
		Operations: operations,
		Metadata:   req.Metadata,
	}
	_, err := policyRunner(func(ctx context.Context) (any, error) {
		return nil, transactionalStore.Multi(r.Context(), storeReq)
	})
	elapsed := diag.ElapsedSince(start)

	diag.DefaultComponentMonitoring.StateInvoked(context.Background(), storeName, diag.StateTransaction, err == nil, elapsed)

	if err != nil {
<<<<<<< HEAD
		msg := NewErrorResponse(errorcodes.StateTransaction, fmt.Sprintf(messages.ErrStateTransaction, err.Error()))
		fasthttpRespond(reqCtx, fasthttpResponseWithError(nethttp.StatusInternalServerError, msg))
=======
		msg := NewErrorResponse("ERR_STATE_TRANSACTION", fmt.Sprintf(messages.ErrStateTransaction, err.Error()))
		respondWithData(w, nethttp.StatusInternalServerError, msg.JSONErrorValue())
>>>>>>> 22feaa00
		log.Debug(msg)
	} else {
		respondWithEmpty(w)
	}
}

func (a *api) onQueryStateHandler() nethttp.HandlerFunc {
	return UniversalHTTPHandler(
		a.universal.QueryStateAlpha1,
		UniversalHTTPHandlerOpts[*runtimev1pb.QueryStateRequest, *runtimev1pb.QueryStateResponse]{
			// We pass the input body manually rather than parsing it using protojson
			SkipInputBody: true,
			InModifier: func(r *nethttp.Request, in *runtimev1pb.QueryStateRequest) (*runtimev1pb.QueryStateRequest, error) {
				in.StoreName = chi.URLParam(r, storeNameParam)
				in.Metadata = getMetadataFromRequest(r)

				body, err := io.ReadAll(r.Body)
				defer r.Body.Close()
				if err != nil {
					return nil, messages.ErrBodyRead.WithFormat(err)
				}
				in.Query = string(body)
				return in, nil
			},
			OutModifier: func(out *runtimev1pb.QueryStateResponse) (any, error) {
				// If the response is empty, return nil
				if out == nil || len(out.GetResults()) == 0 {
					return nil, nil
				}

				// We need to translate this to a JSON object because one of the fields must be returned as json.RawMessage
				qresp := &QueryResponse{
					Results:  make([]QueryItem, len(out.GetResults())),
					Token:    out.GetToken(),
					Metadata: out.GetMetadata(),
				}
				for i := range out.GetResults() {
					qresp.Results[i].Key = stateLoader.GetOriginalStateKey(out.GetResults()[i].GetKey())
					if out.GetResults()[i].GetEtag() != "" {
						qresp.Results[i].ETag = &out.Results[i].Etag
					}
					qresp.Results[i].Error = out.GetResults()[i].GetError()
					qresp.Results[i].Data = json.RawMessage(out.GetResults()[i].GetData())
				}
				return qresp, nil
			},
		},
	)
}<|MERGE_RESOLUTION|>--- conflicted
+++ resolved
@@ -413,13 +413,8 @@
 
 	b, err := json.Marshal(req.Data)
 	if err != nil {
-<<<<<<< HEAD
 		msg := NewErrorResponse(errorcodes.CommonMalformedRequestData, fmt.Sprintf(messages.ErrMalformedRequestData, err))
-		fasthttpRespond(reqCtx, fasthttpResponseWithError(nethttp.StatusInternalServerError, msg))
-=======
-		msg := NewErrorResponse("ERR_MALFORMED_REQUEST_DATA", fmt.Sprintf(messages.ErrMalformedRequestData, err))
 		respondWithData(w, nethttp.StatusInternalServerError, msg.JSONErrorValue())
->>>>>>> 22feaa00
 		log.Debug(msg)
 		return
 	}
@@ -458,13 +453,8 @@
 	}
 
 	if err != nil {
-<<<<<<< HEAD
 		msg := NewErrorResponse(errorcodes.ConversationInvokeOutputBinding, fmt.Sprintf(messages.ErrInvokeOutputBinding, name, err))
-		fasthttpRespond(reqCtx, fasthttpResponseWithError(nethttp.StatusInternalServerError, msg))
-=======
-		msg := NewErrorResponse("ERR_INVOKE_OUTPUT_BINDING", fmt.Sprintf(messages.ErrInvokeOutputBinding, name, err))
 		respondWithData(w, nethttp.StatusInternalServerError, msg.JSONErrorValue())
->>>>>>> 22feaa00
 		log.Debug(msg)
 		return
 	}
@@ -546,13 +536,8 @@
 			code = kerr.HTTPStatusCode()
 		}
 
-<<<<<<< HEAD
 		msg := NewErrorResponse(errorcodes.StateBulkGet, err.Error())
-		fasthttpRespond(reqCtx, fasthttpResponseWithError(code, msg))
-=======
-		msg := NewErrorResponse("ERR_STATE_BULK_GET", err.Error())
 		respondWithData(w, code, msg.JSONErrorValue())
->>>>>>> 22feaa00
 		log.Debug(msg)
 		return
 	}
@@ -657,13 +642,8 @@
 			code = kerr.HTTPStatusCode()
 		}
 
-<<<<<<< HEAD
 		msg := NewErrorResponse(errorcodes.StateGet, fmt.Sprintf(messages.ErrStateGet, key, storeName, err.Error()))
-		fasthttpRespond(reqCtx, fasthttpResponseWithError(code, msg))
-=======
-		msg := NewErrorResponse("ERR_STATE_GET", fmt.Sprintf(messages.ErrStateGet, key, storeName, err.Error()))
 		respondWithData(w, code, msg.JSONErrorValue())
->>>>>>> 22feaa00
 		log.Debug(msg)
 		return
 	}
@@ -676,13 +656,8 @@
 	if encryption.EncryptedStateStore(storeName) {
 		val, err := encryption.TryDecryptValue(storeName, resp.Data)
 		if err != nil {
-<<<<<<< HEAD
 			msg := NewErrorResponse(errorcodes.StateGet, fmt.Sprintf(messages.ErrStateGet, key, storeName, err.Error()))
-			fasthttpRespond(reqCtx, fasthttpResponseWithError(nethttp.StatusInternalServerError, msg))
-=======
-			msg := NewErrorResponse("ERR_STATE_GET", fmt.Sprintf(messages.ErrStateGet, key, storeName, err.Error()))
 			respondWithData(w, nethttp.StatusInternalServerError, msg.JSONErrorValue())
->>>>>>> 22feaa00
 			log.Debug(msg)
 			return
 		}
@@ -701,13 +676,8 @@
 
 func (a *api) getConfigurationStoreWithRequestValidation(w nethttp.ResponseWriter, r *nethttp.Request) (configuration.Store, string, error) {
 	if a.universal.CompStore().ConfigurationsLen() == 0 {
-<<<<<<< HEAD
 		msg := NewErrorResponse(errorcodes.ConfigurationStoreNotConfigured, messages.ErrConfigurationStoresNotConfigured)
-		fasthttpRespond(reqCtx, fasthttpResponseWithError(nethttp.StatusInternalServerError, msg))
-=======
-		msg := NewErrorResponse("ERR_CONFIGURATION_STORE_NOT_CONFIGURED", messages.ErrConfigurationStoresNotConfigured)
 		respondWithData(w, nethttp.StatusInternalServerError, msg.JSONErrorValue())
->>>>>>> 22feaa00
 		log.Debug(msg)
 		return nil, "", errors.New(msg.Message)
 	}
@@ -716,13 +686,8 @@
 
 	conf, ok := a.universal.CompStore().GetConfiguration(storeName)
 	if !ok {
-<<<<<<< HEAD
 		msg := NewErrorResponse(errorcodes.ConfigurationStoreNotFound, fmt.Sprintf(messages.ErrConfigurationStoreNotFound, storeName))
-		fasthttpRespond(reqCtx, fasthttpResponseWithError(nethttp.StatusBadRequest, msg))
-=======
-		msg := NewErrorResponse("ERR_CONFIGURATION_STORE_NOT_FOUND", fmt.Sprintf(messages.ErrConfigurationStoreNotFound, storeName))
 		respondWithData(w, nethttp.StatusBadRequest, msg.JSONErrorValue())
->>>>>>> 22feaa00
 		log.Debug(msg)
 		return nil, "", errors.New(msg.Message)
 	}
@@ -796,13 +761,8 @@
 		return
 	}
 	if a.channels.AppChannel() == nil {
-<<<<<<< HEAD
 		msg := NewErrorResponse(errorcodes.CommonAppChannelNil, "app channel is not initialized. cannot subscribe to configuration updates")
-		fasthttpRespond(reqCtx, fasthttpResponseWithError(nethttp.StatusInternalServerError, msg))
-=======
-		msg := NewErrorResponse("ERR_APP_CHANNEL_NIL", "app channel is not initialized. cannot subscribe to configuration updates")
 		respondWithJSON(w, nethttp.StatusInternalServerError, msg)
->>>>>>> 22feaa00
 		log.Debug(msg)
 		return
 	}
@@ -845,13 +805,8 @@
 	diag.DefaultComponentMonitoring.ConfigurationInvoked(context.Background(), storeName, diag.ConfigurationSubscribe, err == nil, elapsed)
 
 	if err != nil {
-<<<<<<< HEAD
 		msg := NewErrorResponse(errorcodes.ConfigurationSubscribe, fmt.Sprintf(messages.ErrConfigurationSubscribe, keys, storeName, err.Error()))
-		fasthttpRespond(reqCtx, fasthttpResponseWithError(nethttp.StatusInternalServerError, msg))
-=======
-		msg := NewErrorResponse("ERR_CONFIGURATION_SUBSCRIBE", fmt.Sprintf(messages.ErrConfigurationSubscribe, keys, storeName, err.Error()))
 		respondWithData(w, nethttp.StatusInternalServerError, msg.JSONErrorValue())
->>>>>>> 22feaa00
 		log.Debug(msg)
 		return
 	}
@@ -884,15 +839,10 @@
 	diag.DefaultComponentMonitoring.ConfigurationInvoked(context.Background(), storeName, diag.ConfigurationUnsubscribe, err == nil, elapsed)
 
 	if err != nil {
-<<<<<<< HEAD
 		msg := NewErrorResponse(errorcodes.ConfigurationUnsubscribe, fmt.Sprintf(messages.ErrConfigurationUnsubscribe, subscribeID, err.Error()))
-		errRespBytes, _ := json.Marshal(&UnsubscribeConfigurationResponse{
-=======
-		msg := NewErrorResponse("ERR_CONFIGURATION_UNSUBSCRIBE", fmt.Sprintf(messages.ErrConfigurationUnsubscribe, subscribeID, err.Error()))
 		w.Header().Set("Content-Type", "application/json")
 		w.WriteHeader(nethttp.StatusInternalServerError)
 		json.NewEncoder(w).Encode(&UnsubscribeConfigurationResponse{
->>>>>>> 22feaa00
 			Ok:      false,
 			Message: msg.Message,
 		})
@@ -936,13 +886,8 @@
 	diag.DefaultComponentMonitoring.ConfigurationInvoked(context.Background(), storeName, diag.Get, err == nil, elapsed)
 
 	if err != nil {
-<<<<<<< HEAD
 		msg := NewErrorResponse(errorcodes.ConfigurationGet, fmt.Sprintf(messages.ErrConfigurationGet, keys, storeName, err.Error()))
-		fasthttpRespond(reqCtx, fasthttpResponseWithError(nethttp.StatusInternalServerError, msg))
-=======
-		msg := NewErrorResponse("ERR_CONFIGURATION_GET", fmt.Sprintf(messages.ErrConfigurationGet, keys, storeName, err.Error()))
 		respondWithData(w, nethttp.StatusInternalServerError, msg.JSONErrorValue())
->>>>>>> 22feaa00
 		log.Debug(msg)
 		return
 	}
@@ -1024,7 +969,7 @@
 	}
 
 	if err != nil {
-		msg := NewErrorResponse("ERR_MALFORMED_REQUEST", err.Error())
+		msg := NewErrorResponse(errorcodes.CommonMalformedRequest, err.Error())
 		respondWithData(w, nethttp.StatusBadRequest, msg.JSONErrorValue())
 		log.Debug(msg)
 		return
@@ -1032,13 +977,8 @@
 	reqs := []state.SetRequest{}
 	err = json.NewDecoder(r.Body).Decode(&reqs)
 	if err != nil {
-<<<<<<< HEAD
 		msg := NewErrorResponse(errorcodes.CommonMalformedRequest, err.Error())
-		fasthttpRespond(reqCtx, fasthttpResponseWithError(nethttp.StatusBadRequest, msg))
-=======
-		msg := NewErrorResponse("ERR_MALFORMED_REQUEST", err.Error())
 		respondWithData(w, nethttp.StatusBadRequest, msg.JSONErrorValue())
->>>>>>> 22feaa00
 		log.Debug(msg)
 		return
 	}
@@ -1051,13 +991,8 @@
 
 	for i, r := range reqs {
 		if len(reqs[i].Key) == 0 {
-<<<<<<< HEAD
 			msg := NewErrorResponse(errorcodes.CommonMalformedRequest, `"key" is a required field`)
-			fasthttpRespond(reqCtx, fasthttpResponseWithError(nethttp.StatusBadRequest, msg))
-=======
-			msg := NewErrorResponse("ERR_MALFORMED_REQUEST", `"key" is a required field`)
 			respondWithData(w, nethttp.StatusBadRequest, msg.JSONErrorValue())
->>>>>>> 22feaa00
 			log.Debug(msg)
 			return
 		}
@@ -1707,13 +1642,8 @@
 	diag.DefaultComponentMonitoring.StateInvoked(context.Background(), storeName, diag.StateTransaction, err == nil, elapsed)
 
 	if err != nil {
-<<<<<<< HEAD
 		msg := NewErrorResponse(errorcodes.StateTransaction, fmt.Sprintf(messages.ErrStateTransaction, err.Error()))
-		fasthttpRespond(reqCtx, fasthttpResponseWithError(nethttp.StatusInternalServerError, msg))
-=======
-		msg := NewErrorResponse("ERR_STATE_TRANSACTION", fmt.Sprintf(messages.ErrStateTransaction, err.Error()))
 		respondWithData(w, nethttp.StatusInternalServerError, msg.JSONErrorValue())
->>>>>>> 22feaa00
 		log.Debug(msg)
 	} else {
 		respondWithEmpty(w)
