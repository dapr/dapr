--- conflicted
+++ resolved
@@ -16,6 +16,7 @@
 import (
 	"context"
 	"encoding/json"
+	"errors"
 	"time"
 
 	piiscrubber "github.com/aavaz-ai/pii-scrubber"
@@ -206,25 +207,14 @@
 				var parts []llms.ContentPart
 
 				// scrub inputs
-<<<<<<< HEAD
-				for _, content := range msg.OfUser.GetContent() {
-					text := content.GetText().GetValue()
-					if input.GetScrubPII() {
+				for _, content := range msg.OfDeveloper.GetContent() {
+					text := content.GetText()
+					if input.GetScrubPii() {
 						scrubbed, err = scrubber.ScrubTexts([]string{text})
 						if err != nil {
 							err = messages.ErrConversationInvoke.WithFormat(req.GetName(), err.Error())
 							a.logger.Debug(err)
-							return &runtimev1pb.ConversationResponseV1Alpha2{}, err
-=======
-				for _, content := range msg.OfDeveloper.GetContent() {
-					text := content.GetText()
-					if input.GetScrubPii() {
-						scrubbed, sErr := scrubber.ScrubTexts([]string{text})
-						if sErr != nil {
-							sErr = messages.ErrConversationInvoke.WithFormat(req.GetName(), sErr.Error())
-							a.logger.Debug(sErr)
-							return &runtimev1pb.ConversationResponseAlpha2{}, sErr
->>>>>>> ae723285
+							return &runtimev1pb.ConversationResponseAlpha2{}, err
 						}
 						text = scrubbed[0]
 					}
@@ -234,6 +224,8 @@
 				}
 
 				langchainMsg = llms.MessageContent{
+					// mapped to human based on these options:
+					// https://github.com/tmc/langchaingo/blob/main/llms/chat_messages.go#L18
 					Role:  llms.ChatMessageTypeHuman,
 					Parts: parts,
 				}
@@ -243,23 +235,13 @@
 
 				// scrub inputs
 				for _, content := range msg.OfSystem.GetContent() {
-<<<<<<< HEAD
-					text := content.GetText().GetValue()
-					if input.GetScrubPII() {
+					text := content.GetText()
+					if input.GetScrubPii() {
 						scrubbed, err = scrubber.ScrubTexts([]string{text})
 						if err != nil {
 							err = messages.ErrConversationInvoke.WithFormat(req.GetName(), err.Error())
 							a.logger.Debug(err)
-							return &runtimev1pb.ConversationResponseV1Alpha2{}, err
-=======
-					text := content.GetText()
-					if input.GetScrubPii() {
-						scrubbed, sErr := scrubber.ScrubTexts([]string{text})
-						if sErr != nil {
-							sErr = messages.ErrConversationInvoke.WithFormat(req.GetName(), sErr.Error())
-							a.logger.Debug(sErr)
-							return &runtimev1pb.ConversationResponseAlpha2{}, sErr
->>>>>>> ae723285
+							return &runtimev1pb.ConversationResponseAlpha2{}, err
 						}
 						text = scrubbed[0]
 					}
@@ -273,33 +255,18 @@
 					Parts: parts,
 				}
 
-<<<<<<< HEAD
-			case *runtimev1pb.ConversationMessage_OfDeveloper:
+			case *runtimev1pb.ConversationMessage_OfUser:
 				var parts []llms.ContentPart
 
 				// scrub inputs
-				for _, content := range msg.OfDeveloper.GetContent() {
-					text := content.GetText().GetValue()
-					if input.GetScrubPII() {
+				for _, content := range msg.OfUser.GetContent() {
+					text := content.GetText()
+					if input.GetScrubPii() {
 						scrubbed, err = scrubber.ScrubTexts([]string{text})
 						if err != nil {
 							err = messages.ErrConversationInvoke.WithFormat(req.GetName(), err.Error())
 							a.logger.Debug(err)
-							return &runtimev1pb.ConversationResponseV1Alpha2{}, err
-=======
-			case *runtimev1pb.ConversationMessage_OfUser:
-				var parts []llms.ContentPart
-
-				// scrub inputs
-				for _, content := range msg.OfUser.GetContent() {
-					text := content.GetText()
-					if input.GetScrubPii() {
-						scrubbed, sErr := scrubber.ScrubTexts([]string{text})
-						if sErr != nil {
-							sErr = messages.ErrConversationInvoke.WithFormat(req.GetName(), sErr.Error())
-							a.logger.Debug(sErr)
-							return &runtimev1pb.ConversationResponseAlpha2{}, sErr
->>>>>>> ae723285
+							return &runtimev1pb.ConversationResponseAlpha2{}, err
 						}
 						text = scrubbed[0]
 					}
@@ -309,11 +276,6 @@
 				}
 
 				langchainMsg = llms.MessageContent{
-<<<<<<< HEAD
-					// mapped to human based on these options:
-					// https://github.com/tmc/langchaingo/blob/main/llms/chat_messages.go#L18
-=======
->>>>>>> ae723285
 					Role:  llms.ChatMessageTypeHuman,
 					Parts: parts,
 				}
@@ -324,25 +286,18 @@
 					text := content.GetText()
 
 					// scrub inputs
-<<<<<<< HEAD
-					if input.GetScrubPII() {
+					if input.GetScrubPii() {
 						scrubbed, err = scrubber.ScrubTexts([]string{text})
 						if err != nil {
 							err = messages.ErrConversationInvoke.WithFormat(req.GetName(), err.Error())
 							a.logger.Debug(err)
-							return &runtimev1pb.ConversationResponseV1Alpha2{}, err
-=======
-					if input.GetScrubPii() {
-						scrubbed, sErr := scrubber.ScrubTexts([]string{text})
-						if sErr != nil {
-							sErr = messages.ErrConversationInvoke.WithFormat(req.GetName(), sErr.Error())
-							a.logger.Debug(sErr)
-							return &runtimev1pb.ConversationResponseAlpha2{}, sErr
->>>>>>> ae723285
+							return &runtimev1pb.ConversationResponseAlpha2{}, err
 						}
 						text = scrubbed[0]
 					}
-					parts = append(parts, llms.TextPart(text))
+					parts = append(parts, llms.TextContent{
+						Text: text,
+					})
 				}
 
 				langchainMsg = llms.MessageContent{
@@ -351,7 +306,9 @@
 				}
 
 				if msg.OfAssistant.Refusal != nil {
-					langchainMsg.Parts = append(langchainMsg.Parts, llms.TextPart(msg.OfAssistant.GetRefusal()))
+					langchainMsg.Parts = append(langchainMsg.Parts, llms.TextContent{
+						Text: msg.OfAssistant.GetRefusal(),
+					})
 				}
 
 				for _, tool := range msg.OfAssistant.GetToolCalls() {
@@ -396,24 +353,19 @@
 					text := content.GetText()
 
 					// scrub inputs
-<<<<<<< HEAD
-					if input.GetScrubPII() {
+					if input.GetScrubPii() {
 						scrubbed, err = scrubber.ScrubTexts([]string{text})
 						if err != nil {
 							err = messages.ErrConversationInvoke.WithFormat(req.GetName(), err.Error())
 							a.logger.Debug(err)
-							return &runtimev1pb.ConversationResponseV1Alpha2{}, err
-=======
-					if input.GetScrubPii() {
-						scrubbed, sErr := scrubber.ScrubTexts([]string{text})
-						if sErr != nil {
-							sErr = messages.ErrConversationInvoke.WithFormat(req.GetName(), sErr.Error())
-							a.logger.Debug(sErr)
-							return &runtimev1pb.ConversationResponseAlpha2{}, sErr
->>>>>>> ae723285
+							return &runtimev1pb.ConversationResponseAlpha2{}, err
 						}
 						text = scrubbed[0]
 					}
+
+					parts = append(parts, llms.TextContent{
+						Text: text,
+					})
 
 					toolCallResponse := llms.ToolCallResponse{
 						ToolCallID: toolID,
@@ -434,14 +386,9 @@
 				}
 
 			default:
-<<<<<<< HEAD
 				err = messages.ErrConversationInvalidParams.WithFormat(req.GetName())
 				a.logger.Debug(err)
 				return nil, err
-=======
-				// TODO(@Sicoyle): should I create custom conversation err types?
-				return &runtimev1pb.ConversationResponseAlpha2{}, errors.New("message type is invalid")
->>>>>>> ae723285
 			}
 			llmMessages = append(llmMessages, &langchainMsg)
 
