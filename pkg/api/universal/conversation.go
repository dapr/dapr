--- conflicted
+++ resolved
@@ -312,16 +312,7 @@
 					Role:  llms.ChatMessageTypeAI,
 					Parts: parts,
 				}
-
-<<<<<<< HEAD
-				if msg.OfAssistant.Refusal != nil {
-					langchainMsg.Parts = append(langchainMsg.Parts, llms.TextContent{
-						Text: msg.OfAssistant.GetRefusal(),
-					})
-				}
-
-=======
->>>>>>> 479306fa
+        
 				for _, tool := range msg.OfAssistant.GetToolCalls() {
 					// TODO: scrub anything?
 
