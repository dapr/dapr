/*
Copyright 2023 The Dapr Authors
Licensed under the Apache License, Version 2.0 (the "License");
you may not use this file except in compliance with the License.
You may obtain a copy of the License at
    http://www.apache.org/licenses/LICENSE-2.0
Unless required by applicable law or agreed to in writing, software
distributed under the License is distributed on an "AS IS" BASIS,
WITHOUT WARRANTIES OR CONDITIONS OF ANY KIND, either express or implied.
See the License for the specific language governing permissions and
limitations under the License.
*/

package universal

import (
	"context"
	"testing"

	"github.com/stretchr/testify/require"

	actorsfake "github.com/dapr/dapr/pkg/actors/fake"
	"github.com/dapr/dapr/pkg/messages"
	runtimev1pb "github.com/dapr/dapr/pkg/proto/runtime/v1"
	"github.com/dapr/dapr/pkg/resiliency"
	wfenginefake "github.com/dapr/dapr/pkg/runtime/wfengine/fake"
	"github.com/dapr/kit/logger"
)

const (
	fakeComponentName = "fakeWorkflowComponent"
	fakeInstanceID    = "fake-instance-ID__123"
)

func TestStartWorkflowAPI(t *testing.T) {
	fakeWorkflowName := "fakeWorkflow"

	testCases := []struct {
		testName          string
		workflowComponent string
		workflowName      string
		instanceID        string
		expectedError     error
	}{
		{
			testName:          "No workflow name provided in start request",
			workflowComponent: fakeComponentName,
			workflowName:      "",
			instanceID:        fakeInstanceID,
			expectedError:     messages.ErrWorkflowNameMissing,
		},
		{
			testName:          "Invalid instance ID provided in start request",
			workflowComponent: fakeComponentName,
			workflowName:      fakeWorkflowName,
			instanceID:        "invalid#12",
			expectedError:     messages.ErrInvalidInstanceID.WithFormat("invalid#12"),
		},
		{
			testName:          "Too long instance ID provided in start request",
			workflowComponent: fakeComponentName,
			workflowName:      fakeWorkflowName,
			instanceID:        "this_is_a_very_long_instance_id_that_is_longer_than_64_characters_and_therefore_should_not_be_allowed",
			expectedError:     messages.ErrInstanceIDTooLong.WithFormat(64),
		},
		{
			testName:          "No instance ID provided in start request",
			workflowComponent: fakeComponentName,
			workflowName:      fakeWorkflowName,
			instanceID:        "",
		},
		{
			testName:          "All is well in start request",
			workflowComponent: fakeComponentName,
			workflowName:      fakeWorkflowName,
			instanceID:        fakeInstanceID,
		},
	}

	// Setup universal dapr API
	fakeAPI := &Universal{
		logger:         logger.NewLogger("test"),
		resiliency:     resiliency.New(nil),
		workflowEngine: wfenginefake.New(),
		actors:         actorsfake.New(),
	}

	for _, tt := range testCases {
		t.Run(tt.testName, func(t *testing.T) {
			req := &runtimev1pb.StartWorkflowRequest{
				WorkflowComponent: tt.workflowComponent,
				InstanceId:        tt.instanceID,
				WorkflowName:      tt.workflowName,
			}
			_, err := fakeAPI.StartWorkflow(context.Background(), req)

			if tt.expectedError == nil {
				require.NoError(t, err)
			} else {
				require.ErrorIs(t, err, tt.expectedError)
			}
		})
	}
}

<<<<<<< HEAD
func TestGetWorkflowAPI(t *testing.T) {
	fakeWorkflows := map[string]workflows.Workflow{
		fakeComponentName: &daprt.MockWorkflow{},
	}

=======
func TestGetWorkflowBeta1API(t *testing.T) {
>>>>>>> f0f6a036
	testCases := []struct {
		testName          string
		workflowComponent string
		instanceID        string
		expectedError     error
	}{
		{
			testName:          "No instance ID provided in get request",
			workflowComponent: fakeComponentName,
			instanceID:        "",
			expectedError:     messages.ErrMissingOrEmptyInstance,
		},
		{
			testName:          "All is well in get request",
			workflowComponent: fakeComponentName,
			instanceID:        fakeInstanceID,
		},
	}

	// Setup universal dapr API
	fakeAPI := &Universal{
		logger:         logger.NewLogger("test"),
		resiliency:     resiliency.New(nil),
		workflowEngine: wfenginefake.New(),
		actors:         actorsfake.New(),
	}

	for _, tt := range testCases {
		t.Run(tt.testName, func(t *testing.T) {
			req := &runtimev1pb.GetWorkflowRequest{
				WorkflowComponent: tt.workflowComponent,
				InstanceId:        tt.instanceID,
			}
			_, err := fakeAPI.GetWorkflow(context.Background(), req)

			if tt.expectedError == nil {
				require.NoError(t, err)
			} else {
				require.ErrorIs(t, err, tt.expectedError)
			}
		})
	}
}

<<<<<<< HEAD
func TestTerminateWorkflowAPI(t *testing.T) {
	fakeWorkflows := map[string]workflows.Workflow{
		fakeComponentName: &daprt.MockWorkflow{},
	}

=======
func TestTerminateWorkflowBeta1API(t *testing.T) {
>>>>>>> f0f6a036
	testCases := []struct {
		testName          string
		workflowComponent string
		instanceID        string
		expectedError     error
	}{
		{
			testName:          "No instance ID provided in terminate request",
			workflowComponent: fakeComponentName,
			instanceID:        "",
			expectedError:     messages.ErrMissingOrEmptyInstance,
		},
		{
			testName:          "All is well in terminate request",
			workflowComponent: fakeComponentName,
			instanceID:        fakeInstanceID,
		},
	}

	// Setup universal dapr API
	fakeAPI := &Universal{
		logger:         logger.NewLogger("test"),
		resiliency:     resiliency.New(nil),
		workflowEngine: wfenginefake.New(),
		actors:         actorsfake.New(),
	}

	for _, tt := range testCases {
		t.Run(tt.testName, func(t *testing.T) {
			req := &runtimev1pb.TerminateWorkflowRequest{
				WorkflowComponent: tt.workflowComponent,
				InstanceId:        tt.instanceID,
			}
			_, err := fakeAPI.TerminateWorkflow(context.Background(), req)

			if tt.expectedError == nil {
				require.NoError(t, err)
			} else {
				require.ErrorIs(t, err, tt.expectedError)
			}
		})
	}
}

func TestRaiseEventWorkflowApi(t *testing.T) {
	fakeEventName := "fake_event_name"

	testCases := []struct {
		testName          string
		workflowComponent string
		instanceID        string
		eventName         string
		expectedError     error
	}{
		{
			testName:          "No instance ID provided in raise event request",
			workflowComponent: fakeComponentName,
			instanceID:        "",
			eventName:         fakeEventName,
			expectedError:     messages.ErrMissingOrEmptyInstance,
		},
		{
			testName:          "No event name provided in raise event request",
			workflowComponent: fakeComponentName,
			instanceID:        fakeInstanceID,
			eventName:         "",
			expectedError:     messages.ErrMissingWorkflowEventName,
		},
		{
			testName:          "All is well in raise event request",
			workflowComponent: fakeComponentName,
			instanceID:        fakeInstanceID,
			eventName:         fakeEventName,
		},
	}

	// Setup universal dapr API
	fakeAPI := &Universal{
		logger:         logger.NewLogger("test"),
		resiliency:     resiliency.New(nil),
		workflowEngine: wfenginefake.New(),
		actors:         actorsfake.New(),
	}

	for _, tt := range testCases {
		t.Run(tt.testName, func(t *testing.T) {
			req := &runtimev1pb.RaiseEventWorkflowRequest{
				WorkflowComponent: tt.workflowComponent,
				InstanceId:        tt.instanceID,
				EventName:         tt.eventName,
				EventData:         []byte("fake_input"),
			}
			_, err := fakeAPI.RaiseEventWorkflow(context.Background(), req)

			if tt.expectedError == nil {
				require.NoError(t, err)
			} else {
				require.ErrorIs(t, err, tt.expectedError)
			}
		})
	}
}

<<<<<<< HEAD
func TestPauseWorkflowApi(t *testing.T) {
	fakeWorkflows := map[string]workflows.Workflow{
		fakeComponentName: &daprt.MockWorkflow{},
	}

=======
func TestPauseWorkflowBeta1Api(t *testing.T) {
>>>>>>> f0f6a036
	testCases := []struct {
		testName          string
		workflowComponent string
		instanceID        string
		expectedError     error
	}{
		{
			testName:          "No instance ID provided in pause request",
			workflowComponent: fakeComponentName,
			instanceID:        "",
			expectedError:     messages.ErrMissingOrEmptyInstance,
		},
		{
			testName:          "All is well in pause request",
			workflowComponent: fakeComponentName,
			instanceID:        fakeInstanceID,
		},
	}

	// Setup universal dapr API
	fakeAPI := &Universal{
		logger:         logger.NewLogger("test"),
		resiliency:     resiliency.New(nil),
		workflowEngine: wfenginefake.New(),
		actors:         actorsfake.New(),
	}

	for _, tt := range testCases {
		t.Run(tt.testName, func(t *testing.T) {
			req := &runtimev1pb.PauseWorkflowRequest{
				WorkflowComponent: tt.workflowComponent,
				InstanceId:        tt.instanceID,
			}
			_, err := fakeAPI.PauseWorkflow(context.Background(), req)

			if tt.expectedError == nil {
				require.NoError(t, err)
			} else {
				require.ErrorIs(t, err, tt.expectedError)
			}
		})
	}
}

<<<<<<< HEAD
func TestResumeWorkflowApi(t *testing.T) {
	fakeWorkflows := map[string]workflows.Workflow{
		fakeComponentName: &daprt.MockWorkflow{},
	}

=======
func TestResumeWorkflowBeta1Api(t *testing.T) {
>>>>>>> f0f6a036
	testCases := []struct {
		testName          string
		workflowComponent string
		instanceID        string
		expectedError     error
	}{
		{
			testName:          "No instance ID provided in resume request",
			workflowComponent: fakeComponentName,
			instanceID:        "",
			expectedError:     messages.ErrMissingOrEmptyInstance,
		},
		{
			testName:          "All is well in resume request",
			workflowComponent: fakeComponentName,
			instanceID:        fakeInstanceID,
		},
	}

	// Setup universal dapr API
	fakeAPI := &Universal{
		logger:         logger.NewLogger("test"),
		resiliency:     resiliency.New(nil),
		workflowEngine: wfenginefake.New(),
		actors:         actorsfake.New(),
	}

	for _, tt := range testCases {
		t.Run(tt.testName, func(t *testing.T) {
			req := &runtimev1pb.ResumeWorkflowRequest{
				WorkflowComponent: tt.workflowComponent,
				InstanceId:        tt.instanceID,
			}
			_, err := fakeAPI.ResumeWorkflow(context.Background(), req)

			if tt.expectedError == nil {
				require.NoError(t, err)
			} else {
				require.ErrorIs(t, err, tt.expectedError)
			}
		})
	}
}<|MERGE_RESOLUTION|>--- conflicted
+++ resolved
@@ -103,15 +103,7 @@
 	}
 }
 
-<<<<<<< HEAD
 func TestGetWorkflowAPI(t *testing.T) {
-	fakeWorkflows := map[string]workflows.Workflow{
-		fakeComponentName: &daprt.MockWorkflow{},
-	}
-
-=======
-func TestGetWorkflowBeta1API(t *testing.T) {
->>>>>>> f0f6a036
 	testCases := []struct {
 		testName          string
 		workflowComponent string
@@ -156,15 +148,7 @@
 	}
 }
 
-<<<<<<< HEAD
 func TestTerminateWorkflowAPI(t *testing.T) {
-	fakeWorkflows := map[string]workflows.Workflow{
-		fakeComponentName: &daprt.MockWorkflow{},
-	}
-
-=======
-func TestTerminateWorkflowBeta1API(t *testing.T) {
->>>>>>> f0f6a036
 	testCases := []struct {
 		testName          string
 		workflowComponent string
@@ -268,15 +252,7 @@
 	}
 }
 
-<<<<<<< HEAD
 func TestPauseWorkflowApi(t *testing.T) {
-	fakeWorkflows := map[string]workflows.Workflow{
-		fakeComponentName: &daprt.MockWorkflow{},
-	}
-
-=======
-func TestPauseWorkflowBeta1Api(t *testing.T) {
->>>>>>> f0f6a036
 	testCases := []struct {
 		testName          string
 		workflowComponent string
@@ -321,15 +297,7 @@
 	}
 }
 
-<<<<<<< HEAD
 func TestResumeWorkflowApi(t *testing.T) {
-	fakeWorkflows := map[string]workflows.Workflow{
-		fakeComponentName: &daprt.MockWorkflow{},
-	}
-
-=======
-func TestResumeWorkflowBeta1Api(t *testing.T) {
->>>>>>> f0f6a036
 	testCases := []struct {
 		testName          string
 		workflowComponent string
