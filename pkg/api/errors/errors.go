/*
Copyright 2024 The Dapr Authors
Licensed under the Apache License, Version 2.0 (the "License");
you may not use this file except in compliance with the License.
You may obtain a copy of the License at
    http://www.apache.org/licenses/LICENSE-2.0
Unless required by applicable law or agreed to in writing, software
distributed under the License is distributed on an "AS IS" BASIS,
WITHOUT WARRANTIES OR CONDITIONS OF ANY KIND, either express or implied.
See the License for the specific language governing permissions and
limitations under the License.
*/

package errors

import (
	"fmt"
	"net/http"

	"google.golang.org/grpc/codes"

	"github.com/dapr/dapr/pkg/messages/errorcodes"
	kiterrors "github.com/dapr/kit/errors"
)

func NotFound(name string, componentType string, metadata map[string]string, grpcCode codes.Code, httpCode int, legacyTag string, reason string, category errorcodes.Category) error {
	message := fmt.Sprintf("%s %s is not found", componentType, name)

	return kiterrors.NewBuilder(
		grpcCode,
		httpCode,
		message,
		legacyTag,
		string(category),
	).
		WithErrorInfo(reason, metadata).
		Build()
}

func Empty(name string, metadata map[string]string, errorCode errorcodes.ErrorCode) error {
	message := name + " is empty"
	return kiterrors.NewBuilder(
		codes.InvalidArgument,
		http.StatusBadRequest,
		message,
		"",
		string(errorCode.Category),
	).
<<<<<<< HEAD
		WithErrorInfo(reason, metadata).
		Build()
}

func Basic(grpcCode codes.Code, httpCode int, errorCode errorcodes.ErrorCode, msg string) error {
	return kiterrors.NewBuilder(
		grpcCode,
		httpCode,
		msg,
		"",
		string(errorCode.Category),
	).
		WithErrorInfo(errorCode.Code, nil).
		Build()
}

func IncorrectNegative(name string, metadata map[string]string, reason string, category errorcodes.Category) error {
	message := name + " cannot be negative"
	return kiterrors.NewBuilder(
		codes.InvalidArgument,
		http.StatusBadRequest,
		message,
		"",
		string(category),
	).
		WithErrorInfo(reason, metadata).
=======
		WithErrorInfo(errorCode.Code, metadata).
>>>>>>> 30f0e2cc
		Build()
}<|MERGE_RESOLUTION|>--- conflicted
+++ resolved
@@ -23,6 +23,18 @@
 	kiterrors "github.com/dapr/kit/errors"
 )
 
+func Basic(grpcCode codes.Code, httpCode int, errorCode errorcodes.ErrorCode, msg string) error {
+	return kiterrors.NewBuilder(
+		grpcCode,
+		httpCode,
+		msg,
+		"",
+		string(errorCode.Category),
+	).
+		WithErrorInfo(errorCode.Code, nil).
+		Build()
+}
+
 func NotFound(name string, componentType string, metadata map[string]string, grpcCode codes.Code, httpCode int, legacyTag string, reason string, category errorcodes.Category) error {
 	message := fmt.Sprintf("%s %s is not found", componentType, name)
 
@@ -46,35 +58,6 @@
 		"",
 		string(errorCode.Category),
 	).
-<<<<<<< HEAD
-		WithErrorInfo(reason, metadata).
-		Build()
-}
-
-func Basic(grpcCode codes.Code, httpCode int, errorCode errorcodes.ErrorCode, msg string) error {
-	return kiterrors.NewBuilder(
-		grpcCode,
-		httpCode,
-		msg,
-		"",
-		string(errorCode.Category),
-	).
-		WithErrorInfo(errorCode.Code, nil).
-		Build()
-}
-
-func IncorrectNegative(name string, metadata map[string]string, reason string, category errorcodes.Category) error {
-	message := name + " cannot be negative"
-	return kiterrors.NewBuilder(
-		codes.InvalidArgument,
-		http.StatusBadRequest,
-		message,
-		"",
-		string(category),
-	).
-		WithErrorInfo(reason, metadata).
-=======
 		WithErrorInfo(errorCode.Code, metadata).
->>>>>>> 30f0e2cc
 		Build()
 }