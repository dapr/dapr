--- conflicted
+++ resolved
@@ -38,19 +38,6 @@
 
 // Run loads the trust anchors and issuer certs, creates a new CA and runs the CA server.
 func (s *sentry) Run(ctx context.Context, conf config.SentryConfig, readyCh chan bool) {
-<<<<<<< HEAD
-	// Create CA.
-	certAuth, err := ca.NewCertificateAuthority(conf)
-	if err != nil {
-		log.Fatalf("error getting certificate authority: %s", err)
-	}
-	log.Info("certificate authority loaded")
-
-	// Load the trust bundle.
-	err = certAuth.LoadOrStoreTrustBundle()
-	if err != nil {
-		log.Fatalf("error loading trust root bundle: %s", err)
-=======
 	// Create CA
 	certAuth, authorityErr := ca.NewCertificateAuthority(conf)
 	if authorityErr != nil {
@@ -62,22 +49,14 @@
 	trustStoreErr := certAuth.LoadOrStoreTrustBundle()
 	if trustStoreErr != nil {
 		log.Fatalf("error loading trust root bundle: %s", trustStoreErr)
->>>>>>> a6344e51
 	}
 	log.Infof("trust root bundle loaded. issuer cert expiry: %s", certAuth.GetCACertBundle().GetIssuerCertExpiry().String())
 	monitoring.IssuerCertExpiry(certAuth.GetCACertBundle().GetIssuerCertExpiry())
 
-<<<<<<< HEAD
-	// Create identity validator.
-	v, err := createValidator()
-	if err != nil {
-		log.Fatalf("error creating validator: %s", err)
-=======
 	// Create identity validator
 	v, validatorErr := createValidator()
 	if validatorErr != nil {
 		log.Fatalf("error creating validator: %s", validatorErr)
->>>>>>> a6344e51
 	}
 	log.Info("validator created")
 
