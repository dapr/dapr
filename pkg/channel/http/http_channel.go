--- conflicted
+++ resolved
@@ -52,11 +52,8 @@
 
 // CreateLocalChannel creates an HTTP AppChannel
 // nolint:gosec
-<<<<<<< HEAD
-func CreateLocalChannel(port, maxConcurrency int, timeout time.Duration, spec config.TracingSpec, sslEnabled bool) (channel.AppChannel, error) {
-=======
-func CreateLocalChannel(port, maxConcurrency int, spec config.TracingSpec, sslEnabled bool, maxRequestBodySize int) (channel.AppChannel, error) {
->>>>>>> 8bf46084
+
+func CreateLocalChannel(port, maxConcurrency int,timeout time.Duration, spec config.TracingSpec, sslEnabled bool, maxRequestBodySize int) (channel.AppChannel, error) {
 	scheme := httpScheme
 	if sslEnabled {
 		scheme = httpsScheme
@@ -156,13 +153,10 @@
 	startRequest := time.Now()
 
 	// Send request to user application
-<<<<<<< HEAD
 	var resp = fasthttp.AcquireResponse()
 	err := h.client.DoTimeout(channelReq, resp, h.client.ReadTimeout)
-=======
 	resp := fasthttp.AcquireResponse()
 	err := h.client.Do(channelReq, resp)
->>>>>>> 8bf46084
 	defer func() {
 		fasthttp.ReleaseRequest(channelReq)
 		fasthttp.ReleaseResponse(resp)
