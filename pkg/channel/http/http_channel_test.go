--- conflicted
+++ resolved
@@ -321,11 +321,7 @@
 
 func TestCreateChannel(t *testing.T) {
 	t.Run("ssl scheme", func(t *testing.T) {
-<<<<<<< HEAD
 		ch, err := CreateLocalChannel(3000, 0, config.TracingSpec{}, true, 4, 4)
-=======
-		ch, err := CreateLocalChannel(3000, 0, config.TracingSpec{}, true, 4)
->>>>>>> d95d4c80
 		assert.NoError(t, err)
 
 		b := ch.GetBaseAddress()
@@ -333,11 +329,7 @@
 	})
 
 	t.Run("non-ssl scheme", func(t *testing.T) {
-<<<<<<< HEAD
 		ch, err := CreateLocalChannel(3000, 0, config.TracingSpec{}, false, 4, 4)
-=======
-		ch, err := CreateLocalChannel(3000, 0, config.TracingSpec{}, false, 4)
->>>>>>> d95d4c80
 		assert.NoError(t, err)
 
 		b := ch.GetBaseAddress()
