// ------------------------------------------------------------
// Copyright (c) Microsoft Corporation and Dapr Contributors.
// Licensed under the MIT License.
// ------------------------------------------------------------

package grpc

import (
	"context"
	"encoding/json"
	"fmt"
	"io"
	"net"
	"net/http"
	"testing"
	"time"

	"github.com/stretchr/testify/assert"
	"google.golang.org/grpc"

	channelt "github.com/dapr/dapr/pkg/channel/testing"
	invokev1 "github.com/dapr/dapr/pkg/messaging/v1"
	runtimev1pb "github.com/dapr/dapr/pkg/proto/runtime/v1"
	auth "github.com/dapr/dapr/pkg/runtime/security"
)

// TODO: Add APIVersion testing

func TestInvokeMethod(t *testing.T) {
	lis, err := net.Listen("tcp", "127.0.0.1:9998")
	assert.NoError(t, err)

	grpcServer := grpc.NewServer()
	go func() {
		runtimev1pb.RegisterAppCallbackServer(grpcServer, &channelt.MockServer{})
		grpcServer.Serve(lis)
	}()

	var opts []grpc.DialOption
	opts = append(opts, grpc.WithInsecure())
	conn, err := grpc.Dial("localhost:9998", opts...)
	defer close(t, conn)
	assert.NoError(t, err)

<<<<<<< HEAD
	t.Run("invoke method", func(t *testing.T) {
		c := Channel{baseAddress: "localhost:9998", client: conn, appMetadataToken: "token1", timeout: 120 * time.Second}
		assert.Equal(t, 120*time.Second, c.timeout)
		req := invokev1.NewInvokeMethodRequest("method")
		req.WithHTTPExtension(http.MethodPost, "param1=val1&param2=val2")
		response, err := c.InvokeMethod(context.Background(), req)
		assert.NoError(t, err)
		contentType, body := response.RawData()

		assert.Equal(t, "application/json", contentType)
=======
	c := Channel{baseAddress: "localhost:9998", client: conn, appMetadataToken: "token1", maxRequestBodySize: 4}
	req := invokev1.NewInvokeMethodRequest("method")
	req.WithHTTPExtension(http.MethodPost, "param1=val1&param2=val2")
	response, err := c.InvokeMethod(context.Background(), req)
	assert.NoError(t, err)
	contentType, body := response.RawData()
	grpcServer.Stop()
>>>>>>> 8bf46084

		actual := map[string]string{}
		json.Unmarshal(body, &actual)

		assert.Equal(t, "POST", actual["httpverb"])
		assert.Equal(t, "method", actual["method"])
		assert.Equal(t, "token1", actual[auth.APITokenHeader])
		assert.Equal(t, "param1=val1&param2=val2", actual["querystring"])
	})

	t.Run("cancel invoking because of timeout", func(t *testing.T) {
		c := Channel{baseAddress: "localhost:9998", client: conn, appMetadataToken: "token1", timeout: 100 * time.Millisecond}
		assert.Equal(t, 100*time.Millisecond, c.timeout)
		req := invokev1.NewInvokeMethodRequest("testTimeout")
		req.WithHTTPExtension(http.MethodPost, "timeout=1")
		response, err := c.InvokeMethod(context.Background(), req)

		assert.NoError(t, err)
		assert.Equal(t, int32(4), response.Status().GetCode())
		assert.Equal(t, "context deadline exceeded", response.Status().GetMessage())
	})

	grpcServer.Stop()
}

func close(t *testing.T, c io.Closer) {
	err := c.Close()
	if err != nil {
		assert.Fail(t, fmt.Sprintf("unable to close %s", err))
	}
}<|MERGE_RESOLUTION|>--- conflicted
+++ resolved
@@ -42,26 +42,14 @@
 	defer close(t, conn)
 	assert.NoError(t, err)
 
-<<<<<<< HEAD
-	t.Run("invoke method", func(t *testing.T) {
-		c := Channel{baseAddress: "localhost:9998", client: conn, appMetadataToken: "token1", timeout: 120 * time.Second}
-		assert.Equal(t, 120*time.Second, c.timeout)
-		req := invokev1.NewInvokeMethodRequest("method")
-		req.WithHTTPExtension(http.MethodPost, "param1=val1&param2=val2")
-		response, err := c.InvokeMethod(context.Background(), req)
-		assert.NoError(t, err)
-		contentType, body := response.RawData()
 
-		assert.Equal(t, "application/json", contentType)
-=======
-	c := Channel{baseAddress: "localhost:9998", client: conn, appMetadataToken: "token1", maxRequestBodySize: 4}
+	c := Channel{baseAddress: "localhost:9998", client: conn, appMetadataToken: "token1",timeout: 120 * time.Second, maxRequestBodySize: 4}
 	req := invokev1.NewInvokeMethodRequest("method")
 	req.WithHTTPExtension(http.MethodPost, "param1=val1&param2=val2")
 	response, err := c.InvokeMethod(context.Background(), req)
 	assert.NoError(t, err)
 	contentType, body := response.RawData()
 	grpcServer.Stop()
->>>>>>> 8bf46084
 
 		actual := map[string]string{}
 		json.Unmarshal(body, &actual)
