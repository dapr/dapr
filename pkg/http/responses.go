--- conflicted
+++ resolved
@@ -27,10 +27,9 @@
 	Error    string              `json:"error,omitempty"`
 }
 
-<<<<<<< HEAD
 type option = func(ctx *fasthttp.RequestCtx)
 
-// withEtag sets etag header
+// withEtag sets etag header.
 func withEtag(etag *string) option {
 	return func(ctx *fasthttp.RequestCtx) {
 		if etag != nil {
@@ -39,7 +38,7 @@
 	}
 }
 
-// withMetadata sets metadata headers
+// withMetadata sets metadata headers.
 func withMetadata(metadata map[string]string) option {
 	return func(ctx *fasthttp.RequestCtx) {
 		for k, v := range metadata {
@@ -47,20 +46,8 @@
 		}
 	}
 }
-=======
-// respondWithJSON overrides the content-type with application/json.
-func respondWithJSON(ctx *fasthttp.RequestCtx, code int, obj []byte) {
-	respond(ctx, code, obj)
-	ctx.Response.Header.SetContentType(jsonContentTypeHeader)
-}
 
-// respond sets a default application/json content type if content type is not present.
-func respond(ctx *fasthttp.RequestCtx, code int, obj []byte) {
-	ctx.Response.SetStatusCode(code)
-	ctx.Response.SetBody(obj)
->>>>>>> 8aab85be
-
-// withJSON overrides the content-type with application/json
+// withJSON overrides the content-type with application/json.
 func withJSON(code int, obj []byte) option {
 	return func(ctx *fasthttp.RequestCtx) {
 		ctx.Response.SetStatusCode(code)
@@ -69,30 +56,21 @@
 	}
 }
 
-<<<<<<< HEAD
-// withError sets error code and jsonized error message
+// withError sets error code and jsonized error message.
 func withError(code int, resp ErrorResponse) option {
 	b, _ := json.Marshal(&resp)
 	return withJSON(code, b)
 }
 
-// withEmpty sets 204 status code
+// withEmpty sets 204 status code.
 func withEmpty() option {
 	return func(ctx *fasthttp.RequestCtx) {
 		ctx.Response.SetBody(nil)
 		ctx.Response.SetStatusCode(fasthttp.StatusNoContent)
-=======
-// respondWithETaggedJSON overrides the content-type with application/json and etag header.
-func respondWithETaggedJSON(ctx *fasthttp.RequestCtx, code int, obj []byte, etag *string) {
-	respond(ctx, code, obj)
-	ctx.Response.Header.SetContentType(jsonContentTypeHeader)
-	if etag != nil {
-		ctx.Response.Header.Set(etagHeader, *etag)
->>>>>>> 8aab85be
 	}
 }
 
-// with sets a default application/json content type if content type is not present
+// with sets a default application/json content type if content type is not present.
 func with(code int, obj []byte) option {
 	return func(ctx *fasthttp.RequestCtx) {
 		ctx.Response.SetStatusCode(code)
