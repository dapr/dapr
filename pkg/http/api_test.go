--- conflicted
+++ resolved
@@ -3758,31 +3758,18 @@
 			map[string]int{},
 		),
 	}
-<<<<<<< HEAD
 	const storeName = "store1"
-	fakeStores := map[string]state.Store{
-		storeName:   fakeStore,
-		"failStore": failingStore,
-	}
+	compStore := compstore.New()
+	compStore.AddStateStore(storeName, fakeStore)
+	compStore.AddStateStore("failStore", failingStore)
 	rc := resiliency.FromConfigurations(logger.NewLogger("state.test"), testResiliency)
 	testAPI := &api{
-		stateStores: fakeStores,
-		resiliency:  rc,
+		resiliency: rc,
 		universal: &universalapi.UniversalAPI{
-			Logger:      logger.NewLogger("fakeLogger"),
-			StateStores: fakeStores,
-			Resiliency:  rc,
+			Logger:     logger.NewLogger("fakeLogger"),
+			CompStore:  compStore,
+			Resiliency: rc,
 		},
-=======
-	compStore := compstore.New()
-	compStore.AddStateStore("store1", fakeStore)
-	compStore.AddStateStore("failStore", failingStore)
-	testAPI := &api{resiliency: resiliency.FromConfigurations(logger.NewLogger("state.test"), testResiliency)}
-	testAPI.universal = &universalapi.UniversalAPI{
-		Logger:     logger.NewLogger("fakeLogger"),
-		CompStore:  compStore,
-		Resiliency: testAPI.resiliency,
->>>>>>> 32446329
 	}
 	fakeServer.StartServer(testAPI.constructStateEndpoints())
 
@@ -4274,18 +4261,12 @@
 func TestStateStoreQuerierNotImplemented(t *testing.T) {
 	fakeServer := newFakeHTTPServer()
 	compStore := compstore.New()
-	compStore.AddStateStore("store1", fakeStateStore{})
+	compStore.AddStateStore("store1", newFakeStateStore())
 	testAPI := &api{
 		universal: &universalapi.UniversalAPI{
-<<<<<<< HEAD
-			Logger:      logger.NewLogger("fakeLogger"),
-			StateStores: map[string]state.Store{"store1": newFakeStateStore()},
-			Resiliency:  resiliency.New(nil),
-=======
 			Logger:     logger.NewLogger("fakeLogger"),
 			CompStore:  compStore,
 			Resiliency: resiliency.New(nil),
->>>>>>> 32446329
 		},
 	}
 	fakeServer.StartServer(testAPI.constructStateEndpoints())
@@ -4299,18 +4280,12 @@
 func TestStateStoreQuerierNotEnabled(t *testing.T) {
 	fakeServer := newFakeHTTPServer()
 	compStore := compstore.New()
-	compStore.AddStateStore("store1", fakeStateStore{})
+	compStore.AddStateStore("store1", newFakeStateStore())
 	testAPI := &api{
 		universal: &universalapi.UniversalAPI{
-<<<<<<< HEAD
-			Logger:      logger.NewLogger("fakeLogger"),
-			StateStores: map[string]state.Store{"store1": newFakeStateStoreQuerier()},
-			Resiliency:  resiliency.New(nil),
-=======
 			Logger:     logger.NewLogger("fakeLogger"),
 			CompStore:  compStore,
 			Resiliency: resiliency.New(nil),
->>>>>>> 32446329
 		},
 	}
 	fakeServer.StartServer(testAPI.constructStateEndpoints())
@@ -4324,18 +4299,12 @@
 	storeName := "encrypted-store1"
 	fakeServer := newFakeHTTPServer()
 	compStore := compstore.New()
-	compStore.AddStateStore(storeName, fakeStateStoreQuerier{})
+	compStore.AddStateStore(storeName, newFakeStateStoreQuerier())
 	testAPI := &api{
 		universal: &universalapi.UniversalAPI{
-<<<<<<< HEAD
-			Logger:      logger.NewLogger("fakeLogger"),
-			StateStores: map[string]state.Store{storeName: newFakeStateStoreQuerier()},
-			Resiliency:  resiliency.New(nil),
-=======
 			Logger:     logger.NewLogger("fakeLogger"),
 			CompStore:  compStore,
 			Resiliency: resiliency.New(nil),
->>>>>>> 32446329
 		},
 	}
 	encryption.AddEncryptedStateStore(storeName, encryption.ComponentEncryptionKeys{})
