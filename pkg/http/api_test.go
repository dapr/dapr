--- conflicted
+++ resolved
@@ -2262,13 +2262,6 @@
 
 	fakeServer.StartServer(testAPI.constructMetadataEndpoints())
 
-<<<<<<< HEAD
-	expectedBody := map[string]interface{}{
-		"id":     "xyz",
-		"actors": []map[string]interface{}{{"type": "abcd", "count": 10}, {"type": "xyz", "count": 5}},
-		"extended": map[string]string{
-			"test": "value",
-=======
 	expectedBody := metadata{
 		ID: "xyz",
 		ActiveActorsCount: []actors.ActiveActorsCount{
@@ -2284,7 +2277,6 @@
 		Extended: map[string]string{
 			"test":               "value",
 			"daprRuntimeVersion": "edge",
->>>>>>> 51cf47d0
 		},
 		RegisteredComponents: []registeredComponent{
 			{
