--- conflicted
+++ resolved
@@ -1883,18 +1883,13 @@
 	fakeServer := newFakeHTTPServer()
 	rc := resiliency.FromConfigurations(logger.NewLogger("test.api.http.actors"), testResiliency)
 	testAPI := &api{
-<<<<<<< HEAD
 		appChannel: new(channelt.MockAppChannel),
-		actor:      nil,
-		resiliency: resiliency.FromConfigurations(logger.NewLogger("test.api.http.actors"), testResiliency),
-=======
 		resiliency: rc,
 		universal: &universalapi.UniversalAPI{
 			AppID:      "fakeAPI",
 			Resiliency: rc,
 			Actors:     nil,
 		},
->>>>>>> 89a93c95
 	}
 
 	fakeServer.StartServer(testAPI.constructActorEndpoints())
@@ -2812,12 +2807,8 @@
 
 	t.Run("Actor runtime is not initialized", func(t *testing.T) {
 		apiPath := "v1.0/actors/fakeActorType/fakeActorID/state/key1"
-<<<<<<< HEAD
 		testAPI.appChannel = new(channelt.MockAppChannel)
-		testAPI.actor = nil
-=======
 		testAPI.universal.Actors = nil
->>>>>>> 89a93c95
 
 		testMethods := []string{"GET"}
 
