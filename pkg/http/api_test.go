--- conflicted
+++ resolved
@@ -1,261 +1,262 @@
-package http
-
-import (
-	"context"
-	"encoding/json"
-	"errors"
-	"fmt"
-	"io/ioutil"
-	"net"
-	gohttp "net/http"
-	"strings"
-	"testing"
-
-	"github.com/valyala/fasthttp/fasthttputil"
-
-	"github.com/actionscore/actions/pkg/actors"
-	"github.com/actionscore/actions/pkg/channel"
-	"github.com/actionscore/actions/pkg/channel/http"
-	"github.com/actionscore/actions/pkg/messaging"
-	actionst "github.com/actionscore/actions/pkg/testing"
-	routing "github.com/qiangxue/fasthttp-routing"
-	"github.com/stretchr/testify/assert"
-	"github.com/valyala/fasthttp"
-)
-
-type mockChannel struct {
-}
-
-func (c mockChannel) InvokeMethod(req *channel.InvokeRequest) (*channel.InvokeResponse, error) {
-	if val, ok := req.Metadata[http.QueryString]; ok {
-		return &channel.InvokeResponse{Data: []byte(val)}, nil
-	}
-	return nil, nil
-}
-
-type mockDirectMessaging struct {
-	appChannel channel.AppChannel
-}
-
-func (d mockDirectMessaging) Invoke(req *messaging.DirectMessageRequest) (*messaging.DirectMessageResponse, error) {
-	localInvokeReq := channel.InvokeRequest{
-		Metadata: req.Metadata,
-		Method:   req.Method,
-		Payload:  req.Data,
-	}
-
-	resp, err := d.appChannel.InvokeMethod(&localInvokeReq)
-	if err != nil {
-		return nil, err
-	}
-
-	return &messaging.DirectMessageResponse{
-		Data:     resp.Data,
-		Metadata: resp.Metadata,
-	}, nil
-}
-
-func TestOutputBinding(t *testing.T) {
-	t.Run("with correct input params", func(t *testing.T) {
-		testAPI := &api{directMessaging: mockDirectMessaging{appChannel: mockChannel{}}, sendToOutputBindingFn: func(name string, data []byte) error {
-			return nil
-		}}
-		c := &routing.Context{}
-		request := fasthttp.Request{}
-		request.URI().Parse(nil, []byte("http://actionscore.dev/bindings/test"))
-		c.RequestCtx = &fasthttp.RequestCtx{Request: request}
-		err := testAPI.onOutputBindingMessage(c)
-		assert.NoError(t, err)
-		assert.Equal(t, 200, c.Response.StatusCode())
-	})
-
-	t.Run("with missing binding name", func(t *testing.T) {
-		testAPI := &api{directMessaging: mockDirectMessaging{appChannel: mockChannel{}}, sendToOutputBindingFn: func(name string, data []byte) error {
-			return errors.New("missing binding name")
-		}}
-		c := &routing.Context{}
-		request := fasthttp.Request{}
-		request.URI().Parse(nil, []byte("http://actionscore.dev/bindings/test"))
-		c.RequestCtx = &fasthttp.RequestCtx{Request: request}
-		testAPI.onOutputBindingMessage(c)
-		assert.NotEqual(t, 200, c.Response.StatusCode())
-	})
-}
-
-func TestOnDirectMessage(t *testing.T) {
-	t.Run("with parameters", func(t *testing.T) {
-		testAPI := &api{directMessaging: mockDirectMessaging{appChannel: mockChannel{}}}
-		c := &routing.Context{}
-		request := fasthttp.Request{}
-		request.URI().Parse(nil, []byte("http://www.microsoft.com/dummy?param1=val1&param2=val2"))
-		c.RequestCtx = &fasthttp.RequestCtx{Request: request}
-		err := testAPI.onDirectMessage(c)
-		assert.NoError(t, err)
-		assert.Equal(t, "param1=val1&param2=val2", string(c.Response.Body()))
-	})
-
-	t.Run("without parameters", func(t *testing.T) {
-		testAPI := &api{directMessaging: mockDirectMessaging{appChannel: mockChannel{}}}
-		c := &routing.Context{}
-		request := fasthttp.Request{}
-		request.URI().Parse(nil, []byte("http://www.microsoft.com/dummy"))
-		c.RequestCtx = &fasthttp.RequestCtx{Request: request}
-		err := testAPI.onDirectMessage(c)
-		assert.NoError(t, err)
-		assert.Equal(t, "", string(c.Response.Body()))
-	})
-}
-
-<<<<<<< HEAD
-func TestSaveActorState(t *testing.T) {
-	testPath := "v1.0/actors/fakeActorType/fakeActorID/state/key1"
-	fakeData := []byte("fakeData")
-
-	fakeServer := newFakeHTTPServer()
-	testAPI := &api{actor: nil}
-
-	fakeServer.StartServer(testAPI.constructActorEndpoints())
-
-	t.Run("Actor is not initialized", func(t *testing.T) {
-		// act
-		statusCode, body := fakeServer.DoRequest("PUT", testPath, fakeData)
-
-		// assert
-		var bodyObj map[string]string
-		json.Unmarshal(body, &bodyObj)
-		assert.Equal(t, 400, statusCode)
-		assert.Equal(t, "actor is not initialized", bodyObj["error"])
-	})
-
-	t.Run("Save granular state key", func(t *testing.T) {
-		mockActors := new(actionst.MockActors)
-		mockActors.On("SaveState", &actors.SaveStateRequest{
-			ActorID:   "fakeActorID",
-			ActorType: "fakeActorType",
-			Key:       "key1",
-			Data:      fakeData,
-		}).Return(nil)
-
-		testAPI.actor = mockActors
-
-		testMethods := []string{"POST", "PUT"}
-		for _, method := range testMethods {
-			// act
-			statusCode, _ := fakeServer.DoRequest(method, testPath, fakeData)
-
-			// assert
-			assert.Equal(t, 201, statusCode, "failed to save state key with %s", method)
-		}
-	})
-
-	fakeServer.Shutdown()
-}
-
-func TestGetActorState(t *testing.T) {
-	testPath := "v1.0/actors/fakeActorType/fakeActorID/state/key1"
-	fakeServer := newFakeHTTPServer()
-	testAPI := &api{actor: nil}
-
-	fakeServer.StartServer(testAPI.constructActorEndpoints())
-
-	t.Run("Actor is not initialized", func(t *testing.T) {
-		// act
-		statusCode, body := fakeServer.DoRequest("GET", testPath, nil)
-
-		// assert
-		var bodyObj map[string]string
-		json.Unmarshal(body, &bodyObj)
-		assert.Equal(t, 400, statusCode)
-		assert.Equal(t, "actor is not initialized", bodyObj["error"])
-	})
-
-	t.Run("Get Actor State successfully", func(t *testing.T) {
-		mockActors := new(actionst.MockActors)
-		mockActors.On("GetState", &actors.GetStateRequest{
-			ActorID:   "fakeActorID",
-			ActorType: "fakeActorType",
-			Key:       "key1",
-		}).Return(&actors.StateResponse{
-			Data: []byte("fakeData"),
-		}, nil)
-
-		testAPI.actor = mockActors
-
-		// act
-		statusCode, body := fakeServer.DoRequest("GET", testPath, nil)
-
-		// assert
-		assert.Equal(t, 200, statusCode)
-		assert.Equal(t, []byte("fakeData"), body)
-	})
-
-	fakeServer.Shutdown()
-}
-
-// Fake http server and client helpers to simplify endpoints test
-func newFakeHTTPServer() *fakeHTTPServer {
-	return &fakeHTTPServer{}
-}
-
-type fakeHTTPServer struct {
-	ln     *fasthttputil.InmemoryListener
-	client gohttp.Client
-}
-
-func (f *fakeHTTPServer) StartServer(endpoints []Endpoint) {
-	router := f.getRouter(endpoints)
-	f.ln = fasthttputil.NewInmemoryListener()
-	go func() {
-		if err := fasthttp.Serve(f.ln, router.HandleRequest); err != nil {
-			panic(fmt.Errorf("failed to serve: %v", err))
-		}
-	}()
-
-	f.client = gohttp.Client{
-		Transport: &gohttp.Transport{
-			DialContext: func(ctx context.Context, network, addr string) (net.Conn, error) {
-				return f.ln.Dial()
-			},
-		},
-	}
-}
-
-func (f *fakeHTTPServer) getRouter(endpoints []Endpoint) *routing.Router {
-	router := routing.New()
-
-	for _, e := range endpoints {
-		methods := strings.Join(e.Methods, ",")
-		path := fmt.Sprintf("/%s/%s", e.Version, e.Route)
-
-		router.To(methods, path, e.Handler)
-	}
-
-	return router
-}
-
-func (f *fakeHTTPServer) Shutdown() {
-	f.ln.Close()
-}
-
-func (f *fakeHTTPServer) DoRequest(method, path string, body []byte) (int, []byte) {
-	r, _ := gohttp.NewRequest(method, fmt.Sprintf("http://localhost/%s", path), nil)
-	res, err := f.client.Do(r)
-	if err != nil {
-		panic(fmt.Errorf("failed to request: %v", err))
-	}
-
-	bodyBytes, _ := ioutil.ReadAll(res.Body)
-	return res.StatusCode, bodyBytes
-=======
-func TestSetHeaders(t *testing.T) {
-	testAPI := &api{directMessaging: mockDirectMessaging{appChannel: mockChannel{}}}
-	c := &routing.Context{}
-	request := fasthttp.Request{}
-	c.RequestCtx = &fasthttp.RequestCtx{Request: request}
-	c.Request.Header.Set("H1", "v1")
-	c.Request.Header.Set("H2", "v2")
-	m := map[string]string{}
-	testAPI.setHeaders(c, m)
-	assert.Equal(t, "H1&__header_equals__&v1&__header_delim__&H2&__header_equals__&v2", m["headers"])
->>>>>>> d29f3b73
-}
+package http
+
+import (
+	"bytes"
+	"context"
+	"encoding/json"
+	"errors"
+	"fmt"
+	"io/ioutil"
+	"net"
+	gohttp "net/http"
+	"strings"
+	"testing"
+
+	"github.com/valyala/fasthttp/fasthttputil"
+
+	"github.com/actionscore/actions/pkg/actors"
+	"github.com/actionscore/actions/pkg/channel"
+	"github.com/actionscore/actions/pkg/channel/http"
+	"github.com/actionscore/actions/pkg/messaging"
+	actionst "github.com/actionscore/actions/pkg/testing"
+	routing "github.com/qiangxue/fasthttp-routing"
+	"github.com/stretchr/testify/assert"
+	"github.com/valyala/fasthttp"
+)
+
+type mockChannel struct {
+}
+
+func (c mockChannel) InvokeMethod(req *channel.InvokeRequest) (*channel.InvokeResponse, error) {
+	if val, ok := req.Metadata[http.QueryString]; ok {
+		return &channel.InvokeResponse{Data: []byte(val)}, nil
+	}
+	return nil, nil
+}
+
+type mockDirectMessaging struct {
+	appChannel channel.AppChannel
+}
+
+func (d mockDirectMessaging) Invoke(req *messaging.DirectMessageRequest) (*messaging.DirectMessageResponse, error) {
+	localInvokeReq := channel.InvokeRequest{
+		Metadata: req.Metadata,
+		Method:   req.Method,
+		Payload:  req.Data,
+	}
+
+	resp, err := d.appChannel.InvokeMethod(&localInvokeReq)
+	if err != nil {
+		return nil, err
+	}
+
+	return &messaging.DirectMessageResponse{
+		Data:     resp.Data,
+		Metadata: resp.Metadata,
+	}, nil
+}
+
+func TestOutputBinding(t *testing.T) {
+	t.Run("with correct input params", func(t *testing.T) {
+		testAPI := &api{directMessaging: mockDirectMessaging{appChannel: mockChannel{}}, sendToOutputBindingFn: func(name string, data []byte) error {
+			return nil
+		}}
+		c := &routing.Context{}
+		request := fasthttp.Request{}
+		request.URI().Parse(nil, []byte("http://actionscore.dev/bindings/test"))
+		c.RequestCtx = &fasthttp.RequestCtx{Request: request}
+		err := testAPI.onOutputBindingMessage(c)
+		assert.NoError(t, err)
+		assert.Equal(t, 200, c.Response.StatusCode())
+	})
+
+	t.Run("with missing binding name", func(t *testing.T) {
+		testAPI := &api{directMessaging: mockDirectMessaging{appChannel: mockChannel{}}, sendToOutputBindingFn: func(name string, data []byte) error {
+			return errors.New("missing binding name")
+		}}
+		c := &routing.Context{}
+		request := fasthttp.Request{}
+		request.URI().Parse(nil, []byte("http://actionscore.dev/bindings/test"))
+		c.RequestCtx = &fasthttp.RequestCtx{Request: request}
+		testAPI.onOutputBindingMessage(c)
+		assert.NotEqual(t, 200, c.Response.StatusCode())
+	})
+}
+
+func TestOnDirectMessage(t *testing.T) {
+	t.Run("with parameters", func(t *testing.T) {
+		testAPI := &api{directMessaging: mockDirectMessaging{appChannel: mockChannel{}}}
+		c := &routing.Context{}
+		request := fasthttp.Request{}
+		request.URI().Parse(nil, []byte("http://www.microsoft.com/dummy?param1=val1&param2=val2"))
+		c.RequestCtx = &fasthttp.RequestCtx{Request: request}
+		err := testAPI.onDirectMessage(c)
+		assert.NoError(t, err)
+		assert.Equal(t, "param1=val1&param2=val2", string(c.Response.Body()))
+	})
+
+	t.Run("without parameters", func(t *testing.T) {
+		testAPI := &api{directMessaging: mockDirectMessaging{appChannel: mockChannel{}}}
+		c := &routing.Context{}
+		request := fasthttp.Request{}
+		request.URI().Parse(nil, []byte("http://www.microsoft.com/dummy"))
+		c.RequestCtx = &fasthttp.RequestCtx{Request: request}
+		err := testAPI.onDirectMessage(c)
+		assert.NoError(t, err)
+		assert.Equal(t, "", string(c.Response.Body()))
+	})
+}
+
+func TestSetHeaders(t *testing.T) {
+	testAPI := &api{directMessaging: mockDirectMessaging{appChannel: mockChannel{}}}
+	c := &routing.Context{}
+	request := fasthttp.Request{}
+	c.RequestCtx = &fasthttp.RequestCtx{Request: request}
+	c.Request.Header.Set("H1", "v1")
+	c.Request.Header.Set("H2", "v2")
+	m := map[string]string{}
+	testAPI.setHeaders(c, m)
+	assert.Equal(t, "H1&__header_equals__&v1&__header_delim__&H2&__header_equals__&v2", m["headers"])
+}
+
+func TestSaveActorState(t *testing.T) {
+	testPath := "v1.0/actors/fakeActorType/fakeActorID/state/key1"
+	fakeData := []byte("fakeData")
+
+	fakeServer := newFakeHTTPServer()
+	testAPI := &api{actor: nil}
+
+	fakeServer.StartServer(testAPI.constructActorEndpoints())
+
+	t.Run("Actor is not initialized", func(t *testing.T) {
+		// act
+		statusCode, body := fakeServer.DoRequest("PUT", testPath, fakeData)
+
+		// assert
+		var bodyObj map[string]string
+		json.Unmarshal(body, &bodyObj)
+		assert.Equal(t, 400, statusCode)
+		assert.Equal(t, "actor is not initialized", bodyObj["error"])
+	})
+
+	t.Run("Save granular state key", func(t *testing.T) {
+		mockActors := new(actionst.MockActors)
+		mockActors.On("SaveState", &actors.SaveStateRequest{
+			ActorID:   "fakeActorID",
+			ActorType: "fakeActorType",
+			Key:       "key1",
+			Data:      fakeData,
+		}).Return(nil)
+
+		testAPI.actor = mockActors
+
+		testMethods := []string{"POST", "PUT"}
+		for _, method := range testMethods {
+			// act
+			statusCode, _ := fakeServer.DoRequest(method, testPath, fakeData)
+
+			// assert
+			assert.Equal(t, 201, statusCode, "failed to save state key with %s", method)
+		}
+	})
+
+	fakeServer.Shutdown()
+}
+
+func TestGetActorState(t *testing.T) {
+	testPath := "v1.0/actors/fakeActorType/fakeActorID/state/key1"
+	fakeServer := newFakeHTTPServer()
+	testAPI := &api{actor: nil}
+
+	fakeServer.StartServer(testAPI.constructActorEndpoints())
+
+	t.Run("Actor is not initialized", func(t *testing.T) {
+		// act
+		statusCode, body := fakeServer.DoRequest("GET", testPath, nil)
+
+		// assert
+		var bodyObj map[string]string
+		json.Unmarshal(body, &bodyObj)
+		assert.Equal(t, 400, statusCode)
+		assert.Equal(t, "actor is not initialized", bodyObj["error"])
+	})
+
+	t.Run("Get Actor State successfully", func(t *testing.T) {
+		mockActors := new(actionst.MockActors)
+		mockActors.On("GetState", &actors.GetStateRequest{
+			ActorID:   "fakeActorID",
+			ActorType: "fakeActorType",
+			Key:       "key1",
+		}).Return(&actors.StateResponse{
+			Data: []byte("fakeData"),
+		}, nil)
+
+		testAPI.actor = mockActors
+
+		// act
+		statusCode, body := fakeServer.DoRequest("GET", testPath, nil)
+
+		// assert
+		assert.Equal(t, 200, statusCode)
+		assert.Equal(t, []byte("fakeData"), body)
+	})
+
+	fakeServer.Shutdown()
+}
+
+// Fake http server and client helpers to simplify endpoints test
+func newFakeHTTPServer() *fakeHTTPServer {
+	return &fakeHTTPServer{}
+}
+
+type fakeHTTPServer struct {
+	ln     *fasthttputil.InmemoryListener
+	client gohttp.Client
+}
+
+func (f *fakeHTTPServer) StartServer(endpoints []Endpoint) {
+	router := f.getRouter(endpoints)
+	f.ln = fasthttputil.NewInmemoryListener()
+	go func() {
+		if err := fasthttp.Serve(f.ln, router.HandleRequest); err != nil {
+			panic(fmt.Errorf("failed to serve: %v", err))
+		}
+	}()
+
+	f.client = gohttp.Client{
+		Transport: &gohttp.Transport{
+			DialContext: func(ctx context.Context, network, addr string) (net.Conn, error) {
+				return f.ln.Dial()
+			},
+		},
+	}
+}
+
+func (f *fakeHTTPServer) getRouter(endpoints []Endpoint) *routing.Router {
+	router := routing.New()
+
+	for _, e := range endpoints {
+		methods := strings.Join(e.Methods, ",")
+		path := fmt.Sprintf("/%s/%s", e.Version, e.Route)
+
+		router.To(methods, path, e.Handler)
+	}
+
+	return router
+}
+
+func (f *fakeHTTPServer) Shutdown() {
+	f.ln.Close()
+}
+
+func (f *fakeHTTPServer) DoRequest(method, path string, body []byte) (int, []byte) {
+
+	r, _ := gohttp.NewRequest(method, fmt.Sprintf("http://localhost/%s", path), bytes.NewBuffer(body))
+	res, err := f.client.Do(r)
+	if err != nil {
+		panic(fmt.Errorf("failed to request: %v", err))
+	}
+
+	bodyBytes, _ := ioutil.ReadAll(res.Body)
+	return res.StatusCode, bodyBytes
+}