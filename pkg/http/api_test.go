--- conflicted
+++ resolved
@@ -1,406 +1,398 @@
-package http
-
-import (
-	"bytes"
-	"context"
-	"encoding/json"
-	"errors"
-	"fmt"
-	"io/ioutil"
-	"net"
-	gohttp "net/http"
-	"strings"
-	"testing"
-
-	"github.com/actionscore/actions/pkg/actors"
-	"github.com/actionscore/actions/pkg/channel/http"
-	"github.com/actionscore/actions/pkg/messaging"
-	actionst "github.com/actionscore/actions/pkg/testing"
-	jsoniter "github.com/json-iterator/go"
-	routing "github.com/qiangxue/fasthttp-routing"
-	"github.com/stretchr/testify/assert"
-	"github.com/valyala/fasthttp"
-	"github.com/valyala/fasthttp/fasthttputil"
-)
-
-func TestSetHeaders(t *testing.T) {
-	testAPI := &api{}
-	c := &routing.Context{}
-	request := fasthttp.Request{}
-	c.RequestCtx = &fasthttp.RequestCtx{Request: request}
-	c.Request.Header.Set("H1", "v1")
-	c.Request.Header.Set("H2", "v2")
-	m := map[string]string{}
-	testAPI.setHeaders(c, m)
-	assert.Equal(t, "H1&__header_equals__&v1&__header_delim__&H2&__header_equals__&v2", m["headers"])
-}
-
-func TestV1OutputBindingsEndpoints(t *testing.T) {
-	fakeServer := newFakeHTTPServer()
-	testAPI := &api{
-		sendToOutputBindingFn: func(name string, data []byte) error { return nil },
-		json:                  jsoniter.ConfigFastest,
-	}
-	fakeServer.StartServer(testAPI.constructBindingsEndpoints())
-
-	t.Run("Invoke output bindings - 200 OK", func(t *testing.T) {
-		apiPath := fmt.Sprintf("%s/bindings/testbinding", apiVersionV1)
-		fakeData := []byte("fake output")
-
-		testMethods := []string{"POST", "PUT"}
-		for _, method := range testMethods {
-			// act
-			resp := fakeServer.DoRequest(method, apiPath, fakeData)
-
-			// assert
-			assert.Equal(t, 200, resp.StatusCode, "failed to invoke output binding with %s", method)
-		}
-	})
-
-	t.Run("Invoke output bindings - 500 InternalError", func(t *testing.T) {
-		apiPath := fmt.Sprintf("%s/bindings/notfound", apiVersionV1)
-		fakeData := []byte("fake output")
-
-		testAPI.sendToOutputBindingFn = func(name string, data []byte) error {
-			return errors.New("missing binding name")
-		}
-
-		testMethods := []string{"POST", "PUT"}
-		for _, method := range testMethods {
-			// act
-			resp := fakeServer.DoRequest(method, apiPath, fakeData)
-
-			// assert
-			assert.Equal(t, 500, resp.StatusCode)
-<<<<<<< HEAD
-			assert.Equal(t, "error invoking output binding notfound: missing binding name", resp.ErrorBody["error"])
-=======
-			assert.Equal(t, "ERR_INVOKE_OUTPUT_BINDING", fakeServer.UnmarshalBody(resp.Body)["errorCode"])
->>>>>>> 393f8423
-		}
-	})
-
-	fakeServer.Shutdown()
-}
-
-func TestV1DirectMessagingEndpoints(t *testing.T) {
-	fakeHeader := "Host&__header_equals__&localhost&__header_delim__&Content-Length&__header_equals__&8&__header_delim__&Content-Type&__header_equals__&application/json&__header_delim__&User-Agent&__header_equals__&Go-http-client/1.1&__header_delim__&Accept-Encoding&__header_equals__&gzip"
-	fakeDirectMessageResponse := &messaging.DirectMessageResponse{
-		Data: []byte("fakeDirectMessageResponse"),
-		Metadata: map[string]string{
-			"http.status_code": "200",
-			"headers":          fakeHeader,
-		},
-	}
-
-	mockDirectMessaging := new(actionst.MockDirectMessaging)
-
-	fakeServer := newFakeHTTPServer()
-	testAPI := &api{
-		directMessaging: mockDirectMessaging,
-		json:            jsoniter.ConfigFastest,
-	}
-	fakeServer.StartServer(testAPI.constructDirectMessagingEndpoints())
-
-	t.Run("Invoke direct messaging without querystring - 200 OK", func(t *testing.T) {
-		apiPath := "v1.0/actions/fakeActionsID/fakeMethod"
-		fakeData := []byte("fakeData")
-
-		mockDirectMessaging.Calls = nil // reset call count
-		mockDirectMessaging.On(
-			"Invoke",
-			&messaging.DirectMessageRequest{
-				Data:   fakeData,
-				Method: "fakeMethod",
-				Metadata: map[string]string{
-					"headers":        fakeHeader,
-					http.HTTPVerb:    "POST",
-					http.QueryString: "", // without query string
-				},
-				Target: "fakeActionsID",
-			}).Return(fakeDirectMessageResponse, nil).Once()
-
-		// act
-		resp := fakeServer.DoRequest("POST", apiPath, fakeData)
-
-		// assert
-		mockDirectMessaging.AssertNumberOfCalls(t, "Invoke", 1)
-		assert.Equal(t, 200, resp.StatusCode)
-	})
-
-	t.Run("Invoke direct messaging with querystring - 200 OK", func(t *testing.T) {
-		apiPath := "v1.0/actions/fakeActionsID/fakeMethod?param1=val1&param2=val2"
-		fakeData := []byte("fakeData")
-
-		mockDirectMessaging.Calls = nil // reset call count
-		mockDirectMessaging.On(
-			"Invoke",
-			&messaging.DirectMessageRequest{
-				Data:   fakeData,
-				Method: "fakeMethod",
-				Metadata: map[string]string{
-					"headers":        fakeHeader,
-					http.HTTPVerb:    "POST",
-					http.QueryString: "param1=val1&param2=val2",
-				},
-				Target: "fakeActionsID",
-			}).Return(fakeDirectMessageResponse, nil).Once()
-
-		// act
-		resp := fakeServer.DoRequest("POST", apiPath, fakeData)
-
-		// assert
-		mockDirectMessaging.AssertNumberOfCalls(t, "Invoke", 1)
-		assert.Equal(t, 200, resp.StatusCode)
-	})
-
-	fakeServer.Shutdown()
-}
-
-func TestV1ActorEndpoints(t *testing.T) {
-	fakeServer := newFakeHTTPServer()
-	testAPI := &api{
-		actor: nil,
-		json:  jsoniter.ConfigFastest,
-	}
-
-	fakeServer.StartServer(testAPI.constructActorEndpoints())
-
-	fakeBodyObject := map[string]interface{}{"data": "fakeData"}
-	fakeData, _ := json.Marshal(fakeBodyObject)
-
-	t.Run("Actor runtime is not initialized", func(t *testing.T) {
-		apiPath := "v1.0/actors/fakeActorType/fakeActorID/state/key1"
-		testAPI.actor = nil
-
-		testMethods := []string{"POST", "PUT", "GET", "DELETE"}
-
-		for _, method := range testMethods {
-			// act
-			resp := fakeServer.DoRequest(method, apiPath, fakeData)
-
-			// assert
-			assert.Equal(t, 400, resp.StatusCode)
-<<<<<<< HEAD
-			assert.Equal(t, "actor runtime is not initialized", resp.ErrorBody["error"])
-=======
-			assert.Equal(t, "ERR_ACTOR_RUNTIME_NOT_FOUND", fakeServer.UnmarshalBody(resp.Body)["errorCode"])
->>>>>>> 393f8423
-		}
-	})
-
-	t.Run("Save actor state - 200 OK", func(t *testing.T) {
-		apiPath := "v1.0/actors/fakeActorType/fakeActorID/state/key1"
-		mockActors := new(actionst.MockActors)
-		mockActors.On("SaveState", &actors.SaveStateRequest{
-			ActorID:   "fakeActorID",
-			ActorType: "fakeActorType",
-			Key:       "key1",
-			Data:      fakeBodyObject,
-		}).Return(nil)
-
-		testAPI.actor = mockActors
-
-		testMethods := []string{"POST", "PUT"}
-		for _, method := range testMethods {
-			mockActors.Calls = nil
-
-			// act
-			resp := fakeServer.DoRequest(method, apiPath, fakeData)
-
-			// assert
-			assert.Equal(t, 201, resp.StatusCode, "failed to save state key with %s", method)
-			mockActors.AssertNumberOfCalls(t, "SaveState", 1)
-		}
-	})
-
-	t.Run("Save actor state - 400 deserialization error", func(t *testing.T) {
-		apiPath := "v1.0/actors/fakeActorType/fakeActorID/state/key1"
-		nonJSONFakeData := []byte("non-json-serialized")
-
-		mockActors := new(actionst.MockActors)
-		mockActors.On("SaveState", &actors.SaveStateRequest{
-			ActorID:   "fakeActorID",
-			ActorType: "fakeActorType",
-			Key:       "key1",
-			Data:      fakeBodyObject,
-		}).Return(nil)
-
-		testAPI.actor = mockActors
-
-		testMethods := []string{"POST", "PUT"}
-		for _, method := range testMethods {
-			mockActors.Calls = nil
-
-			// act
-			resp := fakeServer.DoRequest(method, apiPath, nonJSONFakeData)
-
-			// assert
-			assert.Equal(t, 400, resp.StatusCode)
-			mockActors.AssertNumberOfCalls(t, "SaveState", 0)
-		}
-	})
-
-	t.Run("Get actor state - 200 OK", func(t *testing.T) {
-		apiPath := "v1.0/actors/fakeActorType/fakeActorID/state/key1"
-		mockActors := new(actionst.MockActors)
-		mockActors.On("GetState", &actors.GetStateRequest{
-			ActorID:   "fakeActorID",
-			ActorType: "fakeActorType",
-			Key:       "key1",
-		}).Return(&actors.StateResponse{
-			Data: fakeData,
-		}, nil)
-
-		testAPI.actor = mockActors
-
-		// act
-		resp := fakeServer.DoRequest("GET", apiPath, nil)
-
-		// assert
-		assert.Equal(t, 200, resp.StatusCode)
-		assert.Equal(t, fakeData, resp.RawBody)
-		mockActors.AssertNumberOfCalls(t, "GetState", 1)
-	})
-
-	t.Run("Delete actor state - 200 OK", func(t *testing.T) {
-		apiPath := "v1.0/actors/fakeActorType/fakeActorID/state/key1"
-		mockActors := new(actionst.MockActors)
-		mockActors.On("DeleteState", &actors.DeleteStateRequest{
-			ActorID:   "fakeActorID",
-			ActorType: "fakeActorType",
-			Key:       "key1",
-		}).Return(nil)
-
-		testAPI.actor = mockActors
-
-		// act
-		resp := fakeServer.DoRequest("DELETE", apiPath, nil)
-
-		// assert
-		assert.Equal(t, 200, resp.StatusCode)
-		mockActors.AssertNumberOfCalls(t, "DeleteState", 1)
-	})
-
-	t.Run("Transaction - 201 Accepted", func(t *testing.T) {
-		apiPath := "v1.0/actors/fakeActorType/fakeActorID/state"
-
-		testTransactionalOperations := []actors.TransactionalOperation{
-			actors.TransactionalOperation{
-				Operation: actors.Upsert,
-				Request: map[string]interface{}{
-					"key":  "fakeKey1",
-					"data": fakeBodyObject,
-				},
-			},
-			actors.TransactionalOperation{
-				Operation: actors.Delete,
-				Request: map[string]interface{}{
-					"key": "fakeKey1",
-				},
-			},
-		}
-
-		mockActors := new(actionst.MockActors)
-		mockActors.On("TransactionalStateOperation", &actors.TransactionalRequest{
-			ActorID:    "fakeActorID",
-			ActorType:  "fakeActorType",
-			Operations: testTransactionalOperations,
-		}).Return(nil)
-
-		testAPI.actor = mockActors
-
-		// act
-		inputBodyBytes, err := json.Marshal(testTransactionalOperations)
-
-		assert.NoError(t, err)
-		resp := fakeServer.DoRequest("POST", apiPath, inputBodyBytes)
-
-		// assert
-		assert.Equal(t, 201, resp.StatusCode)
-		mockActors.AssertNumberOfCalls(t, "TransactionalStateOperation", 1)
-	})
-
-	fakeServer.Shutdown()
-}
-
-// Fake http server and client helpers to simplify endpoints test
-func newFakeHTTPServer() *fakeHTTPServer {
-	return &fakeHTTPServer{}
-}
-
-type fakeHTTPServer struct {
-	ln     *fasthttputil.InmemoryListener
-	client gohttp.Client
-}
-
-type fakeHTTPResponse struct {
-	StatusCode  int
-	ContentType string
-	RawHeader   gohttp.Header
-	RawBody     []byte
-	JSONBody    interface{}
-	ErrorBody   map[string]string
-}
-
-func (f *fakeHTTPServer) StartServer(endpoints []Endpoint) {
-	router := f.getRouter(endpoints)
-	f.ln = fasthttputil.NewInmemoryListener()
-	go func() {
-		if err := fasthttp.Serve(f.ln, router.HandleRequest); err != nil {
-			panic(fmt.Errorf("failed to serve: %v", err))
-		}
-	}()
-
-	f.client = gohttp.Client{
-		Transport: &gohttp.Transport{
-			DialContext: func(ctx context.Context, network, addr string) (net.Conn, error) {
-				return f.ln.Dial()
-			},
-		},
-	}
-}
-
-func (f *fakeHTTPServer) getRouter(endpoints []Endpoint) *routing.Router {
-	router := routing.New()
-
-	for _, e := range endpoints {
-		methods := strings.Join(e.Methods, ",")
-		path := fmt.Sprintf("/%s/%s", e.Version, e.Route)
-
-		router.To(methods, path, e.Handler)
-	}
-
-	return router
-}
-
-func (f *fakeHTTPServer) Shutdown() {
-	f.ln.Close()
-}
-
-func (f *fakeHTTPServer) DoRequest(method, path string, body []byte) fakeHTTPResponse {
-	r, _ := gohttp.NewRequest(method, fmt.Sprintf("http://localhost/%s", path), bytes.NewBuffer(body))
-	r.Header.Set("Content-Type", "application/json")
-	res, err := f.client.Do(r)
-	if err != nil {
-		panic(fmt.Errorf("failed to request: %v", err))
-	}
-
-	bodyBytes, _ := ioutil.ReadAll(res.Body)
-	response := fakeHTTPResponse{
-		StatusCode:  res.StatusCode,
-		ContentType: res.Header.Get("Content-Type"),
-		RawHeader:   res.Header,
-		RawBody:     bodyBytes,
-	}
-
-	if response.ContentType == "application/json" {
-		if response.StatusCode >= 200 && response.StatusCode < 300 {
-			json.Unmarshal(bodyBytes, &response.JSONBody)
-		} else {
-			json.Unmarshal(bodyBytes, &response.ErrorBody)
-		}
-	}
-
-	return response
-}
+package http
+
+import (
+	"bytes"
+	"context"
+	"encoding/json"
+	"errors"
+	"fmt"
+	"io/ioutil"
+	"net"
+	gohttp "net/http"
+	"strings"
+	"testing"
+
+	"github.com/actionscore/actions/pkg/actors"
+	"github.com/actionscore/actions/pkg/channel/http"
+	"github.com/actionscore/actions/pkg/messaging"
+	actionst "github.com/actionscore/actions/pkg/testing"
+	jsoniter "github.com/json-iterator/go"
+	routing "github.com/qiangxue/fasthttp-routing"
+	"github.com/stretchr/testify/assert"
+	"github.com/valyala/fasthttp"
+	"github.com/valyala/fasthttp/fasthttputil"
+)
+
+func TestSetHeaders(t *testing.T) {
+	testAPI := &api{}
+	c := &routing.Context{}
+	request := fasthttp.Request{}
+	c.RequestCtx = &fasthttp.RequestCtx{Request: request}
+	c.Request.Header.Set("H1", "v1")
+	c.Request.Header.Set("H2", "v2")
+	m := map[string]string{}
+	testAPI.setHeaders(c, m)
+	assert.Equal(t, "H1&__header_equals__&v1&__header_delim__&H2&__header_equals__&v2", m["headers"])
+}
+
+func TestV1OutputBindingsEndpoints(t *testing.T) {
+	fakeServer := newFakeHTTPServer()
+	testAPI := &api{
+		sendToOutputBindingFn: func(name string, data []byte) error { return nil },
+		json:                  jsoniter.ConfigFastest,
+	}
+	fakeServer.StartServer(testAPI.constructBindingsEndpoints())
+
+	t.Run("Invoke output bindings - 200 OK", func(t *testing.T) {
+		apiPath := fmt.Sprintf("%s/bindings/testbinding", apiVersionV1)
+		fakeData := []byte("fake output")
+
+		testMethods := []string{"POST", "PUT"}
+		for _, method := range testMethods {
+			// act
+			resp := fakeServer.DoRequest(method, apiPath, fakeData)
+
+			// assert
+			assert.Equal(t, 200, resp.StatusCode, "failed to invoke output binding with %s", method)
+		}
+	})
+
+	t.Run("Invoke output bindings - 500 InternalError", func(t *testing.T) {
+		apiPath := fmt.Sprintf("%s/bindings/notfound", apiVersionV1)
+		fakeData := []byte("fake output")
+
+		testAPI.sendToOutputBindingFn = func(name string, data []byte) error {
+			return errors.New("missing binding name")
+		}
+
+		testMethods := []string{"POST", "PUT"}
+		for _, method := range testMethods {
+			// act
+			resp := fakeServer.DoRequest(method, apiPath, fakeData)
+
+			// assert
+			assert.Equal(t, 500, resp.StatusCode)
+			assert.Equal(t, "ERR_INVOKE_OUTPUT_BINDING", resp.ErrorBody["errorCode"])
+		}
+	})
+
+	fakeServer.Shutdown()
+}
+
+func TestV1DirectMessagingEndpoints(t *testing.T) {
+	fakeHeader := "Host&__header_equals__&localhost&__header_delim__&Content-Length&__header_equals__&8&__header_delim__&Content-Type&__header_equals__&application/json&__header_delim__&User-Agent&__header_equals__&Go-http-client/1.1&__header_delim__&Accept-Encoding&__header_equals__&gzip"
+	fakeDirectMessageResponse := &messaging.DirectMessageResponse{
+		Data: []byte("fakeDirectMessageResponse"),
+		Metadata: map[string]string{
+			"http.status_code": "200",
+			"headers":          fakeHeader,
+		},
+	}
+
+	mockDirectMessaging := new(actionst.MockDirectMessaging)
+
+	fakeServer := newFakeHTTPServer()
+	testAPI := &api{
+		directMessaging: mockDirectMessaging,
+		json:            jsoniter.ConfigFastest,
+	}
+	fakeServer.StartServer(testAPI.constructDirectMessagingEndpoints())
+
+	t.Run("Invoke direct messaging without querystring - 200 OK", func(t *testing.T) {
+		apiPath := "v1.0/actions/fakeActionsID/fakeMethod"
+		fakeData := []byte("fakeData")
+
+		mockDirectMessaging.Calls = nil // reset call count
+		mockDirectMessaging.On(
+			"Invoke",
+			&messaging.DirectMessageRequest{
+				Data:   fakeData,
+				Method: "fakeMethod",
+				Metadata: map[string]string{
+					"headers":        fakeHeader,
+					http.HTTPVerb:    "POST",
+					http.QueryString: "", // without query string
+				},
+				Target: "fakeActionsID",
+			}).Return(fakeDirectMessageResponse, nil).Once()
+
+		// act
+		resp := fakeServer.DoRequest("POST", apiPath, fakeData)
+
+		// assert
+		mockDirectMessaging.AssertNumberOfCalls(t, "Invoke", 1)
+		assert.Equal(t, 200, resp.StatusCode)
+	})
+
+	t.Run("Invoke direct messaging with querystring - 200 OK", func(t *testing.T) {
+		apiPath := "v1.0/actions/fakeActionsID/fakeMethod?param1=val1&param2=val2"
+		fakeData := []byte("fakeData")
+
+		mockDirectMessaging.Calls = nil // reset call count
+		mockDirectMessaging.On(
+			"Invoke",
+			&messaging.DirectMessageRequest{
+				Data:   fakeData,
+				Method: "fakeMethod",
+				Metadata: map[string]string{
+					"headers":        fakeHeader,
+					http.HTTPVerb:    "POST",
+					http.QueryString: "param1=val1&param2=val2",
+				},
+				Target: "fakeActionsID",
+			}).Return(fakeDirectMessageResponse, nil).Once()
+
+		// act
+		resp := fakeServer.DoRequest("POST", apiPath, fakeData)
+
+		// assert
+		mockDirectMessaging.AssertNumberOfCalls(t, "Invoke", 1)
+		assert.Equal(t, 200, resp.StatusCode)
+	})
+
+	fakeServer.Shutdown()
+}
+
+func TestV1ActorEndpoints(t *testing.T) {
+	fakeServer := newFakeHTTPServer()
+	testAPI := &api{
+		actor: nil,
+		json:  jsoniter.ConfigFastest,
+	}
+
+	fakeServer.StartServer(testAPI.constructActorEndpoints())
+
+	fakeBodyObject := map[string]interface{}{"data": "fakeData"}
+	fakeData, _ := json.Marshal(fakeBodyObject)
+
+	t.Run("Actor runtime is not initialized", func(t *testing.T) {
+		apiPath := "v1.0/actors/fakeActorType/fakeActorID/state/key1"
+		testAPI.actor = nil
+
+		testMethods := []string{"POST", "PUT", "GET", "DELETE"}
+
+		for _, method := range testMethods {
+			// act
+			resp := fakeServer.DoRequest(method, apiPath, fakeData)
+
+			// assert
+			assert.Equal(t, 400, resp.StatusCode)
+			assert.Equal(t, "ERR_ACTOR_RUNTIME_NOT_FOUND", resp.ErrorBody["errorCode"])
+		}
+	})
+
+	t.Run("Save actor state - 200 OK", func(t *testing.T) {
+		apiPath := "v1.0/actors/fakeActorType/fakeActorID/state/key1"
+		mockActors := new(actionst.MockActors)
+		mockActors.On("SaveState", &actors.SaveStateRequest{
+			ActorID:   "fakeActorID",
+			ActorType: "fakeActorType",
+			Key:       "key1",
+			Data:      fakeBodyObject,
+		}).Return(nil)
+
+		testAPI.actor = mockActors
+
+		testMethods := []string{"POST", "PUT"}
+		for _, method := range testMethods {
+			mockActors.Calls = nil
+
+			// act
+			resp := fakeServer.DoRequest(method, apiPath, fakeData)
+
+			// assert
+			assert.Equal(t, 201, resp.StatusCode, "failed to save state key with %s", method)
+			mockActors.AssertNumberOfCalls(t, "SaveState", 1)
+		}
+	})
+
+	t.Run("Save actor state - 400 deserialization error", func(t *testing.T) {
+		apiPath := "v1.0/actors/fakeActorType/fakeActorID/state/key1"
+		nonJSONFakeData := []byte("non-json-serialized")
+
+		mockActors := new(actionst.MockActors)
+		mockActors.On("SaveState", &actors.SaveStateRequest{
+			ActorID:   "fakeActorID",
+			ActorType: "fakeActorType",
+			Key:       "key1",
+			Data:      fakeBodyObject,
+		}).Return(nil)
+
+		testAPI.actor = mockActors
+
+		testMethods := []string{"POST", "PUT"}
+		for _, method := range testMethods {
+			mockActors.Calls = nil
+
+			// act
+			resp := fakeServer.DoRequest(method, apiPath, nonJSONFakeData)
+
+			// assert
+			assert.Equal(t, 400, resp.StatusCode)
+			mockActors.AssertNumberOfCalls(t, "SaveState", 0)
+		}
+	})
+
+	t.Run("Get actor state - 200 OK", func(t *testing.T) {
+		apiPath := "v1.0/actors/fakeActorType/fakeActorID/state/key1"
+		mockActors := new(actionst.MockActors)
+		mockActors.On("GetState", &actors.GetStateRequest{
+			ActorID:   "fakeActorID",
+			ActorType: "fakeActorType",
+			Key:       "key1",
+		}).Return(&actors.StateResponse{
+			Data: fakeData,
+		}, nil)
+
+		testAPI.actor = mockActors
+
+		// act
+		resp := fakeServer.DoRequest("GET", apiPath, nil)
+
+		// assert
+		assert.Equal(t, 200, resp.StatusCode)
+		assert.Equal(t, fakeData, resp.RawBody)
+		mockActors.AssertNumberOfCalls(t, "GetState", 1)
+	})
+
+	t.Run("Delete actor state - 200 OK", func(t *testing.T) {
+		apiPath := "v1.0/actors/fakeActorType/fakeActorID/state/key1"
+		mockActors := new(actionst.MockActors)
+		mockActors.On("DeleteState", &actors.DeleteStateRequest{
+			ActorID:   "fakeActorID",
+			ActorType: "fakeActorType",
+			Key:       "key1",
+		}).Return(nil)
+
+		testAPI.actor = mockActors
+
+		// act
+		resp := fakeServer.DoRequest("DELETE", apiPath, nil)
+
+		// assert
+		assert.Equal(t, 200, resp.StatusCode)
+		mockActors.AssertNumberOfCalls(t, "DeleteState", 1)
+	})
+
+	t.Run("Transaction - 201 Accepted", func(t *testing.T) {
+		apiPath := "v1.0/actors/fakeActorType/fakeActorID/state"
+
+		testTransactionalOperations := []actors.TransactionalOperation{
+			actors.TransactionalOperation{
+				Operation: actors.Upsert,
+				Request: map[string]interface{}{
+					"key":  "fakeKey1",
+					"data": fakeBodyObject,
+				},
+			},
+			actors.TransactionalOperation{
+				Operation: actors.Delete,
+				Request: map[string]interface{}{
+					"key": "fakeKey1",
+				},
+			},
+		}
+
+		mockActors := new(actionst.MockActors)
+		mockActors.On("TransactionalStateOperation", &actors.TransactionalRequest{
+			ActorID:    "fakeActorID",
+			ActorType:  "fakeActorType",
+			Operations: testTransactionalOperations,
+		}).Return(nil)
+
+		testAPI.actor = mockActors
+
+		// act
+		inputBodyBytes, err := json.Marshal(testTransactionalOperations)
+
+		assert.NoError(t, err)
+		resp := fakeServer.DoRequest("POST", apiPath, inputBodyBytes)
+
+		// assert
+		assert.Equal(t, 201, resp.StatusCode)
+		mockActors.AssertNumberOfCalls(t, "TransactionalStateOperation", 1)
+	})
+
+	fakeServer.Shutdown()
+}
+
+// Fake http server and client helpers to simplify endpoints test
+func newFakeHTTPServer() *fakeHTTPServer {
+	return &fakeHTTPServer{}
+}
+
+type fakeHTTPServer struct {
+	ln     *fasthttputil.InmemoryListener
+	client gohttp.Client
+}
+
+type fakeHTTPResponse struct {
+	StatusCode  int
+	ContentType string
+	RawHeader   gohttp.Header
+	RawBody     []byte
+	JSONBody    interface{}
+	ErrorBody   map[string]string
+}
+
+func (f *fakeHTTPServer) StartServer(endpoints []Endpoint) {
+	router := f.getRouter(endpoints)
+	f.ln = fasthttputil.NewInmemoryListener()
+	go func() {
+		if err := fasthttp.Serve(f.ln, router.HandleRequest); err != nil {
+			panic(fmt.Errorf("failed to serve: %v", err))
+		}
+	}()
+
+	f.client = gohttp.Client{
+		Transport: &gohttp.Transport{
+			DialContext: func(ctx context.Context, network, addr string) (net.Conn, error) {
+				return f.ln.Dial()
+			},
+		},
+	}
+}
+
+func (f *fakeHTTPServer) getRouter(endpoints []Endpoint) *routing.Router {
+	router := routing.New()
+
+	for _, e := range endpoints {
+		methods := strings.Join(e.Methods, ",")
+		path := fmt.Sprintf("/%s/%s", e.Version, e.Route)
+
+		router.To(methods, path, e.Handler)
+	}
+
+	return router
+}
+
+func (f *fakeHTTPServer) Shutdown() {
+	f.ln.Close()
+}
+
+func (f *fakeHTTPServer) DoRequest(method, path string, body []byte) fakeHTTPResponse {
+	r, _ := gohttp.NewRequest(method, fmt.Sprintf("http://localhost/%s", path), bytes.NewBuffer(body))
+	r.Header.Set("Content-Type", "application/json")
+	res, err := f.client.Do(r)
+	if err != nil {
+		panic(fmt.Errorf("failed to request: %v", err))
+	}
+
+	bodyBytes, _ := ioutil.ReadAll(res.Body)
+	response := fakeHTTPResponse{
+		StatusCode:  res.StatusCode,
+		ContentType: res.Header.Get("Content-Type"),
+		RawHeader:   res.Header,
+		RawBody:     bodyBytes,
+	}
+
+	if response.ContentType == "application/json" {
+		if response.StatusCode >= 200 && response.StatusCode < 300 {
+			json.Unmarshal(bodyBytes, &response.JSONBody)
+		} else {
+			json.Unmarshal(bodyBytes, &response.ErrorBody)
+		}
+	}
+
+	return response
+}