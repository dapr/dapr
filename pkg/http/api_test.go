/*
Copyright 2021 The Dapr Authors
Licensed under the Apache License, Version 2.0 (the "License");
you may not use this file except in compliance with the License.
You may obtain a copy of the License at
    http://www.apache.org/licenses/LICENSE-2.0
Unless required by applicable law or agreed to in writing, software
distributed under the License is distributed on an "AS IS" BASIS,
WITHOUT WARRANTIES OR CONDITIONS OF ANY KIND, either express or implied.
See the License for the specific language governing permissions and
limitations under the License.
*/

//nolint:goconst
package http

import (
	"bytes"
	"context"
	"encoding/json"
	"fmt"
	"io"
	"net"
	gohttp "net/http"
	"strings"
	"sync"
	"testing"
	"time"

	meta_v1 "k8s.io/apimachinery/pkg/apis/meta/v1"

	"github.com/agrea/ptr"
	routing "github.com/fasthttp/router"
	"github.com/pkg/errors"
	"github.com/stretchr/testify/assert"
	"github.com/stretchr/testify/mock"
	"github.com/valyala/fasthttp"
	"github.com/valyala/fasthttp/fasthttputil"
	epb "google.golang.org/genproto/googleapis/rpc/errdetails"
	"google.golang.org/grpc/codes"
	"google.golang.org/grpc/status"
	"google.golang.org/protobuf/types/known/anypb"
	v1 "k8s.io/apiextensions-apiserver/pkg/apis/apiextensions/v1"

	"github.com/dapr/dapr/pkg/actors"
	components_v1alpha1 "github.com/dapr/dapr/pkg/apis/components/v1alpha1"

	"github.com/dapr/components-contrib/bindings"
	"github.com/dapr/components-contrib/configuration"
	"github.com/dapr/components-contrib/middleware"
	"github.com/dapr/components-contrib/pubsub"
	"github.com/dapr/components-contrib/secretstores"
	"github.com/dapr/components-contrib/state"
	"github.com/dapr/kit/logger"

	"github.com/dapr/components-contrib/lock"
	"github.com/dapr/dapr/pkg/apis/resiliency/v1alpha1"
	"github.com/dapr/dapr/pkg/channel/http"
	http_middleware_loader "github.com/dapr/dapr/pkg/components/middleware/http"
	"github.com/dapr/dapr/pkg/config"
	diag "github.com/dapr/dapr/pkg/diagnostics"
	"github.com/dapr/dapr/pkg/encryption"
	invokev1 "github.com/dapr/dapr/pkg/messaging/v1"
	http_middleware "github.com/dapr/dapr/pkg/middleware/http"
	"github.com/dapr/dapr/pkg/resiliency"
	runtime_pubsub "github.com/dapr/dapr/pkg/runtime/pubsub"
	daprt "github.com/dapr/dapr/pkg/testing"
	testtrace "github.com/dapr/dapr/pkg/testing/trace"
)

var invalidJSON = []byte{0x7b, 0x7b}

var testResiliency = &v1alpha1.Resiliency{
	Spec: v1alpha1.ResiliencySpec{
		Policies: v1alpha1.Policies{
			Retries: map[string]v1alpha1.Retry{
				"singleRetry": {
					MaxRetries:  1,
					MaxInterval: "100ms",
					Policy:      "constant",
					Duration:    "10ms",
				},
				"tenRetries": {
					MaxRetries:  10,
					MaxInterval: "100ms",
					Policy:      "constant",
					Duration:    "10ms",
				},
			},
			Timeouts: map[string]string{
				"fast": "100ms",
			},
			CircuitBreakers: map[string]v1alpha1.CircuitBreaker{
				"simpleCB": {
					MaxRequests: 1,
					Timeout:     "1s",
					Trip:        "consecutiveFailures > 4",
				},
			},
		},
		Targets: v1alpha1.Targets{
			Apps: map[string]v1alpha1.EndpointPolicyNames{
				"failingApp": {
					Retry:   "singleRetry",
					Timeout: "fast",
				},
				"circuitBreakerApp": {
					Retry:          "tenRetries",
					CircuitBreaker: "simpleCB",
				},
			},
			Components: map[string]v1alpha1.ComponentPolicyNames{
				"failSecret": {
					Outbound: v1alpha1.PolicyNames{
						Retry:   "singleRetry",
						Timeout: "fast",
					},
				},
				"failStore": {
					Outbound: v1alpha1.PolicyNames{
						Retry:   "singleRetry",
						Timeout: "fast",
					},
				},
			},
			Actors: map[string]v1alpha1.ActorPolicyNames{
				"failingActorType": {
					Retry:               "singleRetry",
					Timeout:             "fast",
					CircuitBreakerScope: "type",
				},
			},
		},
	},
}

func TestPubSubEndpoints(t *testing.T) {
	fakeServer := newFakeHTTPServer()
	testAPI := &api{
		pubsubAdapter: &daprt.MockPubSubAdapter{
			PublishFn: func(req *pubsub.PublishRequest) error {
				if req.PubsubName == "errorpubsub" {
					return fmt.Errorf("Error from pubsub %s", req.PubsubName)
				}

				if req.PubsubName == "errnotfound" {
					return runtime_pubsub.NotFoundError{PubsubName: "errnotfound"}
				}

				if req.PubsubName == "errnotallowed" {
					return runtime_pubsub.NotAllowedError{Topic: req.Topic, ID: "test"}
				}

				return nil
			},
			GetPubSubFn: func(pubsubName string) pubsub.PubSub {
				return &daprt.MockPubSub{}
			},
		},
	}
	fakeServer.StartServer(testAPI.constructPubSubEndpoints())

	t.Run("Publish successfully - 204 No Content", func(t *testing.T) {
		apiPath := fmt.Sprintf("%s/publish/pubsubname/topic", apiVersionV1)
		testMethods := []string{"POST", "PUT"}
		for _, method := range testMethods {
			// act
			resp := fakeServer.DoRequest(method, apiPath, []byte("{\"key\": \"value\"}"), nil)
			// assert
			assert.Equal(t, 204, resp.StatusCode, "failed to publish with %s", method)
			assert.Equal(t, []byte{}, resp.RawBody, "Always give empty body with 204")
		}
	})

	t.Run("Publish multi path successfully - 204 No Content", func(t *testing.T) {
		apiPath := fmt.Sprintf("%s/publish/pubsubname/A/B/C", apiVersionV1)
		testMethods := []string{"POST", "PUT"}
		for _, method := range testMethods {
			// act
			resp := fakeServer.DoRequest(method, apiPath, []byte("{\"key\": \"value\"}"), nil)
			// assert
			assert.Equal(t, 204, resp.StatusCode, "failed to publish with %s", method)
			assert.Equal(t, []byte{}, resp.RawBody, "Always give empty body with 204")
		}
	})

	t.Run("Publish unsuccessfully - 500 InternalError", func(t *testing.T) {
		apiPath := fmt.Sprintf("%s/publish/errorpubsub/topic", apiVersionV1)
		testMethods := []string{"POST", "PUT"}
		for _, method := range testMethods {
			// act
			resp := fakeServer.DoRequest(method, apiPath, []byte("{\"key\": \"value\"}"), nil)
			// assert
			assert.Equal(t, 500, resp.StatusCode, "expected internal server error as response")
			assert.Equal(t, "ERR_PUBSUB_PUBLISH_MESSAGE", resp.ErrorBody["errorCode"])
		}
	})

	t.Run("Publish without topic name - 404", func(t *testing.T) {
		apiPath := fmt.Sprintf("%s/publish/pubsubname", apiVersionV1)
		testMethods := []string{"POST", "PUT"}
		for _, method := range testMethods {
			// act
			resp := fakeServer.DoRequest(method, apiPath, []byte("{\"key\": \"value\"}"), nil)
			// assert
			assert.Equal(t, 404, resp.StatusCode, "unexpected success publishing with %s", method)
		}
	})

	t.Run("Publish without topic name ending in / - 404", func(t *testing.T) {
		apiPath := fmt.Sprintf("%s/publish/pubsubname/", apiVersionV1)
		testMethods := []string{"POST", "PUT"}
		for _, method := range testMethods {
			// act
			resp := fakeServer.DoRequest(method, apiPath, []byte("{\"key\": \"value\"}"), nil)
			// assert
			assert.Equal(t, 404, resp.StatusCode, "unexpected success publishing with %s", method)
		}
	})

	t.Run("Publish with topic name '/' - 204", func(t *testing.T) {
		apiPath := fmt.Sprintf("%s/publish/pubsubname//", apiVersionV1)
		testMethods := []string{"POST", "PUT"}
		for _, method := range testMethods {
			// act
			resp := fakeServer.DoRequest(method, apiPath, []byte("{\"key\": \"value\"}"), nil)
			// assert
			assert.Equal(t, 204, resp.StatusCode, "success publishing with %s", method)
		}
	})

	t.Run("Publish without topic or pubsub name - 404", func(t *testing.T) {
		apiPath := fmt.Sprintf("%s/publish", apiVersionV1)
		testMethods := []string{"POST", "PUT"}
		for _, method := range testMethods {
			// act
			resp := fakeServer.DoRequest(method, apiPath, []byte("{\"key\": \"value\"}"), nil)
			// assert
			assert.Equal(t, 404, resp.StatusCode, "unexpected success publishing with %s", method)
		}
	})

	t.Run("Publish without topic or pubsub name ending in / - 404", func(t *testing.T) {
		apiPath := fmt.Sprintf("%s/publish/", apiVersionV1)
		testMethods := []string{"POST", "PUT"}
		for _, method := range testMethods {
			// act
			resp := fakeServer.DoRequest(method, apiPath, []byte("{\"key\": \"value\"}"), nil)
			// assert
			assert.Equal(t, 404, resp.StatusCode, "unexpected success publishing with %s", method)
		}
	})

	t.Run("Pubsub not configured - 400", func(t *testing.T) {
		apiPath := fmt.Sprintf("%s/publish/pubsubname/topic", apiVersionV1)
		testMethods := []string{"POST", "PUT"}
		savePubSubAdapter := testAPI.pubsubAdapter
		testAPI.pubsubAdapter = nil
		for _, method := range testMethods {
			// act
			resp := fakeServer.DoRequest(method, apiPath, []byte("{\"key\": \"value\"}"), nil)
			// assert
			assert.Equal(t, 400, resp.StatusCode, "unexpected success publishing with %s", method)
			assert.Equal(t, "ERR_PUBSUB_NOT_CONFIGURED", resp.ErrorBody["errorCode"])
		}
		testAPI.pubsubAdapter = savePubSubAdapter
	})

	t.Run("Pubsub not configured - 400", func(t *testing.T) {
		apiPath := fmt.Sprintf("%s/publish/errnotfound/topic", apiVersionV1)
		testMethods := []string{"POST", "PUT"}
		for _, method := range testMethods {
			// act
			resp := fakeServer.DoRequest(method, apiPath, []byte("{\"key\": \"value\"}"), nil)
			// assert
			assert.Equal(t, 400, resp.StatusCode, "unexpected success publishing with %s", method)
			assert.Equal(t, "ERR_PUBSUB_NOT_FOUND", resp.ErrorBody["errorCode"])
			assert.Equal(t, "pubsub 'errnotfound' not found", resp.ErrorBody["message"])
		}
	})

	t.Run("Pubsub not configured - 403", func(t *testing.T) {
		apiPath := fmt.Sprintf("%s/publish/errnotallowed/topic", apiVersionV1)
		testMethods := []string{"POST", "PUT"}
		for _, method := range testMethods {
			// act
			resp := fakeServer.DoRequest(method, apiPath, []byte("{\"key\": \"value\"}"), nil)
			// assert
			assert.Equal(t, 403, resp.StatusCode, "unexpected success publishing with %s", method)
			assert.Equal(t, "ERR_PUBSUB_FORBIDDEN", resp.ErrorBody["errorCode"])
			assert.Equal(t, "topic topic is not allowed for app id test", resp.ErrorBody["message"])
		}
	})

	fakeServer.Shutdown()
}

func TestShutdownEndpoints(t *testing.T) {
	fakeServer := newFakeHTTPServer()

	m := mock.Mock{}
	m.On("shutdown", mock.Anything).Return()
	testAPI := &api{
		shutdown: func() {
			m.MethodCalled("shutdown")
		},
	}

	fakeServer.StartServer(testAPI.constructShutdownEndpoints())

	t.Run("Shutdown successfully - 204", func(t *testing.T) {
		apiPath := fmt.Sprintf("%s/shutdown", apiVersionV1)
		resp := fakeServer.DoRequest("POST", apiPath, nil, nil)
		assert.Equal(t, 204, resp.StatusCode, "success shutdown")
		for i := 0; i < 5 && len(m.Calls) == 0; i++ {
			<-time.After(200 * time.Millisecond)
		}
		m.AssertCalled(t, "shutdown")
	})

	fakeServer.Shutdown()
}

func TestGetStatusCodeFromMetadata(t *testing.T) {
	t.Run("status code present", func(t *testing.T) {
		res := GetStatusCodeFromMetadata(map[string]string{
			http.HTTPStatusCode: "404",
		})
		assert.Equal(t, 404, res, "expected status code to match")
	})
	t.Run("status code not present", func(t *testing.T) {
		res := GetStatusCodeFromMetadata(map[string]string{})
		assert.Equal(t, 200, res, "expected status code to match")
	})
	t.Run("status code present but invalid", func(t *testing.T) {
		res := GetStatusCodeFromMetadata(map[string]string{
			http.HTTPStatusCode: "a12a",
		})
		assert.Equal(t, 200, res, "expected status code to match")
	})
}

func TestGetMetadataFromRequest(t *testing.T) {
	t.Run("request with query args", func(t *testing.T) {
		// set
		ctx := &fasthttp.RequestCtx{}
		ctx.Request.SetRequestURI("http://test.example.com/resource?metadata.test=test&&other=other")
		// act
		m := getMetadataFromRequest(ctx)
		// assert
		assert.NotEmpty(t, m, "expected map to be populated")
		assert.Equal(t, 1, len(m), "expected length to match")
		assert.Equal(t, "test", m["test"], "test", "expected value to be equal")
	})
}

func TestV1OutputBindingsEndpoints(t *testing.T) {
	fakeServer := newFakeHTTPServer()
	testAPI := &api{
		sendToOutputBindingFn: func(name string, req *bindings.InvokeRequest) (*bindings.InvokeResponse, error) {
			if name == "testbinding" {
				return nil, nil
			}
			return &bindings.InvokeResponse{Data: []byte("testresponse")}, nil
		},
	}
	fakeServer.StartServer(testAPI.constructBindingsEndpoints())

	t.Run("Invoke output bindings - 204 No Content empty response", func(t *testing.T) {
		apiPath := fmt.Sprintf("%s/bindings/testbinding", apiVersionV1)
		req := OutputBindingRequest{
			Data: "fake output",
		}
		b, _ := json.Marshal(&req)
		testMethods := []string{"POST", "PUT"}
		for _, method := range testMethods {
			// act
			resp := fakeServer.DoRequest(method, apiPath, b, nil)
			// assert
			assert.Equal(t, 204, resp.StatusCode, "failed to invoke output binding with %s", method)
			assert.Equal(t, []byte{}, resp.RawBody, "expected response to match")
		}
	})

	t.Run("Invoke output bindings - 200 OK", func(t *testing.T) {
		apiPath := fmt.Sprintf("%s/bindings/testresponse", apiVersionV1)
		req := OutputBindingRequest{
			Data: "fake output",
		}
		b, _ := json.Marshal(&req)
		testMethods := []string{"POST", "PUT"}
		for _, method := range testMethods {
			// act
			resp := fakeServer.DoRequest(method, apiPath, b, nil)
			// assert
			assert.Equal(t, 200, resp.StatusCode, "failed to invoke output binding with %s", method)
			assert.Equal(t, []byte("testresponse"), resp.RawBody, "expected response to match")
		}
	})

	t.Run("Invoke output bindings - 400 InternalError invalid req", func(t *testing.T) {
		apiPath := fmt.Sprintf("%s/bindings/testresponse", apiVersionV1)
		req := `{"dat" : "invalid request"}`
		b, _ := json.Marshal(&req)
		testMethods := []string{"POST", "PUT"}
		for _, method := range testMethods {
			// act
			resp := fakeServer.DoRequest(method, apiPath, b, nil)
			// assert
			assert.Equal(t, 400, resp.StatusCode)
			assert.Equal(t, "ERR_MALFORMED_REQUEST", resp.ErrorBody["errorCode"])
		}
	})

	t.Run("Invoke output bindings - 500 InternalError", func(t *testing.T) {
		apiPath := fmt.Sprintf("%s/bindings/notfound", apiVersionV1)
		req := OutputBindingRequest{
			Data: "fake output",
		}
		b, _ := json.Marshal(&req)

		testAPI.sendToOutputBindingFn = func(name string, req *bindings.InvokeRequest) (*bindings.InvokeResponse, error) {
			return nil, errors.New("missing binding name")
		}

		testMethods := []string{"POST", "PUT"}
		for _, method := range testMethods {
			// act
			resp := fakeServer.DoRequest(method, apiPath, b, nil)

			// assert
			assert.Equal(t, 500, resp.StatusCode)
			assert.Equal(t, "ERR_INVOKE_OUTPUT_BINDING", resp.ErrorBody["errorCode"])
		}
	})

	fakeServer.Shutdown()
}

func TestV1OutputBindingsEndpointsWithTracer(t *testing.T) {
	fakeServer := newFakeHTTPServer()
	buffer := ""
	spec := config.TracingSpec{SamplingRate: "1"}

	createExporters(&buffer)

	testAPI := &api{
		sendToOutputBindingFn: func(name string, req *bindings.InvokeRequest) (*bindings.InvokeResponse, error) { return nil, nil },
		tracingSpec:           spec,
	}
	fakeServer.StartServerWithTracing(spec, testAPI.constructBindingsEndpoints())

	t.Run("Invoke output bindings - 204 OK", func(t *testing.T) {
		apiPath := fmt.Sprintf("%s/bindings/testbinding", apiVersionV1)
		req := OutputBindingRequest{
			Data: "fake output",
		}
		b, _ := json.Marshal(&req)

		testMethods := []string{"POST", "PUT"}
		for _, method := range testMethods {
			buffer = ""
			// act
			resp := fakeServer.DoRequest(method, apiPath, b, nil)

			// assert
			assert.Equal(t, 204, resp.StatusCode, "failed to invoke output binding with %s", method)
		}
	})

	t.Run("Invoke output bindings - 500 InternalError", func(t *testing.T) {
		apiPath := fmt.Sprintf("%s/bindings/notfound", apiVersionV1)
		req := OutputBindingRequest{
			Data: "fake output",
		}
		b, _ := json.Marshal(&req)

		testAPI.sendToOutputBindingFn = func(name string, req *bindings.InvokeRequest) (*bindings.InvokeResponse, error) {
			return nil, errors.New("missing binding name")
		}

		testMethods := []string{"POST", "PUT"}
		for _, method := range testMethods {
			buffer = ""
			// act
			resp := fakeServer.DoRequest(method, apiPath, b, nil)

			// assert
			assert.Equal(t, 500, resp.StatusCode)
			assert.Equal(t, "ERR_INVOKE_OUTPUT_BINDING", resp.ErrorBody["errorCode"])
		}
	})

	fakeServer.Shutdown()
}

func TestV1DirectMessagingEndpoints(t *testing.T) {
	headerMetadata := map[string][]string{
		"Accept-Encoding": {"gzip"},
		"Content-Length":  {"8"},
		"Content-Type":    {"application/json"},
		"Host":            {"localhost"},
		"User-Agent":      {"Go-http-client/1.1"},
	}
	fakeDirectMessageResponse := invokev1.NewInvokeMethodResponse(200, "OK", nil)
	fakeDirectMessageResponse.WithRawData([]byte("fakeDirectMessageResponse"), "application/json")

	mockDirectMessaging := new(daprt.MockDirectMessaging)

	fakeServer := newFakeHTTPServer()
	testAPI := &api{
		directMessaging: mockDirectMessaging,
		resiliency:      resiliency.New(nil),
	}
	fakeServer.StartServer(testAPI.constructDirectMessagingEndpoints())

	t.Run("Invoke direct messaging without querystring - 200 OK", func(t *testing.T) {
		apiPath := "v1.0/invoke/fakeAppID/method/fakeMethod"
		fakeData := []byte("fakeData")

		fakeReq := invokev1.NewInvokeMethodRequest("fakeMethod")
		fakeReq.WithHTTPExtension(gohttp.MethodPost, "")
		fakeReq.WithRawData(fakeData, "application/json")
		fakeReq.WithMetadata(headerMetadata)

		mockDirectMessaging.Calls = nil // reset call count

		mockDirectMessaging.On("Invoke",
			mock.MatchedBy(func(a context.Context) bool {
				return true
			}), mock.MatchedBy(func(b string) bool {
				return b == "fakeAppID"
			}), mock.MatchedBy(func(c *invokev1.InvokeMethodRequest) bool {
				return true
			})).Return(fakeDirectMessageResponse, nil).Once()

		// act
		resp := fakeServer.DoRequest("POST", apiPath, fakeData, nil)

		// assert
		mockDirectMessaging.AssertNumberOfCalls(t, "Invoke", 1)
		assert.Equal(t, 200, resp.StatusCode)
		assert.Equal(t, []byte("fakeDirectMessageResponse"), resp.RawBody)
	})

	t.Run("Invoke direct messaging with dapr-app-id in header - 200 OK", func(t *testing.T) {
		apiPath := "fakeMethod"
		fakeData := []byte("fakeData")

		mockDirectMessaging.Calls = nil // reset call count

		mockDirectMessaging.On("Invoke",
			mock.MatchedBy(func(a context.Context) bool {
				return true
			}), mock.MatchedBy(func(b string) bool {
				return b == "fakeAppID"
			}), mock.MatchedBy(func(c *invokev1.InvokeMethodRequest) bool {
				return true
			})).Return(fakeDirectMessageResponse, nil).Once()

		// act
		resp := fakeServer.DoRequest("POST", apiPath, fakeData, nil, "dapr-app-id", "fakeAppID")

		// assert
		mockDirectMessaging.AssertNumberOfCalls(t, "Invoke", 1)
		assert.Equal(t, 200, resp.StatusCode)
		assert.Equal(t, []byte("fakeDirectMessageResponse"), resp.RawBody)
	})

	t.Run("Invoke direct messaging with dapr-app-id in basic auth - 200 OK", func(t *testing.T) {
		apiPath := "fakeMethod"
		fakeData := []byte("fakeData")

		mockDirectMessaging.Calls = nil // reset call count

		mockDirectMessaging.On("Invoke",
			mock.MatchedBy(func(a context.Context) bool {
				return true
			}), mock.MatchedBy(func(b string) bool {
				return b == "fakeAppID"
			}), mock.MatchedBy(func(c *invokev1.InvokeMethodRequest) bool {
				return true
			})).Return(fakeDirectMessageResponse, nil).Once()

		// act
		resp := fakeServer.doRequest("dapr-app-id:fakeAppID", "POST", apiPath, fakeData, nil)

		// assert
		mockDirectMessaging.AssertNumberOfCalls(t, "Invoke", 1)
		assert.Equal(t, 200, resp.StatusCode)
		assert.Equal(t, []byte("fakeDirectMessageResponse"), resp.RawBody)
	})

	t.Run("Invoke direct messaging with InvalidArgument Response - 400 Bad request", func(t *testing.T) {
		d := &epb.ErrorInfo{
			Reason: "fakeReason",
		}
		details, _ := anypb.New(d)

		fakeInternalErrorResponse := invokev1.NewInvokeMethodResponse(
			int32(codes.InvalidArgument),
			"InvalidArgument",
			[]*anypb.Any{details})
		apiPath := "v1.0/invoke/fakeAppID/method/fakeMethod"
		fakeData := []byte("fakeData")

		fakeReq := invokev1.NewInvokeMethodRequest("fakeMethod")
		fakeReq.WithHTTPExtension(gohttp.MethodPost, "")
		fakeReq.WithRawData(fakeData, "application/json")
		fakeReq.WithMetadata(headerMetadata)

		mockDirectMessaging.Calls = nil // reset call count

		mockDirectMessaging.On(
			"Invoke",
			mock.AnythingOfType("*fasthttp.RequestCtx"),
			"fakeAppID",
			mock.AnythingOfType("*v1.InvokeMethodRequest")).Return(fakeInternalErrorResponse, nil).Once()

		// act
		resp := fakeServer.DoRequest("POST", apiPath, fakeData, nil)

		// assert
		mockDirectMessaging.AssertNumberOfCalls(t, "Invoke", 1)
		assert.Equal(t, 400, resp.StatusCode)

		// protojson produces different indentation space based on OS
		// For linux
		comp1 := string(resp.RawBody) == "{\"code\":3,\"message\":\"InvalidArgument\",\"details\":[{\"@type\":\"type.googleapis.com/google.rpc.ErrorInfo\",\"reason\":\"fakeReason\"}]}"
		// For mac and windows
		comp2 := string(resp.RawBody) == "{\"code\":3, \"message\":\"InvalidArgument\", \"details\":[{\"@type\":\"type.googleapis.com/google.rpc.ErrorInfo\", \"reason\":\"fakeReason\"}]}"
		assert.True(t, comp1 || comp2)
	})

	t.Run("Invoke direct messaging with malformed status response", func(t *testing.T) {
		malformedDetails := &anypb.Any{TypeUrl: "malformed"}
		fakeInternalErrorResponse := invokev1.NewInvokeMethodResponse(int32(codes.Internal), "InternalError", []*anypb.Any{malformedDetails})
		apiPath := "v1.0/invoke/fakeAppID/method/fakeMethod"
		fakeData := []byte("fakeData")

		fakeReq := invokev1.NewInvokeMethodRequest("fakeMethod")
		fakeReq.WithHTTPExtension(gohttp.MethodPost, "")
		fakeReq.WithRawData(fakeData, "application/json")
		fakeReq.WithMetadata(headerMetadata)

		mockDirectMessaging.Calls = nil // reset call count

		mockDirectMessaging.On(
			"Invoke",
			mock.AnythingOfType("*fasthttp.RequestCtx"),
			"fakeAppID",
			mock.AnythingOfType("*v1.InvokeMethodRequest")).Return(fakeInternalErrorResponse, nil).Once()

		// act
		resp := fakeServer.DoRequest("POST", apiPath, fakeData, nil)

		// assert
		mockDirectMessaging.AssertNumberOfCalls(t, "Invoke", 1)
		assert.Equal(t, 500, resp.StatusCode)
		assert.True(t, strings.HasPrefix(string(resp.RawBody), "{\"errorCode\":\"ERR_MALFORMED_RESPONSE\",\"message\":\""))
	})

	t.Run("Invoke direct messaging with querystring - 200 OK", func(t *testing.T) {
		apiPath := "v1.0/invoke/fakeAppID/method/fakeMethod?param1=val1&param2=val2"
		fakeData := []byte("fakeData")

		fakeReq := invokev1.NewInvokeMethodRequest("fakeMethod")
		fakeReq.WithHTTPExtension(gohttp.MethodPost, "param1=val1&param2=val2")
		fakeReq.WithRawData(fakeData, "application/json")
		fakeReq.WithMetadata(headerMetadata)

		mockDirectMessaging.Calls = nil // reset call count

		mockDirectMessaging.On("Invoke",
			mock.MatchedBy(func(a context.Context) bool {
				return true
			}), mock.MatchedBy(func(b string) bool {
				return b == "fakeAppID"
			}), mock.MatchedBy(func(c *invokev1.InvokeMethodRequest) bool {
				return true
			})).Return(fakeDirectMessageResponse, nil).Once()

		// act
		resp := fakeServer.DoRequest("POST", apiPath, fakeData, nil)

		// assert
		mockDirectMessaging.AssertNumberOfCalls(t, "Invoke", 1)
		assert.Equal(t, 200, resp.StatusCode)
		assert.Equal(t, []byte("fakeDirectMessageResponse"), resp.RawBody)
	})

	t.Run("Invoke direct messaging - HEAD - 200 OK", func(t *testing.T) {
		apiPath := "v1.0/invoke/fakeAppID/method/fakeMethod?param1=val1&param2=val2"

		fakeReq := invokev1.NewInvokeMethodRequest("fakeMethod")
		fakeReq.WithHTTPExtension(gohttp.MethodHead, "")
		fakeReq.WithMetadata(headerMetadata)

		mockDirectMessaging.Calls = nil // reset call count

		mockDirectMessaging.On("Invoke",
			mock.MatchedBy(func(a context.Context) bool {
				return true
			}), mock.MatchedBy(func(b string) bool {
				return b == "fakeAppID"
			}), mock.MatchedBy(func(c *invokev1.InvokeMethodRequest) bool {
				return true
			})).Return(fakeDirectMessageResponse, nil).Once()

		// act
		resp := fakeServer.DoRequest("HEAD", apiPath, nil, nil)

		// assert
		mockDirectMessaging.AssertNumberOfCalls(t, "Invoke", 1)
		assert.Equal(t, 200, resp.StatusCode)
		assert.Equal(t, []byte{}, resp.RawBody) // Empty body for HEAD
	})

	t.Run("Invoke direct messaging route '/' - 200 OK", func(t *testing.T) {
		apiPath := "v1.0/invoke/fakeAppID/method/"

		fakeReq := invokev1.NewInvokeMethodRequest("/")
		fakeReq.WithHTTPExtension(gohttp.MethodGet, "")
		fakeReq.WithMetadata(headerMetadata)

		mockDirectMessaging.Calls = nil // reset call count

		mockDirectMessaging.On("Invoke",
			mock.MatchedBy(func(a context.Context) bool {
				return true
			}), mock.MatchedBy(func(b string) bool {
				return b == "fakeAppID"
			}), mock.MatchedBy(func(c *invokev1.InvokeMethodRequest) bool {
				return true
			})).Return(fakeDirectMessageResponse, nil).Once()

		// act
		resp := fakeServer.DoRequest("GET", apiPath, nil, nil)

		// assert
		mockDirectMessaging.AssertNumberOfCalls(t, "Invoke", 1)
		assert.Equal(t, 200, resp.StatusCode)
		assert.Equal(t, []byte("fakeDirectMessageResponse"), resp.RawBody)
	})

	t.Run("Invoke returns error - 500 ERR_DIRECT_INVOKE", func(t *testing.T) {
		apiPath := "v1.0/invoke/fakeAppID/method/fakeMethod?param1=val1&param2=val2"
		fakeData := []byte("fakeData")

		fakeReq := invokev1.NewInvokeMethodRequest("fakeMethod")
		fakeReq.WithHTTPExtension(gohttp.MethodPost, "param1=val1&param2=val2")
		fakeReq.WithRawData(fakeData, "application/json")
		fakeReq.WithMetadata(headerMetadata)

		mockDirectMessaging.Calls = nil // reset call count

		mockDirectMessaging.On("Invoke",
			mock.MatchedBy(func(a context.Context) bool {
				return true
			}), mock.MatchedBy(func(b string) bool {
				return b == "fakeAppID"
			}), mock.MatchedBy(func(c *invokev1.InvokeMethodRequest) bool {
				return true
			})).Return(nil, errors.New("UPSTREAM_ERROR")).Once()

		// act
		resp := fakeServer.DoRequest("POST", apiPath, fakeData, nil)

		// assert
		mockDirectMessaging.AssertNumberOfCalls(t, "Invoke", 1)
		assert.Equal(t, 500, resp.StatusCode)
		assert.Equal(t, "ERR_DIRECT_INVOKE", resp.ErrorBody["errorCode"])
	})

	t.Run("Invoke returns error - 403 ERR_DIRECT_INVOKE", func(t *testing.T) {
		apiPath := "v1.0/invoke/fakeAppID/method/fakeMethod?param1=val1&param2=val2"
		fakeData := []byte("fakeData")

		fakeReq := invokev1.NewInvokeMethodRequest("fakeMethod")
		fakeReq.WithHTTPExtension(gohttp.MethodPost, "param1=val1&param2=val2")
		fakeReq.WithRawData(fakeData, "application/json")
		fakeReq.WithMetadata(headerMetadata)

		mockDirectMessaging.Calls = nil // reset call count

		mockDirectMessaging.On("Invoke",
			mock.MatchedBy(func(a context.Context) bool {
				return true
			}), mock.MatchedBy(func(b string) bool {
				return b == "fakeAppID"
			}), mock.MatchedBy(func(c *invokev1.InvokeMethodRequest) bool {
				return true
			})).Return(nil, status.Errorf(codes.PermissionDenied, "Permission Denied")).Once()

		// act
		resp := fakeServer.DoRequest("POST", apiPath, fakeData, nil)

		// assert
		mockDirectMessaging.AssertNumberOfCalls(t, "Invoke", 1)
		assert.Equal(t, 403, resp.StatusCode)
		assert.Equal(t, "ERR_DIRECT_INVOKE", resp.ErrorBody["errorCode"])
	})

	fakeServer.Shutdown()
}

func TestV1DirectMessagingEndpointsWithTracer(t *testing.T) {
	headerMetadata := map[string][]string{
		"Accept-Encoding":  {"gzip"},
		"Content-Length":   {"8"},
		"Content-Type":     {"application/json"},
		"Host":             {"localhost"},
		"User-Agent":       {"Go-http-client/1.1"},
		"X-Correlation-Id": {"fake-correlation-id"},
	}
	fakeDirectMessageResponse := invokev1.NewInvokeMethodResponse(200, "OK", nil)
	fakeDirectMessageResponse.WithRawData([]byte("fakeDirectMessageResponse"), "application/json")

	mockDirectMessaging := new(daprt.MockDirectMessaging)

	fakeServer := newFakeHTTPServer()

	buffer := ""
	spec := config.TracingSpec{SamplingRate: "1"}

	createExporters(&buffer)

	testAPI := &api{
		directMessaging: mockDirectMessaging,
		tracingSpec:     spec,
		resiliency:      resiliency.New(nil),
	}
	fakeServer.StartServerWithTracing(spec, testAPI.constructDirectMessagingEndpoints())

	t.Run("Invoke direct messaging without querystring - 200 OK", func(t *testing.T) {
		buffer = ""
		apiPath := "v1.0/invoke/fakeAppID/method/fakeMethod"
		fakeData := []byte("fakeData")

		fakeReq := invokev1.NewInvokeMethodRequest("fakeMethod")
		fakeReq.WithHTTPExtension(gohttp.MethodPost, "")
		fakeReq.WithRawData(fakeData, "application/json")
		fakeReq.WithMetadata(headerMetadata)

		mockDirectMessaging.Calls = nil // reset call count
		mockDirectMessaging.On("Invoke",
			mock.MatchedBy(func(a context.Context) bool {
				return true
			}), mock.MatchedBy(func(b string) bool {
				return b == "fakeAppID"
			}), mock.MatchedBy(func(c *invokev1.InvokeMethodRequest) bool {
				return true
			})).Return(fakeDirectMessageResponse, nil).Once()

		// act
		resp := fakeServer.DoRequest("POST", apiPath, fakeData, nil)

		// assert
		mockDirectMessaging.AssertNumberOfCalls(t, "Invoke", 1)
		assert.Equal(t, 200, resp.StatusCode)
	})

	t.Run("Invoke direct messaging with dapr-app-id - 200 OK", func(t *testing.T) {
		buffer = ""
		apiPath := "fakeMethod"
		fakeData := []byte("fakeData")

		mockDirectMessaging.Calls = nil // reset call count
		mockDirectMessaging.On("Invoke",
			mock.MatchedBy(func(a context.Context) bool {
				return true
			}), mock.MatchedBy(func(b string) bool {
				return b == "fakeAppID"
			}), mock.MatchedBy(func(c *invokev1.InvokeMethodRequest) bool {
				return true
			})).Return(fakeDirectMessageResponse, nil).Once()

		// act
		resp := fakeServer.DoRequest("POST", apiPath, fakeData, nil, "dapr-app-id", "fakeAppID")

		// assert
		mockDirectMessaging.AssertNumberOfCalls(t, "Invoke", 1)
		assert.Equal(t, 200, resp.StatusCode)
	})

	t.Run("Invoke direct messaging with querystring - 200 OK", func(t *testing.T) {
		buffer = ""
		apiPath := "v1.0/invoke/fakeAppID/method/fakeMethod?param1=val1&param2=val2"
		fakeData := []byte("fakeData")

		fakeReq := invokev1.NewInvokeMethodRequest("fakeMethod")
		fakeReq.WithHTTPExtension(gohttp.MethodPost, "param1=val1&param2=val2")
		fakeReq.WithRawData(fakeData, "application/json")
		fakeReq.WithMetadata(headerMetadata)

		mockDirectMessaging.Calls = nil // reset call count
		mockDirectMessaging.On("Invoke",
			mock.MatchedBy(func(a context.Context) bool {
				return true
			}), mock.MatchedBy(func(b string) bool {
				return b == "fakeAppID"
			}), mock.MatchedBy(func(c *invokev1.InvokeMethodRequest) bool {
				return true
			})).Return(fakeDirectMessageResponse, nil).Once()

		// act
		resp := fakeServer.DoRequest("POST", apiPath, fakeData, nil)

		// assert
		mockDirectMessaging.AssertNumberOfCalls(t, "Invoke", 1)
		assert.Equal(t, 200, resp.StatusCode)
	})

	fakeServer.Shutdown()
}

func TestV1DirectMessagingEndpointsWithResiliency(t *testing.T) {
	failingDirectMessaging := &daprt.FailingDirectMessaging{
		Failure: daprt.Failure{
			Fails: map[string]int{
				"failingKey":        1,
				"extraFailingKey":   3,
				"circuitBreakerKey": 10,
			},
			Timeouts: map[string]time.Duration{
				"timeoutKey": time.Second * 10,
			},
			CallCount: map[string]int{},
		},
	}

	fakeServer := newFakeHTTPServer()
	testAPI := &api{
		directMessaging: failingDirectMessaging,
		resiliency:      resiliency.FromConfigurations(logger.NewLogger("messaging.test"), testResiliency),
	}
	fakeServer.StartServer(testAPI.constructDirectMessagingEndpoints())

	t.Run("Test invoke direct message retries with resiliency", func(t *testing.T) {
		apiPath := "v1.0/invoke/failingApp/method/fakeMethod"
		fakeData := []byte("failingKey")

		fakeReq := invokev1.NewInvokeMethodRequest("fakeMethod")
		fakeReq.WithHTTPExtension(gohttp.MethodPost, "")
		fakeReq.WithRawData(fakeData, "application/json")

		// act
		resp := fakeServer.DoRequest("POST", apiPath, fakeData, nil)

		assert.Equal(t, 200, resp.StatusCode)
		assert.Equal(t, 2, failingDirectMessaging.Failure.CallCount["failingKey"])
	})

	t.Run("Test invoke direct message fails with timeout", func(t *testing.T) {
		apiPath := "v1.0/invoke/failingApp/method/fakeMethod"
		fakeData := []byte("timeoutKey")

		fakeReq := invokev1.NewInvokeMethodRequest("fakeMethod")
		fakeReq.WithHTTPExtension(gohttp.MethodPost, "")
		fakeReq.WithRawData(fakeData, "application/json")

		// act
		start := time.Now()
		resp := fakeServer.DoRequest("POST", apiPath, fakeData, nil)
		end := time.Now()

		assert.Equal(t, 500, resp.StatusCode)
		assert.Equal(t, 2, failingDirectMessaging.Failure.CallCount["timeoutKey"])
		assert.Less(t, end.Sub(start), time.Second*10)
	})

	t.Run("Test invoke direct messages fails after exhausting retries", func(t *testing.T) {
		apiPath := "v1.0/invoke/failingApp/method/fakeMethod"
		fakeData := []byte("extraFailingKey")

		fakeReq := invokev1.NewInvokeMethodRequest("fakeMethod")
		fakeReq.WithHTTPExtension(gohttp.MethodPost, "")
		fakeReq.WithRawData(fakeData, "application/json")

		// act
		resp := fakeServer.DoRequest("POST", apiPath, fakeData, nil)

		assert.Equal(t, 500, resp.StatusCode)
		assert.Equal(t, 2, failingDirectMessaging.Failure.CallCount["extraFailingKey"])
	})

	t.Run("Test invoke direct messages can trip circuit breaker", func(t *testing.T) {
		apiPath := "v1.0/invoke/circuitBreakerApp/method/fakeMethod"
		fakeData := []byte("circuitBreakerKey")

		fakeReq := invokev1.NewInvokeMethodRequest("fakeMethod")
		fakeReq.WithHTTPExtension(gohttp.MethodPost, "")
		fakeReq.WithRawData(fakeData, "application/json")

		// Circuit Breaker trips on the 5th failure, stopping retries.
		resp := fakeServer.DoRequest("POST", apiPath, fakeData, nil)
		assert.Equal(t, 500, resp.StatusCode)
		assert.Equal(t, 5, failingDirectMessaging.Failure.CallCount["circuitBreakerKey"])

		// Request occurs when the circuit breaker is open, which shouldn't even hit the app.
		resp = fakeServer.DoRequest("POST", apiPath, fakeData, nil)
		assert.Equal(t, 500, resp.StatusCode)
		assert.Contains(t, string(resp.RawBody), "circuit breaker is open", "Should have received a circuit breaker open error.")
		assert.Equal(t, 5, failingDirectMessaging.Failure.CallCount["circuitBreakerKey"])
	})

	fakeServer.Shutdown()
}

func TestV1ActorEndpoints(t *testing.T) {
	fakeServer := newFakeHTTPServer()
	testAPI := &api{
		actor:      nil,
		resiliency: resiliency.FromConfigurations(logger.NewLogger("test.api.http.actors"), testResiliency),
	}

	fakeServer.StartServer(testAPI.constructActorEndpoints())

	fakeBodyObject := map[string]interface{}{"data": "fakeData"}
	fakeData, _ := json.Marshal(fakeBodyObject)

	t.Run("Actor runtime is not initialized", func(t *testing.T) {
		apisAndMethods := map[string][]string{
			"v1.0/actors/fakeActorType/fakeActorID/state/key1":          {"GET"},
			"v1.0/actors/fakeActorType/fakeActorID/state":               {"POST", "PUT"},
			"v1.0/actors/fakeActorType/fakeActorID/reminders/reminder1": {"POST", "PUT", "GET", "DELETE", "PATCH"},
			"v1.0/actors/fakeActorType/fakeActorID/method/method1":      {"POST", "PUT", "GET", "DELETE"},
			"v1.0/actors/fakeActorType/fakeActorID/timers/timer1":       {"POST", "PUT", "DELETE"},
		}
		testAPI.actor = nil

		for apiPath, testMethods := range apisAndMethods {
			for _, method := range testMethods {
				// act
				resp := fakeServer.DoRequest(method, apiPath, fakeData, nil)

				// assert
				assert.Equal(t, 500, resp.StatusCode, apiPath)
				assert.Equal(t, "ERR_ACTOR_RUNTIME_NOT_FOUND", resp.ErrorBody["errorCode"])
			}
		}
	})

	t.Run("All PUT/POST APIs - 400 for invalid JSON", func(t *testing.T) {
		testAPI.actor = new(actors.MockActors)
		apiPaths := []string{
			"v1.0/actors/fakeActorType/fakeActorID/reminders/reminder1",
			"v1.0/actors/fakeActorType/fakeActorID/state",
			"v1.0/actors/fakeActorType/fakeActorID/timers/timer1",
		}

		for _, apiPath := range apiPaths {
			for _, requestMethod := range []string{"PUT", "POST"} {
				// {{
				inputBodyBytes := invalidJSON

				// act
				resp := fakeServer.DoRequest(requestMethod, apiPath, inputBodyBytes, nil)

				// assert
				assert.Equal(t, 400, resp.StatusCode, apiPath)
				assert.Equal(t, "ERR_MALFORMED_REQUEST", resp.ErrorBody["errorCode"])
			}
		}
	})

	t.Run("All PATCH APIs - 400 for invalid JSON", func(t *testing.T) {
		testAPI.actor = new(actors.MockActors)
		apiPaths := []string{
			"v1.0/actors/fakeActorType/fakeActorID/reminders/reminder1",
		}

		for _, apiPath := range apiPaths {
			inputBodyBytes := invalidJSON

			// act
			resp := fakeServer.DoRequest(fasthttp.MethodPatch, apiPath, inputBodyBytes, nil)

			// assert
			assert.Equal(t, 400, resp.StatusCode, apiPath)
			assert.Equal(t, "ERR_MALFORMED_REQUEST", resp.ErrorBody["errorCode"])
		}
	})

	t.Run("Get actor state - 200 OK", func(t *testing.T) {
		apiPath := "v1.0/actors/fakeActorType/fakeActorID/state/key1"
		mockActors := new(actors.MockActors)
		mockActors.On("GetState", &actors.GetStateRequest{
			ActorID:   "fakeActorID",
			ActorType: "fakeActorType",
			Key:       "key1",
		}).Return(&actors.StateResponse{
			Data: fakeData,
		}, nil)

		mockActors.On("IsActorHosted", &actors.ActorHostedRequest{
			ActorID:   "fakeActorID",
			ActorType: "fakeActorType",
		}).Return(true)

		testAPI.actor = mockActors

		// act
		resp := fakeServer.DoRequest("GET", apiPath, nil, nil)

		// assert
		assert.Equal(t, 200, resp.StatusCode)
		assert.Equal(t, fakeData, resp.RawBody)
		mockActors.AssertNumberOfCalls(t, "GetState", 1)
	})

	t.Run("Get actor state - 204 No Content", func(t *testing.T) {
		apiPath := "v1.0/actors/fakeActorType/fakeActorID/state/key1"
		mockActors := new(actors.MockActors)
		mockActors.On("GetState", &actors.GetStateRequest{
			ActorID:   "fakeActorID",
			ActorType: "fakeActorType",
			Key:       "key1",
		}).Return(nil, nil)

		mockActors.On("IsActorHosted", &actors.ActorHostedRequest{
			ActorID:   "fakeActorID",
			ActorType: "fakeActorType",
		}).Return(true)

		testAPI.actor = mockActors

		// act
		resp := fakeServer.DoRequest("GET", apiPath, nil, nil)

		// assert
		assert.Equal(t, 204, resp.StatusCode)
		assert.Equal(t, []byte{}, resp.RawBody)
		mockActors.AssertNumberOfCalls(t, "GetState", 1)
	})

	t.Run("Get actor state - 500 on GetState failure", func(t *testing.T) {
		apiPath := "v1.0/actors/fakeActorType/fakeActorID/state/key1"
		mockActors := new(actors.MockActors)
		mockActors.On("GetState", &actors.GetStateRequest{
			ActorID:   "fakeActorID",
			ActorType: "fakeActorType",
			Key:       "key1",
		}).Return(nil, errors.New("UPSTREAM_ERROR"))

		mockActors.On("IsActorHosted", &actors.ActorHostedRequest{
			ActorID:   "fakeActorID",
			ActorType: "fakeActorType",
		}).Return(true)

		testAPI.actor = mockActors

		// act
		resp := fakeServer.DoRequest("GET", apiPath, nil, nil)

		// assert
		assert.Equal(t, 500, resp.StatusCode)
		assert.Equal(t, "ERR_ACTOR_STATE_GET", resp.ErrorBody["errorCode"])
		mockActors.AssertNumberOfCalls(t, "GetState", 1)
	})

	t.Run("Get actor state - 400 for missing actor instace", func(t *testing.T) {
		apiPath := "v1.0/actors/fakeActorType/fakeActorID/state/key1"
		mockActors := new(actors.MockActors)
		mockActors.On("GetState", &actors.GetStateRequest{
			ActorID:   "fakeActorID",
			ActorType: "fakeActorType",
			Key:       "key1",
		}).Return(&actors.StateResponse{
			Data: fakeData,
		}, nil)

		mockActors.On("IsActorHosted", &actors.ActorHostedRequest{
			ActorID:   "fakeActorID",
			ActorType: "fakeActorType",
		}).Return(func(*actors.ActorHostedRequest) bool { return false })

		testAPI.actor = mockActors

		// act
		resp := fakeServer.DoRequest("GET", apiPath, nil, nil)

		// assert
		assert.Equal(t, 400, resp.StatusCode)
		mockActors.AssertNumberOfCalls(t, "IsActorHosted", 1)
		assert.Equal(t, "ERR_ACTOR_INSTANCE_MISSING", resp.ErrorBody["errorCode"])
	})

	t.Run("Transaction - 204 No Content", func(t *testing.T) {
		apiPath := "v1.0/actors/fakeActorType/fakeActorID/state"

		testTransactionalOperations := []actors.TransactionalOperation{
			{
				Operation: actors.Upsert,
				Request: map[string]interface{}{
					"key":   "fakeKey1",
					"value": fakeBodyObject,
				},
			},
			{
				Operation: actors.Delete,
				Request: map[string]interface{}{
					"key": "fakeKey1",
				},
			},
		}

		mockActors := new(actors.MockActors)
		mockActors.On("TransactionalStateOperation", &actors.TransactionalRequest{
			ActorID:    "fakeActorID",
			ActorType:  "fakeActorType",
			Operations: testTransactionalOperations,
		}).Return(nil)

		mockActors.On("IsActorHosted", &actors.ActorHostedRequest{
			ActorID:   "fakeActorID",
			ActorType: "fakeActorType",
		}).Return(true)

		testAPI.actor = mockActors

		// act
		inputBodyBytes, err := json.Marshal(testTransactionalOperations)

		assert.NoError(t, err)
		resp := fakeServer.DoRequest("POST", apiPath, inputBodyBytes, nil)

		// assert
		assert.Equal(t, 204, resp.StatusCode)
		assert.Equal(t, []byte{}, resp.RawBody, "Always give empty body with 204")
		mockActors.AssertNumberOfCalls(t, "TransactionalStateOperation", 1)
		mockActors.AssertNumberOfCalls(t, "IsActorHosted", 1)
	})

	t.Run("Transaction - 400 when actor instance not present", func(t *testing.T) {
		apiPath := "v1.0/actors/fakeActorType/fakeActorID/state"

		testTransactionalOperations := []actors.TransactionalOperation{
			{
				Operation: actors.Upsert,
				Request: map[string]interface{}{
					"key":   "fakeKey1",
					"value": fakeBodyObject,
				},
			},
			{
				Operation: actors.Delete,
				Request: map[string]interface{}{
					"key": "fakeKey1",
				},
			},
		}

		mockActors := new(actors.MockActors)
		mockActors.On("IsActorHosted", &actors.ActorHostedRequest{
			ActorID:   "fakeActorID",
			ActorType: "fakeActorType",
		}).Return(func(*actors.ActorHostedRequest) bool { return false })

		testAPI.actor = mockActors

		// act
		inputBodyBytes, err := json.Marshal(testTransactionalOperations)

		assert.NoError(t, err)
		resp := fakeServer.DoRequest("POST", apiPath, inputBodyBytes, nil)

		// assert
		assert.Equal(t, 400, resp.StatusCode)
		mockActors.AssertNumberOfCalls(t, "IsActorHosted", 1)
		assert.Equal(t, "ERR_ACTOR_INSTANCE_MISSING", resp.ErrorBody["errorCode"])
	})

	t.Run("Transaction - 500 when transactional state operation fails", func(t *testing.T) {
		apiPath := "v1.0/actors/fakeActorType/fakeActorID/state"

		testTransactionalOperations := []actors.TransactionalOperation{
			{
				Operation: actors.Upsert,
				Request: map[string]interface{}{
					"key":   "fakeKey1",
					"value": fakeBodyObject,
				},
			},
			{
				Operation: actors.Delete,
				Request: map[string]interface{}{
					"key": "fakeKey1",
				},
			},
		}

		mockActors := new(actors.MockActors)
		mockActors.On("TransactionalStateOperation", &actors.TransactionalRequest{
			ActorID:    "fakeActorID",
			ActorType:  "fakeActorType",
			Operations: testTransactionalOperations,
		}).Return(errors.New("UPSTREAM_ERROR"))

		mockActors.On("IsActorHosted", &actors.ActorHostedRequest{
			ActorID:   "fakeActorID",
			ActorType: "fakeActorType",
		}).Return(true)

		testAPI.actor = mockActors

		// act
		inputBodyBytes, err := json.Marshal(testTransactionalOperations)

		assert.NoError(t, err)
		resp := fakeServer.DoRequest("POST", apiPath, inputBodyBytes, nil)

		// assert
		assert.Equal(t, 500, resp.StatusCode)
		mockActors.AssertNumberOfCalls(t, "TransactionalStateOperation", 1)
		mockActors.AssertNumberOfCalls(t, "IsActorHosted", 1)
		assert.Equal(t, "ERR_ACTOR_STATE_TRANSACTION_SAVE", resp.ErrorBody["errorCode"])
	})

	t.Run("Reminder Create - 204 No Content", func(t *testing.T) {
		apiPath := "v1.0/actors/fakeActorType/fakeActorID/reminders/reminder1"

		reminderRequest := actors.CreateReminderRequest{
			Name:      "reminder1",
			ActorType: "fakeActorType",
			ActorID:   "fakeActorID",
			Data:      nil,
			DueTime:   "0h0m3s0ms",
			Period:    "0h0m7s0ms",
		}
		mockActors := new(actors.MockActors)

		mockActors.On("CreateReminder", &reminderRequest).Return(nil)

		testAPI.actor = mockActors

		// act
		inputBodyBytes, err := json.Marshal(reminderRequest)

		assert.NoError(t, err)
		for _, method := range []string{"POST", "PUT"} {
			resp := fakeServer.DoRequest(method, apiPath, inputBodyBytes, nil)
			assert.Equal(t, 204, resp.StatusCode)
		}

		// assert
		mockActors.AssertNumberOfCalls(t, "CreateReminder", 2)
	})

	t.Run("Reminder Create - 500 when CreateReminderFails", func(t *testing.T) {
		apiPath := "v1.0/actors/fakeActorType/fakeActorID/reminders/reminder1"

		reminderRequest := actors.CreateReminderRequest{
			Name:      "reminder1",
			ActorType: "fakeActorType",
			ActorID:   "fakeActorID",
			Data:      nil,
			DueTime:   "0h0m3s0ms",
			Period:    "0h0m7s0ms",
		}
		mockActors := new(actors.MockActors)

		mockActors.On("CreateReminder", &reminderRequest).Return(errors.New("UPSTREAM_ERROR"))

		testAPI.actor = mockActors

		// act
		inputBodyBytes, err := json.Marshal(reminderRequest)

		assert.NoError(t, err)
		resp := fakeServer.DoRequest("POST", apiPath, inputBodyBytes, nil)

		// assert
		assert.Equal(t, 500, resp.StatusCode)
		assert.Equal(t, "ERR_ACTOR_REMINDER_CREATE", resp.ErrorBody["errorCode"])
		mockActors.AssertNumberOfCalls(t, "CreateReminder", 1)
	})

	t.Run("Reminder Rename - 204 when RenameReminderFails", func(t *testing.T) {
		apiPath := "v1.0/actors/fakeActorType/fakeActorID/reminders/reminder1"

		reminderRequest := actors.RenameReminderRequest{
			OldName:   "reminder1",
			ActorType: "fakeActorType",
			ActorID:   "fakeActorID",
			NewName:   "reminder2",
		}
		mockActors := new(actors.MockActors)

		mockActors.On("RenameReminder", &reminderRequest).Return(nil)

		testAPI.actor = mockActors

		// act
		inputBodyBytes, err := json.Marshal(reminderRequest)

		assert.NoError(t, err)
		resp := fakeServer.DoRequest("PATCH", apiPath, inputBodyBytes, nil)

		// assert
		assert.Equal(t, 204, resp.StatusCode)
		mockActors.AssertNumberOfCalls(t, "RenameReminder", 1)
	})

	t.Run("Reminder Rename - 500 when RenameReminderFails", func(t *testing.T) {
		apiPath := "v1.0/actors/fakeActorType/fakeActorID/reminders/reminder1"

		reminderRequest := actors.RenameReminderRequest{
			OldName:   "reminder1",
			ActorType: "fakeActorType",
			ActorID:   "fakeActorID",
			NewName:   "reminder2",
		}
		mockActors := new(actors.MockActors)

		mockActors.On("RenameReminder", &reminderRequest).Return(errors.New("UPSTREAM_ERROR"))

		testAPI.actor = mockActors

		// act
		inputBodyBytes, err := json.Marshal(reminderRequest)

		assert.NoError(t, err)
		resp := fakeServer.DoRequest("PATCH", apiPath, inputBodyBytes, nil)

		// assert
		assert.Equal(t, 500, resp.StatusCode)
		assert.Equal(t, "ERR_ACTOR_REMINDER_RENAME", resp.ErrorBody["errorCode"])
		mockActors.AssertNumberOfCalls(t, "RenameReminder", 1)
	})

	t.Run("Reminder Delete - 204 No Content", func(t *testing.T) {
		apiPath := "v1.0/actors/fakeActorType/fakeActorID/reminders/reminder1"
		reminderRequest := actors.DeleteReminderRequest{
			Name:      "reminder1",
			ActorType: "fakeActorType",
			ActorID:   "fakeActorID",
		}

		mockActors := new(actors.MockActors)

		mockActors.On("DeleteReminder", &reminderRequest).Return(nil)

		testAPI.actor = mockActors

		// act
		resp := fakeServer.DoRequest("DELETE", apiPath, nil, nil)

		// assert
		assert.Equal(t, 204, resp.StatusCode)
		assert.Equal(t, []byte{}, resp.RawBody, "Always give empty body with 204")
		mockActors.AssertNumberOfCalls(t, "DeleteReminder", 1)
	})

	t.Run("Reminder Delete - 500 on upstream actor error", func(t *testing.T) {
		apiPath := "v1.0/actors/fakeActorType/fakeActorID/reminders/reminder1"
		reminderRequest := actors.DeleteReminderRequest{
			Name:      "reminder1",
			ActorType: "fakeActorType",
			ActorID:   "fakeActorID",
		}

		mockActors := new(actors.MockActors)

		mockActors.On("DeleteReminder", &reminderRequest).Return(errors.New("UPSTREAM_ERROR"))

		testAPI.actor = mockActors

		// act
		resp := fakeServer.DoRequest("DELETE", apiPath, nil, nil)

		// assert
		assert.Equal(t, 500, resp.StatusCode)
		assert.Equal(t, "ERR_ACTOR_REMINDER_DELETE", resp.ErrorBody["errorCode"])
		mockActors.AssertNumberOfCalls(t, "DeleteReminder", 1)
	})

	t.Run("Reminder Get - 200 OK", func(t *testing.T) {
		apiPath := "v1.0/actors/fakeActorType/fakeActorID/reminders/reminder1"
		reminderRequest := actors.GetReminderRequest{
			Name:      "reminder1",
			ActorType: "fakeActorType",
			ActorID:   "fakeActorID",
		}

		mockActors := new(actors.MockActors)

		mockActors.On("GetReminder", &reminderRequest).Return(nil, nil)

		testAPI.actor = mockActors

		// act
		resp := fakeServer.DoRequest("GET", apiPath, nil, nil)

		// assert
		assert.Equal(t, 200, resp.StatusCode)
		mockActors.AssertNumberOfCalls(t, "GetReminder", 1)
	})

	t.Run("Reminder Get - 500 on upstream actor error", func(t *testing.T) {
		apiPath := "v1.0/actors/fakeActorType/fakeActorID/reminders/reminder1"
		reminderRequest := actors.GetReminderRequest{
			Name:      "reminder1",
			ActorType: "fakeActorType",
			ActorID:   "fakeActorID",
		}

		mockActors := new(actors.MockActors)

		mockActors.On("GetReminder", &reminderRequest).Return(nil, errors.New("UPSTREAM_ERROR"))

		testAPI.actor = mockActors

		// act
		resp := fakeServer.DoRequest("GET", apiPath, nil, nil)

		// assert
		assert.Equal(t, 500, resp.StatusCode)
		assert.Equal(t, "ERR_ACTOR_REMINDER_GET", resp.ErrorBody["errorCode"])
		mockActors.AssertNumberOfCalls(t, "GetReminder", 1)
	})

	t.Run("Reminder Get - 500 on JSON encode failure from actor", func(t *testing.T) {
		apiPath := "v1.0/actors/fakeActorType/fakeActorID/reminders/reminder1"
		reminderRequest := actors.GetReminderRequest{
			Name:      "reminder1",
			ActorType: "fakeActorType",
			ActorID:   "fakeActorID",
		}

		reminderResponse := actors.Reminder{
			// Functions are not JSON encodable. This will force the error condition
			Data: func() {},
		}

		mockActors := new(actors.MockActors)

		mockActors.On("GetReminder", &reminderRequest).Return(&reminderResponse, nil)

		testAPI.actor = mockActors

		// act
		resp := fakeServer.DoRequest("GET", apiPath, nil, nil)

		// assert
		assert.Equal(t, 500, resp.StatusCode)
		assert.Equal(t, "ERR_ACTOR_REMINDER_GET", resp.ErrorBody["errorCode"])
		mockActors.AssertNumberOfCalls(t, "GetReminder", 1)
	})

	t.Run("Timer Create - 204 No Content", func(t *testing.T) {
		apiPath := "v1.0/actors/fakeActorType/fakeActorID/timers/timer1"

		timerRequest := actors.CreateTimerRequest{
			Name:      "timer1",
			ActorType: "fakeActorType",
			ActorID:   "fakeActorID",
			Data:      nil,
			DueTime:   "0h0m3s0ms",
			Period:    "0h0m7s0ms",
			Callback:  "",
		}
		mockActors := new(actors.MockActors)

		mockActors.On("CreateTimer", &timerRequest).Return(nil)

		testAPI.actor = mockActors

		// act
		inputBodyBytes, err := json.Marshal(timerRequest)

		assert.NoError(t, err)
		for _, method := range []string{"POST", "PUT"} {
			resp := fakeServer.DoRequest(method, apiPath, inputBodyBytes, nil)
			assert.Equal(t, 204, resp.StatusCode)
		}

		// assert
		mockActors.AssertNumberOfCalls(t, "CreateTimer", 2)
	})

	t.Run("Timer Create - 500 on upstream error", func(t *testing.T) {
		apiPath := "v1.0/actors/fakeActorType/fakeActorID/timers/timer1"

		timerRequest := actors.CreateTimerRequest{
			Name:      "timer1",
			ActorType: "fakeActorType",
			ActorID:   "fakeActorID",
			Data:      nil,
			DueTime:   "0h0m3s0ms",
			Period:    "0h0m7s0ms",
		}
		mockActors := new(actors.MockActors)

		mockActors.On("CreateTimer", &timerRequest).Return(errors.New("UPSTREAM_ERROR"))

		testAPI.actor = mockActors

		// act
		inputBodyBytes, err := json.Marshal(timerRequest)

		assert.NoError(t, err)
		resp := fakeServer.DoRequest("POST", apiPath, inputBodyBytes, nil)
		assert.Equal(t, 500, resp.StatusCode)
		assert.Equal(t, "ERR_ACTOR_TIMER_CREATE", resp.ErrorBody["errorCode"])

		// assert
		mockActors.AssertNumberOfCalls(t, "CreateTimer", 1)
	})

	t.Run("Timer Delete - 204 No Conent", func(t *testing.T) {
		apiPath := "v1.0/actors/fakeActorType/fakeActorID/timers/timer1"
		timerRequest := actors.DeleteTimerRequest{
			Name:      "timer1",
			ActorType: "fakeActorType",
			ActorID:   "fakeActorID",
		}

		mockActors := new(actors.MockActors)

		mockActors.On("DeleteTimer", &timerRequest).Return(nil)

		testAPI.actor = mockActors

		// act
		resp := fakeServer.DoRequest("DELETE", apiPath, nil, nil)

		// assert
		assert.Equal(t, 204, resp.StatusCode)
		assert.Equal(t, []byte{}, resp.RawBody, "Always give empty body with 204")
		mockActors.AssertNumberOfCalls(t, "DeleteTimer", 1)
	})

	t.Run("Timer Delete - 500 For upstream error", func(t *testing.T) {
		apiPath := "v1.0/actors/fakeActorType/fakeActorID/timers/timer1"
		timerRequest := actors.DeleteTimerRequest{
			Name:      "timer1",
			ActorType: "fakeActorType",
			ActorID:   "fakeActorID",
		}

		mockActors := new(actors.MockActors)

		mockActors.On("DeleteTimer", &timerRequest).Return(errors.New("UPSTREAM_ERROR"))

		testAPI.actor = mockActors

		// act
		resp := fakeServer.DoRequest("DELETE", apiPath, nil, nil)

		// assert
		assert.Equal(t, 500, resp.StatusCode)
		assert.Equal(t, "ERR_ACTOR_TIMER_DELETE", resp.ErrorBody["errorCode"])
		mockActors.AssertNumberOfCalls(t, "DeleteTimer", 1)
	})

	t.Run("Direct Message - Forwards downstream status", func(t *testing.T) {
		apiPath := "v1.0/actors/fakeActorType/fakeActorID/method/method1"
		headerMetadata := map[string][]string{
			"Accept-Encoding": {"gzip"},
			"Content-Length":  {"8"},
			"Content-Type":    {"application/json"},
			"Host":            {"localhost"},
			"User-Agent":      {"Go-http-client/1.1"},
		}
		mockActors := new(actors.MockActors)
		invokeRequest := invokev1.NewInvokeMethodRequest("method1")
		invokeRequest.WithActor("fakeActorType", "fakeActorID")
		fakeData := []byte("fakeData")

		invokeRequest.WithHTTPExtension(gohttp.MethodPost, "")
		invokeRequest.WithRawData(fakeData, "application/json")
		invokeRequest.WithMetadata(headerMetadata)
		response := invokev1.NewInvokeMethodResponse(206, "OK", nil)
		mockActors.On("Call", invokeRequest).Return(response, nil)

		testAPI.actor = mockActors

		// act
		resp := fakeServer.DoRequest("POST", apiPath, fakeData, nil)

		// assert
		assert.Equal(t, 206, resp.StatusCode)
		mockActors.AssertNumberOfCalls(t, "Call", 1)
	})

	t.Run("Direct Message - 500 for actor call failure", func(t *testing.T) {
		apiPath := "v1.0/actors/fakeActorType/fakeActorID/method/method1"
		headerMetadata := map[string][]string{
			"Accept-Encoding": {"gzip"},
			"Content-Length":  {"8"},
			"Content-Type":    {"application/json"},
			"Host":            {"localhost"},
			"User-Agent":      {"Go-http-client/1.1"},
		}
		mockActors := new(actors.MockActors)
		invokeRequest := invokev1.NewInvokeMethodRequest("method1")
		invokeRequest.WithActor("fakeActorType", "fakeActorID")
		fakeData := []byte("fakeData")

		invokeRequest.WithHTTPExtension(gohttp.MethodPost, "")
		invokeRequest.WithRawData(fakeData, "application/json")
		invokeRequest.WithMetadata(headerMetadata)
		mockActors.On("Call", invokeRequest).Return(nil, errors.New("UPSTREAM_ERROR"))

		testAPI.actor = mockActors

		// act
		resp := fakeServer.DoRequest("POST", apiPath, fakeData, nil)

		// assert
		assert.Equal(t, 500, resp.StatusCode)
		assert.Equal(t, "ERR_ACTOR_INVOKE_METHOD", resp.ErrorBody["errorCode"])
		mockActors.AssertNumberOfCalls(t, "Call", 1)
	})

	failingActors := &actors.FailingActors{
		Failure: daprt.Failure{
			Fails: map[string]int{
				"failingId": 1,
			},
			Timeouts: map[string]time.Duration{
				"timeoutId": time.Second * 10,
			},
			CallCount: map[string]int{},
		},
	}

	t.Run("Direct Message - retries with resiliency", func(t *testing.T) {
		testAPI.actor = failingActors

		apiPath := fmt.Sprintf("v1.0/actors/failingActorType/%s/method/method1", "failingId")
		resp := fakeServer.DoRequest("POST", apiPath, nil, nil)

		assert.Equal(t, 200, resp.StatusCode)
		assert.Equal(t, 2, failingActors.Failure.CallCount["failingId"])
	})

	fakeServer.Shutdown()
}

func TestV1MetadataEndpoint(t *testing.T) {
	fakeServer := newFakeHTTPServer()

	testAPI := &api{
		actor: nil,
		getComponentsFn: func() []components_v1alpha1.Component {
			return []components_v1alpha1.Component{
				{
					ObjectMeta: meta_v1.ObjectMeta{
						Name: "MockComponent1Name",
					},
					Spec: components_v1alpha1.ComponentSpec{
						Type:    "mock.component1Type",
						Version: "v1.0",
						Metadata: []components_v1alpha1.MetadataItem{
							{
								Name: "actorMockComponent1",
								Value: components_v1alpha1.DynamicValue{
									JSON: v1.JSON{Raw: []byte("true")},
								},
							},
						},
					},
				},
				{
					ObjectMeta: meta_v1.ObjectMeta{
						Name: "MockComponent2Name",
					},
					Spec: components_v1alpha1.ComponentSpec{
						Type:    "mock.component2Type",
						Version: "v1.0",
						Metadata: []components_v1alpha1.MetadataItem{
							{
								Name: "actorMockComponent2",
								Value: components_v1alpha1.DynamicValue{
									JSON: v1.JSON{Raw: []byte("true")},
								},
							},
						},
					},
				},
			}
		},
		extendedMetadata: sync.Map{},
		getComponentsCapabilitesFn: func() map[string][]string {
			capsMap := make(map[string][]string)
			capsMap["MockComponent1Name"] = []string{"mock.feat.MockComponent1Name"}
			capsMap["MockComponent2Name"] = []string{"mock.feat.MockComponent2Name"}
			return capsMap
		},
	}
	// PutMetadata only stroes string(request body)
	testAPI.extendedMetadata.Store("test", "value")

	fakeServer.StartServer(testAPI.constructMetadataEndpoints())

	expectedBody := map[string]interface{}{
<<<<<<< HEAD
		"id":       "xyz",
		"actors":   []map[string]interface{}{{"type": "abcd", "count": 10}, {"type": "xyz", "count": 5}},
		"extended": map[string]string{"daprRuntimeVersion": "edge"},
=======
		"id":     "xyz",
		"actors": []map[string]interface{}{{"type": "abcd", "count": 10}, {"type": "xyz", "count": 5}},
		"extended": map[string]string{
			"test": "value",
		},
>>>>>>> 1be239d9
		"components": []map[string]interface{}{
			{
				"name":         "MockComponent1Name",
				"type":         "mock.component1Type",
				"version":      "v1.0",
				"capabilities": []string{"mock.feat.MockComponent1Name"},
			},
			{
				"name":         "MockComponent2Name",
				"type":         "mock.component2Type",
				"version":      "v1.0",
				"capabilities": []string{"mock.feat.MockComponent2Name"},
			},
		},
	}
	expectedBodyBytes, _ := json.Marshal(expectedBody)

	t.Run("Metadata - 200 OK", func(t *testing.T) {
		apiPath := "v1.0/metadata"
		mockActors := new(actors.MockActors)

		mockActors.On("GetActiveActorsCount")

		testAPI.id = "xyz"
		testAPI.actor = mockActors
		testAPI.daprRunTimeVersion = "edge"

		resp := fakeServer.DoRequest("GET", apiPath, nil, nil)

		assert.Equal(t, 200, resp.StatusCode)
		assert.ElementsMatch(t, expectedBodyBytes, resp.RawBody)
		mockActors.AssertNumberOfCalls(t, "GetActiveActorsCount", 1)
	})

	fakeServer.Shutdown()
}

func createExporters(buffer *string) {
	exporter := testtrace.NewStringExporter(buffer, logger.NewLogger("fakeLogger"))
	exporter.Register("fakeID")
}

func TestV1ActorEndpointsWithTracer(t *testing.T) {
	fakeServer := newFakeHTTPServer()

	buffer := ""
	spec := config.TracingSpec{SamplingRate: "1"}

	createExporters(&buffer)

	testAPI := &api{
		actor:       nil,
		tracingSpec: spec,
		resiliency:  resiliency.New(nil),
	}

	fakeServer.StartServerWithTracing(spec, testAPI.constructActorEndpoints())

	fakeBodyObject := map[string]interface{}{"data": "fakeData"}
	fakeData, _ := json.Marshal(fakeBodyObject)

	t.Run("Actor runtime is not initialized", func(t *testing.T) {
		apiPath := "v1.0/actors/fakeActorType/fakeActorID/state/key1"
		testAPI.actor = nil

		testMethods := []string{"GET"}

		for _, method := range testMethods {
			buffer = ""
			// act
			resp := fakeServer.DoRequest(method, apiPath, fakeData, nil)

			// assert
			assert.Equal(t, 500, resp.StatusCode, apiPath)
			assert.Equal(t, "ERR_ACTOR_RUNTIME_NOT_FOUND", resp.ErrorBody["errorCode"], apiPath)
		}
	})

	t.Run("Get actor state - 200 OK", func(t *testing.T) {
		buffer = ""
		apiPath := "v1.0/actors/fakeActorType/fakeActorID/state/key1"
		mockActors := new(actors.MockActors)
		mockActors.On("GetState", &actors.GetStateRequest{
			ActorID:   "fakeActorID",
			ActorType: "fakeActorType",
			Key:       "key1",
		}).Return(&actors.StateResponse{
			Data: fakeData,
		}, nil)

		mockActors.On("IsActorHosted", &actors.ActorHostedRequest{
			ActorID:   "fakeActorID",
			ActorType: "fakeActorType",
		}).Return(true)

		testAPI.actor = mockActors

		// act
		resp := fakeServer.DoRequest("GET", apiPath, nil, nil)

		// assert
		assert.Equal(t, 200, resp.StatusCode)
		assert.Equal(t, fakeData, resp.RawBody)
		mockActors.AssertNumberOfCalls(t, "GetState", 1)
	})

	t.Run("Transaction - 204 No Content", func(t *testing.T) {
		buffer = ""
		apiPath := "v1.0/actors/fakeActorType/fakeActorID/state"

		testTransactionalOperations := []actors.TransactionalOperation{
			{
				Operation: actors.Upsert,
				Request: map[string]interface{}{
					"key":   "fakeKey1",
					"value": fakeBodyObject,
				},
			},
			{
				Operation: actors.Delete,
				Request: map[string]interface{}{
					"key": "fakeKey1",
				},
			},
		}

		mockActors := new(actors.MockActors)
		mockActors.On("TransactionalStateOperation", &actors.TransactionalRequest{
			ActorID:    "fakeActorID",
			ActorType:  "fakeActorType",
			Operations: testTransactionalOperations,
		}).Return(nil)

		mockActors.On("IsActorHosted", &actors.ActorHostedRequest{
			ActorID:   "fakeActorID",
			ActorType: "fakeActorType",
		}).Return(true)

		testAPI.actor = mockActors

		// act
		inputBodyBytes, err := json.Marshal(testTransactionalOperations)

		assert.NoError(t, err)
		resp := fakeServer.DoRequest("POST", apiPath, inputBodyBytes, nil)

		// assert
		assert.Equal(t, 204, resp.StatusCode)
		assert.Equal(t, []byte{}, resp.RawBody, "Always give empty body with 204")
		mockActors.AssertNumberOfCalls(t, "TransactionalStateOperation", 1)
	})

	fakeServer.Shutdown()
}

func TestAPIToken(t *testing.T) {
	token := "1234"

	t.Setenv("DAPR_API_TOKEN", token)

	fakeHeaderMetadata := map[string][]string{
		"Accept-Encoding": {"gzip"},
		"Content-Length":  {"8"},
		"Content-Type":    {"application/json"},
		"Host":            {"localhost"},
		"User-Agent":      {"Go-http-client/1.1"},
	}

	fakeDirectMessageResponse := invokev1.NewInvokeMethodResponse(200, "OK", nil)
	fakeDirectMessageResponse.WithRawData([]byte("fakeDirectMessageResponse"), "application/json")

	mockDirectMessaging := new(daprt.MockDirectMessaging)

	fakeServer := newFakeHTTPServer()

	testAPI := &api{
		directMessaging: mockDirectMessaging,
		resiliency:      resiliency.New(nil),
	}
	fakeServer.StartServerWithAPIToken(testAPI.constructDirectMessagingEndpoints())

	t.Run("Invoke direct messaging with token - 200 OK", func(t *testing.T) {
		apiPath := "v1.0/invoke/fakeDaprID/method/fakeMethod"
		fakeData := []byte("fakeData")

		fakeReq := invokev1.NewInvokeMethodRequest("fakeMethod")
		fakeReq.WithHTTPExtension(gohttp.MethodPost, "")
		fakeReq.WithRawData(fakeData, "application/json")
		fakeReq.WithMetadata(fakeHeaderMetadata)

		mockDirectMessaging.Calls = nil // reset call count
		mockDirectMessaging.On("Invoke",
			mock.MatchedBy(func(a context.Context) bool {
				return true
			}), mock.MatchedBy(func(b string) bool {
				return b == "fakeDaprID"
			}), mock.MatchedBy(func(c *invokev1.InvokeMethodRequest) bool {
				return true
			})).Return(fakeDirectMessageResponse, nil).Once()

		// act
		resp := fakeServer.DoRequestWithAPIToken("POST", apiPath, token, fakeData)
		// assert
		mockDirectMessaging.AssertNumberOfCalls(t, "Invoke", 1)
		// TODO Check back as how to assert on generated span ID
		// assert.NotEmpty(t, resp.JSONBody, "failed to generate trace context with invoke")
		assert.Equal(t, 200, resp.StatusCode)
	})

	t.Run("Invoke direct messaging empty token - 401", func(t *testing.T) {
		apiPath := "v1.0/invoke/fakeDaprID/method/fakeMethod"
		fakeData := []byte("fakeData")

		fakeReq := invokev1.NewInvokeMethodRequest("fakeMethod")
		fakeReq.WithHTTPExtension(gohttp.MethodPost, "")
		fakeReq.WithRawData(fakeData, "application/json")
		fakeReq.WithMetadata(fakeHeaderMetadata)

		mockDirectMessaging.Calls = nil // reset call count
		mockDirectMessaging.On("Invoke",
			mock.MatchedBy(func(a context.Context) bool {
				return true
			}), mock.MatchedBy(func(b string) bool {
				return b == "fakeDaprID"
			}), mock.MatchedBy(func(c *invokev1.InvokeMethodRequest) bool {
				return true
			})).Return(fakeDirectMessageResponse, nil).Once()

		// act
		resp := fakeServer.DoRequestWithAPIToken("POST", apiPath, "", fakeData)
		// assert
		mockDirectMessaging.AssertNumberOfCalls(t, "Invoke", 0)
		// TODO Check back as how to assert on generated span ID
		// assert.NotEmpty(t, resp.JSONBody, "failed to generate trace context with invoke")
		assert.Equal(t, 401, resp.StatusCode)
	})

	t.Run("Invoke direct messaging token mismatch - 401", func(t *testing.T) {
		apiPath := "v1.0/invoke/fakeDaprID/method/fakeMethod"
		fakeData := []byte("fakeData")

		fakeReq := invokev1.NewInvokeMethodRequest("fakeMethod")
		fakeReq.WithHTTPExtension(gohttp.MethodPost, "")
		fakeReq.WithRawData(fakeData, "application/json")
		fakeReq.WithMetadata(fakeHeaderMetadata)

		mockDirectMessaging.Calls = nil // reset call count
		mockDirectMessaging.On("Invoke",
			mock.MatchedBy(func(a context.Context) bool {
				return true
			}), mock.MatchedBy(func(b string) bool {
				return b == "fakeDaprID"
			}), mock.MatchedBy(func(c *invokev1.InvokeMethodRequest) bool {
				return true
			})).Return(fakeDirectMessageResponse, nil).Once()

		// act
		resp := fakeServer.DoRequestWithAPIToken("POST", apiPath, "4567", fakeData)
		// assert
		mockDirectMessaging.AssertNumberOfCalls(t, "Invoke", 0)
		// TODO Check back as how to assert on generated span ID
		// assert.NotEmpty(t, resp.JSONBody, "failed to generate trace context with invoke")
		assert.Equal(t, 401, resp.StatusCode)
	})

	t.Run("Invoke direct messaging without token - 401", func(t *testing.T) {
		apiPath := "v1.0/invoke/fakeDaprID/method/fakeMethod"
		fakeData := []byte("fakeData")

		fakeReq := invokev1.NewInvokeMethodRequest("fakeMethod")
		fakeReq.WithHTTPExtension(gohttp.MethodPost, "")
		fakeReq.WithRawData(fakeData, "application/json")
		fakeReq.WithMetadata(fakeHeaderMetadata)

		mockDirectMessaging.Calls = nil // reset call count
		mockDirectMessaging.On("Invoke",
			mock.MatchedBy(func(a context.Context) bool {
				return true
			}), mock.MatchedBy(func(b string) bool {
				return b == "fakeDaprID"
			}), mock.MatchedBy(func(c *invokev1.InvokeMethodRequest) bool {
				return true
			})).Return(fakeDirectMessageResponse, nil).Once()

		// act
		resp := fakeServer.DoRequest("POST", apiPath, fakeData, nil)
		// assert
		mockDirectMessaging.AssertNumberOfCalls(t, "Invoke", 0)
		// TODO Check back as how to assert on generated span ID
		// assert.NotEmpty(t, resp.JSONBody, "failed to generate trace context with invoke")
		assert.Equal(t, 401, resp.StatusCode)
	})
}

func TestEmptyPipelineWithTracer(t *testing.T) {
	fakeHeaderMetadata := map[string][]string{
		"Accept-Encoding":  {"gzip"},
		"Content-Length":   {"8"},
		"Content-Type":     {"application/json"},
		"Host":             {"localhost"},
		"User-Agent":       {"Go-http-client/1.1"},
		"X-Correlation-Id": {"fake-correlation-id"},
	}

	fakeDirectMessageResponse := invokev1.NewInvokeMethodResponse(200, "OK", nil)
	fakeDirectMessageResponse.WithRawData([]byte("fakeDirectMessageResponse"), "application/json")

	mockDirectMessaging := new(daprt.MockDirectMessaging)

	fakeServer := newFakeHTTPServer()

	buffer := ""
	spec := config.TracingSpec{SamplingRate: "1.0"}
	pipe := http_middleware.Pipeline{}

	createExporters(&buffer)

	testAPI := &api{
		directMessaging: mockDirectMessaging,
		tracingSpec:     spec,
		resiliency:      resiliency.New(nil),
	}
	fakeServer.StartServerWithTracingAndPipeline(spec, pipe, testAPI.constructDirectMessagingEndpoints())

	t.Run("Invoke direct messaging without querystring - 200 OK", func(t *testing.T) {
		apiPath := "v1.0/invoke/fakeDaprID/method/fakeMethod"
		fakeData := []byte("fakeData")

		fakeReq := invokev1.NewInvokeMethodRequest("fakeMethod")
		fakeReq.WithHTTPExtension(gohttp.MethodPost, "")
		fakeReq.WithRawData(fakeData, "application/json")
		fakeReq.WithMetadata(fakeHeaderMetadata)

		mockDirectMessaging.Calls = nil // reset call count
		mockDirectMessaging.On("Invoke",
			mock.MatchedBy(func(a context.Context) bool {
				return true
			}), mock.MatchedBy(func(b string) bool {
				return b == "fakeDaprID"
			}), mock.MatchedBy(func(c *invokev1.InvokeMethodRequest) bool {
				return true
			})).Return(fakeDirectMessageResponse, nil).Once()

		// act
		resp := fakeServer.DoRequest("POST", apiPath, fakeData, nil)

		// assert
		mockDirectMessaging.AssertNumberOfCalls(t, "Invoke", 1)
		// TODO Check back as how to assert on generated span ID
		// assert.NotEmpty(t, resp.JSONBody, "failed to generate trace context with invoke")
		assert.Equal(t, 200, resp.StatusCode)
	})
}

func TestV1Alpha1ConfigurationGet(t *testing.T) {
	fakeServer := newFakeHTTPServer()

	var fakeConfigurationStore configuration.Store = &fakeConfigurationStore{}

	storeName := "store1"
	badStoreName := "nonExistStore"

	fakeConfigurationStores := map[string]configuration.Store{
		storeName: fakeConfigurationStore,
	}
	testAPI := &api{
		resiliency:          resiliency.New(nil),
		configurationStores: fakeConfigurationStores,
	}
	fakeServer.StartServer(testAPI.constructConfigurationEndpoints())

	t.Run("Get configurations with a good key", func(t *testing.T) {
		apiPath := fmt.Sprintf("v1.0-alpha1/configuration/%s?key=%s", storeName, "good-key1")
		resp := fakeServer.DoRequest("GET", apiPath, nil, nil)
		assert.Equal(t, 200, resp.StatusCode, "Accessing configuration store with good key should return 204")

		// assert
		assert.NotNil(t, resp.JSONBody)
		assert.Equal(t, 1, len(resp.JSONBody.([]interface{})))
		rspMap := resp.JSONBody.([]interface{})[0]
		assert.NotNil(t, rspMap)
		assert.Equal(t, "good-key1", rspMap.(map[string]interface{})["key"].(string))
		assert.Equal(t, "good-value1", rspMap.(map[string]interface{})["value"].(string))
		assert.Equal(t, "version1", rspMap.(map[string]interface{})["version"].(string))
		metadata := rspMap.(map[string]interface{})["metadata"].(map[string]interface{})
		assert.Equal(t, "metadata-value1", metadata["metadata-key1"])
	})
	t.Run("Get Configurations with good keys", func(t *testing.T) {
		apiPath := fmt.Sprintf("v1.0-alpha1/configuration/%s?key=%s&key=%s", storeName, "good-key1", "good-key2")
		resp := fakeServer.DoRequest("GET", apiPath, nil, nil)
		// assert
		assert.Equal(t, 200, resp.StatusCode, "Accessing configuration store with good keys should return 200")
		assert.NotNil(t, resp.JSONBody)
		assert.Equal(t, 2, len(resp.JSONBody.([]interface{})))
		rspMap1 := resp.JSONBody.([]interface{})[0]
		assert.NotNil(t, rspMap1)
		assert.Equal(t, "good-key1", rspMap1.(map[string]interface{})["key"].(string))
		assert.Equal(t, "good-value1", rspMap1.(map[string]interface{})["value"].(string))
		assert.Equal(t, "version1", rspMap1.(map[string]interface{})["version"].(string))
		metadata := rspMap1.(map[string]interface{})["metadata"].(map[string]interface{})
		assert.Equal(t, "metadata-value1", metadata["metadata-key1"])

		rspMap2 := resp.JSONBody.([]interface{})[1]
		assert.NotNil(t, rspMap2)
		assert.Equal(t, "good-key2", rspMap2.(map[string]interface{})["key"].(string))
		assert.Equal(t, "good-value2", rspMap2.(map[string]interface{})["value"].(string))
		assert.Equal(t, "version2", rspMap2.(map[string]interface{})["version"].(string))
		metadata2 := rspMap2.(map[string]interface{})["metadata"].(map[string]interface{})
		assert.Equal(t, "metadata-value2", metadata2["metadata-key2"])
	})

	t.Run("Get All Configurations with empty key", func(t *testing.T) {
		apiPath := fmt.Sprintf("v1.0-alpha1/configuration/%s", storeName)
		resp := fakeServer.DoRequest("GET", apiPath, nil, nil)
		// assert
		assert.Equal(t, 200, resp.StatusCode, "Accessing configuration store with empty key should return 200")

		// assert
		assert.NotNil(t, resp.JSONBody)
		assert.Equal(t, 2, len(resp.JSONBody.([]interface{})))
		rspMap1 := resp.JSONBody.([]interface{})[0]
		assert.NotNil(t, rspMap1)
		assert.Equal(t, "good-key1", rspMap1.(map[string]interface{})["key"].(string))
		assert.Equal(t, "good-value1", rspMap1.(map[string]interface{})["value"].(string))
		assert.Equal(t, "version1", rspMap1.(map[string]interface{})["version"].(string))
		metadata := rspMap1.(map[string]interface{})["metadata"].(map[string]interface{})
		assert.Equal(t, "metadata-value1", metadata["metadata-key1"])

		rspMap2 := resp.JSONBody.([]interface{})[1]
		assert.NotNil(t, rspMap2)
		assert.Equal(t, "good-key2", rspMap2.(map[string]interface{})["key"].(string))
		assert.Equal(t, "good-value2", rspMap2.(map[string]interface{})["value"].(string))
		assert.Equal(t, "version2", rspMap2.(map[string]interface{})["version"].(string))
		metadata2 := rspMap2.(map[string]interface{})["metadata"].(map[string]interface{})
		assert.Equal(t, "metadata-value2", metadata2["metadata-key2"])
	})

	t.Run("Get Configurations with bad key", func(t *testing.T) {
		apiPath := fmt.Sprintf("v1.0-alpha1/configuration/%s?key=%s", storeName, "bad-key")
		resp := fakeServer.DoRequest("GET", apiPath, nil, nil)
		// assert
		assert.Equal(t, 500, resp.StatusCode, "Accessing configuration store with bad key should return 500")
		assert.NotNil(t, resp.ErrorBody)
		assert.Equal(t, "ERR_CONFIGURATION_GET", resp.ErrorBody["errorCode"])
		assert.Equal(t, "fail to get [bad-key] from Configuration store store1: get key error: bad-key", resp.ErrorBody["message"])
	})

	t.Run("Get with none exist configurations store", func(t *testing.T) {
		apiPath := fmt.Sprintf("v1.0-alpha1/configuration/%s?key=%s", badStoreName, "good-key1")
		resp := fakeServer.DoRequest("GET", apiPath, nil, nil)
		// assert
		assert.Equal(t, 400, resp.StatusCode, "Accessing configuration store with none exist configurations store should return 400")
		assert.NotNil(t, resp.ErrorBody)
		assert.Equal(t, "ERR_CONFIGURATION_STORE_NOT_FOUND", resp.ErrorBody["errorCode"])
		assert.Equal(t, "error configuration stores nonExistStore not found", resp.ErrorBody["message"])
	})
}

func TestV1Alpha1DistributedLock(t *testing.T) {
	fakeServer := newFakeHTTPServer()

	var fakeLockStore lock.Store = &fakeLockStore{}

	storeName := "store1"

	lockStores := map[string]lock.Store{
		storeName: fakeLockStore,
	}
	testAPI := &api{
		resiliency: resiliency.New(nil),
		lockStores: lockStores,
	}
	fakeServer.StartServer(testAPI.constructDistributedLockEndpoints())

	t.Run("Lock with valid request", func(t *testing.T) {
		apiPath := "v1.0-alpha1/lock/store1"

		req := lock.TryLockRequest{
			ResourceID:      "1",
			LockOwner:       "palpatine",
			ExpiryInSeconds: 5,
		}

		b, _ := json.Marshal(&req)

		resp := fakeServer.DoRequest("POST", apiPath, b, nil)
		assert.Equal(t, 200, resp.StatusCode)

		// assert
		assert.NotNil(t, resp.JSONBody)
		rspMap := resp.JSONBody.(map[string]interface{})
		assert.NotNil(t, rspMap)
		assert.Equal(t, true, rspMap["success"].(bool))
	})

	t.Run("Lock with invalid resource id", func(t *testing.T) {
		apiPath := "v1.0-alpha1/lock/store1"

		req := lock.TryLockRequest{
			ResourceID:      "",
			LockOwner:       "palpatine",
			ExpiryInSeconds: 5,
		}

		b, _ := json.Marshal(&req)

		resp := fakeServer.DoRequest("POST", apiPath, b, nil)
		assert.Equal(t, 500, resp.StatusCode)

		// assert
		assert.Nil(t, resp.JSONBody)
	})

	t.Run("Lock with invalid owner", func(t *testing.T) {
		apiPath := "v1.0-alpha1/lock/store1"

		req := lock.TryLockRequest{
			ResourceID:      "1",
			LockOwner:       "",
			ExpiryInSeconds: 5,
		}

		b, _ := json.Marshal(&req)

		resp := fakeServer.DoRequest("POST", apiPath, b, nil)
		assert.Equal(t, 500, resp.StatusCode)

		// assert
		assert.Nil(t, resp.JSONBody)
	})

	t.Run("Lock with invalid expiry", func(t *testing.T) {
		apiPath := "v1.0-alpha1/lock/store1"

		req := lock.TryLockRequest{
			ResourceID: "1",
			LockOwner:  "palpatine",
		}

		b, _ := json.Marshal(&req)

		resp := fakeServer.DoRequest("POST", apiPath, b, nil)
		assert.Equal(t, 500, resp.StatusCode)

		// assert
		assert.Nil(t, resp.JSONBody)
	})

	t.Run("Unlock with valid request", func(t *testing.T) {
		apiPath := "v1.0-alpha1/unlock/store1"

		req := lock.UnlockRequest{
			ResourceID: "1",
			LockOwner:  "palpatine",
		}

		b, _ := json.Marshal(&req)

		resp := fakeServer.DoRequest("POST", apiPath, b, nil)
		assert.Equal(t, 200, resp.StatusCode)

		// assert
		assert.NotNil(t, resp.JSONBody)
		rspMap := resp.JSONBody.(map[string]interface{})
		assert.NotNil(t, rspMap)
		assert.Equal(t, float64(0), rspMap["status"])
	})

	t.Run("Unlock with invalid resource id", func(t *testing.T) {
		apiPath := "v1.0-alpha1/unlock/store1"

		req := lock.UnlockRequest{
			ResourceID: "",
			LockOwner:  "palpatine",
		}

		b, _ := json.Marshal(&req)

		resp := fakeServer.DoRequest("POST", apiPath, b, nil)
		assert.Equal(t, 200, resp.StatusCode)

		// assert
		assert.NotNil(t, resp.JSONBody)
		rspMap := resp.JSONBody.(map[string]interface{})
		assert.NotNil(t, rspMap)
		assert.Equal(t, float64(3), rspMap["status"])
	})

	t.Run("Unlock with invalid resource id that returns 500", func(t *testing.T) {
		apiPath := "v1.0-alpha1/unlock/store1"

		req := lock.UnlockRequest{
			ResourceID: "error",
			LockOwner:  "palpatine",
		}

		b, _ := json.Marshal(&req)

		resp := fakeServer.DoRequest("POST", apiPath, b, nil)
		assert.Equal(t, 500, resp.StatusCode)

		// assert
		assert.Nil(t, resp.JSONBody)
	})

	t.Run("Unlock with invalid owner", func(t *testing.T) {
		apiPath := "v1.0-alpha1/unlock/store1"

		req := lock.UnlockRequest{
			ResourceID: "1",
			LockOwner:  "",
		}

		b, _ := json.Marshal(&req)

		resp := fakeServer.DoRequest("POST", apiPath, b, nil)
		assert.Equal(t, 200, resp.StatusCode)

		// assert
		assert.NotNil(t, resp.JSONBody)
		rspMap := resp.JSONBody.(map[string]interface{})
		assert.NotNil(t, rspMap)
		assert.Equal(t, float64(3), rspMap["status"])
	})
}

func buildHTTPPineline(spec config.PipelineSpec) http_middleware.Pipeline {
	registry := http_middleware_loader.NewRegistry()
	registry.Register(http_middleware_loader.New("uppercase", func(metadata middleware.Metadata) (http_middleware.Middleware, error) {
		return func(h fasthttp.RequestHandler) fasthttp.RequestHandler {
			return func(ctx *fasthttp.RequestCtx) {
				body := string(ctx.PostBody())
				ctx.Request.SetBody([]byte(strings.ToUpper(body)))
				h(ctx)
			}
		}, nil
	}))
	var handlers []http_middleware.Middleware
	for i := 0; i < len(spec.Handlers); i++ {
		handler, err := registry.Create(spec.Handlers[i].Type, spec.Handlers[i].Version, middleware.Metadata{})
		if err != nil {
			return http_middleware.Pipeline{}
		}
		handlers = append(handlers, handler)
	}
	return http_middleware.Pipeline{Handlers: handlers}
}

func TestSinglePipelineWithTracer(t *testing.T) {
	fakeHeaderMetadata := map[string][]string{
		"Accept-Encoding":  {"gzip"},
		"Content-Length":   {"8"},
		"Content-Type":     {"application/json"},
		"Host":             {"localhost"},
		"User-Agent":       {"Go-http-client/1.1"},
		"X-Correlation-Id": {"fake-correlation-id"},
	}

	fakeDirectMessageResponse := invokev1.NewInvokeMethodResponse(200, "OK", nil)
	fakeDirectMessageResponse.WithRawData([]byte("fakeDirectMessageResponse"), "application/json")

	mockDirectMessaging := new(daprt.MockDirectMessaging)

	fakeServer := newFakeHTTPServer()

	buffer := ""
	spec := config.TracingSpec{SamplingRate: "1.0"}

	pipeline := buildHTTPPineline(config.PipelineSpec{
		Handlers: []config.HandlerSpec{
			{
				Type: "middleware.http.uppercase",
				Name: "middleware.http.uppercase",
			},
		},
	})

	createExporters(&buffer)

	testAPI := &api{
		directMessaging: mockDirectMessaging,
		tracingSpec:     spec,
		resiliency:      resiliency.New(nil),
	}
	fakeServer.StartServerWithTracingAndPipeline(spec, pipeline, testAPI.constructDirectMessagingEndpoints())

	t.Run("Invoke direct messaging without querystring - 200 OK", func(t *testing.T) {
		buffer = ""
		apiPath := "v1.0/invoke/fakeAppID/method/fakeMethod"
		fakeData := []byte("fakeData")

		fakeReq := invokev1.NewInvokeMethodRequest("fakeMethod")
		fakeReq.WithHTTPExtension(gohttp.MethodPost, "")
		fakeReq.WithRawData([]byte("FAKEDATA"), "application/json")
		fakeReq.WithMetadata(fakeHeaderMetadata)

		mockDirectMessaging.Calls = nil // reset call count
		mockDirectMessaging.On("Invoke",
			mock.MatchedBy(func(a context.Context) bool {
				return true
			}), mock.MatchedBy(func(b string) bool {
				return b == "fakeAppID"
			}), mock.MatchedBy(func(c *invokev1.InvokeMethodRequest) bool {
				return true
			})).Return(fakeDirectMessageResponse, nil).Once()

		// act
		resp := fakeServer.DoRequest("POST", apiPath, fakeData, nil)

		// assert
		mockDirectMessaging.AssertNumberOfCalls(t, "Invoke", 1)
		assert.Equal(t, 200, resp.StatusCode)
	})
}

func TestSinglePipelineWithNoTracing(t *testing.T) {
	fakeHeaderMetadata := map[string][]string{
		"Accept-Encoding":  {"gzip"},
		"Content-Length":   {"8"},
		"Content-Type":     {"application/json"},
		"Host":             {"localhost"},
		"User-Agent":       {"Go-http-client/1.1"},
		"X-Correlation-Id": {"fake-correlation-id"},
	}

	fakeDirectMessageResponse := invokev1.NewInvokeMethodResponse(200, "OK", nil)
	fakeDirectMessageResponse.WithRawData([]byte("fakeDirectMessageResponse"), "application/json")

	mockDirectMessaging := new(daprt.MockDirectMessaging)

	fakeServer := newFakeHTTPServer()

	buffer := ""
	spec := config.TracingSpec{SamplingRate: "0"}

	pipeline := buildHTTPPineline(config.PipelineSpec{
		Handlers: []config.HandlerSpec{
			{
				Type: "middleware.http.uppercase",
				Name: "middleware.http.uppercase",
			},
		},
	})

	createExporters(&buffer)

	testAPI := &api{
		directMessaging: mockDirectMessaging,
		tracingSpec:     spec,
		resiliency:      resiliency.New(nil),
	}
	fakeServer.StartServerWithTracingAndPipeline(spec, pipeline, testAPI.constructDirectMessagingEndpoints())

	t.Run("Invoke direct messaging without querystring - 200 OK", func(t *testing.T) {
		buffer = ""
		apiPath := "v1.0/invoke/fakeAppID/method/fakeMethod"
		fakeData := []byte("fakeData")

		fakeReq := invokev1.NewInvokeMethodRequest("fakeMethod")
		fakeReq.WithHTTPExtension(gohttp.MethodPost, "")
		fakeReq.WithRawData([]byte("FAKEDATA"), "application/json")
		fakeReq.WithMetadata(fakeHeaderMetadata)

		mockDirectMessaging.Calls = nil // reset call count
		mockDirectMessaging.On("Invoke",
			mock.MatchedBy(func(a context.Context) bool {
				return true
			}), mock.MatchedBy(func(b string) bool {
				return b == "fakeAppID"
			}), mock.MatchedBy(func(c *invokev1.InvokeMethodRequest) bool {
				return true
			})).Return(fakeDirectMessageResponse, nil).Once()

		// act
		resp := fakeServer.DoRequest("POST", apiPath, fakeData, nil)

		// assert
		mockDirectMessaging.AssertNumberOfCalls(t, "Invoke", 1)
		assert.Equal(t, "", buffer, "failed to generate proper traces with invoke")
		assert.Equal(t, 200, resp.StatusCode)
	})
}

// Fake http server and client helpers to simplify endpoints test.
func newFakeHTTPServer() *fakeHTTPServer {
	return &fakeHTTPServer{}
}

type fakeHTTPServer struct {
	ln     *fasthttputil.InmemoryListener
	client gohttp.Client
}

type fakeHTTPResponse struct {
	StatusCode  int
	ContentType string
	RawHeader   gohttp.Header
	RawBody     []byte
	JSONBody    interface{}
	ErrorBody   map[string]string
}

func (f *fakeHTTPServer) StartServer(endpoints []Endpoint) {
	router := f.getRouter(endpoints)
	f.ln = fasthttputil.NewInmemoryListener()
	go func() {
		if err := fasthttp.Serve(f.ln, router.Handler); err != nil {
			panic(fmt.Errorf("failed to serve: %v", err))
		}
	}()

	f.client = gohttp.Client{
		Transport: &gohttp.Transport{
			DialContext: func(ctx context.Context, network, addr string) (net.Conn, error) {
				return f.ln.Dial()
			},
		},
	}
}

func (f *fakeHTTPServer) StartServerWithTracing(spec config.TracingSpec, endpoints []Endpoint) {
	router := f.getRouter(endpoints)
	f.ln = fasthttputil.NewInmemoryListener()
	go func() {
		if err := fasthttp.Serve(f.ln, diag.HTTPTraceMiddleware(router.Handler, "fakeAppID", spec)); err != nil {
			panic(fmt.Errorf("failed to set tracing span context: %v", err))
		}
	}()

	f.client = gohttp.Client{
		Transport: &gohttp.Transport{
			DialContext: func(ctx context.Context, network, addr string) (net.Conn, error) {
				return f.ln.Dial()
			},
		},
	}
}

func (f *fakeHTTPServer) StartServerWithAPIToken(endpoints []Endpoint) {
	router := f.getRouter(endpoints)
	f.ln = fasthttputil.NewInmemoryListener()
	go func() {
		if err := fasthttp.Serve(f.ln, useAPIAuthentication(router.Handler)); err != nil {
			panic(fmt.Errorf("failed to serve: %v", err))
		}
	}()

	f.client = gohttp.Client{
		Transport: &gohttp.Transport{
			DialContext: func(ctx context.Context, network, addr string) (net.Conn, error) {
				return f.ln.Dial()
			},
		},
	}
}

func (f *fakeHTTPServer) StartServerWithTracingAndPipeline(spec config.TracingSpec, pipeline http_middleware.Pipeline, endpoints []Endpoint) {
	router := f.getRouter(endpoints)
	f.ln = fasthttputil.NewInmemoryListener()
	go func() {
		handler := pipeline.Apply(router.Handler)
		if err := fasthttp.Serve(f.ln, diag.HTTPTraceMiddleware(handler, "fakeAppID", spec)); err != nil {
			panic(fmt.Errorf("failed to serve tracing span context: %v", err))
		}
	}()

	f.client = gohttp.Client{
		Transport: &gohttp.Transport{
			DialContext: func(ctx context.Context, network, addr string) (net.Conn, error) {
				return f.ln.Dial()
			},
		},
	}
}

func (f *fakeHTTPServer) getRouter(endpoints []Endpoint) *routing.Router {
	router := routing.New()

	for _, e := range endpoints {
		path := fmt.Sprintf("/%s/%s", e.Version, e.Route)
		for _, m := range e.Methods {
			router.Handle(m, path, e.Handler)
		}
		if e.Alias != "" {
			path = fmt.Sprintf("/%s", e.Alias)
			for _, m := range e.Methods {
				router.Handle(m, path, e.Handler)
			}
		}
	}
	return router
}

func (f *fakeHTTPServer) Shutdown() {
	f.ln.Close()
}

func (f *fakeHTTPServer) DoRequestWithAPIToken(method, path, token string, body []byte) fakeHTTPResponse {
	url := fmt.Sprintf("http://localhost/%s", path)
	r, _ := gohttp.NewRequest(method, url, bytes.NewBuffer(body))
	r.Header.Set("Content-Type", "application/json")
	r.Header.Set("dapr-api-token", token)
	res, err := f.client.Do(r)
	if err != nil {
		panic(fmt.Errorf("failed to request: %v", err))
	}

	res.Body.Close()
	response := fakeHTTPResponse{
		StatusCode:  res.StatusCode,
		ContentType: res.Header.Get("Content-Type"),
		RawHeader:   res.Header,
	}
	return response
}

func (f *fakeHTTPServer) doRequest(basicAuth, method, path string, body []byte, params map[string]string, headers ...string) fakeHTTPResponse {
	url := fmt.Sprintf("http://localhost/%s", path)
	if basicAuth != "" {
		url = fmt.Sprintf("http://%s@localhost/%s", basicAuth, path)
	}

	if params != nil {
		url += "?"
		for k, v := range params {
			url += k + "=" + v + "&"
		}
		url = url[:len(url)-1]
	}
	r, _ := gohttp.NewRequest(method, url, bytes.NewBuffer(body))
	r.Header.Set("Content-Type", "application/json")

	for i := 0; i < len(headers); i += 2 {
		r.Header.Set(headers[i], headers[i+1])
	}

	res, err := f.client.Do(r)
	if err != nil {
		panic(fmt.Errorf("failed to request: %v", err))
	}

	bodyBytes, _ := io.ReadAll(res.Body)
	defer res.Body.Close()
	response := fakeHTTPResponse{
		StatusCode:  res.StatusCode,
		ContentType: res.Header.Get("Content-Type"),
		RawHeader:   res.Header,
		RawBody:     bodyBytes,
	}

	if response.ContentType == "application/json" {
		if response.StatusCode >= 200 && response.StatusCode < 300 {
			json.Unmarshal(bodyBytes, &response.JSONBody)
		} else {
			json.Unmarshal(bodyBytes, &response.ErrorBody)
		}
	}

	return response
}

func (f *fakeHTTPServer) DoRequest(method, path string, body []byte, params map[string]string, headers ...string) fakeHTTPResponse {
	return f.doRequest("", method, path, body, params, headers...)
}

func TestV1StateEndpoints(t *testing.T) {
	etag := "`~!@#$%^&*()_+-={}[]|\\:\";'<>?,./'"
	fakeServer := newFakeHTTPServer()
	var fakeStore state.Store = fakeStateStoreQuerier{}
	failingStore := &daprt.FailingStatestore{
		Failure: daprt.Failure{
			Fails: map[string]int{
				"failingGetKey":        1,
				"failingSetKey":        1,
				"failingDeleteKey":     1,
				"failingBulkGetKey":    1,
				"failingBulkSetKey":    1,
				"failingBulkDeleteKey": 1,
				"failingMultiKey":      1,
				"failingQueryKey":      1,
			},
			Timeouts: map[string]time.Duration{
				"timeoutGetKey":        time.Second * 10,
				"timeoutSetKey":        time.Second * 10,
				"timeoutDeleteKey":     time.Second * 10,
				"timeoutBulkGetKey":    time.Second * 10,
				"timeoutBulkSetKey":    time.Second * 10,
				"timeoutBulkDeleteKey": time.Second * 10,
				"timeoutMultiKey":      time.Second * 10,
				"timeoutQueryKey":      time.Second * 10,
			},
			CallCount: map[string]int{},
		},
	}
	fakeStores := map[string]state.Store{
		"store1":    fakeStore,
		"failStore": failingStore,
	}
	fakeTransactionalStores := map[string]state.TransactionalStore{
		"store1":    fakeStore.(state.TransactionalStore),
		"failStore": failingStore,
	}
	testAPI := &api{
		stateStores:              fakeStores,
		transactionalStateStores: fakeTransactionalStores,
		resiliency:               resiliency.FromConfigurations(logger.NewLogger("state.test"), testResiliency),
	}
	fakeServer.StartServer(testAPI.constructStateEndpoints())
	storeName := "store1"

	t.Run("Get state - 400 ERR_STATE_STORE_NOT_FOUND or NOT_CONFIGURED", func(t *testing.T) {
		apisAndMethods := map[string][]string{
			"v1.0/state/nonexistantStore/bad-key":      {"GET", "DELETE"},
			"v1.0/state/nonexistantStore/":             {"POST", "PUT"},
			"v1.0/state/nonexistantStore/bulk":         {"POST", "PUT"},
			"v1.0/state/nonexistantStore/transaction":  {"POST", "PUT"},
			"v1.0-alpha1/state/nonexistantStore/query": {"POST", "PUT"},
		}

		for apiPath, testMethods := range apisAndMethods {
			for _, method := range testMethods {
				testAPI.stateStores = nil
				resp := fakeServer.DoRequest(method, apiPath, nil, nil)
				// assert
				assert.Equal(t, 500, resp.StatusCode, apiPath)
				assert.Equal(t, "ERR_STATE_STORE_NOT_CONFIGURED", resp.ErrorBody["errorCode"])
				testAPI.stateStores = fakeStores

				// act
				resp = fakeServer.DoRequest(method, apiPath, nil, nil)
				// assert
				assert.Equal(t, 400, resp.StatusCode, apiPath)
				assert.Equal(t, "ERR_STATE_STORE_NOT_FOUND", resp.ErrorBody["errorCode"], apiPath)
			}
		}
	})

	t.Run("State PUT/POST APIs - 400 invalid JSON request", func(t *testing.T) {
		apiPaths := []string{
			"v1.0/state/store1/",
			"v1.0/state/store1/bulk",
			"v1.0/state/store1/transaction",
			"v1.0-alpha1/state/store1/query",
		}

		for _, apiPath := range apiPaths {
			for _, requestMethod := range []string{"PUT", "POST"} {
				// {{
				inputBodyBytes := invalidJSON

				// act
				resp := fakeServer.DoRequest(requestMethod, apiPath, inputBodyBytes, nil)

				// assert
				assert.Equal(t, 400, resp.StatusCode, apiPath)
				assert.Equal(t, "ERR_MALFORMED_REQUEST", resp.ErrorBody["errorCode"], apiPath)
			}
		}
	})

	t.Run("Get state - 204 No Content Found", func(t *testing.T) {
		apiPath := fmt.Sprintf("v1.0/state/%s/bad-key", storeName)
		// act
		resp := fakeServer.DoRequest("GET", apiPath, nil, nil)
		// assert
		assert.Equal(t, 204, resp.StatusCode, "reading non-existing key should return 204")
		assert.Equal(t, []byte{}, resp.RawBody, "Always give empty body with 204")
	})

	t.Run("Get state - Good Key", func(t *testing.T) {
		apiPath := fmt.Sprintf("v1.0/state/%s/good-key", storeName)
		// act
		resp := fakeServer.DoRequest("GET", apiPath, nil, nil)
		// assert
		assert.Equal(t, 200, resp.StatusCode, "reading existing key should succeed")
		assert.Equal(t, etag, resp.RawHeader.Get("ETag"), "failed to read etag")
	})

	t.Run("Get state - Upstream error", func(t *testing.T) {
		apiPath := fmt.Sprintf("v1.0/state/%s/error-key", storeName)
		// act
		resp := fakeServer.DoRequest("GET", apiPath, nil, nil)
		// assert
		assert.Equal(t, 500, resp.StatusCode, "reading existing key should succeed")
		assert.Equal(t, "ERR_STATE_GET", resp.ErrorBody["errorCode"])
	})

	t.Run("Update state - PUT verb supported", func(t *testing.T) {
		apiPath := fmt.Sprintf("v1.0/state/%s", storeName)
		request := []state.SetRequest{{
			Key: "good-key",
		}}
		b, _ := json.Marshal(request)
		// act
		resp := fakeServer.DoRequest("PUT", apiPath, b, nil)
		// assert
		assert.Equal(t, 204, resp.StatusCode, "updating the state store with the PUT verb should succeed")
		assert.Equal(t, []byte{}, resp.RawBody, "Always give empty body with 204")
	})

	t.Run("Update state - No ETag", func(t *testing.T) {
		apiPath := fmt.Sprintf("v1.0/state/%s", storeName)
		request := []state.SetRequest{{
			Key: "good-key",
		}}
		b, _ := json.Marshal(request)
		// act
		resp := fakeServer.DoRequest("POST", apiPath, b, nil)
		// assert
		assert.Equal(t, 204, resp.StatusCode, "updating existing key without etag should succeed")
		assert.Equal(t, []byte{}, resp.RawBody, "Always give empty body with 204")
	})

	t.Run("Update state - State Error", func(t *testing.T) {
		empty := ""
		apiPath := fmt.Sprintf("v1.0/state/%s", storeName)
		request := []state.SetRequest{{
			Key:  "error-key",
			ETag: &empty,
		}}
		b, _ := json.Marshal(request)
		// act
		resp := fakeServer.DoRequest("POST", apiPath, b, nil)
		// assert
		assert.Equal(t, 500, resp.StatusCode, "state error should return 500 status")
		assert.Equal(t, "ERR_STATE_SAVE", resp.ErrorBody["errorCode"])
	})

	t.Run("Update state - Matching ETag", func(t *testing.T) {
		apiPath := fmt.Sprintf("v1.0/state/%s", storeName)
		request := []state.SetRequest{{
			Key:  "good-key",
			ETag: &etag,
		}}
		b, _ := json.Marshal(request)
		// act
		resp := fakeServer.DoRequest("POST", apiPath, b, nil)
		// assert
		assert.Equal(t, 204, resp.StatusCode, "updating existing key with matching etag should succeed")
		assert.Equal(t, []byte{}, resp.RawBody, "Always give empty body with 204")
	})

	t.Run("Update state - Wrong ETag", func(t *testing.T) {
		invalidEtag := "BAD ETAG"
		apiPath := fmt.Sprintf("v1.0/state/%s", storeName)
		request := []state.SetRequest{{
			Key:  "good-key",
			ETag: &invalidEtag,
		}}
		b, _ := json.Marshal(request)
		// act
		resp := fakeServer.DoRequest("POST", apiPath, b, nil)
		// assert
		assert.Equal(t, 500, resp.StatusCode, "updating existing key with wrong etag should fail")
	})

	t.Run("Delete state - No ETag", func(t *testing.T) {
		apiPath := fmt.Sprintf("v1.0/state/%s/good-key", storeName)
		// act
		resp := fakeServer.DoRequest("DELETE", apiPath, nil, nil)
		// assert
		assert.Equal(t, 204, resp.StatusCode, "updating existing key without etag should succeed")
		assert.Equal(t, []byte{}, resp.RawBody, "Always give empty body with 204")
	})

	t.Run("Delete state - Matching ETag", func(t *testing.T) {
		apiPath := fmt.Sprintf("v1.0/state/%s/good-key", storeName)
		// act
		resp := fakeServer.DoRequest("DELETE", apiPath, nil, nil, "If-Match", etag)
		// assert
		assert.Equal(t, 204, resp.StatusCode, "updating existing key with matching etag should succeed")
		assert.Equal(t, []byte{}, resp.RawBody, "Always give empty body with 204")
	})

	t.Run("Delete state - Bad ETag", func(t *testing.T) {
		apiPath := fmt.Sprintf("v1.0/state/%s/good-key", storeName)
		// act
		resp := fakeServer.DoRequest("DELETE", apiPath, nil, nil, "If-Match", "BAD ETAG")
		// assert
		assert.Equal(t, 500, resp.StatusCode, "updating existing key with wrong etag should fail")
	})

	t.Run("Bulk state get - Empty request", func(t *testing.T) {
		apiPath := fmt.Sprintf("v1.0/state/%s/bulk", storeName)
		request := BulkGetRequest{}
		body, _ := json.Marshal(request)
		// act
		resp := fakeServer.DoRequest("POST", apiPath, body, nil)
		// assert
		assert.Equal(t, 200, resp.StatusCode, "Bulk API should succeed on an empty body")
	})

	t.Run("Bulk state get - PUT request", func(t *testing.T) {
		apiPath := fmt.Sprintf("v1.0/state/%s/bulk", storeName)
		request := BulkGetRequest{}
		body, _ := json.Marshal(request)
		// act
		resp := fakeServer.DoRequest("PUT", apiPath, body, nil)
		// assert
		assert.Equal(t, 200, resp.StatusCode, "Bulk API should succeed on an empty body")
	})

	t.Run("Bulk state get - normal request", func(t *testing.T) {
		apiPath := fmt.Sprintf("v1.0/state/%s/bulk", storeName)
		request := BulkGetRequest{
			Keys: []string{"good-key", "foo"},
		}
		body, _ := json.Marshal(request)

		// act

		resp := fakeServer.DoRequest("POST", apiPath, body, nil)

		// assert
		assert.Equal(t, 200, resp.StatusCode, "Bulk API should succeed on a normal request")

		var responses []BulkGetResponse

		assert.NoError(t, json.Unmarshal(resp.RawBody, &responses), "Response should be valid JSON")

		expectedResponses := []BulkGetResponse{
			{
				Key:   "good-key",
				Data:  json.RawMessage("\"bGlmZSBpcyBnb29k\""),
				ETag:  ptr.String("`~!@#$%^&*()_+-={}[]|\\:\";'<>?,./'"),
				Error: "",
			},
			{
				Key:   "foo",
				Data:  nil,
				ETag:  nil,
				Error: "",
			},
		}

		assert.Equal(t, expectedResponses, responses, "Responses do not match")
	})

	t.Run("Bulk state get - one key returns error", func(t *testing.T) {
		apiPath := fmt.Sprintf("v1.0/state/%s/bulk", storeName)
		request := BulkGetRequest{
			Keys: []string{"good-key", "error-key"},
		}
		body, _ := json.Marshal(request)
		// act
		resp := fakeServer.DoRequest("POST", apiPath, body, nil)
		// assert
		assert.Equal(t, 200, resp.StatusCode, "Bulk API should succeed even if key not found")

		var responses []BulkGetResponse

		assert.NoError(t, json.Unmarshal(resp.RawBody, &responses), "Response should be valid JSON")

		expectedResponses := []BulkGetResponse{
			{
				Key:   "good-key",
				Data:  json.RawMessage("\"bGlmZSBpcyBnb29k\""),
				ETag:  ptr.String("`~!@#$%^&*()_+-={}[]|\\:\";'<>?,./'"),
				Error: "",
			},
			{
				Key:   "error-key",
				Data:  nil,
				ETag:  nil,
				Error: "UPSTREAM STATE ERROR",
			},
		}

		assert.Equal(t, expectedResponses, responses, "Responses do not match")
	})

	t.Run("Query state request", func(t *testing.T) {
		apiPath := fmt.Sprintf("v1.0-alpha1/state/%s/query", storeName)
		// act
		resp := fakeServer.DoRequest("PUT", apiPath, []byte(queryTestRequestOK), nil)
		// assert
		assert.Equal(t, 200, resp.StatusCode)
		// act
		resp = fakeServer.DoRequest("POST", apiPath, []byte(queryTestRequestOK), nil)
		// assert
		assert.Equal(t, 200, resp.StatusCode)
		// act
		resp = fakeServer.DoRequest("POST", apiPath, []byte(queryTestRequestNoRes), nil)
		// assert
		assert.Equal(t, 204, resp.StatusCode)
		// act
		resp = fakeServer.DoRequest("POST", apiPath, []byte(queryTestRequestErr), nil)
		// assert
		assert.Equal(t, 500, resp.StatusCode)
		// act
		resp = fakeServer.DoRequest("POST", apiPath, []byte(queryTestRequestSyntaxErr), nil)
		// assert
		assert.Equal(t, 400, resp.StatusCode)
	})

	t.Run("get state request retries with resiliency", func(t *testing.T) {
		apiPath := fmt.Sprintf("v1.0/state/%s/failingGetKey", "failStore")

		resp := fakeServer.DoRequest("GET", apiPath, nil, nil)
		assert.Equal(t, 204, resp.StatusCode) // No body in the response.
		assert.Equal(t, 2, failingStore.Failure.CallCount["failingGetKey"])
	})

	t.Run("get state request times out with resiliency", func(t *testing.T) {
		apiPath := fmt.Sprintf("v1.0/state/%s/timeoutGetKey", "failStore")

		start := time.Now()
		resp := fakeServer.DoRequest("GET", apiPath, nil, nil)
		end := time.Now()

		assert.Equal(t, 500, resp.StatusCode) // No body in the response.
		assert.Equal(t, 2, failingStore.Failure.CallCount["timeoutGetKey"])
		assert.Less(t, end.Sub(start), time.Second*10)
	})

	t.Run("set state request retries with resiliency", func(t *testing.T) {
		apiPath := fmt.Sprintf("v1.0/state/%s", "failStore")

		request := []state.SetRequest{{
			Key: "failingSetKey",
		}}
		b, _ := json.Marshal(request)

		resp := fakeServer.DoRequest("POST", apiPath, b, nil)
		assert.Equal(t, 204, resp.StatusCode) // No body in the response.
		assert.Equal(t, 2, failingStore.Failure.CallCount["failingSetKey"])
	})

	t.Run("set state request times out with resiliency", func(t *testing.T) {
		apiPath := fmt.Sprintf("v1.0/state/%s", "failStore")

		request := []state.SetRequest{{
			Key: "timeoutSetKey",
		}}
		b, _ := json.Marshal(request)

		start := time.Now()
		resp := fakeServer.DoRequest("POST", apiPath, b, nil)
		end := time.Now()

		assert.Equal(t, 500, resp.StatusCode) // No body in the response.
		assert.Equal(t, 2, failingStore.Failure.CallCount["timeoutSetKey"])
		assert.Less(t, end.Sub(start), time.Second*10)
	})

	t.Run("delete state request retries with resiliency", func(t *testing.T) {
		apiPath := fmt.Sprintf("v1.0/state/%s/failingDeleteKey", "failStore")

		resp := fakeServer.DoRequest("DELETE", apiPath, nil, nil)
		assert.Equal(t, 204, resp.StatusCode) // No body in the response.
		assert.Equal(t, 2, failingStore.Failure.CallCount["failingDeleteKey"])
	})

	t.Run("delete state request times out with resiliency", func(t *testing.T) {
		apiPath := fmt.Sprintf("v1.0/state/%s/timeoutDeleteKey", "failStore")

		start := time.Now()
		resp := fakeServer.DoRequest("DELETE", apiPath, nil, nil)
		end := time.Now()

		assert.Equal(t, 500, resp.StatusCode) // No body in the response.
		assert.Equal(t, 2, failingStore.Failure.CallCount["timeoutDeleteKey"])
		assert.Less(t, end.Sub(start), time.Second*10)
	})

	t.Run("bulk state get can recover from one bad key with resiliency retries", func(t *testing.T) {
		apiPath := fmt.Sprintf("v1.0/state/%s/bulk", "failStore")
		request := BulkGetRequest{
			Keys: []string{"failingBulkGetKey", "goodBulkGetKey"},
		}
		body, _ := json.Marshal(request)

		resp := fakeServer.DoRequest("POST", apiPath, body, nil)

		assert.Equal(t, 200, resp.StatusCode)
		assert.Equal(t, 2, failingStore.Failure.CallCount["failingBulkGetKey"])
		assert.Equal(t, 1, failingStore.Failure.CallCount["goodBulkGetKey"])
	})

	t.Run("bulk state get times out on single with resiliency", func(t *testing.T) {
		apiPath := fmt.Sprintf("v1.0/state/%s/bulk", "failStore")
		request := BulkGetRequest{
			Keys: []string{"timeoutBulkGetKey", "goodTimeoutBulkGetKey"},
		}
		body, _ := json.Marshal(request)

		start := time.Now()
		resp := fakeServer.DoRequest("POST", apiPath, body, nil)
		end := time.Now()

		var bulkResponse []state.BulkGetResponse
		json.Unmarshal(resp.RawBody, &bulkResponse)

		assert.Equal(t, 200, resp.StatusCode)
		assert.Len(t, bulkResponse, 2)
		assert.NotEmpty(t, bulkResponse[0].Error)
		assert.Empty(t, bulkResponse[1].Error)
		assert.Equal(t, 2, failingStore.Failure.CallCount["timeoutBulkGetKey"])
		assert.Equal(t, 1, failingStore.Failure.CallCount["goodTimeoutBulkGetKey"])
		assert.Less(t, end.Sub(start), time.Second*10)
	})

	t.Run("bulk state set recovers from single key failure with resiliency", func(t *testing.T) {
		apiPath := fmt.Sprintf("v1.0/state/%s", "failStore")

		reqs := []state.SetRequest{
			{
				Key: "failingBulkSetKey",
			},
			{
				Key: "goodBulkSetKey",
			},
		}
		b, _ := json.Marshal(reqs)

		resp := fakeServer.DoRequest("POST", apiPath, b, nil)

		assert.Equal(t, 204, resp.StatusCode)
		assert.Equal(t, 2, failingStore.Failure.CallCount["failingBulkSetKey"])
		assert.Equal(t, 1, failingStore.Failure.CallCount["goodBulkSetKey"])
	})

	t.Run("bulk state set times out with resiliency", func(t *testing.T) {
		apiPath := fmt.Sprintf("v1.0/state/%s", "failStore")

		reqs := []state.SetRequest{
			{
				Key: "timeoutBulkSetKey",
			},
			{
				Key: "goodTimeoutBulkSetKey",
			},
		}
		b, _ := json.Marshal(reqs)

		start := time.Now()
		resp := fakeServer.DoRequest("POST", apiPath, b, nil)
		end := time.Now()

		assert.Equal(t, 500, resp.StatusCode)
		assert.Equal(t, 2, failingStore.Failure.CallCount["timeoutBulkSetKey"])
		assert.Equal(t, 0, failingStore.Failure.CallCount["goodTimeoutBulkSetKey"])
		assert.Less(t, end.Sub(start), time.Second*10)
	})

	t.Run("state transaction passes after retries with resiliency", func(t *testing.T) {
		apiPath := fmt.Sprintf("v1.0/state/%s/transaction", "failStore")

		req := &state.TransactionalStateRequest{
			Operations: []state.TransactionalStateOperation{
				{
					Operation: state.Delete,
					Request: map[string]string{
						"key": "failingMultiKey",
					},
				},
			},
		}
		b, _ := json.Marshal(req)

		resp := fakeServer.DoRequest("POST", apiPath, b, nil)

		assert.Equal(t, 204, resp.StatusCode)
		assert.Equal(t, 2, failingStore.Failure.CallCount["failingMultiKey"])
	})

	t.Run("state transaction times out with resiliency", func(t *testing.T) {
		apiPath := fmt.Sprintf("v1.0/state/%s/transaction", "failStore")

		req := &state.TransactionalStateRequest{
			Operations: []state.TransactionalStateOperation{
				{
					Operation: state.Delete,
					Request: map[string]string{
						"key": "timeoutMultiKey",
					},
				},
			},
		}
		b, _ := json.Marshal(req)

		resp := fakeServer.DoRequest("POST", apiPath, b, nil)

		assert.Equal(t, 500, resp.StatusCode)
		assert.Equal(t, 2, failingStore.Failure.CallCount["timeoutMultiKey"])
	})

	t.Run("state query retries with resiliency", func(t *testing.T) {
		apiPath := fmt.Sprintf("v1.0-alpha1/state/%s/query?metadata.key=failingQueryKey", "failStore")

		req := &state.QueryRequest{}
		b, _ := json.Marshal(req)

		resp := fakeServer.DoRequest("POST", apiPath, b, nil)

		assert.Equal(t, 204, resp.StatusCode)
		assert.Equal(t, 2, failingStore.Failure.CallCount["failingQueryKey"])
	})

	t.Run("state query times out with resiliency", func(t *testing.T) {
		apiPath := fmt.Sprintf("v1.0-alpha1/state/%s/query?metadata.key=timeoutQueryKey", "failStore")

		req := &state.QueryRequest{}
		b, _ := json.Marshal(req)

		resp := fakeServer.DoRequest("POST", apiPath, b, nil)

		assert.Equal(t, 500, resp.StatusCode)
		assert.Equal(t, 2, failingStore.Failure.CallCount["timeoutQueryKey"])
	})
}

func TestStateStoreQuerierNotImplemented(t *testing.T) {
	fakeServer := newFakeHTTPServer()
	testAPI := &api{
		stateStores: map[string]state.Store{"store1": fakeStateStore{}},
		resiliency:  resiliency.New(nil),
	}
	fakeServer.StartServer(testAPI.constructStateEndpoints())

	resp := fakeServer.DoRequest("POST", "v1.0-alpha1/state/store1/query", nil, nil)
	// assert
	assert.Equal(t, 404, resp.StatusCode)
	assert.Equal(t, "ERR_METHOD_NOT_FOUND", resp.ErrorBody["errorCode"])
}

func TestStateStoreQuerierNotEnabled(t *testing.T) {
	fakeServer := newFakeHTTPServer()
	testAPI := &api{
		stateStores: map[string]state.Store{"store1": fakeStateStoreQuerier{}},
		resiliency:  resiliency.New(nil),
	}
	fakeServer.StartServer(testAPI.constructStateEndpoints())

	resp := fakeServer.DoRequest("POST", "v1.0/state/store1/query", nil, nil)
	// assert
	assert.Equal(t, 405, resp.StatusCode)
}

func TestStateStoreQuerierEncrypted(t *testing.T) {
	storeName := "encrypted-store1"
	fakeServer := newFakeHTTPServer()
	testAPI := &api{
		stateStores: map[string]state.Store{storeName: fakeStateStoreQuerier{}},
		resiliency:  resiliency.New(nil),
	}
	encryption.AddEncryptedStateStore(storeName, encryption.ComponentEncryptionKeys{})
	fakeServer.StartServer(testAPI.constructStateEndpoints())

	resp := fakeServer.DoRequest("POST", "v1.0-alpha1/state/"+storeName+"/query", nil, nil)
	// assert
	assert.Equal(t, 400, resp.StatusCode)
}

const (
	queryTestRequestOK = `{
	"filter": {
		"EQ": { "a": "b" }
	},
	"sort": [
		{ "key": "a" }
	],
	"page": {
		"limit": 2
	}
}`
	queryTestRequestNoRes = `{
	"filter": {
		"EQ": { "a": "b" }
	},
	"page": {
		"limit": 2
	}
}`
	queryTestRequestErr = `{
	"filter": {
		"EQ": { "a": "b" }
	},
	"sort": [
		{ "key": "a" }
	]
}`
	queryTestRequestSyntaxErr = `syntax error`
)

type fakeStateStore struct {
	counter int
}

func (c fakeStateStore) Ping() error {
	return nil
}

func (c fakeStateStore) BulkDelete(req []state.DeleteRequest) error {
	for i := range req {
		r := req[i] // Make a copy since we will refer to this as a reference in this loop.
		err := c.Delete(&r)
		if err != nil {
			return err
		}
	}

	return nil
}

func (c fakeStateStore) BulkSet(req []state.SetRequest) error {
	for i := range req {
		s := req[i] // Make a copy since we will refer to this as a reference in this loop.
		err := c.Set(&s)
		if err != nil {
			return err
		}
	}

	return nil
}

func (c fakeStateStore) Delete(req *state.DeleteRequest) error {
	if req.Key == "good-key" {
		if req.ETag != nil && *req.ETag != "`~!@#$%^&*()_+-={}[]|\\:\";'<>?,./'" {
			return errors.New("ETag mismatch")
		}
		return nil
	}
	return errors.New("NOT FOUND")
}

func (c fakeStateStore) Get(req *state.GetRequest) (*state.GetResponse, error) {
	if req.Key == "good-key" {
		return &state.GetResponse{
			Data: []byte("\"bGlmZSBpcyBnb29k\""),
			ETag: ptr.String("`~!@#$%^&*()_+-={}[]|\\:\";'<>?,./'"),
		}, nil
	}
	if req.Key == "error-key" {
		return nil, errors.New("UPSTREAM STATE ERROR")
	}
	return nil, nil
}

// BulkGet performs a bulks get operations.
func (c fakeStateStore) BulkGet(req []state.GetRequest) (bool, []state.BulkGetResponse, error) {
	return false, nil, nil
}

func (c fakeStateStore) Init(metadata state.Metadata) error {
	c.counter = 0
	return nil
}

func (c fakeStateStore) Features() []state.Feature {
	return []state.Feature{
		state.FeatureETag,
		state.FeatureTransactional,
	}
}

func (c fakeStateStore) Set(req *state.SetRequest) error {
	if req.Key == "good-key" {
		if req.ETag != nil && *req.ETag != "`~!@#$%^&*()_+-={}[]|\\:\";'<>?,./'" {
			return errors.New("ETag mismatch")
		}
		return nil
	}
	return errors.New("NOT FOUND")
}

func (c fakeStateStore) Multi(request *state.TransactionalStateRequest) error {
	if request.Metadata != nil && request.Metadata["error"] == "true" {
		return errors.New("Transaction error")
	}
	return nil
}

type fakeStateStoreQuerier struct {
	fakeStateStore
}

func (c fakeStateStoreQuerier) Query(req *state.QueryRequest) (*state.QueryResponse, error) {
	// simulate empty data
	if req.Query.Sort == nil {
		return &state.QueryResponse{}, nil
	}
	// simulate error
	if req.Query.Page.Limit == 0 {
		return nil, errors.New("Query error")
	}
	// simulate full result
	return &state.QueryResponse{
		Results: []state.QueryItem{
			{
				Key:  "1",
				Data: []byte(`{"a":"b"}`),
			},
		},
	}, nil
}

func TestV1SecretEndpoints(t *testing.T) {
	fakeServer := newFakeHTTPServer()
	fakeStore := daprt.FakeSecretStore{}
	failingStore := daprt.FailingSecretStore{
		Failure: daprt.Failure{
			Fails:     map[string]int{"key": 1, "bulk": 1},
			Timeouts:  map[string]time.Duration{"timeout": time.Second * 10, "bulkTimeout": time.Second * 10},
			CallCount: map[string]int{},
		},
	}
	fakeStores := map[string]secretstores.SecretStore{
		"store1":     fakeStore,
		"store2":     fakeStore,
		"store3":     fakeStore,
		"store4":     fakeStore,
		"failSecret": failingStore,
	}
	secretsConfiguration := map[string]config.SecretsScope{
		"store1": {
			DefaultAccess: config.AllowAccess,
			DeniedSecrets: []string{"not-allowed"},
		},
		"store2": {
			DefaultAccess:  config.DenyAccess,
			AllowedSecrets: []string{"good-key"},
		},
		"store3": {
			DefaultAccess:  config.AllowAccess,
			AllowedSecrets: []string{"good-key"},
		},
	}

	testAPI := &api{
		secretsConfiguration: secretsConfiguration,
		secretStores:         fakeStores,
		resiliency:           resiliency.FromConfigurations(logger.NewLogger("fakeLogger"), testResiliency),
	}
	fakeServer.StartServer(testAPI.constructSecretEndpoints())
	storeName := "store1"
	deniedStoreName := "store2"
	restrictedStore := "store3"
	unrestrictedStore := "store4" // No configuration defined for the store

	t.Run("Get secret- 401 ERR_SECRET_STORE_NOT_FOUND", func(t *testing.T) {
		apiPath := fmt.Sprintf("v1.0/secrets/%s/bad-key", "notexistStore")
		// act
		resp := fakeServer.DoRequest("GET", apiPath, nil, nil)
		// assert
		assert.Equal(t, 401, resp.StatusCode, "reading non-existing store should return 401")
	})

	t.Run("Get secret - 204 No Content Found", func(t *testing.T) {
		apiPath := fmt.Sprintf("v1.0/secrets/%s/bad-key", storeName)
		// act
		resp := fakeServer.DoRequest("GET", apiPath, nil, nil)
		// assert
		assert.Equal(t, 204, resp.StatusCode, "reading non-existing key should return 204")
		assert.Equal(t, []byte{}, resp.RawBody, "Always give empty body with 204")
	})

	t.Run("Get secret - 403 Permission denied ", func(t *testing.T) {
		apiPath := fmt.Sprintf("v1.0/secrets/%s/not-allowed", storeName)
		// act
		resp := fakeServer.DoRequest("GET", apiPath, nil, nil)
		// assert
		assert.Equal(t, 403, resp.StatusCode, "reading not allowed key should return 403")
	})

	t.Run("Get secret - 403 Permission denied ", func(t *testing.T) {
		apiPath := fmt.Sprintf("v1.0/secrets/%s/random", deniedStoreName)
		// act
		resp := fakeServer.DoRequest("GET", apiPath, nil, nil)
		// assert
		assert.Equal(t, 403, resp.StatusCode, "reading random key from store with default deny access should return 403")
	})

	t.Run("Get secret - 403 Permission denied ", func(t *testing.T) {
		apiPath := fmt.Sprintf("v1.0/secrets/%s/random", restrictedStore)
		// act
		resp := fakeServer.DoRequest("GET", apiPath, nil, nil)
		// assert
		assert.Equal(t, 403, resp.StatusCode, "reading random key from store with restricted allow access should return 403")
	})

	t.Run("Get secret - 200 Good Ket restricted store ", func(t *testing.T) {
		apiPath := fmt.Sprintf("v1.0/secrets/%s/good-key", restrictedStore)
		// act
		resp := fakeServer.DoRequest("GET", apiPath, nil, nil)
		// assert
		assert.Equal(t, 200, resp.StatusCode, "reading good-key key from store with restricted allow access should return 200")
	})

	t.Run("Get secret - 200 Good Key allowed access ", func(t *testing.T) {
		apiPath := fmt.Sprintf("v1.0/secrets/%s/good-key", deniedStoreName)
		// act
		resp := fakeServer.DoRequest("GET", apiPath, nil, nil)
		// assert
		assert.Equal(t, 200, resp.StatusCode, "reading allowed good-key key from store with default deny access should return 200")
	})

	t.Run("Get secret - Good Key default allow", func(t *testing.T) {
		apiPath := fmt.Sprintf("v1.0/secrets/%s/good-key", storeName)
		// act
		resp := fakeServer.DoRequest("GET", apiPath, nil, nil)
		// assert
		assert.Equal(t, 200, resp.StatusCode, "reading existing key should succeed")
	})

	t.Run("Get secret - Good Key from unrestricted store", func(t *testing.T) {
		apiPath := fmt.Sprintf("v1.0/secrets/%s/good-key", unrestrictedStore)
		// act
		resp := fakeServer.DoRequest("GET", apiPath, nil, nil)
		// assert
		assert.Equal(t, 200, resp.StatusCode, "reading existing key should succeed")
	})

	t.Run("Get secret - 500 for upstream error", func(t *testing.T) {
		apiPath := fmt.Sprintf("v1.0/secrets/%s/error-key", unrestrictedStore)
		// act
		resp := fakeServer.DoRequest("GET", apiPath, nil, nil)
		// assert
		assert.Equal(t, 500, resp.StatusCode, "reading existing key should succeed")
		assert.Equal(t, "ERR_SECRET_GET", resp.ErrorBody["errorCode"], apiPath)
	})

	t.Run("Get secret - 500 for secret store not congfigured", func(t *testing.T) {
		apiPath := fmt.Sprintf("v1.0/secrets/%s/good-key", unrestrictedStore)
		// act
		testAPI.secretStores = nil

		resp := fakeServer.DoRequest("GET", apiPath, nil, nil)
		// assert
		assert.Equal(t, 500, resp.StatusCode, "reading existing key should succeed")
		assert.Equal(t, "ERR_SECRET_STORES_NOT_CONFIGURED", resp.ErrorBody["errorCode"], apiPath)

		testAPI.secretStores = fakeStores
	})

	t.Run("Get Bulk secret - Good Key default allow", func(t *testing.T) {
		apiPath := fmt.Sprintf("v1.0/secrets/%s/bulk", storeName)
		// act
		resp := fakeServer.DoRequest("GET", apiPath, nil, nil)
		// assert
		assert.Equal(t, 200, resp.StatusCode, "reading secrets should succeed")
	})

	t.Run("Get secret - retries on initial failure with resiliency", func(t *testing.T) {
		apiPath := fmt.Sprintf("v1.0/secrets/%s/key", "failSecret")

		resp := fakeServer.DoRequest("GET", apiPath, nil, nil)

		assert.Equal(t, 200, resp.StatusCode)
		assert.Equal(t, 2, failingStore.Failure.CallCount["key"])
	})

	t.Run("Get secret - timeout before request ends", func(t *testing.T) {
		apiPath := fmt.Sprintf("v1.0/secrets/%s/timeout", "failSecret")

		// Store sleeps for 10 seconds, let's make sure our timeout takes less time than that.
		start := time.Now()
		resp := fakeServer.DoRequest("GET", apiPath, nil, nil)
		end := time.Now()

		assert.Equal(t, 500, resp.StatusCode)
		assert.Equal(t, 2, failingStore.Failure.CallCount["timeout"])
		assert.Less(t, end.Sub(start), time.Second*10)
	})

	t.Run("Get bulk secret - retries on initial failure with resiliency", func(t *testing.T) {
		apiPath := fmt.Sprintf("v1.0/secrets/%s/bulk", "failSecret")

		resp := fakeServer.DoRequest("GET", apiPath, nil, map[string]string{"metadata.key": "bulk"})

		assert.Equal(t, 200, resp.StatusCode)
		assert.Equal(t, 2, failingStore.Failure.CallCount["bulk"])
	})

	t.Run("Get bulk secret - timeout before request ends", func(t *testing.T) {
		apiPath := fmt.Sprintf("v1.0/secrets/%s/bulk", "failSecret")

		start := time.Now()
		resp := fakeServer.DoRequest("GET", apiPath, nil, map[string]string{"metadata.key": "bulkTimeout"})
		end := time.Now()

		assert.Equal(t, 500, resp.StatusCode)
		assert.Equal(t, 2, failingStore.Failure.CallCount["bulkTimeout"])
		assert.Less(t, end.Sub(start), time.Second*10)
	})
}

type fakeConfigurationStore struct {
	counter int
}

func (c fakeConfigurationStore) Ping() error {
	return nil
}

func (c fakeConfigurationStore) Get(ctx context.Context, req *configuration.GetRequest) (*configuration.GetResponse, error) {
	if len(req.Keys) == 0 {
		return &configuration.GetResponse{
			Items: []*configuration.Item{
				{
					Key:     "good-key1",
					Value:   "good-value1",
					Version: "version1",
					Metadata: map[string]string{
						"metadata-key1": "metadata-value1",
					},
				}, {
					Key:     "good-key2",
					Value:   "good-value2",
					Version: "version2",
					Metadata: map[string]string{
						"metadata-key2": "metadata-value2",
					},
				},
			},
		}, nil
	}

	if len(req.Keys) == 1 && req.Keys[0] == "good-key1" {
		return &configuration.GetResponse{
			Items: []*configuration.Item{{
				Key:     "good-key1",
				Value:   "good-value1",
				Version: "version1",
				Metadata: map[string]string{
					"metadata-key1": "metadata-value1",
				},
			}},
		}, nil
	}

	if len(req.Keys) == 2 && req.Keys[0] == "good-key1" && req.Keys[1] == "good-key2" {
		return &configuration.GetResponse{
			Items: []*configuration.Item{
				{
					Key:     "good-key1",
					Value:   "good-value1",
					Version: "version1",
					Metadata: map[string]string{
						"metadata-key1": "metadata-value1",
					},
				}, {
					Key:     "good-key2",
					Value:   "good-value2",
					Version: "version2",
					Metadata: map[string]string{
						"metadata-key2": "metadata-value2",
					},
				},
			},
		}, nil
	}

	if req.Keys[0] == "bad-key" {
		return nil, errors.New("get key error: bad-key")
	}

	return nil, errors.New("get key error: value not found")
}

func (c fakeConfigurationStore) Init(metadata configuration.Metadata) error {
	c.counter = 0
	return nil
}

func (c *fakeConfigurationStore) Subscribe(ctx context.Context, req *configuration.SubscribeRequest, handler configuration.UpdateHandler) (string, error) {
	return "", nil
}

func (c *fakeConfigurationStore) Unsubscribe(ctx context.Context, req *configuration.UnsubscribeRequest) error {
	return nil
}

type fakeLockStore struct{}

func (l fakeLockStore) Ping() error {
	return nil
}

func (l *fakeLockStore) InitLockStore(metadata lock.Metadata) error {
	return nil
}

func (l *fakeLockStore) TryLock(req *lock.TryLockRequest) (*lock.TryLockResponse, error) {
	if req == nil {
		return &lock.TryLockResponse{
			Success: false,
		}, errors.New("empty request")
	}

	if req.ExpiryInSeconds == 0 {
		return &lock.TryLockResponse{
			Success: false,
		}, errors.New("invalid expiry")
	}

	if req.LockOwner == "" {
		return &lock.TryLockResponse{
			Success: false,
		}, errors.New("invalid lockOwner")
	}

	if req.ResourceID == "lock||" {
		return &lock.TryLockResponse{
			Success: false,
		}, errors.New("invalid resourceId")
	}

	return &lock.TryLockResponse{
		Success: true,
	}, nil
}

func (l *fakeLockStore) Unlock(req *lock.UnlockRequest) (*lock.UnlockResponse, error) {
	if req == nil {
		return &lock.UnlockResponse{}, errors.New("empty request")
	}

	if req.LockOwner == "" {
		return &lock.UnlockResponse{
			Status: 3,
		}, nil
	}

	if req.ResourceID == "lock||" {
		return &lock.UnlockResponse{
			Status: 3,
		}, nil
	}

	if req.ResourceID == "lock||error" {
		return &lock.UnlockResponse{}, errors.New("error")
	}

	return &lock.UnlockResponse{
		Status: 0,
	}, nil
}

func TestV1HealthzEndpoint(t *testing.T) {
	fakeServer := newFakeHTTPServer()

	testAPI := &api{
		actor: nil,
	}

	fakeServer.StartServer(testAPI.constructHealthzEndpoints())

	t.Run("Healthz - 500 ERR_HEALTH_NOT_READY", func(t *testing.T) {
		apiPath := "v1.0/healthz"
		resp := fakeServer.DoRequest("GET", apiPath, nil, nil)

		assert.Equal(t, 500, resp.StatusCode, "dapr not ready should return 500")
	})

	t.Run("Healthz - 204 No Content", func(t *testing.T) {
		apiPath := "v1.0/healthz"
		testAPI.MarkStatusAsReady()
		resp := fakeServer.DoRequest("GET", apiPath, nil, nil)

		assert.Equal(t, 204, resp.StatusCode)
	})

	fakeServer.Shutdown()
}

func TestV1TransactionEndpoints(t *testing.T) {
	fakeServer := newFakeHTTPServer()
	var fakeStore state.Store = fakeStateStoreQuerier{}
	fakeStoreNonTransactional := new(daprt.MockStateStore)
	fakeStores := map[string]state.Store{
		"store1":                fakeStore,
		"storeNonTransactional": fakeStoreNonTransactional,
	}
	fakeTransactionalStores := map[string]state.TransactionalStore{
		"store1": fakeStore.(state.TransactionalStore),
	}
	testAPI := &api{
		stateStores:              fakeStores,
		transactionalStateStores: fakeTransactionalStores,
		resiliency:               resiliency.New(nil),
	}
	fakeServer.StartServer(testAPI.constructStateEndpoints())
	fakeBodyObject := map[string]interface{}{"data": "fakeData"}
	storeName := "store1"
	nonTransactionalStoreName := "storeNonTransactional"

	t.Run("Direct Transaction - 204 No Content", func(t *testing.T) {
		apiPath := fmt.Sprintf("v1.0/state/%s/transaction", storeName)
		testTransactionalOperations := []state.TransactionalStateOperation{
			{
				Operation: state.Upsert,
				Request: map[string]interface{}{
					"key":   "fakeKey1",
					"value": fakeBodyObject,
				},
			},
			{
				Operation: state.Delete,
				Request: map[string]interface{}{
					"key": "fakeKey1",
				},
			},
		}

		// act
		inputBodyBytes, err := json.Marshal(state.TransactionalStateRequest{
			Operations: testTransactionalOperations,
		})

		assert.NoError(t, err)
		resp := fakeServer.DoRequest("POST", apiPath, inputBodyBytes, nil)

		// assert
		assert.Equal(t, 204, resp.StatusCode, "Dapr should return 204")
		assert.Equal(t, []byte{}, resp.RawBody, "Always give empty body with 204")
	})

	t.Run("Post non-existent state store - 400 No State Store Found", func(t *testing.T) {
		apiPath := fmt.Sprintf("v1.0/state/%s/transaction", "non-existent-store")
		testTransactionalOperations := []state.TransactionalStateOperation{
			{
				Operation: state.Upsert,
				Request: map[string]interface{}{
					"key":   "fakeKey1",
					"value": fakeBodyObject,
				},
			},
			{
				Operation: state.Delete,
				Request: map[string]interface{}{
					"key": "fakeKey1",
				},
			},
		}

		// act
		inputBodyBytes, err := json.Marshal(state.TransactionalStateRequest{
			Operations: testTransactionalOperations,
		})
		assert.NoError(t, err)
		resp := fakeServer.DoRequest("POST", apiPath, inputBodyBytes, nil)
		// assert
		assert.Equal(t, 400, resp.StatusCode, "Accessing non-existent state store should return 400")
	})

	t.Run("Invalid opperation - 400 ERR_NOT_SUPPORTED_STATE_OPERATION", func(t *testing.T) {
		apiPath := fmt.Sprintf("v1.0/state/%s/transaction", storeName)
		testTransactionalOperations := []state.TransactionalStateOperation{
			{
				Operation: "foo",
				Request: map[string]interface{}{
					"key":   "fakeKey1",
					"value": fakeBodyObject,
				},
			},
		}

		// act
		inputBodyBytes, err := json.Marshal(state.TransactionalStateRequest{
			Operations: testTransactionalOperations,
		})

		assert.NoError(t, err)
		resp := fakeServer.DoRequest("POST", apiPath, inputBodyBytes, nil)

		// assert
		assert.Equal(t, 400, resp.StatusCode, "Dapr should return 400")
		assert.Equal(t, "ERR_NOT_SUPPORTED_STATE_OPERATION", resp.ErrorBody["errorCode"], apiPath)
	})

	t.Run("Invalid request obj - 400 ERR_MALFORMED_REQUEST", func(t *testing.T) {
		apiPath := fmt.Sprintf("v1.0/state/%s/transaction", storeName)
		for _, operation := range []state.OperationType{state.Upsert, state.Delete} {
			testTransactionalOperations := []state.TransactionalStateOperation{
				{
					Operation: operation,
					Request: map[string]interface{}{
						// Should cause the decorder to fail
						"key":   []string{"fakeKey1"},
						"value": fakeBodyObject,
					},
				},
			}

			// act
			inputBodyBytes, err := json.Marshal(state.TransactionalStateRequest{
				Operations: testTransactionalOperations,
			})

			assert.NoError(t, err)
			resp := fakeServer.DoRequest("POST", apiPath, inputBodyBytes, nil)

			// assert
			assert.Equal(t, 400, resp.StatusCode, "Dapr should return 400")
			assert.Equal(t, "ERR_MALFORMED_REQUEST", resp.ErrorBody["errorCode"], apiPath)
		}
	})

	t.Run("Non Transactional State Store - 500 ERR_STATE_STORE_NOT_SUPPORTED", func(t *testing.T) {
		apiPath := fmt.Sprintf("v1.0/state/%s/transaction", nonTransactionalStoreName)
		testTransactionalOperations := []state.TransactionalStateOperation{
			{
				Operation: state.Upsert,
				Request: map[string]interface{}{
					"key":   "fakeKey1",
					"value": fakeBodyObject,
				},
			},
		}

		// act
		inputBodyBytes, err := json.Marshal(state.TransactionalStateRequest{
			Operations: testTransactionalOperations,
		})

		assert.NoError(t, err)
		resp := fakeServer.DoRequest("POST", apiPath, inputBodyBytes, nil)

		// assert
		assert.Equal(t, 500, resp.StatusCode, "Dapr should return 500")
		assert.Equal(t, "ERR_STATE_STORE_NOT_SUPPORTED", resp.ErrorBody["errorCode"], apiPath)
	})

	t.Run("Direct Transaction upstream failure - 500 ERR_STATE_TRANSACTION", func(t *testing.T) {
		apiPath := fmt.Sprintf("v1.0/state/%s/transaction", storeName)
		testTransactionalOperations := []state.TransactionalStateOperation{
			{
				Operation: state.Upsert,
				Request: map[string]interface{}{
					"key":   "fakeKey1",
					"value": fakeBodyObject,
				},
			},
			{
				Operation: state.Delete,
				Request: map[string]interface{}{
					"key": "fakeKey1",
				},
			},
		}

		// act
		inputBodyBytes, err := json.Marshal(state.TransactionalStateRequest{
			Operations: testTransactionalOperations,
			Metadata: map[string]string{
				"error": "true",
			},
		})

		assert.NoError(t, err)
		resp := fakeServer.DoRequest("POST", apiPath, inputBodyBytes, nil)

		// assert
		assert.Equal(t, 500, resp.StatusCode, "Dapr should return 500")
		assert.Equal(t, "ERR_STATE_TRANSACTION", resp.ErrorBody["errorCode"], apiPath)
	})
	fakeServer.Shutdown()
}

func TestStateStoreErrors(t *testing.T) {
	t.Run("non etag error", func(t *testing.T) {
		a := &api{}
		err := errors.New("error")
		c, m, r := a.stateErrorResponse(err, "ERR_STATE_SAVE")

		assert.Equal(t, 500, c)
		assert.Equal(t, "error", m)
		assert.Equal(t, "ERR_STATE_SAVE", r.ErrorCode)
	})

	t.Run("etag mismatch error", func(t *testing.T) {
		a := &api{}
		err := state.NewETagError(state.ETagMismatch, errors.New("error"))
		c, m, r := a.stateErrorResponse(err, "ERR_STATE_SAVE")

		assert.Equal(t, 409, c)
		assert.Equal(t, "possible etag mismatch. error from state store: error", m)
		assert.Equal(t, "ERR_STATE_SAVE", r.ErrorCode)
	})

	t.Run("etag invalid error", func(t *testing.T) {
		a := &api{}
		err := state.NewETagError(state.ETagInvalid, errors.New("error"))
		c, m, r := a.stateErrorResponse(err, "ERR_STATE_SAVE")

		assert.Equal(t, 400, c)
		assert.Equal(t, "invalid etag value: error", m)
		assert.Equal(t, "ERR_STATE_SAVE", r.ErrorCode)
	})

	t.Run("etag error mismatch", func(t *testing.T) {
		a := &api{}
		err := state.NewETagError(state.ETagMismatch, errors.New("error"))
		e, c, m := a.etagError(err)

		assert.Equal(t, true, e)
		assert.Equal(t, 409, c)
		assert.Equal(t, "possible etag mismatch. error from state store: error", m)
	})

	t.Run("etag error invalid", func(t *testing.T) {
		a := &api{}
		err := state.NewETagError(state.ETagInvalid, errors.New("error"))
		e, c, m := a.etagError(err)

		assert.Equal(t, true, e)
		assert.Equal(t, 400, c)
		assert.Equal(t, "invalid etag value: error", m)
	})
}

func TestExtractEtag(t *testing.T) {
	t.Run("no etag present", func(t *testing.T) {
		r := fasthttp.RequestCtx{
			Request: fasthttp.Request{},
		}

		ok, etag := extractEtag(&r)
		assert.False(t, ok)
		assert.Empty(t, etag)
	})

	t.Run("empty etag exists", func(t *testing.T) {
		r := fasthttp.RequestCtx{
			Request: fasthttp.Request{},
		}
		r.Request.Header.Add("If-Match", "")

		ok, etag := extractEtag(&r)
		assert.True(t, ok)
		assert.Empty(t, etag)
	})

	t.Run("non-empty etag exists", func(t *testing.T) {
		r := fasthttp.RequestCtx{
			Request: fasthttp.Request{},
		}
		r.Request.Header.Add("If-Match", "a")

		ok, etag := extractEtag(&r)
		assert.True(t, ok)
		assert.Equal(t, "a", etag)
	})
}<|MERGE_RESOLUTION|>--- conflicted
+++ resolved
@@ -1796,17 +1796,12 @@
 	fakeServer.StartServer(testAPI.constructMetadataEndpoints())
 
 	expectedBody := map[string]interface{}{
-<<<<<<< HEAD
-		"id":       "xyz",
-		"actors":   []map[string]interface{}{{"type": "abcd", "count": 10}, {"type": "xyz", "count": 5}},
-		"extended": map[string]string{"daprRuntimeVersion": "edge"},
-=======
 		"id":     "xyz",
 		"actors": []map[string]interface{}{{"type": "abcd", "count": 10}, {"type": "xyz", "count": 5}},
 		"extended": map[string]string{
-			"test": "value",
+			"test":               "value",
+			"daprRuntimeVersion": "edge",
 		},
->>>>>>> 1be239d9
 		"components": []map[string]interface{}{
 			{
 				"name":         "MockComponent1Name",
