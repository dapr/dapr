/*
Copyright 2021 The Dapr Authors
Licensed under the Apache License, Version 2.0 (the "License");
you may not use this file except in compliance with the License.
You may obtain a copy of the License at
    http://www.apache.org/licenses/LICENSE-2.0
Unless required by applicable law or agreed to in writing, software
distributed under the License is distributed on an "AS IS" BASIS,
WITHOUT WARRANTIES OR CONDITIONS OF ANY KIND, either express or implied.
See the License for the specific language governing permissions and
limitations under the License.
*/

//nolint:goconst
package http

import (
	"bytes"
	"context"
	"encoding/json"
	"fmt"
	"io"
	"net"
	gohttp "net/http"
	"strings"
	"sync"
	"testing"
	"time"

	routing "github.com/fasthttp/router"
	"github.com/google/uuid"
	"github.com/pkg/errors"
	"github.com/stretchr/testify/assert"
	"github.com/stretchr/testify/mock"
	"github.com/valyala/fasthttp"
	"github.com/valyala/fasthttp/fasthttpadaptor"
	"github.com/valyala/fasthttp/fasthttputil"
	epb "google.golang.org/genproto/googleapis/rpc/errdetails"
	"google.golang.org/grpc/codes"
	"google.golang.org/grpc/status"
	"google.golang.org/protobuf/types/known/anypb"
	v1 "k8s.io/apiextensions-apiserver/pkg/apis/apiextensions/v1"
	metaV1 "k8s.io/apimachinery/pkg/apis/meta/v1"

	"github.com/dapr/components-contrib/bindings"
	"github.com/dapr/components-contrib/configuration"
	"github.com/dapr/components-contrib/lock"
	"github.com/dapr/components-contrib/middleware"
	"github.com/dapr/components-contrib/pubsub"
	"github.com/dapr/components-contrib/secretstores"
	"github.com/dapr/components-contrib/state"
	"github.com/dapr/dapr/pkg/actors"
	componentsV1alpha1 "github.com/dapr/dapr/pkg/apis/components/v1alpha1"
	"github.com/dapr/dapr/pkg/apis/resiliency/v1alpha1"
	"github.com/dapr/dapr/pkg/channel/http"
	httpMiddlewareLoader "github.com/dapr/dapr/pkg/components/middleware/http"
	"github.com/dapr/dapr/pkg/config"
	diag "github.com/dapr/dapr/pkg/diagnostics"
	"github.com/dapr/dapr/pkg/encryption"
	invokev1 "github.com/dapr/dapr/pkg/messaging/v1"
	httpMiddleware "github.com/dapr/dapr/pkg/middleware/http"
	"github.com/dapr/dapr/pkg/resiliency"
	runtimePubsub "github.com/dapr/dapr/pkg/runtime/pubsub"
	daprt "github.com/dapr/dapr/pkg/testing"
	testtrace "github.com/dapr/dapr/pkg/testing/trace"
	"github.com/dapr/dapr/utils"
	"github.com/dapr/dapr/utils/nethttpadaptor"
	"github.com/dapr/kit/logger"
	"github.com/dapr/kit/ptr"
)

var invalidJSON = []byte{0x7b, 0x7b}

var testResiliency = &v1alpha1.Resiliency{
	Spec: v1alpha1.ResiliencySpec{
		Policies: v1alpha1.Policies{
			Retries: map[string]v1alpha1.Retry{
				"singleRetry": {
					MaxRetries:  1,
					MaxInterval: "100ms",
					Policy:      "constant",
					Duration:    "10ms",
				},
				"tenRetries": {
					MaxRetries:  10,
					MaxInterval: "100ms",
					Policy:      "constant",
					Duration:    "10ms",
				},
			},
			Timeouts: map[string]string{
				"fast": "100ms",
			},
			CircuitBreakers: map[string]v1alpha1.CircuitBreaker{
				"simpleCB": {
					MaxRequests: 1,
					Timeout:     "1s",
					Trip:        "consecutiveFailures > 4",
				},
			},
		},
		Targets: v1alpha1.Targets{
			Apps: map[string]v1alpha1.EndpointPolicyNames{
				"failingApp": {
					Retry:   "singleRetry",
					Timeout: "fast",
				},
				"circuitBreakerApp": {
					Retry:          "tenRetries",
					CircuitBreaker: "simpleCB",
				},
			},
			Components: map[string]v1alpha1.ComponentPolicyNames{
				"failSecret": {
					Outbound: v1alpha1.PolicyNames{
						Retry:   "singleRetry",
						Timeout: "fast",
					},
				},
				"failStore": {
					Outbound: v1alpha1.PolicyNames{
						Retry:   "singleRetry",
						Timeout: "fast",
					},
				},
			},
			Actors: map[string]v1alpha1.ActorPolicyNames{
				"failingActorType": {
					Retry:               "singleRetry",
					Timeout:             "fast",
					CircuitBreakerScope: "type",
				},
			},
		},
	},
}

func TestPubSubEndpoints(t *testing.T) {
	fakeServer := newFakeHTTPServer()
	testAPI := &api{
		pubsubAdapter: &daprt.MockPubSubAdapter{
			PublishFn: func(req *pubsub.PublishRequest) error {
				if req.PubsubName == "errorpubsub" {
					return fmt.Errorf("Error from pubsub %s", req.PubsubName)
				}

				if req.PubsubName == "errnotfound" {
					return runtimePubsub.NotFoundError{PubsubName: "errnotfound"}
				}

				if req.PubsubName == "errnotallowed" {
					return runtimePubsub.NotAllowedError{Topic: req.Topic, ID: "test"}
				}

				return nil
			},
			GetPubSubFn: func(pubsubName string) pubsub.PubSub {
				mock := daprt.MockPubSub{}
				mock.On("Features").Return([]pubsub.Feature{})
				return &mock
			},
		},
	}
	fakeServer.StartServer(testAPI.constructPubSubEndpoints())

	t.Run("Publish successfully - 204 No Content", func(t *testing.T) {
		apiPath := fmt.Sprintf("%s/publish/pubsubname/topic", apiVersionV1)
		testMethods := []string{"POST", "PUT"}
		for _, method := range testMethods {
			// act
			resp := fakeServer.DoRequest(method, apiPath, []byte("{\"key\": \"value\"}"), nil)
			// assert
			assert.Equal(t, 204, resp.StatusCode, "failed to publish with %s", method)
			assert.Equal(t, []byte{}, resp.RawBody, "Always give empty body with 204")
		}
	})

	t.Run("Publish multi path successfully - 204 No Content", func(t *testing.T) {
		apiPath := fmt.Sprintf("%s/publish/pubsubname/A/B/C", apiVersionV1)
		testMethods := []string{"POST", "PUT"}
		for _, method := range testMethods {
			// act
			resp := fakeServer.DoRequest(method, apiPath, []byte("{\"key\": \"value\"}"), nil)
			// assert
			assert.Equal(t, 204, resp.StatusCode, "failed to publish with %s", method)
			assert.Equal(t, []byte{}, resp.RawBody, "Always give empty body with 204")
		}
	})

	t.Run("Publish unsuccessfully - 500 InternalError", func(t *testing.T) {
		apiPath := fmt.Sprintf("%s/publish/errorpubsub/topic", apiVersionV1)
		testMethods := []string{"POST", "PUT"}
		for _, method := range testMethods {
			// act
			resp := fakeServer.DoRequest(method, apiPath, []byte("{\"key\": \"value\"}"), nil)
			// assert
			assert.Equal(t, 500, resp.StatusCode, "expected internal server error as response")
			assert.Equal(t, "ERR_PUBSUB_PUBLISH_MESSAGE", resp.ErrorBody["errorCode"])
		}
	})

	t.Run("Publish without topic name - 404", func(t *testing.T) {
		apiPath := fmt.Sprintf("%s/publish/pubsubname", apiVersionV1)
		testMethods := []string{"POST", "PUT"}
		for _, method := range testMethods {
			// act
			resp := fakeServer.DoRequest(method, apiPath, []byte("{\"key\": \"value\"}"), nil)
			// assert
			assert.Equal(t, 404, resp.StatusCode, "unexpected success publishing with %s", method)
		}
	})

	t.Run("Publish without topic name ending in / - 404", func(t *testing.T) {
		apiPath := fmt.Sprintf("%s/publish/pubsubname/", apiVersionV1)
		testMethods := []string{"POST", "PUT"}
		for _, method := range testMethods {
			// act
			resp := fakeServer.DoRequest(method, apiPath, []byte("{\"key\": \"value\"}"), nil)
			// assert
			assert.Equal(t, 404, resp.StatusCode, "unexpected success publishing with %s", method)
		}
	})

	t.Run("Publish with topic name '/' - 204", func(t *testing.T) {
		apiPath := fmt.Sprintf("%s/publish/pubsubname//", apiVersionV1)
		testMethods := []string{"POST", "PUT"}
		for _, method := range testMethods {
			// act
			resp := fakeServer.DoRequest(method, apiPath, []byte("{\"key\": \"value\"}"), nil)
			// assert
			assert.Equal(t, 204, resp.StatusCode, "success publishing with %s", method)
		}
	})

	t.Run("Publish without topic or pubsub name - 404", func(t *testing.T) {
		apiPath := fmt.Sprintf("%s/publish", apiVersionV1)
		testMethods := []string{"POST", "PUT"}
		for _, method := range testMethods {
			// act
			resp := fakeServer.DoRequest(method, apiPath, []byte("{\"key\": \"value\"}"), nil)
			// assert
			assert.Equal(t, 404, resp.StatusCode, "unexpected success publishing with %s", method)
		}
	})

	t.Run("Publish without topic or pubsub name ending in / - 404", func(t *testing.T) {
		apiPath := fmt.Sprintf("%s/publish/", apiVersionV1)
		testMethods := []string{"POST", "PUT"}
		for _, method := range testMethods {
			// act
			resp := fakeServer.DoRequest(method, apiPath, []byte("{\"key\": \"value\"}"), nil)
			// assert
			assert.Equal(t, 404, resp.StatusCode, "unexpected success publishing with %s", method)
		}
	})

	t.Run("Pubsub not configured - 400", func(t *testing.T) {
		apiPath := fmt.Sprintf("%s/publish/pubsubname/topic", apiVersionV1)
		testMethods := []string{"POST", "PUT"}
		savePubSubAdapter := testAPI.pubsubAdapter
		testAPI.pubsubAdapter = nil
		for _, method := range testMethods {
			// act
			resp := fakeServer.DoRequest(method, apiPath, []byte("{\"key\": \"value\"}"), nil)
			// assert
			assert.Equal(t, 400, resp.StatusCode, "unexpected success publishing with %s", method)
			assert.Equal(t, "ERR_PUBSUB_NOT_CONFIGURED", resp.ErrorBody["errorCode"])
		}
		testAPI.pubsubAdapter = savePubSubAdapter
	})

	t.Run("Pubsub not configured - 400", func(t *testing.T) {
		apiPath := fmt.Sprintf("%s/publish/errnotfound/topic", apiVersionV1)
		testMethods := []string{"POST", "PUT"}
		for _, method := range testMethods {
			// act
			resp := fakeServer.DoRequest(method, apiPath, []byte("{\"key\": \"value\"}"), nil)
			// assert
			assert.Equal(t, 400, resp.StatusCode, "unexpected success publishing with %s", method)
			assert.Equal(t, "ERR_PUBSUB_NOT_FOUND", resp.ErrorBody["errorCode"])
			assert.Equal(t, "pubsub 'errnotfound' not found", resp.ErrorBody["message"])
		}
	})

	t.Run("Pubsub not configured - 403", func(t *testing.T) {
		apiPath := fmt.Sprintf("%s/publish/errnotallowed/topic", apiVersionV1)
		testMethods := []string{"POST", "PUT"}
		for _, method := range testMethods {
			// act
			resp := fakeServer.DoRequest(method, apiPath, []byte("{\"key\": \"value\"}"), nil)
			// assert
			assert.Equal(t, 403, resp.StatusCode, "unexpected success publishing with %s", method)
			assert.Equal(t, "ERR_PUBSUB_FORBIDDEN", resp.ErrorBody["errorCode"])
			assert.Equal(t, "topic topic is not allowed for app id test", resp.ErrorBody["message"])
		}
	})

	fakeServer.Shutdown()
}

func TestShutdownEndpoints(t *testing.T) {
	fakeServer := newFakeHTTPServer()

	shutdownCh := make(chan struct{})
	m := mock.Mock{}
	m.On("shutdown", mock.Anything).Return()
	testAPI := &api{
		shutdown: func() {
			m.MethodCalled("shutdown")
			close(shutdownCh)
		},
	}

	fakeServer.StartServer(testAPI.constructShutdownEndpoints())

	t.Run("Shutdown successfully - 204", func(t *testing.T) {
		apiPath := fmt.Sprintf("%s/shutdown", apiVersionV1)
		resp := fakeServer.DoRequest("POST", apiPath, nil, nil)
		assert.Equal(t, 204, resp.StatusCode, "success shutdown")
		select {
		case <-time.After(time.Second):
			t.Fatal("Did not shut down within 1 second")
		case <-shutdownCh:
			// All good
		}
		m.AssertCalled(t, "shutdown")
	})

	fakeServer.Shutdown()
}

func TestGetStatusCodeFromMetadata(t *testing.T) {
	t.Run("status code present", func(t *testing.T) {
		res := GetStatusCodeFromMetadata(map[string]string{
			http.HTTPStatusCode: "404",
		})
		assert.Equal(t, 404, res, "expected status code to match")
	})
	t.Run("status code not present", func(t *testing.T) {
		res := GetStatusCodeFromMetadata(map[string]string{})
		assert.Equal(t, 200, res, "expected status code to match")
	})
	t.Run("status code present but invalid", func(t *testing.T) {
		res := GetStatusCodeFromMetadata(map[string]string{
			http.HTTPStatusCode: "a12a",
		})
		assert.Equal(t, 200, res, "expected status code to match")
	})
}

func TestGetMetadataFromRequest(t *testing.T) {
	t.Run("request with query args", func(t *testing.T) {
		// set
		ctx := &fasthttp.RequestCtx{}
		ctx.Request.SetRequestURI("http://test.example.com/resource?metadata.test=test&&other=other")
		// act
		m := getMetadataFromRequest(ctx)
		// assert
		assert.NotEmpty(t, m, "expected map to be populated")
		assert.Equal(t, 1, len(m), "expected length to match")
		assert.Equal(t, "test", m["test"], "test", "expected value to be equal")
	})
}

func TestV1OutputBindingsEndpoints(t *testing.T) {
	fakeServer := newFakeHTTPServer()
	testAPI := &api{
		sendToOutputBindingFn: func(name string, req *bindings.InvokeRequest) (*bindings.InvokeResponse, error) {
			if name == "testbinding" {
				return nil, nil
			}
			return &bindings.InvokeResponse{Data: []byte("testresponse")}, nil
		},
	}
	fakeServer.StartServer(testAPI.constructBindingsEndpoints())

	t.Run("Invoke output bindings - 204 No Content empty response", func(t *testing.T) {
		apiPath := fmt.Sprintf("%s/bindings/testbinding", apiVersionV1)
		req := OutputBindingRequest{
			Data: "fake output",
		}
		b, _ := json.Marshal(&req)
		testMethods := []string{"POST", "PUT"}
		for _, method := range testMethods {
			// act
			resp := fakeServer.DoRequest(method, apiPath, b, nil)
			// assert
			assert.Equal(t, 204, resp.StatusCode, "failed to invoke output binding with %s", method)
			assert.Equal(t, []byte{}, resp.RawBody, "expected response to match")
		}
	})

	t.Run("Invoke output bindings - 200 OK", func(t *testing.T) {
		apiPath := fmt.Sprintf("%s/bindings/testresponse", apiVersionV1)
		req := OutputBindingRequest{
			Data: "fake output",
		}
		b, _ := json.Marshal(&req)
		testMethods := []string{"POST", "PUT"}
		for _, method := range testMethods {
			// act
			resp := fakeServer.DoRequest(method, apiPath, b, nil)
			// assert
			assert.Equal(t, 200, resp.StatusCode, "failed to invoke output binding with %s", method)
			assert.Equal(t, []byte("testresponse"), resp.RawBody, "expected response to match")
		}
	})

	t.Run("Invoke output bindings - 400 InternalError invalid req", func(t *testing.T) {
		apiPath := fmt.Sprintf("%s/bindings/testresponse", apiVersionV1)
		req := `{"dat" : "invalid request"}`
		b, _ := json.Marshal(&req)
		testMethods := []string{"POST", "PUT"}
		for _, method := range testMethods {
			// act
			resp := fakeServer.DoRequest(method, apiPath, b, nil)
			// assert
			assert.Equal(t, 400, resp.StatusCode)
			assert.Equal(t, "ERR_MALFORMED_REQUEST", resp.ErrorBody["errorCode"])
		}
	})

	t.Run("Invoke output bindings - 500 InternalError", func(t *testing.T) {
		apiPath := fmt.Sprintf("%s/bindings/notfound", apiVersionV1)
		req := OutputBindingRequest{
			Data: "fake output",
		}
		b, _ := json.Marshal(&req)

		testAPI.sendToOutputBindingFn = func(name string, req *bindings.InvokeRequest) (*bindings.InvokeResponse, error) {
			return nil, errors.New("missing binding name")
		}

		testMethods := []string{"POST", "PUT"}
		for _, method := range testMethods {
			// act
			resp := fakeServer.DoRequest(method, apiPath, b, nil)

			// assert
			assert.Equal(t, 500, resp.StatusCode)
			assert.Equal(t, "ERR_INVOKE_OUTPUT_BINDING", resp.ErrorBody["errorCode"])
		}
	})

	fakeServer.Shutdown()
}

func TestV1OutputBindingsEndpointsWithTracer(t *testing.T) {
	fakeServer := newFakeHTTPServer()
	buffer := ""
	spec := config.TracingSpec{SamplingRate: "1"}

	createExporters(&buffer)

	testAPI := &api{
		sendToOutputBindingFn: func(name string, req *bindings.InvokeRequest) (*bindings.InvokeResponse, error) { return nil, nil },
		tracingSpec:           spec,
	}
	fakeServer.StartServerWithTracing(spec, testAPI.constructBindingsEndpoints())

	t.Run("Invoke output bindings - 204 OK", func(t *testing.T) {
		apiPath := fmt.Sprintf("%s/bindings/testbinding", apiVersionV1)
		req := OutputBindingRequest{
			Data: "fake output",
		}
		b, _ := json.Marshal(&req)

		testMethods := []string{"POST", "PUT"}
		for _, method := range testMethods {
			buffer = ""
			// act
			resp := fakeServer.DoRequest(method, apiPath, b, nil)

			// assert
			assert.Equal(t, 204, resp.StatusCode, "failed to invoke output binding with %s", method)
		}
	})

	t.Run("Invoke output bindings - 500 InternalError", func(t *testing.T) {
		apiPath := fmt.Sprintf("%s/bindings/notfound", apiVersionV1)
		req := OutputBindingRequest{
			Data: "fake output",
		}
		b, _ := json.Marshal(&req)

		testAPI.sendToOutputBindingFn = func(name string, req *bindings.InvokeRequest) (*bindings.InvokeResponse, error) {
			return nil, errors.New("missing binding name")
		}

		testMethods := []string{"POST", "PUT"}
		for _, method := range testMethods {
			buffer = ""
			// act
			resp := fakeServer.DoRequest(method, apiPath, b, nil)

			// assert
			assert.Equal(t, 500, resp.StatusCode)
			assert.Equal(t, "ERR_INVOKE_OUTPUT_BINDING", resp.ErrorBody["errorCode"])
		}
	})

	fakeServer.Shutdown()
}

func TestV1DirectMessagingEndpoints(t *testing.T) {
	mockDirectMessaging := new(daprt.MockDirectMessaging)

	fakeServer := newFakeHTTPServer()
	testAPI := &api{
		directMessaging: mockDirectMessaging,
		resiliency:      resiliency.New(nil),
	}
	fakeServer.StartServer(testAPI.constructDirectMessagingEndpoints())

	t.Run("Invoke direct messaging without querystring - 200 OK", func(t *testing.T) {
		apiPath := "v1.0/invoke/fakeAppID/method/fakeMethod"
		fakeData := []byte("fakeData")

		mockDirectMessaging.Calls = nil // reset call count

		fdmr := fakeDirectMessageResponse()
		defer fdmr.Close()
		mockDirectMessaging.On(
			"Invoke",
			mock.MatchedBy(func(a context.Context) bool {
				return true
			}), mock.MatchedBy(func(b string) bool {
				return b == "fakeAppID"
			}), mock.MatchedBy(func(c *invokev1.InvokeMethodRequest) bool {
				return true
			}),
		).Return(fdmr, nil).Once()

		// act
		resp := fakeServer.DoRequest("POST", apiPath, fakeData, nil)

		// assert
		mockDirectMessaging.AssertNumberOfCalls(t, "Invoke", 1)
		assert.Equal(t, 200, resp.StatusCode)
		assert.Equal(t, []byte("fakeDirectMessageResponse"), resp.RawBody)
	})

	t.Run("Invoke direct messaging with dapr-app-id in header - 200 OK", func(t *testing.T) {
		apiPath := "fakeMethod"
		fakeData := []byte("fakeData")

		mockDirectMessaging.Calls = nil // reset call count

		fdmr := fakeDirectMessageResponse()
		defer fdmr.Close()
		mockDirectMessaging.On(
			"Invoke",
			mock.MatchedBy(func(a context.Context) bool {
				return true
			}), mock.MatchedBy(func(b string) bool {
				return b == "fakeAppID"
			}), mock.MatchedBy(func(c *invokev1.InvokeMethodRequest) bool {
				return true
			}),
		).Return(fdmr, nil).Once()

		// act
		resp := fakeServer.DoRequest("POST", apiPath, fakeData, nil, "dapr-app-id", "fakeAppID")

		// assert
		mockDirectMessaging.AssertNumberOfCalls(t, "Invoke", 1)
		assert.Equal(t, 200, resp.StatusCode)
		assert.Equal(t, []byte("fakeDirectMessageResponse"), resp.RawBody)
	})

	t.Run("Invoke direct messaging with dapr-app-id in basic auth - 200 OK", func(t *testing.T) {
		apiPath := "fakeMethod"
		fakeData := []byte("fakeData")

		mockDirectMessaging.Calls = nil // reset call count

		fdmr := fakeDirectMessageResponse()
		defer fdmr.Close()
		mockDirectMessaging.On(
			"Invoke",
			mock.MatchedBy(func(a context.Context) bool {
				return true
			}), mock.MatchedBy(func(b string) bool {
				return b == "fakeAppID"
			}), mock.MatchedBy(func(c *invokev1.InvokeMethodRequest) bool {
				return true
			}),
		).Return(fdmr, nil).Once()

		// act
		resp := fakeServer.doRequest("dapr-app-id:fakeAppID", "POST", apiPath, fakeData, nil)

		// assert
		mockDirectMessaging.AssertNumberOfCalls(t, "Invoke", 1)
		assert.Equal(t, 200, resp.StatusCode)
		assert.Equal(t, []byte("fakeDirectMessageResponse"), resp.RawBody)
	})

	t.Run("Invoke direct messaging with InvalidArgument Response - 400 Bad request", func(t *testing.T) {
		d := &epb.ErrorInfo{
			Reason: "fakeReason",
		}
		details, _ := anypb.New(d)

		fakeInternalErrorResponse := invokev1.NewInvokeMethodResponse(
			int32(codes.InvalidArgument),
			"InvalidArgument",
			[]*anypb.Any{details},
		)
		defer fakeInternalErrorResponse.Close()
		apiPath := "v1.0/invoke/fakeAppID/method/fakeMethod"
		fakeData := []byte("fakeData")

		mockDirectMessaging.Calls = nil // reset call count

		mockDirectMessaging.On(
			"Invoke",
			mock.MatchedBy(func(a context.Context) bool {
				return true
			}), mock.MatchedBy(func(b string) bool {
				return b == "fakeAppID"
			}), mock.MatchedBy(func(c *invokev1.InvokeMethodRequest) bool {
				return true
			}),
		).Return(fakeInternalErrorResponse, nil).Once()

		// act
		resp := fakeServer.DoRequest("POST", apiPath, fakeData, nil)

		// assert
		mockDirectMessaging.AssertNumberOfCalls(t, "Invoke", 1)
		assert.Equal(t, 400, resp.StatusCode)

		// protojson produces different indentation space based on OS
		// For linux
		comp1 := string(resp.RawBody) == "{\"code\":3,\"message\":\"InvalidArgument\",\"details\":[{\"@type\":\"type.googleapis.com/google.rpc.ErrorInfo\",\"reason\":\"fakeReason\"}]}"
		// For mac and windows
		comp2 := string(resp.RawBody) == "{\"code\":3, \"message\":\"InvalidArgument\", \"details\":[{\"@type\":\"type.googleapis.com/google.rpc.ErrorInfo\", \"reason\":\"fakeReason\"}]}"
		assert.True(t, comp1 || comp2)
	})

	t.Run("Invoke direct messaging with malformed status response", func(t *testing.T) {
		malformedDetails := &anypb.Any{TypeUrl: "malformed"}
		fakeInternalErrorResponse := invokev1.NewInvokeMethodResponse(
			int32(codes.Internal),
			"InternalError",
			[]*anypb.Any{malformedDetails},
		)
		defer fakeInternalErrorResponse.Close()
		apiPath := "v1.0/invoke/fakeAppID/method/fakeMethod"
		fakeData := []byte("fakeData")

		mockDirectMessaging.Calls = nil // reset call count

		mockDirectMessaging.On(
			"Invoke",
			mock.MatchedBy(func(a context.Context) bool {
				return true
			}), mock.MatchedBy(func(b string) bool {
				return b == "fakeAppID"
			}), mock.MatchedBy(func(c *invokev1.InvokeMethodRequest) bool {
				return true
			}),
		).Return(fakeInternalErrorResponse, nil).Once()

		// act
		resp := fakeServer.DoRequest("POST", apiPath, fakeData, nil)

		// assert
		mockDirectMessaging.AssertNumberOfCalls(t, "Invoke", 1)
		assert.Equal(t, 500, resp.StatusCode)
		assert.True(t, strings.HasPrefix(string(resp.RawBody), "{\"errorCode\":\"ERR_MALFORMED_RESPONSE\",\"message\":\""))
	})

	t.Run("Invoke direct messaging with querystring - 200 OK", func(t *testing.T) {
		apiPath := "v1.0/invoke/fakeAppID/method/fakeMethod?param1=val1&param2=val2"
		fakeData := []byte("fakeData")

		mockDirectMessaging.Calls = nil // reset call count

		fdmr := fakeDirectMessageResponse()
		defer fdmr.Close()
		mockDirectMessaging.On(
			"Invoke",
			mock.MatchedBy(func(a context.Context) bool {
				return true
			}), mock.MatchedBy(func(b string) bool {
				return b == "fakeAppID"
			}), mock.MatchedBy(func(c *invokev1.InvokeMethodRequest) bool {
				return true
			}),
		).Return(fdmr, nil).Once()

		// act
		resp := fakeServer.DoRequest("POST", apiPath, fakeData, nil)

		// assert
		mockDirectMessaging.AssertNumberOfCalls(t, "Invoke", 1)
		assert.Equal(t, 200, resp.StatusCode)
		assert.Equal(t, []byte("fakeDirectMessageResponse"), resp.RawBody)
	})

	t.Run("Invoke direct messaging - HEAD - 200 OK", func(t *testing.T) {
		apiPath := "v1.0/invoke/fakeAppID/method/fakeMethod?param1=val1&param2=val2"

		mockDirectMessaging.Calls = nil // reset call count

		fdmr := fakeDirectMessageResponse()
		defer fdmr.Close()
		mockDirectMessaging.On(
			"Invoke",
			mock.MatchedBy(func(a context.Context) bool {
				return true
			}), mock.MatchedBy(func(b string) bool {
				return b == "fakeAppID"
			}), mock.MatchedBy(func(c *invokev1.InvokeMethodRequest) bool {
				return true
			}),
		).Return(fdmr, nil).Once()

		// act
		resp := fakeServer.DoRequest("HEAD", apiPath, nil, nil)

		// assert
		mockDirectMessaging.AssertNumberOfCalls(t, "Invoke", 1)
		assert.Equal(t, 200, resp.StatusCode)
		assert.Equal(t, []byte{}, resp.RawBody) // Empty body for HEAD
	})

	t.Run("Invoke direct messaging route '/' - 200 OK", func(t *testing.T) {
		apiPath := "v1.0/invoke/fakeAppID/method/"

		mockDirectMessaging.Calls = nil // reset call count

		fdmr := fakeDirectMessageResponse()
		defer fdmr.Close()
		mockDirectMessaging.On(
			"Invoke",
			mock.MatchedBy(func(a context.Context) bool {
				return true
			}), mock.MatchedBy(func(b string) bool {
				return b == "fakeAppID"
			}), mock.MatchedBy(func(c *invokev1.InvokeMethodRequest) bool {
				return true
			}),
		).Return(fdmr, nil).Once()

		// act
		resp := fakeServer.DoRequest("GET", apiPath, nil, nil)

		// assert
		mockDirectMessaging.AssertNumberOfCalls(t, "Invoke", 1)
		assert.Equal(t, 200, resp.StatusCode)
		assert.Equal(t, []byte("fakeDirectMessageResponse"), resp.RawBody)
	})

	t.Run("Invoke returns error - 500 ERR_DIRECT_INVOKE", func(t *testing.T) {
		apiPath := "v1.0/invoke/fakeAppID/method/fakeMethod?param1=val1&param2=val2"
		fakeData := []byte("fakeData")

		mockDirectMessaging.Calls = nil // reset call count

		mockDirectMessaging.On(
			"Invoke",
			mock.MatchedBy(func(a context.Context) bool {
				return true
			}), mock.MatchedBy(func(b string) bool {
				return b == "fakeAppID"
			}), mock.MatchedBy(func(c *invokev1.InvokeMethodRequest) bool {
				return true
			}),
		).Return(nil, errors.New("UPSTREAM_ERROR")).Once()

		// act
		resp := fakeServer.DoRequest("POST", apiPath, fakeData, nil)

		// assert
		mockDirectMessaging.AssertNumberOfCalls(t, "Invoke", 1)
		assert.Equal(t, 500, resp.StatusCode)
		assert.Equal(t, "ERR_DIRECT_INVOKE", resp.ErrorBody["errorCode"])
	})

	t.Run("Invoke returns error - 403 ERR_DIRECT_INVOKE", func(t *testing.T) {
		apiPath := "v1.0/invoke/fakeAppID/method/fakeMethod?param1=val1&param2=val2"
		fakeData := []byte("fakeData")

		mockDirectMessaging.Calls = nil // reset call count

		mockDirectMessaging.On("Invoke",
			mock.MatchedBy(func(a context.Context) bool {
				return true
			}), mock.MatchedBy(func(b string) bool {
				return b == "fakeAppID"
			}), mock.MatchedBy(func(c *invokev1.InvokeMethodRequest) bool {
				return true
			})).Return(nil, status.Errorf(codes.PermissionDenied, "Permission Denied")).Once()

		// act
		resp := fakeServer.DoRequest("POST", apiPath, fakeData, nil)

		// assert
		mockDirectMessaging.AssertNumberOfCalls(t, "Invoke", 1)
		assert.Equal(t, 403, resp.StatusCode)
		assert.Equal(t, "ERR_DIRECT_INVOKE", resp.ErrorBody["errorCode"])
	})

	fakeServer.Shutdown()
}

func TestV1DirectMessagingEndpointsWithTracer(t *testing.T) {
	mockDirectMessaging := new(daprt.MockDirectMessaging)

	fakeServer := newFakeHTTPServer()

	buffer := ""
	spec := config.TracingSpec{SamplingRate: "1"}

	createExporters(&buffer)

	testAPI := &api{
		directMessaging: mockDirectMessaging,
		tracingSpec:     spec,
		resiliency:      resiliency.New(nil),
	}
	fakeServer.StartServerWithTracing(spec, testAPI.constructDirectMessagingEndpoints())

	t.Run("Invoke direct messaging without querystring - 200 OK", func(t *testing.T) {
		buffer = ""
		apiPath := "v1.0/invoke/fakeAppID/method/fakeMethod"
		fakeData := []byte("fakeData")

		fdmr := fakeDirectMessageResponse()
		defer fdmr.Close()
		mockDirectMessaging.Calls = nil // reset call count
		mockDirectMessaging.On("Invoke",
			mock.MatchedBy(func(a context.Context) bool {
				return true
			}), mock.MatchedBy(func(b string) bool {
				return b == "fakeAppID"
			}), mock.MatchedBy(func(c *invokev1.InvokeMethodRequest) bool {
				return true
			})).Return(fdmr, nil).Once()

		// act
		resp := fakeServer.DoRequest("POST", apiPath, fakeData, nil)

		// assert
		mockDirectMessaging.AssertNumberOfCalls(t, "Invoke", 1)
		assert.Equal(t, 200, resp.StatusCode)
	})

	t.Run("Invoke direct messaging with dapr-app-id - 200 OK", func(t *testing.T) {
		buffer = ""
		apiPath := "fakeMethod"
		fakeData := []byte("fakeData")

		fdmr := fakeDirectMessageResponse()
		defer fdmr.Close()
		mockDirectMessaging.Calls = nil // reset call count
		mockDirectMessaging.On("Invoke",
			mock.MatchedBy(func(a context.Context) bool {
				return true
			}), mock.MatchedBy(func(b string) bool {
				return b == "fakeAppID"
			}), mock.MatchedBy(func(c *invokev1.InvokeMethodRequest) bool {
				return true
			})).Return(fdmr, nil).Once()

		// act
		resp := fakeServer.DoRequest("POST", apiPath, fakeData, nil, "dapr-app-id", "fakeAppID")

		// assert
		mockDirectMessaging.AssertNumberOfCalls(t, "Invoke", 1)
		assert.Equal(t, 200, resp.StatusCode)
	})

	t.Run("Invoke direct messaging with querystring - 200 OK", func(t *testing.T) {
		buffer = ""
		apiPath := "v1.0/invoke/fakeAppID/method/fakeMethod?param1=val1&param2=val2"
		fakeData := []byte("fakeData")

		fdmr := fakeDirectMessageResponse()
		defer fdmr.Close()
		mockDirectMessaging.Calls = nil // reset call count
		mockDirectMessaging.On("Invoke",
			mock.MatchedBy(func(a context.Context) bool {
				return true
			}), mock.MatchedBy(func(b string) bool {
				return b == "fakeAppID"
			}), mock.MatchedBy(func(c *invokev1.InvokeMethodRequest) bool {
				return true
			})).Return(fdmr, nil).Once()

		// act
		resp := fakeServer.DoRequest("POST", apiPath, fakeData, nil)

		// assert
		mockDirectMessaging.AssertNumberOfCalls(t, "Invoke", 1)
		assert.Equal(t, 200, resp.StatusCode)
	})

	fakeServer.Shutdown()
}

func TestV1DirectMessagingEndpointsWithResiliency(t *testing.T) {
	failingDirectMessaging := &daprt.FailingDirectMessaging{
		Failure: daprt.NewFailure(
			map[string]int{
				"failingKey":        1,
				"extraFailingKey":   3,
				"circuitBreakerKey": 10,
			},
			map[string]time.Duration{
				"timeoutKey": time.Second * 10,
			},
			map[string]int{},
		),
	}

	fakeServer := newFakeHTTPServer()
	testAPI := &api{
		directMessaging: failingDirectMessaging,
		resiliency:      resiliency.FromConfigurations(logger.NewLogger("messaging.test"), testResiliency),
	}
	fakeServer.StartServer(testAPI.constructDirectMessagingEndpoints())

	t.Run("Test invoke direct message retries with resiliency", func(t *testing.T) {
		apiPath := "v1.0/invoke/failingApp/method/fakeMethod"
		fakeData := []byte("failingKey")

		// act
		resp := fakeServer.DoRequest("POST", apiPath, fakeData, nil)

		assert.Equal(t, 200, resp.StatusCode)
<<<<<<< HEAD
		assert.Equal(t, fakeData, resp.RawBody)
		assert.Equal(t, 2, failingDirectMessaging.Failure.CallCount["failingKey"])
=======
		assert.Equal(t, 2, failingDirectMessaging.Failure.CallCount("failingKey"))
>>>>>>> 1047dfdb
	})

	t.Run("Test invoke direct message fails with timeout", func(t *testing.T) {
		apiPath := "v1.0/invoke/failingApp/method/fakeMethod"
		fakeData := []byte("timeoutKey")

		// act
		start := time.Now()
		resp := fakeServer.DoRequest("POST", apiPath, fakeData, nil)
		end := time.Now()

		assert.Equal(t, 500, resp.StatusCode)
		assert.Equal(t, 2, failingDirectMessaging.Failure.CallCount("timeoutKey"))
		assert.Less(t, end.Sub(start), time.Second*10)
	})

	t.Run("Test invoke direct messages fails after exhausting retries", func(t *testing.T) {
		apiPath := "v1.0/invoke/failingApp/method/fakeMethod"
		fakeData := []byte("extraFailingKey")

		// act
		resp := fakeServer.DoRequest("POST", apiPath, fakeData, nil)

		assert.Equal(t, 500, resp.StatusCode)
		assert.Equal(t, 2, failingDirectMessaging.Failure.CallCount("extraFailingKey"))
	})

	t.Run("Test invoke direct messages can trip circuit breaker", func(t *testing.T) {
		apiPath := "v1.0/invoke/circuitBreakerApp/method/fakeMethod"
		fakeData := []byte("circuitBreakerKey")

		// Circuit Breaker trips on the 5th failure, stopping retries.
		resp := fakeServer.DoRequest("POST", apiPath, fakeData, nil)
		assert.Equal(t, 500, resp.StatusCode)
		assert.Equal(t, 5, failingDirectMessaging.Failure.CallCount("circuitBreakerKey"))

		// Request occurs when the circuit breaker is open, which shouldn't even hit the app.
		resp = fakeServer.DoRequest("POST", apiPath, fakeData, nil)
		assert.Equal(t, 500, resp.StatusCode)
		assert.Contains(t, string(resp.RawBody), "circuit breaker is open", "Should have received a circuit breaker open error.")
		assert.Equal(t, 5, failingDirectMessaging.Failure.CallCount("circuitBreakerKey"))
	})

	fakeServer.Shutdown()
}

func TestV1ActorEndpoints(t *testing.T) {
	fakeServer := newFakeHTTPServer()
	testAPI := &api{
		actor:      nil,
		resiliency: resiliency.FromConfigurations(logger.NewLogger("test.api.http.actors"), testResiliency),
	}

	fakeServer.StartServer(testAPI.constructActorEndpoints())

	fakeBodyObject := map[string]interface{}{"data": "fakeData"}
	fakeData, _ := json.Marshal(fakeBodyObject)

	t.Run("Actor runtime is not initialized", func(t *testing.T) {
		apisAndMethods := map[string][]string{
			"v1.0/actors/fakeActorType/fakeActorID/state/key1":          {"GET"},
			"v1.0/actors/fakeActorType/fakeActorID/state":               {"POST", "PUT"},
			"v1.0/actors/fakeActorType/fakeActorID/reminders/reminder1": {"POST", "PUT", "GET", "DELETE", "PATCH"},
			"v1.0/actors/fakeActorType/fakeActorID/method/method1":      {"POST", "PUT", "GET", "DELETE"},
			"v1.0/actors/fakeActorType/fakeActorID/timers/timer1":       {"POST", "PUT", "DELETE"},
		}
		testAPI.actor = nil

		for apiPath, testMethods := range apisAndMethods {
			for _, method := range testMethods {
				// act
				resp := fakeServer.DoRequest(method, apiPath, fakeData, nil)

				// assert
				assert.Equal(t, 500, resp.StatusCode, apiPath)
				assert.Equal(t, "ERR_ACTOR_RUNTIME_NOT_FOUND", resp.ErrorBody["errorCode"])
			}
		}
	})

	t.Run("All PUT/POST APIs - 400 for invalid JSON", func(t *testing.T) {
		testAPI.actor = new(actors.MockActors)
		apiPaths := []string{
			"v1.0/actors/fakeActorType/fakeActorID/reminders/reminder1",
			"v1.0/actors/fakeActorType/fakeActorID/state",
			"v1.0/actors/fakeActorType/fakeActorID/timers/timer1",
		}

		for _, apiPath := range apiPaths {
			for _, requestMethod := range []string{"PUT", "POST"} {
				// {{
				inputBodyBytes := invalidJSON

				// act
				resp := fakeServer.DoRequest(requestMethod, apiPath, inputBodyBytes, nil)

				// assert
				assert.Equal(t, 400, resp.StatusCode, apiPath)
				assert.Equal(t, "ERR_MALFORMED_REQUEST", resp.ErrorBody["errorCode"])
			}
		}
	})

	t.Run("All PATCH APIs - 400 for invalid JSON", func(t *testing.T) {
		testAPI.actor = new(actors.MockActors)
		apiPaths := []string{
			"v1.0/actors/fakeActorType/fakeActorID/reminders/reminder1",
		}

		for _, apiPath := range apiPaths {
			inputBodyBytes := invalidJSON

			// act
			resp := fakeServer.DoRequest(fasthttp.MethodPatch, apiPath, inputBodyBytes, nil)

			// assert
			assert.Equal(t, 400, resp.StatusCode, apiPath)
			assert.Equal(t, "ERR_MALFORMED_REQUEST", resp.ErrorBody["errorCode"])
		}
	})

	t.Run("Get actor state - 200 OK", func(t *testing.T) {
		apiPath := "v1.0/actors/fakeActorType/fakeActorID/state/key1"
		mockActors := new(actors.MockActors)
		mockActors.On("GetState", &actors.GetStateRequest{
			ActorID:   "fakeActorID",
			ActorType: "fakeActorType",
			Key:       "key1",
		}).Return(&actors.StateResponse{
			Data: fakeData,
		}, nil)

		mockActors.On("IsActorHosted", &actors.ActorHostedRequest{
			ActorID:   "fakeActorID",
			ActorType: "fakeActorType",
		}).Return(true)

		testAPI.actor = mockActors

		// act
		resp := fakeServer.DoRequest("GET", apiPath, nil, nil)

		// assert
		assert.Equal(t, 200, resp.StatusCode)
		assert.Equal(t, fakeData, resp.RawBody)
		mockActors.AssertNumberOfCalls(t, "GetState", 1)
	})

	t.Run("Get actor state - 204 No Content", func(t *testing.T) {
		apiPath := "v1.0/actors/fakeActorType/fakeActorID/state/key1"
		mockActors := new(actors.MockActors)
		mockActors.On("GetState", &actors.GetStateRequest{
			ActorID:   "fakeActorID",
			ActorType: "fakeActorType",
			Key:       "key1",
		}).Return(nil, nil)

		mockActors.On("IsActorHosted", &actors.ActorHostedRequest{
			ActorID:   "fakeActorID",
			ActorType: "fakeActorType",
		}).Return(true)

		testAPI.actor = mockActors

		// act
		resp := fakeServer.DoRequest("GET", apiPath, nil, nil)

		// assert
		assert.Equal(t, 204, resp.StatusCode)
		assert.Equal(t, []byte{}, resp.RawBody)
		mockActors.AssertNumberOfCalls(t, "GetState", 1)
	})

	t.Run("Get actor state - 500 on GetState failure", func(t *testing.T) {
		apiPath := "v1.0/actors/fakeActorType/fakeActorID/state/key1"
		mockActors := new(actors.MockActors)
		mockActors.On("GetState", &actors.GetStateRequest{
			ActorID:   "fakeActorID",
			ActorType: "fakeActorType",
			Key:       "key1",
		}).Return(nil, errors.New("UPSTREAM_ERROR"))

		mockActors.On("IsActorHosted", &actors.ActorHostedRequest{
			ActorID:   "fakeActorID",
			ActorType: "fakeActorType",
		}).Return(true)

		testAPI.actor = mockActors

		// act
		resp := fakeServer.DoRequest("GET", apiPath, nil, nil)

		// assert
		assert.Equal(t, 500, resp.StatusCode)
		assert.Equal(t, "ERR_ACTOR_STATE_GET", resp.ErrorBody["errorCode"])
		mockActors.AssertNumberOfCalls(t, "GetState", 1)
	})

	t.Run("Get actor state - 400 for missing actor instace", func(t *testing.T) {
		apiPath := "v1.0/actors/fakeActorType/fakeActorID/state/key1"
		mockActors := new(actors.MockActors)
		mockActors.On("GetState", &actors.GetStateRequest{
			ActorID:   "fakeActorID",
			ActorType: "fakeActorType",
			Key:       "key1",
		}).Return(&actors.StateResponse{
			Data: fakeData,
		}, nil)

		mockActors.On("IsActorHosted", &actors.ActorHostedRequest{
			ActorID:   "fakeActorID",
			ActorType: "fakeActorType",
		}).Return(func(*actors.ActorHostedRequest) bool { return false })

		testAPI.actor = mockActors

		// act
		resp := fakeServer.DoRequest("GET", apiPath, nil, nil)

		// assert
		assert.Equal(t, 400, resp.StatusCode)
		mockActors.AssertNumberOfCalls(t, "IsActorHosted", 1)
		assert.Equal(t, "ERR_ACTOR_INSTANCE_MISSING", resp.ErrorBody["errorCode"])
	})

	t.Run("Transaction - 204 No Content", func(t *testing.T) {
		apiPath := "v1.0/actors/fakeActorType/fakeActorID/state"

		testTransactionalOperations := []actors.TransactionalOperation{
			{
				Operation: actors.Upsert,
				Request: map[string]interface{}{
					"key":   "fakeKey1",
					"value": fakeBodyObject,
				},
			},
			{
				Operation: actors.Delete,
				Request: map[string]interface{}{
					"key": "fakeKey1",
				},
			},
		}

		mockActors := new(actors.MockActors)
		mockActors.On("TransactionalStateOperation", &actors.TransactionalRequest{
			ActorID:    "fakeActorID",
			ActorType:  "fakeActorType",
			Operations: testTransactionalOperations,
		}).Return(nil)

		mockActors.On("IsActorHosted", &actors.ActorHostedRequest{
			ActorID:   "fakeActorID",
			ActorType: "fakeActorType",
		}).Return(true)

		testAPI.actor = mockActors

		// act
		inputBodyBytes, err := json.Marshal(testTransactionalOperations)

		assert.NoError(t, err)
		resp := fakeServer.DoRequest("POST", apiPath, inputBodyBytes, nil)

		// assert
		assert.Equal(t, 204, resp.StatusCode)
		assert.Equal(t, []byte{}, resp.RawBody, "Always give empty body with 204")
		mockActors.AssertNumberOfCalls(t, "TransactionalStateOperation", 1)
		mockActors.AssertNumberOfCalls(t, "IsActorHosted", 1)
	})

	t.Run("Transaction - 400 when actor instance not present", func(t *testing.T) {
		apiPath := "v1.0/actors/fakeActorType/fakeActorID/state"

		testTransactionalOperations := []actors.TransactionalOperation{
			{
				Operation: actors.Upsert,
				Request: map[string]interface{}{
					"key":   "fakeKey1",
					"value": fakeBodyObject,
				},
			},
			{
				Operation: actors.Delete,
				Request: map[string]interface{}{
					"key": "fakeKey1",
				},
			},
		}

		mockActors := new(actors.MockActors)
		mockActors.On("IsActorHosted", &actors.ActorHostedRequest{
			ActorID:   "fakeActorID",
			ActorType: "fakeActorType",
		}).Return(func(*actors.ActorHostedRequest) bool { return false })

		testAPI.actor = mockActors

		// act
		inputBodyBytes, err := json.Marshal(testTransactionalOperations)

		assert.NoError(t, err)
		resp := fakeServer.DoRequest("POST", apiPath, inputBodyBytes, nil)

		// assert
		assert.Equal(t, 400, resp.StatusCode)
		mockActors.AssertNumberOfCalls(t, "IsActorHosted", 1)
		assert.Equal(t, "ERR_ACTOR_INSTANCE_MISSING", resp.ErrorBody["errorCode"])
	})

	t.Run("Transaction - 500 when transactional state operation fails", func(t *testing.T) {
		apiPath := "v1.0/actors/fakeActorType/fakeActorID/state"

		testTransactionalOperations := []actors.TransactionalOperation{
			{
				Operation: actors.Upsert,
				Request: map[string]interface{}{
					"key":   "fakeKey1",
					"value": fakeBodyObject,
				},
			},
			{
				Operation: actors.Delete,
				Request: map[string]interface{}{
					"key": "fakeKey1",
				},
			},
		}

		mockActors := new(actors.MockActors)
		mockActors.On("TransactionalStateOperation", &actors.TransactionalRequest{
			ActorID:    "fakeActorID",
			ActorType:  "fakeActorType",
			Operations: testTransactionalOperations,
		}).Return(errors.New("UPSTREAM_ERROR"))

		mockActors.On("IsActorHosted", &actors.ActorHostedRequest{
			ActorID:   "fakeActorID",
			ActorType: "fakeActorType",
		}).Return(true)

		testAPI.actor = mockActors

		// act
		inputBodyBytes, err := json.Marshal(testTransactionalOperations)

		assert.NoError(t, err)
		resp := fakeServer.DoRequest("POST", apiPath, inputBodyBytes, nil)

		// assert
		assert.Equal(t, 500, resp.StatusCode)
		mockActors.AssertNumberOfCalls(t, "TransactionalStateOperation", 1)
		mockActors.AssertNumberOfCalls(t, "IsActorHosted", 1)
		assert.Equal(t, "ERR_ACTOR_STATE_TRANSACTION_SAVE", resp.ErrorBody["errorCode"])
	})

	t.Run("Reminder Create - 204 No Content", func(t *testing.T) {
		apiPath := "v1.0/actors/fakeActorType/fakeActorID/reminders/reminder1"

		reminderRequest := actors.CreateReminderRequest{
			Name:      "reminder1",
			ActorType: "fakeActorType",
			ActorID:   "fakeActorID",
			Data:      nil,
			DueTime:   "0h0m3s0ms",
			Period:    "0h0m7s0ms",
		}
		mockActors := new(actors.MockActors)

		mockActors.On("CreateReminder", &reminderRequest).Return(nil)

		testAPI.actor = mockActors

		// act
		inputBodyBytes, err := json.Marshal(reminderRequest)

		assert.NoError(t, err)
		for _, method := range []string{"POST", "PUT"} {
			resp := fakeServer.DoRequest(method, apiPath, inputBodyBytes, nil)
			assert.Equal(t, 204, resp.StatusCode)
		}

		// assert
		mockActors.AssertNumberOfCalls(t, "CreateReminder", 2)
	})

	t.Run("Reminder Create - 500 when CreateReminderFails", func(t *testing.T) {
		apiPath := "v1.0/actors/fakeActorType/fakeActorID/reminders/reminder1"

		reminderRequest := actors.CreateReminderRequest{
			Name:      "reminder1",
			ActorType: "fakeActorType",
			ActorID:   "fakeActorID",
			Data:      nil,
			DueTime:   "0h0m3s0ms",
			Period:    "0h0m7s0ms",
		}
		mockActors := new(actors.MockActors)

		mockActors.On("CreateReminder", &reminderRequest).Return(errors.New("UPSTREAM_ERROR"))

		testAPI.actor = mockActors

		// act
		inputBodyBytes, err := json.Marshal(reminderRequest)

		assert.NoError(t, err)
		resp := fakeServer.DoRequest("POST", apiPath, inputBodyBytes, nil)

		// assert
		assert.Equal(t, 500, resp.StatusCode)
		assert.Equal(t, "ERR_ACTOR_REMINDER_CREATE", resp.ErrorBody["errorCode"])
		mockActors.AssertNumberOfCalls(t, "CreateReminder", 1)
	})

	t.Run("Reminder Rename - 204 when RenameReminderFails", func(t *testing.T) {
		apiPath := "v1.0/actors/fakeActorType/fakeActorID/reminders/reminder1"

		reminderRequest := actors.RenameReminderRequest{
			OldName:   "reminder1",
			ActorType: "fakeActorType",
			ActorID:   "fakeActorID",
			NewName:   "reminder2",
		}
		mockActors := new(actors.MockActors)

		mockActors.On("RenameReminder", &reminderRequest).Return(nil)

		testAPI.actor = mockActors

		// act
		inputBodyBytes, err := json.Marshal(reminderRequest)

		assert.NoError(t, err)
		resp := fakeServer.DoRequest("PATCH", apiPath, inputBodyBytes, nil)

		// assert
		assert.Equal(t, 204, resp.StatusCode)
		mockActors.AssertNumberOfCalls(t, "RenameReminder", 1)
	})

	t.Run("Reminder Rename - 500 when RenameReminderFails", func(t *testing.T) {
		apiPath := "v1.0/actors/fakeActorType/fakeActorID/reminders/reminder1"

		reminderRequest := actors.RenameReminderRequest{
			OldName:   "reminder1",
			ActorType: "fakeActorType",
			ActorID:   "fakeActorID",
			NewName:   "reminder2",
		}
		mockActors := new(actors.MockActors)

		mockActors.On("RenameReminder", &reminderRequest).Return(errors.New("UPSTREAM_ERROR"))

		testAPI.actor = mockActors

		// act
		inputBodyBytes, err := json.Marshal(reminderRequest)

		assert.NoError(t, err)
		resp := fakeServer.DoRequest("PATCH", apiPath, inputBodyBytes, nil)

		// assert
		assert.Equal(t, 500, resp.StatusCode)
		assert.Equal(t, "ERR_ACTOR_REMINDER_RENAME", resp.ErrorBody["errorCode"])
		mockActors.AssertNumberOfCalls(t, "RenameReminder", 1)
	})

	t.Run("Reminder Delete - 204 No Content", func(t *testing.T) {
		apiPath := "v1.0/actors/fakeActorType/fakeActorID/reminders/reminder1"
		reminderRequest := actors.DeleteReminderRequest{
			Name:      "reminder1",
			ActorType: "fakeActorType",
			ActorID:   "fakeActorID",
		}

		mockActors := new(actors.MockActors)

		mockActors.On("DeleteReminder", &reminderRequest).Return(nil)

		testAPI.actor = mockActors

		// act
		resp := fakeServer.DoRequest("DELETE", apiPath, nil, nil)

		// assert
		assert.Equal(t, 204, resp.StatusCode)
		assert.Equal(t, []byte{}, resp.RawBody, "Always give empty body with 204")
		mockActors.AssertNumberOfCalls(t, "DeleteReminder", 1)
	})

	t.Run("Reminder Delete - 500 on upstream actor error", func(t *testing.T) {
		apiPath := "v1.0/actors/fakeActorType/fakeActorID/reminders/reminder1"
		reminderRequest := actors.DeleteReminderRequest{
			Name:      "reminder1",
			ActorType: "fakeActorType",
			ActorID:   "fakeActorID",
		}

		mockActors := new(actors.MockActors)

		mockActors.On("DeleteReminder", &reminderRequest).Return(errors.New("UPSTREAM_ERROR"))

		testAPI.actor = mockActors

		// act
		resp := fakeServer.DoRequest("DELETE", apiPath, nil, nil)

		// assert
		assert.Equal(t, 500, resp.StatusCode)
		assert.Equal(t, "ERR_ACTOR_REMINDER_DELETE", resp.ErrorBody["errorCode"])
		mockActors.AssertNumberOfCalls(t, "DeleteReminder", 1)
	})

	t.Run("Reminder Get - 200 OK", func(t *testing.T) {
		apiPath := "v1.0/actors/fakeActorType/fakeActorID/reminders/reminder1"
		reminderRequest := actors.GetReminderRequest{
			Name:      "reminder1",
			ActorType: "fakeActorType",
			ActorID:   "fakeActorID",
		}

		mockActors := new(actors.MockActors)

		mockActors.On("GetReminder", &reminderRequest).Return(nil, nil)

		testAPI.actor = mockActors

		// act
		resp := fakeServer.DoRequest("GET", apiPath, nil, nil)

		// assert
		assert.Equal(t, 200, resp.StatusCode)
		mockActors.AssertNumberOfCalls(t, "GetReminder", 1)
	})

	t.Run("Reminder Get - 500 on upstream actor error", func(t *testing.T) {
		apiPath := "v1.0/actors/fakeActorType/fakeActorID/reminders/reminder1"
		reminderRequest := actors.GetReminderRequest{
			Name:      "reminder1",
			ActorType: "fakeActorType",
			ActorID:   "fakeActorID",
		}

		mockActors := new(actors.MockActors)

		mockActors.On("GetReminder", &reminderRequest).Return(nil, errors.New("UPSTREAM_ERROR"))

		testAPI.actor = mockActors

		// act
		resp := fakeServer.DoRequest("GET", apiPath, nil, nil)

		// assert
		assert.Equal(t, 500, resp.StatusCode)
		assert.Equal(t, "ERR_ACTOR_REMINDER_GET", resp.ErrorBody["errorCode"])
		mockActors.AssertNumberOfCalls(t, "GetReminder", 1)
	})

	t.Run("Reminder Get - 500 on JSON encode failure from actor", func(t *testing.T) {
		apiPath := "v1.0/actors/fakeActorType/fakeActorID/reminders/reminder1"
		reminderRequest := actors.GetReminderRequest{
			Name:      "reminder1",
			ActorType: "fakeActorType",
			ActorID:   "fakeActorID",
		}

		reminderResponse := actors.Reminder{
			// Functions are not JSON encodable. This will force the error condition
			Data: func() {},
		}

		mockActors := new(actors.MockActors)

		mockActors.On("GetReminder", &reminderRequest).Return(&reminderResponse, nil)

		testAPI.actor = mockActors

		// act
		resp := fakeServer.DoRequest("GET", apiPath, nil, nil)

		// assert
		assert.Equal(t, 500, resp.StatusCode)
		assert.Equal(t, "ERR_ACTOR_REMINDER_GET", resp.ErrorBody["errorCode"])
		mockActors.AssertNumberOfCalls(t, "GetReminder", 1)
	})

	t.Run("Timer Create - 204 No Content", func(t *testing.T) {
		apiPath := "v1.0/actors/fakeActorType/fakeActorID/timers/timer1"

		timerRequest := actors.CreateTimerRequest{
			Name:      "timer1",
			ActorType: "fakeActorType",
			ActorID:   "fakeActorID",
			Data:      nil,
			DueTime:   "0h0m3s0ms",
			Period:    "0h0m7s0ms",
			Callback:  "",
		}
		mockActors := new(actors.MockActors)

		mockActors.On("CreateTimer", &timerRequest).Return(nil)

		testAPI.actor = mockActors

		// act
		inputBodyBytes, err := json.Marshal(timerRequest)

		assert.NoError(t, err)
		for _, method := range []string{"POST", "PUT"} {
			resp := fakeServer.DoRequest(method, apiPath, inputBodyBytes, nil)
			assert.Equal(t, 204, resp.StatusCode)
		}

		// assert
		mockActors.AssertNumberOfCalls(t, "CreateTimer", 2)
	})

	t.Run("Timer Create - 500 on upstream error", func(t *testing.T) {
		apiPath := "v1.0/actors/fakeActorType/fakeActorID/timers/timer1"

		timerRequest := actors.CreateTimerRequest{
			Name:      "timer1",
			ActorType: "fakeActorType",
			ActorID:   "fakeActorID",
			Data:      nil,
			DueTime:   "0h0m3s0ms",
			Period:    "0h0m7s0ms",
		}
		mockActors := new(actors.MockActors)

		mockActors.On("CreateTimer", &timerRequest).Return(errors.New("UPSTREAM_ERROR"))

		testAPI.actor = mockActors

		// act
		inputBodyBytes, err := json.Marshal(timerRequest)

		assert.NoError(t, err)
		resp := fakeServer.DoRequest("POST", apiPath, inputBodyBytes, nil)
		assert.Equal(t, 500, resp.StatusCode)
		assert.Equal(t, "ERR_ACTOR_TIMER_CREATE", resp.ErrorBody["errorCode"])

		// assert
		mockActors.AssertNumberOfCalls(t, "CreateTimer", 1)
	})

	t.Run("Timer Delete - 204 No Conent", func(t *testing.T) {
		apiPath := "v1.0/actors/fakeActorType/fakeActorID/timers/timer1"
		timerRequest := actors.DeleteTimerRequest{
			Name:      "timer1",
			ActorType: "fakeActorType",
			ActorID:   "fakeActorID",
		}

		mockActors := new(actors.MockActors)

		mockActors.On("DeleteTimer", &timerRequest).Return(nil)

		testAPI.actor = mockActors

		// act
		resp := fakeServer.DoRequest("DELETE", apiPath, nil, nil)

		// assert
		assert.Equal(t, 204, resp.StatusCode)
		assert.Equal(t, []byte{}, resp.RawBody, "Always give empty body with 204")
		mockActors.AssertNumberOfCalls(t, "DeleteTimer", 1)
	})

	t.Run("Timer Delete - 500 For upstream error", func(t *testing.T) {
		apiPath := "v1.0/actors/fakeActorType/fakeActorID/timers/timer1"
		timerRequest := actors.DeleteTimerRequest{
			Name:      "timer1",
			ActorType: "fakeActorType",
			ActorID:   "fakeActorID",
		}

		mockActors := new(actors.MockActors)

		mockActors.On("DeleteTimer", &timerRequest).Return(errors.New("UPSTREAM_ERROR"))

		testAPI.actor = mockActors

		// act
		resp := fakeServer.DoRequest("DELETE", apiPath, nil, nil)

		// assert
		assert.Equal(t, 500, resp.StatusCode)
		assert.Equal(t, "ERR_ACTOR_TIMER_DELETE", resp.ErrorBody["errorCode"])
		mockActors.AssertNumberOfCalls(t, "DeleteTimer", 1)
	})

	t.Run("Direct Message - Forwards downstream status", func(t *testing.T) {
		apiPath := "v1.0/actors/fakeActorType/fakeActorID/method/method1"
		fakeData := []byte("fakeData")
		mockActors := new(actors.MockActors)
		response := invokev1.NewInvokeMethodResponse(206, "OK", nil)
		defer response.Close()
		mockActors.On("Call", mock.MatchedBy(func(imr *invokev1.InvokeMethodRequest) bool {
			m, err := imr.ProtoWithData()
			if err != nil {
				return false
			}

			if m.Actor == nil || m.Actor.ActorType != "fakeActorType" || m.Actor.ActorId != "fakeActorID" {
				return false
			}

			if m.Message == nil || m.Message.Data == nil || len(m.Message.Data.Value) == 0 || !bytes.Equal(m.Message.Data.Value, fakeData) {
				return false
			}
			return true
		})).Return(response, nil)

		testAPI.actor = mockActors

		// act
		resp := fakeServer.DoRequest("POST", apiPath, fakeData, nil)

		// assert
		assert.Equal(t, 206, resp.StatusCode)
		mockActors.AssertNumberOfCalls(t, "Call", 1)
	})

	t.Run("Direct Message - 500 for actor call failure", func(t *testing.T) {
		apiPath := "v1.0/actors/fakeActorType/fakeActorID/method/method1"
		mockActors := new(actors.MockActors)
		fakeData := []byte("fakeData")
		mockActors.On("Call", mock.MatchedBy(func(imr *invokev1.InvokeMethodRequest) bool {
			m, err := imr.ProtoWithData()
			if err != nil {
				return false
			}

			if m.Actor == nil || m.Actor.ActorType != "fakeActorType" || m.Actor.ActorId != "fakeActorID" {
				return false
			}

			if m.Message == nil || m.Message.Data == nil || len(m.Message.Data.Value) == 0 || !bytes.Equal(m.Message.Data.Value, fakeData) {
				return false
			}
			return true
		})).Return(nil, errors.New("UPSTREAM_ERROR"))

		testAPI.actor = mockActors

		// act
		resp := fakeServer.DoRequest("POST", apiPath, fakeData, nil)

		// assert
		assert.Equal(t, 500, resp.StatusCode)
		assert.Equal(t, "ERR_ACTOR_INVOKE_METHOD", resp.ErrorBody["errorCode"])
		mockActors.AssertNumberOfCalls(t, "Call", 1)
	})

	failingActors := &actors.FailingActors{
		Failure: daprt.NewFailure(
			map[string]int{
				"failingId": 1,
			},
			map[string]time.Duration{
				"timeoutId": time.Second * 10,
			},
			map[string]int{},
		),
	}

	t.Run("Direct Message - retries with resiliency", func(t *testing.T) {
		testAPI.actor = failingActors

		msg := []byte("M'illumino d'immenso.")
		apiPath := fmt.Sprintf("v1.0/actors/failingActorType/%s/method/method1", "failingId")
		resp := fakeServer.DoRequest("POST", apiPath, msg, nil)

		assert.Equal(t, 200, resp.StatusCode)
<<<<<<< HEAD
		assert.Equal(t, msg, resp.RawBody)
		assert.Equal(t, 2, failingActors.Failure.CallCount["failingId"])
=======
		assert.Equal(t, 2, failingActors.Failure.CallCount("failingId"))
>>>>>>> 1047dfdb
	})

	fakeServer.Shutdown()
}

func TestV1MetadataEndpoint(t *testing.T) {
	fakeServer := newFakeHTTPServer()

	testAPI := &api{
		actor: nil,
		getComponentsFn: func() []componentsV1alpha1.Component {
			return []componentsV1alpha1.Component{
				{
					ObjectMeta: metaV1.ObjectMeta{
						Name: "MockComponent1Name",
					},
					Spec: componentsV1alpha1.ComponentSpec{
						Type:    "mock.component1Type",
						Version: "v1.0",
						Metadata: []componentsV1alpha1.MetadataItem{
							{
								Name: "actorMockComponent1",
								Value: componentsV1alpha1.DynamicValue{
									JSON: v1.JSON{Raw: []byte("true")},
								},
							},
						},
					},
				},
				{
					ObjectMeta: metaV1.ObjectMeta{
						Name: "MockComponent2Name",
					},
					Spec: componentsV1alpha1.ComponentSpec{
						Type:    "mock.component2Type",
						Version: "v1.0",
						Metadata: []componentsV1alpha1.MetadataItem{
							{
								Name: "actorMockComponent2",
								Value: componentsV1alpha1.DynamicValue{
									JSON: v1.JSON{Raw: []byte("true")},
								},
							},
						},
					},
				},
			}
		},
		extendedMetadata: sync.Map{},
		getComponentsCapabilitesFn: func() map[string][]string {
			capsMap := make(map[string][]string)
			capsMap["MockComponent1Name"] = []string{"mock.feat.MockComponent1Name"}
			capsMap["MockComponent2Name"] = []string{"mock.feat.MockComponent2Name"}
			return capsMap
		},
	}
	// PutMetadata only stroes string(request body)
	testAPI.extendedMetadata.Store("test", "value")

	fakeServer.StartServer(testAPI.constructMetadataEndpoints())

	expectedBody := map[string]interface{}{
		"id":     "xyz",
		"actors": []map[string]interface{}{{"type": "abcd", "count": 10}, {"type": "xyz", "count": 5}},
		"extended": map[string]string{
			"test":               "value",
			"daprRuntimeVersion": "edge",
		},
		"components": []map[string]interface{}{
			{
				"name":         "MockComponent1Name",
				"type":         "mock.component1Type",
				"version":      "v1.0",
				"capabilities": []string{"mock.feat.MockComponent1Name"},
			},
			{
				"name":         "MockComponent2Name",
				"type":         "mock.component2Type",
				"version":      "v1.0",
				"capabilities": []string{"mock.feat.MockComponent2Name"},
			},
		},
	}
	expectedBodyBytes, _ := json.Marshal(expectedBody)

	t.Run("Metadata - 200 OK", func(t *testing.T) {
		apiPath := "v1.0/metadata"
		mockActors := new(actors.MockActors)

		mockActors.On("GetActiveActorsCount")

		testAPI.id = "xyz"
		testAPI.actor = mockActors
		testAPI.daprRunTimeVersion = "edge"

		resp := fakeServer.DoRequest("GET", apiPath, nil, nil)

		assert.Equal(t, 200, resp.StatusCode)
		assert.ElementsMatch(t, expectedBodyBytes, resp.RawBody)
		mockActors.AssertNumberOfCalls(t, "GetActiveActorsCount", 1)
	})

	fakeServer.Shutdown()
}

func createExporters(buffer *string) {
	exporter := testtrace.NewStringExporter(buffer, logger.NewLogger("fakeLogger"))
	exporter.Register("fakeID")
}

func TestV1ActorEndpointsWithTracer(t *testing.T) {
	fakeServer := newFakeHTTPServer()

	buffer := ""
	spec := config.TracingSpec{SamplingRate: "1"}

	createExporters(&buffer)

	testAPI := &api{
		actor:       nil,
		tracingSpec: spec,
		resiliency:  resiliency.New(nil),
	}

	fakeServer.StartServerWithTracing(spec, testAPI.constructActorEndpoints())

	fakeBodyObject := map[string]interface{}{"data": "fakeData"}
	fakeData, _ := json.Marshal(fakeBodyObject)

	t.Run("Actor runtime is not initialized", func(t *testing.T) {
		apiPath := "v1.0/actors/fakeActorType/fakeActorID/state/key1"
		testAPI.actor = nil

		testMethods := []string{"GET"}

		for _, method := range testMethods {
			buffer = ""
			// act
			resp := fakeServer.DoRequest(method, apiPath, fakeData, nil)

			// assert
			assert.Equal(t, 500, resp.StatusCode, apiPath)
			assert.Equal(t, "ERR_ACTOR_RUNTIME_NOT_FOUND", resp.ErrorBody["errorCode"], apiPath)
		}
	})

	t.Run("Get actor state - 200 OK", func(t *testing.T) {
		buffer = ""
		apiPath := "v1.0/actors/fakeActorType/fakeActorID/state/key1"
		mockActors := new(actors.MockActors)
		mockActors.On("GetState", &actors.GetStateRequest{
			ActorID:   "fakeActorID",
			ActorType: "fakeActorType",
			Key:       "key1",
		}).Return(&actors.StateResponse{
			Data: fakeData,
		}, nil)

		mockActors.On("IsActorHosted", &actors.ActorHostedRequest{
			ActorID:   "fakeActorID",
			ActorType: "fakeActorType",
		}).Return(true)

		testAPI.actor = mockActors

		// act
		resp := fakeServer.DoRequest("GET", apiPath, nil, nil)

		// assert
		assert.Equal(t, 200, resp.StatusCode)
		assert.Equal(t, fakeData, resp.RawBody)
		mockActors.AssertNumberOfCalls(t, "GetState", 1)
	})

	t.Run("Transaction - 204 No Content", func(t *testing.T) {
		buffer = ""
		apiPath := "v1.0/actors/fakeActorType/fakeActorID/state"

		testTransactionalOperations := []actors.TransactionalOperation{
			{
				Operation: actors.Upsert,
				Request: map[string]interface{}{
					"key":   "fakeKey1",
					"value": fakeBodyObject,
				},
			},
			{
				Operation: actors.Delete,
				Request: map[string]interface{}{
					"key": "fakeKey1",
				},
			},
		}

		mockActors := new(actors.MockActors)
		mockActors.On("TransactionalStateOperation", &actors.TransactionalRequest{
			ActorID:    "fakeActorID",
			ActorType:  "fakeActorType",
			Operations: testTransactionalOperations,
		}).Return(nil)

		mockActors.On("IsActorHosted", &actors.ActorHostedRequest{
			ActorID:   "fakeActorID",
			ActorType: "fakeActorType",
		}).Return(true)

		testAPI.actor = mockActors

		// act
		inputBodyBytes, err := json.Marshal(testTransactionalOperations)

		assert.NoError(t, err)
		resp := fakeServer.DoRequest("POST", apiPath, inputBodyBytes, nil)

		// assert
		assert.Equal(t, 204, resp.StatusCode)
		assert.Equal(t, []byte{}, resp.RawBody, "Always give empty body with 204")
		mockActors.AssertNumberOfCalls(t, "TransactionalStateOperation", 1)
	})

	fakeServer.Shutdown()
}

func TestAPIToken(t *testing.T) {
	token := "1234"

	t.Setenv("DAPR_API_TOKEN", token)

	mockDirectMessaging := new(daprt.MockDirectMessaging)

	fakeServer := newFakeHTTPServer()

	testAPI := &api{
		directMessaging: mockDirectMessaging,
		resiliency:      resiliency.New(nil),
	}
	fakeServer.StartServerWithAPIToken(testAPI.constructDirectMessagingEndpoints())

	t.Run("Invoke direct messaging with token - 200 OK", func(t *testing.T) {
		apiPath := "v1.0/invoke/fakeDaprID/method/fakeMethod"
		fakeData := []byte("fakeData")

		fdmr := fakeDirectMessageResponse()
		defer fdmr.Close()
		mockDirectMessaging.Calls = nil // reset call count
		mockDirectMessaging.On("Invoke",
			mock.MatchedBy(func(a context.Context) bool {
				return true
			}), mock.MatchedBy(func(b string) bool {
				return b == "fakeDaprID"
			}), mock.MatchedBy(func(c *invokev1.InvokeMethodRequest) bool {
				return true
			})).Return(fdmr, nil).Once()

		// act
		resp := fakeServer.DoRequestWithAPIToken("POST", apiPath, token, fakeData)
		// assert
		mockDirectMessaging.AssertNumberOfCalls(t, "Invoke", 1)
		// TODO Check back as how to assert on generated span ID
		// assert.NotEmpty(t, resp.JSONBody, "failed to generate trace context with invoke")
		assert.Equal(t, 200, resp.StatusCode)
	})

	t.Run("Invoke direct messaging empty token - 401", func(t *testing.T) {
		apiPath := "v1.0/invoke/fakeDaprID/method/fakeMethod"
		fakeData := []byte("fakeData")

		fdmr := fakeDirectMessageResponse()
		defer fdmr.Close()
		mockDirectMessaging.Calls = nil // reset call count
		mockDirectMessaging.On("Invoke",
			mock.MatchedBy(func(a context.Context) bool {
				return true
			}), mock.MatchedBy(func(b string) bool {
				return b == "fakeDaprID"
			}), mock.MatchedBy(func(c *invokev1.InvokeMethodRequest) bool {
				return true
			})).Return(fdmr, nil).Once()

		// act
		resp := fakeServer.DoRequestWithAPIToken("POST", apiPath, "", fakeData)
		// assert
		mockDirectMessaging.AssertNumberOfCalls(t, "Invoke", 0)
		// TODO Check back as how to assert on generated span ID
		// assert.NotEmpty(t, resp.JSONBody, "failed to generate trace context with invoke")
		assert.Equal(t, 401, resp.StatusCode)
	})

	t.Run("Invoke direct messaging token mismatch - 401", func(t *testing.T) {
		apiPath := "v1.0/invoke/fakeDaprID/method/fakeMethod"
		fakeData := []byte("fakeData")

		fdmr := fakeDirectMessageResponse()
		defer fdmr.Close()
		mockDirectMessaging.Calls = nil // reset call count
		mockDirectMessaging.On("Invoke",
			mock.MatchedBy(func(a context.Context) bool {
				return true
			}), mock.MatchedBy(func(b string) bool {
				return b == "fakeDaprID"
			}), mock.MatchedBy(func(c *invokev1.InvokeMethodRequest) bool {
				return true
			})).Return(fdmr, nil).Once()

		// act
		resp := fakeServer.DoRequestWithAPIToken("POST", apiPath, "4567", fakeData)
		// assert
		mockDirectMessaging.AssertNumberOfCalls(t, "Invoke", 0)
		// TODO Check back as how to assert on generated span ID
		// assert.NotEmpty(t, resp.JSONBody, "failed to generate trace context with invoke")
		assert.Equal(t, 401, resp.StatusCode)
	})

	t.Run("Invoke direct messaging without token - 401", func(t *testing.T) {
		apiPath := "v1.0/invoke/fakeDaprID/method/fakeMethod"
		fakeData := []byte("fakeData")

		fdmr := fakeDirectMessageResponse()
		defer fdmr.Close()
		mockDirectMessaging.Calls = nil // reset call count
		mockDirectMessaging.On("Invoke",
			mock.MatchedBy(func(a context.Context) bool {
				return true
			}), mock.MatchedBy(func(b string) bool {
				return b == "fakeDaprID"
			}), mock.MatchedBy(func(c *invokev1.InvokeMethodRequest) bool {
				return true
			})).Return(fdmr, nil).Once()

		// act
		resp := fakeServer.DoRequest("POST", apiPath, fakeData, nil)
		// assert
		mockDirectMessaging.AssertNumberOfCalls(t, "Invoke", 0)
		// TODO Check back as how to assert on generated span ID
		// assert.NotEmpty(t, resp.JSONBody, "failed to generate trace context with invoke")
		assert.Equal(t, 401, resp.StatusCode)
	})
}

func TestEmptyPipelineWithTracer(t *testing.T) {
	mockDirectMessaging := new(daprt.MockDirectMessaging)

	fakeServer := newFakeHTTPServer()

	buffer := ""
	spec := config.TracingSpec{SamplingRate: "1.0"}
	pipe := httpMiddleware.Pipeline{}

	createExporters(&buffer)

	testAPI := &api{
		directMessaging: mockDirectMessaging,
		tracingSpec:     spec,
		resiliency:      resiliency.New(nil),
	}
	fakeServer.StartServerWithTracingAndPipeline(spec, pipe, testAPI.constructDirectMessagingEndpoints())

	t.Run("Invoke direct messaging without querystring - 200 OK", func(t *testing.T) {
		apiPath := "v1.0/invoke/fakeDaprID/method/fakeMethod"
		fakeData := []byte("fakeData")

		fdmr := fakeDirectMessageResponse()
		defer fdmr.Close()
		mockDirectMessaging.Calls = nil // reset call count
		mockDirectMessaging.On("Invoke",
			mock.MatchedBy(func(a context.Context) bool {
				return true
			}), mock.MatchedBy(func(b string) bool {
				return b == "fakeDaprID"
			}), mock.MatchedBy(func(c *invokev1.InvokeMethodRequest) bool {
				return true
			})).Return(fdmr, nil).Once()

		// act
		resp := fakeServer.DoRequest("POST", apiPath, fakeData, nil)

		// assert
		mockDirectMessaging.AssertNumberOfCalls(t, "Invoke", 1)
		// TODO Check back as how to assert on generated span ID
		// assert.NotEmpty(t, resp.JSONBody, "failed to generate trace context with invoke")
		assert.Equal(t, 200, resp.StatusCode)
	})
}

func TestV1Alpha1ConfigurationGet(t *testing.T) {
	fakeServer := newFakeHTTPServer()

	var fakeConfigurationStore configuration.Store = &fakeConfigurationStore{}

	storeName := "store1"
	badStoreName := "nonExistStore"

	fakeConfigurationStores := map[string]configuration.Store{
		storeName: fakeConfigurationStore,
	}
	testAPI := &api{
		resiliency:          resiliency.New(nil),
		configurationStores: fakeConfigurationStores,
	}
	fakeServer.StartServer(testAPI.constructConfigurationEndpoints())

	t.Run("Get configurations with a good key", func(t *testing.T) {
		apiPath := fmt.Sprintf("v1.0-alpha1/configuration/%s?key=%s", storeName, "good-key1")
		resp := fakeServer.DoRequest("GET", apiPath, nil, nil)
		assert.Equal(t, 200, resp.StatusCode, "Accessing configuration store with good key should return 204")

		// assert
		assert.NotNil(t, resp.JSONBody)
		assert.Equal(t, 1, len(resp.JSONBody.(map[string]interface{})))
		rspMap := resp.JSONBody.(map[string]interface{})
		assert.NotNil(t, rspMap)
		assert.Contains(t, rspMap, "good-key1")
		goodkeyVal := rspMap["good-key1"].(map[string]interface{})
		assert.Equal(t, "good-value1", goodkeyVal["value"].(string))
		assert.Equal(t, "version1", goodkeyVal["version"].(string))
		metadata := goodkeyVal["metadata"].(map[string]interface{})
		assert.Equal(t, "metadata-value1", metadata["metadata-key1"])
	})
	t.Run("Get Configurations with good keys", func(t *testing.T) {
		apiPath := fmt.Sprintf("v1.0-alpha1/configuration/%s?key=%s&key=%s", storeName, "good-key1", "good-key2")
		resp := fakeServer.DoRequest("GET", apiPath, nil, nil)
		// assert
		assert.Equal(t, 200, resp.StatusCode, "Accessing configuration store with good keys should return 200")
		assert.NotNil(t, resp.JSONBody)
		assert.Equal(t, 2, len(resp.JSONBody.(map[string]interface{})))
		rspMap1 := resp.JSONBody.(map[string]interface{})
		assert.NotNil(t, rspMap1)
		assert.Contains(t, rspMap1, "good-key1")
		goodkeyVal1 := rspMap1["good-key1"].(map[string]interface{})
		assert.Equal(t, "good-value1", goodkeyVal1["value"].(string))
		assert.Equal(t, "version1", goodkeyVal1["version"].(string))
		metadata1 := goodkeyVal1["metadata"].(map[string]interface{})
		assert.Equal(t, "metadata-value1", metadata1["metadata-key1"])

		rspMap2 := resp.JSONBody.(map[string]interface{})
		assert.NotNil(t, rspMap2)
		assert.Contains(t, rspMap2, "good-key2")
		goodkeyVal2 := rspMap2["good-key2"].(map[string]interface{})
		assert.Equal(t, "good-value2", goodkeyVal2["value"].(string))
		assert.Equal(t, "version2", goodkeyVal2["version"].(string))
		metadata2 := goodkeyVal2["metadata"].(map[string]interface{})
		assert.Equal(t, "metadata-value2", metadata2["metadata-key2"])
	})

	t.Run("Get All Configurations with empty key", func(t *testing.T) {
		apiPath := fmt.Sprintf("v1.0-alpha1/configuration/%s", storeName)
		resp := fakeServer.DoRequest("GET", apiPath, nil, nil)
		// assert
		assert.Equal(t, 200, resp.StatusCode, "Accessing configuration store with empty key should return 200")

		// assert
		assert.NotNil(t, resp.JSONBody)
		assert.Equal(t, 2, len(resp.JSONBody.(map[string]interface{})))
		rspMap1 := resp.JSONBody.(map[string]interface{})
		assert.NotNil(t, rspMap1)
		assert.Contains(t, rspMap1, "good-key1")
		goodkeyVal1 := rspMap1["good-key1"].(map[string]interface{})
		assert.Equal(t, "good-value1", goodkeyVal1["value"].(string))
		assert.Equal(t, "version1", goodkeyVal1["version"].(string))
		metadata1 := goodkeyVal1["metadata"].(map[string]interface{})
		assert.Equal(t, "metadata-value1", metadata1["metadata-key1"])

		rspMap2 := resp.JSONBody.(map[string]interface{})
		assert.NotNil(t, rspMap2)
		assert.Contains(t, rspMap2, "good-key2")
		goodkeyVal2 := rspMap2["good-key2"].(map[string]interface{})
		assert.Equal(t, "good-value2", goodkeyVal2["value"].(string))
		assert.Equal(t, "version2", goodkeyVal2["version"].(string))
		metadata2 := goodkeyVal2["metadata"].(map[string]interface{})
		assert.Equal(t, "metadata-value2", metadata2["metadata-key2"])
	})

	t.Run("Get Configurations with bad key", func(t *testing.T) {
		apiPath := fmt.Sprintf("v1.0-alpha1/configuration/%s?key=%s", storeName, "bad-key")
		resp := fakeServer.DoRequest("GET", apiPath, nil, nil)
		// assert
		assert.Equal(t, 500, resp.StatusCode, "Accessing configuration store with bad key should return 500")
		assert.NotNil(t, resp.ErrorBody)
		assert.Equal(t, "ERR_CONFIGURATION_GET", resp.ErrorBody["errorCode"])
		assert.Equal(t, "fail to get [bad-key] from Configuration store store1: get key error: bad-key", resp.ErrorBody["message"])
	})

	t.Run("Get with none exist configurations store", func(t *testing.T) {
		apiPath := fmt.Sprintf("v1.0-alpha1/configuration/%s?key=%s", badStoreName, "good-key1")
		resp := fakeServer.DoRequest("GET", apiPath, nil, nil)
		// assert
		assert.Equal(t, 400, resp.StatusCode, "Accessing configuration store with none exist configurations store should return 400")
		assert.NotNil(t, resp.ErrorBody)
		assert.Equal(t, "ERR_CONFIGURATION_STORE_NOT_FOUND", resp.ErrorBody["errorCode"])
		assert.Equal(t, "error configuration stores nonExistStore not found", resp.ErrorBody["message"])
	})
}

func TestV1Alpha1ConfigurationUnsubscribe(t *testing.T) {
	fakeServer := newFakeHTTPServer()

	var fakeConfigurationStore configuration.Store = &fakeConfigurationStore{}

	storeName := "store1"

	fakeConfigurationStores := map[string]configuration.Store{
		storeName: fakeConfigurationStore,
	}
	testAPI := &api{
		resiliency:          resiliency.New(nil),
		configurationStores: fakeConfigurationStores,
	}
	fakeServer.StartServer(testAPI.constructConfigurationEndpoints())

	t.Run("subscribe and unsubscribe configurations", func(t *testing.T) {
		apiPath1 := fmt.Sprintf("v1.0-alpha1/configuration/%s/subscribe", storeName)
		resp1 := fakeServer.DoRequest("GET", apiPath1, nil, nil)
		assert.Equal(t, 500, resp1.StatusCode, "subscribe configuration store, should return 500 when app channel is empty")

		rspMap1 := resp1.JSONBody
		assert.Nil(t, rspMap1)

		uuid, err := uuid.NewRandom()
		assert.Nil(t, err, "unable to generate id")
		apiPath2 := fmt.Sprintf("v1.0-alpha1/configuration/%s/%s/unsubscribe", storeName, &uuid)

		resp2 := fakeServer.DoRequest("GET", apiPath2, nil, nil)
		assert.Equal(t, 200, resp2.StatusCode, "unsubscribe configuration store,should return 200")
		assert.NotNil(t, resp2.JSONBody, "Unsubscribe configuration should return a non nil response body")
	})

	t.Run("error in unsubscribe configurations", func(t *testing.T) {
		apiPath1 := fmt.Sprintf("v1.0-alpha1/configuration/%s/subscribe", storeName)
		resp1 := fakeServer.DoRequest("GET", apiPath1, nil, nil)
		assert.Equal(t, 500, resp1.StatusCode, "subscribe configuration store, should return 500 when appchannel is not initialized")
		rspMap1 := resp1.JSONBody
		assert.Nil(t, rspMap1)

		uuid, err := uuid.NewRandom()
		assert.Nil(t, err, "unable to generate id")
		apiPath2 := fmt.Sprintf("v1.0-alpha1/configuration/%s/%s/unsubscribe", "", &uuid)

		resp2 := fakeServer.DoRequest("GET", apiPath2, nil, nil)

		assert.Equal(t, 400, resp2.StatusCode, "Expected parameter store name can't be nil/empty")
	})

	t.Run("error in unsubscribe configurations", func(t *testing.T) {
		apiPath2 := fmt.Sprintf("v1.0-alpha1/configuration/%s/%s/unsubscribe", storeName, "subscribe_id_err")
		resp2 := fakeServer.DoRequest("GET", apiPath2, nil, nil)
		assert.Equal(t, 500, resp2.StatusCode, "Expected error during unsubscribe api")
		assert.NotNil(t, resp2.ErrorBody, "Unsubscribe configuration should return a non nil response body")
	})
}

func TestV1Alpha1DistributedLock(t *testing.T) {
	fakeServer := newFakeHTTPServer()

	var fakeLockStore lock.Store = &fakeLockStore{}

	storeName := "store1"

	lockStores := map[string]lock.Store{
		storeName: fakeLockStore,
	}
	testAPI := &api{
		resiliency: resiliency.New(nil),
		lockStores: lockStores,
	}
	fakeServer.StartServer(testAPI.constructDistributedLockEndpoints())

	t.Run("Lock with valid request", func(t *testing.T) {
		apiPath := "v1.0-alpha1/lock/store1"

		req := lock.TryLockRequest{
			ResourceID:      "1",
			LockOwner:       "palpatine",
			ExpiryInSeconds: 5,
		}

		b, _ := json.Marshal(&req)

		resp := fakeServer.DoRequest("POST", apiPath, b, nil)
		assert.Equal(t, 200, resp.StatusCode)

		// assert
		assert.NotNil(t, resp.JSONBody)
		rspMap := resp.JSONBody.(map[string]interface{})
		assert.NotNil(t, rspMap)
		assert.Equal(t, true, rspMap["success"].(bool))
	})

	t.Run("Lock with invalid resource id", func(t *testing.T) {
		apiPath := "v1.0-alpha1/lock/store1"

		req := lock.TryLockRequest{
			ResourceID:      "",
			LockOwner:       "palpatine",
			ExpiryInSeconds: 5,
		}

		b, _ := json.Marshal(&req)

		resp := fakeServer.DoRequest("POST", apiPath, b, nil)
		assert.Equal(t, 500, resp.StatusCode)

		// assert
		assert.Nil(t, resp.JSONBody)
	})

	t.Run("Lock with invalid owner", func(t *testing.T) {
		apiPath := "v1.0-alpha1/lock/store1"

		req := lock.TryLockRequest{
			ResourceID:      "1",
			LockOwner:       "",
			ExpiryInSeconds: 5,
		}

		b, _ := json.Marshal(&req)

		resp := fakeServer.DoRequest("POST", apiPath, b, nil)
		assert.Equal(t, 500, resp.StatusCode)

		// assert
		assert.Nil(t, resp.JSONBody)
	})

	t.Run("Lock with invalid expiry", func(t *testing.T) {
		apiPath := "v1.0-alpha1/lock/store1"

		req := lock.TryLockRequest{
			ResourceID: "1",
			LockOwner:  "palpatine",
		}

		b, _ := json.Marshal(&req)

		resp := fakeServer.DoRequest("POST", apiPath, b, nil)
		assert.Equal(t, 500, resp.StatusCode)

		// assert
		assert.Nil(t, resp.JSONBody)
	})

	t.Run("Unlock with valid request", func(t *testing.T) {
		apiPath := "v1.0-alpha1/unlock/store1"

		req := lock.UnlockRequest{
			ResourceID: "1",
			LockOwner:  "palpatine",
		}

		b, _ := json.Marshal(&req)

		resp := fakeServer.DoRequest("POST", apiPath, b, nil)
		assert.Equal(t, 200, resp.StatusCode)

		// assert
		assert.NotNil(t, resp.JSONBody)
		rspMap := resp.JSONBody.(map[string]interface{})
		assert.NotNil(t, rspMap)
		assert.Equal(t, float64(0), rspMap["status"])
	})

	t.Run("Unlock with invalid resource id", func(t *testing.T) {
		apiPath := "v1.0-alpha1/unlock/store1"

		req := lock.UnlockRequest{
			ResourceID: "",
			LockOwner:  "palpatine",
		}

		b, _ := json.Marshal(&req)

		resp := fakeServer.DoRequest("POST", apiPath, b, nil)
		assert.Equal(t, 200, resp.StatusCode)

		// assert
		assert.NotNil(t, resp.JSONBody)
		rspMap := resp.JSONBody.(map[string]interface{})
		assert.NotNil(t, rspMap)
		assert.Equal(t, float64(3), rspMap["status"])
	})

	t.Run("Unlock with invalid resource id that returns 500", func(t *testing.T) {
		apiPath := "v1.0-alpha1/unlock/store1"

		req := lock.UnlockRequest{
			ResourceID: "error",
			LockOwner:  "palpatine",
		}

		b, _ := json.Marshal(&req)

		resp := fakeServer.DoRequest("POST", apiPath, b, nil)
		assert.Equal(t, 500, resp.StatusCode)

		// assert
		assert.Nil(t, resp.JSONBody)
	})

	t.Run("Unlock with invalid owner", func(t *testing.T) {
		apiPath := "v1.0-alpha1/unlock/store1"

		req := lock.UnlockRequest{
			ResourceID: "1",
			LockOwner:  "",
		}

		b, _ := json.Marshal(&req)

		resp := fakeServer.DoRequest("POST", apiPath, b, nil)
		assert.Equal(t, 200, resp.StatusCode)

		// assert
		assert.NotNil(t, resp.JSONBody)
		rspMap := resp.JSONBody.(map[string]interface{})
		assert.NotNil(t, rspMap)
		assert.Equal(t, float64(3), rspMap["status"])
	})
}

func buildHTTPPineline(spec config.PipelineSpec) httpMiddleware.Pipeline {
	registry := httpMiddlewareLoader.NewRegistry()
	registry.RegisterComponent(func(l logger.Logger) httpMiddlewareLoader.FactoryMethod {
		return func(metadata middleware.Metadata) (httpMiddleware.Middleware, error) {
			return utils.UppercaseRequestMiddleware, nil
		}
	}, "uppercase")
	var handlers []httpMiddleware.Middleware
	for i := 0; i < len(spec.Handlers); i++ {
		handler, err := registry.Create(spec.Handlers[i].Type, spec.Handlers[i].Version, middleware.Metadata{})
		if err != nil {
			return httpMiddleware.Pipeline{}
		}
		handlers = append(handlers, handler)
	}
	return httpMiddleware.Pipeline{Handlers: handlers}
}

func TestSinglePipelineWithTracer(t *testing.T) {
	mockDirectMessaging := new(daprt.MockDirectMessaging)

	fakeServer := newFakeHTTPServer()

	buffer := ""
	spec := config.TracingSpec{SamplingRate: "1.0"}

	pipeline := buildHTTPPineline(config.PipelineSpec{
		Handlers: []config.HandlerSpec{
			{
				Type: "middleware.http.uppercase",
				Name: "middleware.http.uppercase",
			},
		},
	})

	createExporters(&buffer)

	testAPI := &api{
		directMessaging: mockDirectMessaging,
		tracingSpec:     spec,
		resiliency:      resiliency.New(nil),
	}
	fakeServer.StartServerWithTracingAndPipeline(spec, pipeline, testAPI.constructDirectMessagingEndpoints())

	t.Run("Invoke direct messaging without querystring - 200 OK", func(t *testing.T) {
		buffer = ""
		apiPath := "v1.0/invoke/fakeAppID/method/fakeMethod"
		fakeData := []byte("fakeData")

		fdmr := fakeDirectMessageResponse()
		defer fdmr.Close()
		mockDirectMessaging.Calls = nil // reset call count
		mockDirectMessaging.On("Invoke",
			mock.MatchedBy(func(a context.Context) bool {
				return true
			}), mock.MatchedBy(func(b string) bool {
				return b == "fakeAppID"
			}), mock.MatchedBy(func(c *invokev1.InvokeMethodRequest) bool {
				return true
			})).Return(fdmr, nil).Once()

		// act
		resp := fakeServer.DoRequest("POST", apiPath, fakeData, nil)

		// assert
		mockDirectMessaging.AssertNumberOfCalls(t, "Invoke", 1)
		assert.Equal(t, 200, resp.StatusCode)
	})
}

func TestSinglePipelineWithNoTracing(t *testing.T) {
	mockDirectMessaging := new(daprt.MockDirectMessaging)

	fakeServer := newFakeHTTPServer()

	buffer := ""
	spec := config.TracingSpec{SamplingRate: "0"}

	pipeline := buildHTTPPineline(config.PipelineSpec{
		Handlers: []config.HandlerSpec{
			{
				Type: "middleware.http.uppercase",
				Name: "middleware.http.uppercase",
			},
		},
	})

	createExporters(&buffer)

	testAPI := &api{
		directMessaging: mockDirectMessaging,
		tracingSpec:     spec,
		resiliency:      resiliency.New(nil),
	}
	fakeServer.StartServerWithTracingAndPipeline(spec, pipeline, testAPI.constructDirectMessagingEndpoints())

	t.Run("Invoke direct messaging without querystring - 200 OK", func(t *testing.T) {
		buffer = ""
		apiPath := "v1.0/invoke/fakeAppID/method/fakeMethod"
		fakeData := []byte("fakeData")

		fdmr := fakeDirectMessageResponse()
		defer fdmr.Close()
		mockDirectMessaging.Calls = nil // reset call count
		mockDirectMessaging.On("Invoke",
			mock.MatchedBy(func(a context.Context) bool {
				return true
			}), mock.MatchedBy(func(b string) bool {
				return b == "fakeAppID"
			}), mock.MatchedBy(func(c *invokev1.InvokeMethodRequest) bool {
				return true
			})).Return(fdmr, nil).Once()

		// act
		resp := fakeServer.DoRequest("POST", apiPath, fakeData, nil)

		// assert
		mockDirectMessaging.AssertNumberOfCalls(t, "Invoke", 1)
		assert.Equal(t, "", buffer, "failed to generate proper traces with invoke")
		assert.Equal(t, 200, resp.StatusCode)
	})
}

// Fake http server and client helpers to simplify endpoints test.
func newFakeHTTPServer() *fakeHTTPServer {
	return &fakeHTTPServer{}
}

type fakeHTTPServer struct {
	ln     *fasthttputil.InmemoryListener
	client gohttp.Client
}

type fakeHTTPResponse struct {
	StatusCode  int
	ContentType string
	RawHeader   gohttp.Header
	RawBody     []byte
	JSONBody    interface{}
	ErrorBody   map[string]string
}

func (f *fakeHTTPServer) StartServer(endpoints []Endpoint) {
	router := f.getRouter(endpoints)
	f.ln = fasthttputil.NewInmemoryListener()
	go func() {
		srv := fasthttp.Server{
			Handler:           router.Handler,
			StreamRequestBody: true,
		}
		if err := srv.Serve(f.ln); err != nil {
			panic(fmt.Errorf("failed to serve: %v", err))
		}
	}()

	f.client = gohttp.Client{
		Transport: &gohttp.Transport{
			DialContext: func(ctx context.Context, network, addr string) (net.Conn, error) {
				return f.ln.Dial()
			},
		},
	}
}

func (f *fakeHTTPServer) StartServerWithTracing(spec config.TracingSpec, endpoints []Endpoint) {
	router := f.getRouter(endpoints)
	f.ln = fasthttputil.NewInmemoryListener()
	go func() {
		srv := fasthttp.Server{
			Handler:           diag.HTTPTraceMiddleware(router.Handler, "fakeAppID", spec),
			StreamRequestBody: true,
		}
		if err := srv.Serve(f.ln); err != nil {
			panic(fmt.Errorf("failed to set tracing span context: %v", err))
		}
	}()

	f.client = gohttp.Client{
		Transport: &gohttp.Transport{
			DialContext: func(ctx context.Context, network, addr string) (net.Conn, error) {
				return f.ln.Dial()
			},
		},
	}
}

func (f *fakeHTTPServer) StartServerWithAPIToken(endpoints []Endpoint) {
	router := f.getRouter(endpoints)
	f.ln = fasthttputil.NewInmemoryListener()
	go func() {
		srv := fasthttp.Server{
			Handler:           useAPIAuthentication(router.Handler),
			StreamRequestBody: true,
		}
		if err := srv.Serve(f.ln); err != nil {
			panic(fmt.Errorf("failed to serve: %v", err))
		}
	}()

	f.client = gohttp.Client{
		Transport: &gohttp.Transport{
			DialContext: func(ctx context.Context, network, addr string) (net.Conn, error) {
				return f.ln.Dial()
			},
		},
	}
}

func (f *fakeHTTPServer) StartServerWithTracingAndPipeline(spec config.TracingSpec, pipeline httpMiddleware.Pipeline, endpoints []Endpoint) {
	router := f.getRouter(endpoints)
	f.ln = fasthttputil.NewInmemoryListener()
	go func() {
<<<<<<< HEAD
		srv := fasthttp.Server{
			Handler: diag.HTTPTraceMiddleware(
				pipeline.Apply(router.Handler),
				"fakeAppID",
				spec,
			),
			StreamRequestBody: true,
		}
		if err := srv.Serve(f.ln); err != nil {
=======
		handler := fasthttpadaptor.NewFastHTTPHandler(
			pipeline.Apply(
				nethttpadaptor.NewNetHTTPHandlerFunc(router.Handler),
			),
		)
		if err := fasthttp.Serve(f.ln, diag.HTTPTraceMiddleware(handler, "fakeAppID", spec)); err != nil {
>>>>>>> 1047dfdb
			panic(fmt.Errorf("failed to serve tracing span context: %v", err))
		}
	}()

	f.client = gohttp.Client{
		Transport: &gohttp.Transport{
			DialContext: func(ctx context.Context, network, addr string) (net.Conn, error) {
				return f.ln.Dial()
			},
		},
	}
}

func (f *fakeHTTPServer) getRouter(endpoints []Endpoint) *routing.Router {
	router := routing.New()

	for _, e := range endpoints {
		path := fmt.Sprintf("/%s/%s", e.Version, e.Route)
		for _, m := range e.Methods {
			router.Handle(m, path, e.Handler)
		}
		if e.Alias != "" {
			path = fmt.Sprintf("/%s", e.Alias)
			for _, m := range e.Methods {
				router.Handle(m, path, e.Handler)
			}
		}
	}
	return router
}

func (f *fakeHTTPServer) Shutdown() {
	f.ln.Close()
}

func (f *fakeHTTPServer) DoRequestWithAPIToken(method, path, token string, body []byte) fakeHTTPResponse {
	url := fmt.Sprintf("http://localhost/%s", path)
	r, _ := gohttp.NewRequest(method, url, bytes.NewBuffer(body))
	r.Header.Set("Content-Type", "application/json")
	r.Header.Set("dapr-api-token", token)
	res, err := f.client.Do(r)
	if err != nil {
		panic(fmt.Errorf("failed to request: %v", err))
	}

	res.Body.Close()
	response := fakeHTTPResponse{
		StatusCode:  res.StatusCode,
		ContentType: res.Header.Get("Content-Type"),
		RawHeader:   res.Header,
	}
	return response
}

func (f *fakeHTTPServer) doRequest(basicAuth, method, path string, body []byte, params map[string]string, headers ...string) fakeHTTPResponse {
	url := fmt.Sprintf("http://localhost/%s", path)
	if basicAuth != "" {
		url = fmt.Sprintf("http://%s@localhost/%s", basicAuth, path)
	}

	if params != nil {
		url += "?"
		for k, v := range params {
			url += k + "=" + v + "&"
		}
		url = url[:len(url)-1]
	}
	r, _ := gohttp.NewRequest(method, url, bytes.NewBuffer(body))
	r.Header.Set("Content-Type", "application/json")

	for i := 0; i < len(headers); i += 2 {
		r.Header.Set(headers[i], headers[i+1])
	}

	res, err := f.client.Do(r)
	if err != nil {
		panic(fmt.Errorf("failed to request: %v", err))
	}

	bodyBytes, _ := io.ReadAll(res.Body)
	defer res.Body.Close()
	response := fakeHTTPResponse{
		StatusCode:  res.StatusCode,
		ContentType: res.Header.Get("Content-Type"),
		RawHeader:   res.Header,
		RawBody:     bodyBytes,
	}

	if response.ContentType == "application/json" {
		if response.StatusCode >= 200 && response.StatusCode < 300 {
			json.Unmarshal(bodyBytes, &response.JSONBody)
		} else {
			json.Unmarshal(bodyBytes, &response.ErrorBody)
		}
	}

	return response
}

func (f *fakeHTTPServer) DoRequest(method, path string, body []byte, params map[string]string, headers ...string) fakeHTTPResponse {
	return f.doRequest("", method, path, body, params, headers...)
}

func TestV1StateEndpoints(t *testing.T) {
	etag := "`~!@#$%^&*()_+-={}[]|\\:\";'<>?,./'"
	fakeServer := newFakeHTTPServer()
	var fakeStore state.Store = fakeStateStoreQuerier{}
	failingStore := &daprt.FailingStatestore{
		Failure: daprt.NewFailure(
			map[string]int{
				"failingGetKey":        1,
				"failingSetKey":        1,
				"failingDeleteKey":     1,
				"failingBulkGetKey":    1,
				"failingBulkSetKey":    1,
				"failingBulkDeleteKey": 1,
				"failingMultiKey":      1,
				"failingQueryKey":      1,
			},
			map[string]time.Duration{
				"timeoutGetKey":        time.Second * 10,
				"timeoutSetKey":        time.Second * 10,
				"timeoutDeleteKey":     time.Second * 10,
				"timeoutBulkGetKey":    time.Second * 10,
				"timeoutBulkSetKey":    time.Second * 10,
				"timeoutBulkDeleteKey": time.Second * 10,
				"timeoutMultiKey":      time.Second * 10,
				"timeoutQueryKey":      time.Second * 10,
			},
			map[string]int{},
		),
	}
	fakeStores := map[string]state.Store{
		"store1":    fakeStore,
		"failStore": failingStore,
	}
	fakeTransactionalStores := map[string]state.TransactionalStore{
		"store1":    fakeStore.(state.TransactionalStore),
		"failStore": failingStore,
	}
	testAPI := &api{
		stateStores:              fakeStores,
		transactionalStateStores: fakeTransactionalStores,
		resiliency:               resiliency.FromConfigurations(logger.NewLogger("state.test"), testResiliency),
	}
	fakeServer.StartServer(testAPI.constructStateEndpoints())
	storeName := "store1"

	t.Run("Get state - 400 ERR_STATE_STORE_NOT_FOUND or NOT_CONFIGURED", func(t *testing.T) {
		apisAndMethods := map[string][]string{
			"v1.0/state/nonexistantStore/bad-key":      {"GET", "DELETE"},
			"v1.0/state/nonexistantStore/":             {"POST", "PUT"},
			"v1.0/state/nonexistantStore/bulk":         {"POST", "PUT"},
			"v1.0/state/nonexistantStore/transaction":  {"POST", "PUT"},
			"v1.0-alpha1/state/nonexistantStore/query": {"POST", "PUT"},
		}

		for apiPath, testMethods := range apisAndMethods {
			for _, method := range testMethods {
				testAPI.stateStores = nil
				resp := fakeServer.DoRequest(method, apiPath, nil, nil)
				// assert
				assert.Equal(t, 500, resp.StatusCode, apiPath)
				assert.Equal(t, "ERR_STATE_STORE_NOT_CONFIGURED", resp.ErrorBody["errorCode"])
				testAPI.stateStores = fakeStores

				// act
				resp = fakeServer.DoRequest(method, apiPath, nil, nil)
				// assert
				assert.Equal(t, 400, resp.StatusCode, apiPath)
				assert.Equal(t, "ERR_STATE_STORE_NOT_FOUND", resp.ErrorBody["errorCode"], apiPath)
			}
		}
	})

	t.Run("State PUT/POST APIs - 400 invalid JSON request", func(t *testing.T) {
		apiPaths := []string{
			"v1.0/state/store1/",
			"v1.0/state/store1/bulk",
			"v1.0/state/store1/transaction",
			"v1.0-alpha1/state/store1/query",
		}

		for _, apiPath := range apiPaths {
			for _, requestMethod := range []string{"PUT", "POST"} {
				// {{
				inputBodyBytes := invalidJSON

				// act
				resp := fakeServer.DoRequest(requestMethod, apiPath, inputBodyBytes, nil)

				// assert
				assert.Equal(t, 400, resp.StatusCode, apiPath)
				assert.Equal(t, "ERR_MALFORMED_REQUEST", resp.ErrorBody["errorCode"], apiPath)
			}
		}
	})

	t.Run("Get state - 204 No Content Found", func(t *testing.T) {
		apiPath := fmt.Sprintf("v1.0/state/%s/bad-key", storeName)
		// act
		resp := fakeServer.DoRequest("GET", apiPath, nil, nil)
		// assert
		assert.Equal(t, 204, resp.StatusCode, "reading non-existing key should return 204")
		assert.Equal(t, []byte{}, resp.RawBody, "Always give empty body with 204")
	})

	t.Run("Get state - Good Key", func(t *testing.T) {
		apiPath := fmt.Sprintf("v1.0/state/%s/good-key", storeName)
		// act
		resp := fakeServer.DoRequest("GET", apiPath, nil, nil)
		// assert
		assert.Equal(t, 200, resp.StatusCode, "reading existing key should succeed")
		assert.Equal(t, etag, resp.RawHeader.Get("ETag"), "failed to read etag")
	})

	t.Run("Get state - Upstream error", func(t *testing.T) {
		apiPath := fmt.Sprintf("v1.0/state/%s/error-key", storeName)
		// act
		resp := fakeServer.DoRequest("GET", apiPath, nil, nil)
		// assert
		assert.Equal(t, 500, resp.StatusCode, "reading existing key should succeed")
		assert.Equal(t, "ERR_STATE_GET", resp.ErrorBody["errorCode"])
	})

	t.Run("Update state - PUT verb supported", func(t *testing.T) {
		apiPath := fmt.Sprintf("v1.0/state/%s", storeName)
		request := []state.SetRequest{{
			Key: "good-key",
		}}
		b, _ := json.Marshal(request)
		// act
		resp := fakeServer.DoRequest("PUT", apiPath, b, nil)
		// assert
		assert.Equal(t, 204, resp.StatusCode, "updating the state store with the PUT verb should succeed")
		assert.Equal(t, []byte{}, resp.RawBody, "Always give empty body with 204")
	})

	t.Run("Update state - No ETag", func(t *testing.T) {
		apiPath := fmt.Sprintf("v1.0/state/%s", storeName)
		request := []state.SetRequest{{
			Key: "good-key",
		}}
		b, _ := json.Marshal(request)
		// act
		resp := fakeServer.DoRequest("POST", apiPath, b, nil)
		// assert
		assert.Equal(t, 204, resp.StatusCode, "updating existing key without etag should succeed")
		assert.Equal(t, []byte{}, resp.RawBody, "Always give empty body with 204")
	})

	t.Run("Update state - State Error", func(t *testing.T) {
		empty := ""
		apiPath := fmt.Sprintf("v1.0/state/%s", storeName)
		request := []state.SetRequest{{
			Key:  "error-key",
			ETag: &empty,
		}}
		b, _ := json.Marshal(request)
		// act
		resp := fakeServer.DoRequest("POST", apiPath, b, nil)
		// assert
		assert.Equal(t, 500, resp.StatusCode, "state error should return 500 status")
		assert.Equal(t, "ERR_STATE_SAVE", resp.ErrorBody["errorCode"])
	})

	t.Run("Update state - Matching ETag", func(t *testing.T) {
		apiPath := fmt.Sprintf("v1.0/state/%s", storeName)
		request := []state.SetRequest{{
			Key:  "good-key",
			ETag: &etag,
		}}
		b, _ := json.Marshal(request)
		// act
		resp := fakeServer.DoRequest("POST", apiPath, b, nil)
		// assert
		assert.Equal(t, 204, resp.StatusCode, "updating existing key with matching etag should succeed")
		assert.Equal(t, []byte{}, resp.RawBody, "Always give empty body with 204")
	})

	t.Run("Update state - Wrong ETag", func(t *testing.T) {
		invalidEtag := "BAD ETAG"
		apiPath := fmt.Sprintf("v1.0/state/%s", storeName)
		request := []state.SetRequest{{
			Key:  "good-key",
			ETag: &invalidEtag,
		}}
		b, _ := json.Marshal(request)
		// act
		resp := fakeServer.DoRequest("POST", apiPath, b, nil)
		// assert
		assert.Equal(t, 500, resp.StatusCode, "updating existing key with wrong etag should fail")
	})

	t.Run("Delete state - No ETag", func(t *testing.T) {
		apiPath := fmt.Sprintf("v1.0/state/%s/good-key", storeName)
		// act
		resp := fakeServer.DoRequest("DELETE", apiPath, nil, nil)
		// assert
		assert.Equal(t, 204, resp.StatusCode, "updating existing key without etag should succeed")
		assert.Equal(t, []byte{}, resp.RawBody, "Always give empty body with 204")
	})

	t.Run("Delete state - Matching ETag", func(t *testing.T) {
		apiPath := fmt.Sprintf("v1.0/state/%s/good-key", storeName)
		// act
		resp := fakeServer.DoRequest("DELETE", apiPath, nil, nil, "If-Match", etag)
		// assert
		assert.Equal(t, 204, resp.StatusCode, "updating existing key with matching etag should succeed")
		assert.Equal(t, []byte{}, resp.RawBody, "Always give empty body with 204")
	})

	t.Run("Delete state - Bad ETag", func(t *testing.T) {
		apiPath := fmt.Sprintf("v1.0/state/%s/good-key", storeName)
		// act
		resp := fakeServer.DoRequest("DELETE", apiPath, nil, nil, "If-Match", "BAD ETAG")
		// assert
		assert.Equal(t, 500, resp.StatusCode, "updating existing key with wrong etag should fail")
	})

	t.Run("Bulk state get - Empty request", func(t *testing.T) {
		apiPath := fmt.Sprintf("v1.0/state/%s/bulk", storeName)
		request := BulkGetRequest{}
		body, _ := json.Marshal(request)
		// act
		resp := fakeServer.DoRequest("POST", apiPath, body, nil)
		// assert
		assert.Equal(t, 200, resp.StatusCode, "Bulk API should succeed on an empty body")
	})

	t.Run("Bulk state get - PUT request", func(t *testing.T) {
		apiPath := fmt.Sprintf("v1.0/state/%s/bulk", storeName)
		request := BulkGetRequest{}
		body, _ := json.Marshal(request)
		// act
		resp := fakeServer.DoRequest("PUT", apiPath, body, nil)
		// assert
		assert.Equal(t, 200, resp.StatusCode, "Bulk API should succeed on an empty body")
	})

	t.Run("Bulk state get - normal request", func(t *testing.T) {
		apiPath := fmt.Sprintf("v1.0/state/%s/bulk", storeName)
		request := BulkGetRequest{
			Keys: []string{"good-key", "foo"},
		}
		body, _ := json.Marshal(request)

		// act

		resp := fakeServer.DoRequest("POST", apiPath, body, nil)

		// assert
		assert.Equal(t, 200, resp.StatusCode, "Bulk API should succeed on a normal request")

		var responses []BulkGetResponse

		assert.NoError(t, json.Unmarshal(resp.RawBody, &responses), "Response should be valid JSON")

		expectedResponses := []BulkGetResponse{
			{
				Key:   "good-key",
				Data:  json.RawMessage("\"bGlmZSBpcyBnb29k\""),
				ETag:  ptr.Of("`~!@#$%^&*()_+-={}[]|\\:\";'<>?,./'"),
				Error: "",
			},
			{
				Key:   "foo",
				Data:  nil,
				ETag:  nil,
				Error: "",
			},
		}

		assert.Equal(t, expectedResponses, responses, "Responses do not match")
	})

	t.Run("Bulk state get - one key returns error", func(t *testing.T) {
		apiPath := fmt.Sprintf("v1.0/state/%s/bulk", storeName)
		request := BulkGetRequest{
			Keys: []string{"good-key", "error-key"},
		}
		body, _ := json.Marshal(request)
		// act
		resp := fakeServer.DoRequest("POST", apiPath, body, nil)
		// assert
		assert.Equal(t, 200, resp.StatusCode, "Bulk API should succeed even if key not found")

		var responses []BulkGetResponse

		assert.NoError(t, json.Unmarshal(resp.RawBody, &responses), "Response should be valid JSON")

		expectedResponses := []BulkGetResponse{
			{
				Key:   "good-key",
				Data:  json.RawMessage("\"bGlmZSBpcyBnb29k\""),
				ETag:  ptr.Of("`~!@#$%^&*()_+-={}[]|\\:\";'<>?,./'"),
				Error: "",
			},
			{
				Key:   "error-key",
				Data:  nil,
				ETag:  nil,
				Error: "UPSTREAM STATE ERROR",
			},
		}

		assert.Equal(t, expectedResponses, responses, "Responses do not match")
	})

	t.Run("Query state request", func(t *testing.T) {
		apiPath := fmt.Sprintf("v1.0-alpha1/state/%s/query", storeName)
		// act
		resp := fakeServer.DoRequest("PUT", apiPath, []byte(queryTestRequestOK), nil)
		// assert
		assert.Equal(t, 200, resp.StatusCode)
		// act
		resp = fakeServer.DoRequest("POST", apiPath, []byte(queryTestRequestOK), nil)
		// assert
		assert.Equal(t, 200, resp.StatusCode)
		// act
		resp = fakeServer.DoRequest("POST", apiPath, []byte(queryTestRequestNoRes), nil)
		// assert
		assert.Equal(t, 204, resp.StatusCode)
		// act
		resp = fakeServer.DoRequest("POST", apiPath, []byte(queryTestRequestErr), nil)
		// assert
		assert.Equal(t, 500, resp.StatusCode)
		// act
		resp = fakeServer.DoRequest("POST", apiPath, []byte(queryTestRequestSyntaxErr), nil)
		// assert
		assert.Equal(t, 400, resp.StatusCode)
	})

	t.Run("get state request retries with resiliency", func(t *testing.T) {
		apiPath := fmt.Sprintf("v1.0/state/%s/failingGetKey", "failStore")

		resp := fakeServer.DoRequest("GET", apiPath, nil, nil)
		assert.Equal(t, 204, resp.StatusCode) // No body in the response.
		assert.Equal(t, 2, failingStore.Failure.CallCount("failingGetKey"))
	})

	t.Run("get state request times out with resiliency", func(t *testing.T) {
		apiPath := fmt.Sprintf("v1.0/state/%s/timeoutGetKey", "failStore")

		start := time.Now()
		resp := fakeServer.DoRequest("GET", apiPath, nil, nil)
		end := time.Now()

		assert.Equal(t, 500, resp.StatusCode) // No body in the response.
		assert.Equal(t, 2, failingStore.Failure.CallCount("timeoutGetKey"))
		assert.Less(t, end.Sub(start), time.Second*10)
	})

	t.Run("set state request retries with resiliency", func(t *testing.T) {
		apiPath := fmt.Sprintf("v1.0/state/%s", "failStore")

		request := []state.SetRequest{{
			Key: "failingSetKey",
		}}
		b, _ := json.Marshal(request)

		resp := fakeServer.DoRequest("POST", apiPath, b, nil)
		assert.Equal(t, 204, resp.StatusCode) // No body in the response.
		assert.Equal(t, 2, failingStore.Failure.CallCount("failingSetKey"))
	})

	t.Run("set state request times out with resiliency", func(t *testing.T) {
		apiPath := fmt.Sprintf("v1.0/state/%s", "failStore")

		request := []state.SetRequest{{
			Key: "timeoutSetKey",
		}}
		b, _ := json.Marshal(request)

		start := time.Now()
		resp := fakeServer.DoRequest("POST", apiPath, b, nil)
		end := time.Now()

		assert.Equal(t, 500, resp.StatusCode) // No body in the response.
		assert.Equal(t, 2, failingStore.Failure.CallCount("timeoutSetKey"))
		assert.Less(t, end.Sub(start), time.Second*10)
	})

	t.Run("delete state request retries with resiliency", func(t *testing.T) {
		apiPath := fmt.Sprintf("v1.0/state/%s/failingDeleteKey", "failStore")

		resp := fakeServer.DoRequest("DELETE", apiPath, nil, nil)
		assert.Equal(t, 204, resp.StatusCode) // No body in the response.
		assert.Equal(t, 2, failingStore.Failure.CallCount("failingDeleteKey"))
	})

	t.Run("delete state request times out with resiliency", func(t *testing.T) {
		apiPath := fmt.Sprintf("v1.0/state/%s/timeoutDeleteKey", "failStore")

		start := time.Now()
		resp := fakeServer.DoRequest("DELETE", apiPath, nil, nil)
		end := time.Now()

		assert.Equal(t, 500, resp.StatusCode) // No body in the response.
		assert.Equal(t, 2, failingStore.Failure.CallCount("timeoutDeleteKey"))
		assert.Less(t, end.Sub(start), time.Second*10)
	})

	t.Run("bulk state get can recover from one bad key with resiliency retries", func(t *testing.T) {
		apiPath := fmt.Sprintf("v1.0/state/%s/bulk", "failStore")
		request := BulkGetRequest{
			Keys: []string{"failingBulkGetKey", "goodBulkGetKey"},
		}
		body, _ := json.Marshal(request)

		resp := fakeServer.DoRequest("POST", apiPath, body, nil)

		assert.Equal(t, 200, resp.StatusCode)
		assert.Equal(t, 2, failingStore.Failure.CallCount("failingBulkGetKey"))
		assert.Equal(t, 1, failingStore.Failure.CallCount("goodBulkGetKey"))
	})

	t.Run("bulk state get times out on single with resiliency", func(t *testing.T) {
		apiPath := fmt.Sprintf("v1.0/state/%s/bulk", "failStore")
		request := BulkGetRequest{
			Keys: []string{"timeoutBulkGetKey", "goodTimeoutBulkGetKey"},
		}
		body, _ := json.Marshal(request)

		start := time.Now()
		resp := fakeServer.DoRequest("POST", apiPath, body, nil)
		end := time.Now()

		var bulkResponse []state.BulkGetResponse
		json.Unmarshal(resp.RawBody, &bulkResponse)

		assert.Equal(t, 200, resp.StatusCode)
		assert.Len(t, bulkResponse, 2)
		assert.NotEmpty(t, bulkResponse[0].Error)
		assert.Empty(t, bulkResponse[1].Error)
		assert.Equal(t, 2, failingStore.Failure.CallCount("timeoutBulkGetKey"))
		assert.Equal(t, 1, failingStore.Failure.CallCount("goodTimeoutBulkGetKey"))
		assert.Less(t, end.Sub(start), time.Second*10)
	})

	t.Run("bulk state set recovers from single key failure with resiliency", func(t *testing.T) {
		apiPath := fmt.Sprintf("v1.0/state/%s", "failStore")

		reqs := []state.SetRequest{
			{
				Key: "failingBulkSetKey",
			},
			{
				Key: "goodBulkSetKey",
			},
		}
		b, _ := json.Marshal(reqs)

		resp := fakeServer.DoRequest("POST", apiPath, b, nil)

		assert.Equal(t, 204, resp.StatusCode)
		assert.Equal(t, 2, failingStore.Failure.CallCount("failingBulkSetKey"))
		assert.Equal(t, 1, failingStore.Failure.CallCount("goodBulkSetKey"))
	})

	t.Run("bulk state set times out with resiliency", func(t *testing.T) {
		apiPath := fmt.Sprintf("v1.0/state/%s", "failStore")

		reqs := []state.SetRequest{
			{
				Key: "timeoutBulkSetKey",
			},
			{
				Key: "goodTimeoutBulkSetKey",
			},
		}
		b, _ := json.Marshal(reqs)

		start := time.Now()
		resp := fakeServer.DoRequest("POST", apiPath, b, nil)
		end := time.Now()

		assert.Equal(t, 500, resp.StatusCode)
		assert.Equal(t, 2, failingStore.Failure.CallCount("timeoutBulkSetKey"))
		assert.Equal(t, 0, failingStore.Failure.CallCount("goodTimeoutBulkSetKey"))
		assert.Less(t, end.Sub(start), time.Second*10)
	})

	t.Run("state transaction passes after retries with resiliency", func(t *testing.T) {
		apiPath := fmt.Sprintf("v1.0/state/%s/transaction", "failStore")

		req := &state.TransactionalStateRequest{
			Operations: []state.TransactionalStateOperation{
				{
					Operation: state.Delete,
					Request: map[string]string{
						"key": "failingMultiKey",
					},
				},
			},
		}
		b, _ := json.Marshal(req)

		resp := fakeServer.DoRequest("POST", apiPath, b, nil)

		assert.Equal(t, 204, resp.StatusCode)
		assert.Equal(t, 2, failingStore.Failure.CallCount("failingMultiKey"))
	})

	t.Run("state transaction times out with resiliency", func(t *testing.T) {
		apiPath := fmt.Sprintf("v1.0/state/%s/transaction", "failStore")

		req := &state.TransactionalStateRequest{
			Operations: []state.TransactionalStateOperation{
				{
					Operation: state.Delete,
					Request: map[string]string{
						"key": "timeoutMultiKey",
					},
				},
			},
		}
		b, _ := json.Marshal(req)

		resp := fakeServer.DoRequest("POST", apiPath, b, nil)

		assert.Equal(t, 500, resp.StatusCode)
		assert.Equal(t, 2, failingStore.Failure.CallCount("timeoutMultiKey"))
	})

	t.Run("state query retries with resiliency", func(t *testing.T) {
		apiPath := fmt.Sprintf("v1.0-alpha1/state/%s/query?metadata.key=failingQueryKey", "failStore")

		req := &state.QueryRequest{}
		b, _ := json.Marshal(req)

		resp := fakeServer.DoRequest("POST", apiPath, b, nil)

		assert.Equal(t, 204, resp.StatusCode)
		assert.Equal(t, 2, failingStore.Failure.CallCount("failingQueryKey"))
	})

	t.Run("state query times out with resiliency", func(t *testing.T) {
		apiPath := fmt.Sprintf("v1.0-alpha1/state/%s/query?metadata.key=timeoutQueryKey", "failStore")

		req := &state.QueryRequest{}
		b, _ := json.Marshal(req)

		resp := fakeServer.DoRequest("POST", apiPath, b, nil)

		assert.Equal(t, 500, resp.StatusCode)
		assert.Equal(t, 2, failingStore.Failure.CallCount("timeoutQueryKey"))
	})
}

func TestStateStoreQuerierNotImplemented(t *testing.T) {
	fakeServer := newFakeHTTPServer()
	testAPI := &api{
		stateStores: map[string]state.Store{"store1": fakeStateStore{}},
		resiliency:  resiliency.New(nil),
	}
	fakeServer.StartServer(testAPI.constructStateEndpoints())

	resp := fakeServer.DoRequest("POST", "v1.0-alpha1/state/store1/query", nil, nil)
	// assert
	assert.Equal(t, 404, resp.StatusCode)
	assert.Equal(t, "ERR_METHOD_NOT_FOUND", resp.ErrorBody["errorCode"])
}

func TestStateStoreQuerierNotEnabled(t *testing.T) {
	fakeServer := newFakeHTTPServer()
	testAPI := &api{
		stateStores: map[string]state.Store{"store1": fakeStateStoreQuerier{}},
		resiliency:  resiliency.New(nil),
	}
	fakeServer.StartServer(testAPI.constructStateEndpoints())

	resp := fakeServer.DoRequest("POST", "v1.0/state/store1/query", nil, nil)
	// assert
	assert.Equal(t, 405, resp.StatusCode)
}

func TestStateStoreQuerierEncrypted(t *testing.T) {
	storeName := "encrypted-store1"
	fakeServer := newFakeHTTPServer()
	testAPI := &api{
		stateStores: map[string]state.Store{storeName: fakeStateStoreQuerier{}},
		resiliency:  resiliency.New(nil),
	}
	encryption.AddEncryptedStateStore(storeName, encryption.ComponentEncryptionKeys{})
	fakeServer.StartServer(testAPI.constructStateEndpoints())

	resp := fakeServer.DoRequest("POST", "v1.0-alpha1/state/"+storeName+"/query", nil, nil)
	// assert
	assert.Equal(t, 400, resp.StatusCode)
}

const (
	queryTestRequestOK = `{
	"filter": {
		"EQ": { "a": "b" }
	},
	"sort": [
		{ "key": "a" }
	],
	"page": {
		"limit": 2
	}
}`
	queryTestRequestNoRes = `{
	"filter": {
		"EQ": { "a": "b" }
	},
	"page": {
		"limit": 2
	}
}`
	queryTestRequestErr = `{
	"filter": {
		"EQ": { "a": "b" }
	},
	"sort": [
		{ "key": "a" }
	]
}`
	queryTestRequestSyntaxErr = `syntax error`
)

type fakeStateStore struct {
	counter int
}

func (c fakeStateStore) Ping() error {
	return nil
}

func (c fakeStateStore) BulkDelete(req []state.DeleteRequest) error {
	for i := range req {
		r := req[i] // Make a copy since we will refer to this as a reference in this loop.
		err := c.Delete(&r)
		if err != nil {
			return err
		}
	}

	return nil
}

func (c fakeStateStore) BulkSet(req []state.SetRequest) error {
	for i := range req {
		s := req[i] // Make a copy since we will refer to this as a reference in this loop.
		err := c.Set(&s)
		if err != nil {
			return err
		}
	}

	return nil
}

func (c fakeStateStore) Delete(req *state.DeleteRequest) error {
	if req.Key == "good-key" {
		if req.ETag != nil && *req.ETag != "`~!@#$%^&*()_+-={}[]|\\:\";'<>?,./'" {
			return errors.New("ETag mismatch")
		}
		return nil
	}
	return errors.New("NOT FOUND")
}

func (c fakeStateStore) Get(req *state.GetRequest) (*state.GetResponse, error) {
	if req.Key == "good-key" {
		return &state.GetResponse{
			Data: []byte("\"bGlmZSBpcyBnb29k\""),
			ETag: ptr.Of("`~!@#$%^&*()_+-={}[]|\\:\";'<>?,./'"),
		}, nil
	}
	if req.Key == "error-key" {
		return nil, errors.New("UPSTREAM STATE ERROR")
	}
	return nil, nil
}

// BulkGet performs a bulks get operations.
func (c fakeStateStore) BulkGet(req []state.GetRequest) (bool, []state.BulkGetResponse, error) {
	return false, nil, nil
}

func (c fakeStateStore) Init(metadata state.Metadata) error {
	c.counter = 0 //nolint:staticcheck
	return nil
}

func (c fakeStateStore) Features() []state.Feature {
	return []state.Feature{
		state.FeatureETag,
		state.FeatureTransactional,
	}
}

func (c fakeStateStore) Set(req *state.SetRequest) error {
	if req.Key == "good-key" {
		if req.ETag != nil && *req.ETag != "`~!@#$%^&*()_+-={}[]|\\:\";'<>?,./'" {
			return errors.New("ETag mismatch")
		}
		return nil
	}
	return errors.New("NOT FOUND")
}

func (c fakeStateStore) Multi(request *state.TransactionalStateRequest) error {
	if request.Metadata != nil && request.Metadata["error"] == "true" {
		return errors.New("Transaction error")
	}
	return nil
}

type fakeStateStoreQuerier struct {
	fakeStateStore
}

func (c fakeStateStoreQuerier) Query(req *state.QueryRequest) (*state.QueryResponse, error) {
	// simulate empty data
	if req.Query.Sort == nil {
		return &state.QueryResponse{}, nil
	}
	// simulate error
	if req.Query.Page.Limit == 0 {
		return nil, errors.New("Query error")
	}
	// simulate full result
	return &state.QueryResponse{
		Results: []state.QueryItem{
			{
				Key:  "1",
				Data: []byte(`{"a":"b"}`),
			},
		},
	}, nil
}

func TestV1SecretEndpoints(t *testing.T) {
	fakeServer := newFakeHTTPServer()
	fakeStore := daprt.FakeSecretStore{}
	failingStore := daprt.FailingSecretStore{
		Failure: daprt.NewFailure(
			map[string]int{"key": 1, "bulk": 1},
			map[string]time.Duration{"timeout": time.Second * 10, "bulkTimeout": time.Second * 10},
			map[string]int{},
		),
	}
	fakeStores := map[string]secretstores.SecretStore{
		"store1":     fakeStore,
		"store2":     fakeStore,
		"store3":     fakeStore,
		"store4":     fakeStore,
		"failSecret": failingStore,
	}
	secretsConfiguration := map[string]config.SecretsScope{
		"store1": {
			DefaultAccess: config.AllowAccess,
			DeniedSecrets: []string{"not-allowed"},
		},
		"store2": {
			DefaultAccess:  config.DenyAccess,
			AllowedSecrets: []string{"good-key"},
		},
		"store3": {
			DefaultAccess:  config.AllowAccess,
			AllowedSecrets: []string{"good-key"},
		},
	}

	testAPI := &api{
		secretsConfiguration: secretsConfiguration,
		secretStores:         fakeStores,
		resiliency:           resiliency.FromConfigurations(logger.NewLogger("fakeLogger"), testResiliency),
	}
	fakeServer.StartServer(testAPI.constructSecretEndpoints())
	storeName := "store1"
	deniedStoreName := "store2"
	restrictedStore := "store3"
	unrestrictedStore := "store4" // No configuration defined for the store

	t.Run("Get secret- 401 ERR_SECRET_STORE_NOT_FOUND", func(t *testing.T) {
		apiPath := fmt.Sprintf("v1.0/secrets/%s/bad-key", "notexistStore")
		// act
		resp := fakeServer.DoRequest("GET", apiPath, nil, nil)
		// assert
		assert.Equal(t, 401, resp.StatusCode, "reading non-existing store should return 401")
	})

	t.Run("Get secret - 204 No Content Found", func(t *testing.T) {
		apiPath := fmt.Sprintf("v1.0/secrets/%s/bad-key", storeName)
		// act
		resp := fakeServer.DoRequest("GET", apiPath, nil, nil)
		// assert
		assert.Equal(t, 204, resp.StatusCode, "reading non-existing key should return 204")
		assert.Equal(t, []byte{}, resp.RawBody, "Always give empty body with 204")
	})

	t.Run("Get secret - 403 Permission denied ", func(t *testing.T) {
		apiPath := fmt.Sprintf("v1.0/secrets/%s/not-allowed", storeName)
		// act
		resp := fakeServer.DoRequest("GET", apiPath, nil, nil)
		// assert
		assert.Equal(t, 403, resp.StatusCode, "reading not allowed key should return 403")
	})

	t.Run("Get secret - 403 Permission denied ", func(t *testing.T) {
		apiPath := fmt.Sprintf("v1.0/secrets/%s/random", deniedStoreName)
		// act
		resp := fakeServer.DoRequest("GET", apiPath, nil, nil)
		// assert
		assert.Equal(t, 403, resp.StatusCode, "reading random key from store with default deny access should return 403")
	})

	t.Run("Get secret - 403 Permission denied ", func(t *testing.T) {
		apiPath := fmt.Sprintf("v1.0/secrets/%s/random", restrictedStore)
		// act
		resp := fakeServer.DoRequest("GET", apiPath, nil, nil)
		// assert
		assert.Equal(t, 403, resp.StatusCode, "reading random key from store with restricted allow access should return 403")
	})

	t.Run("Get secret - 200 Good Ket restricted store ", func(t *testing.T) {
		apiPath := fmt.Sprintf("v1.0/secrets/%s/good-key", restrictedStore)
		// act
		resp := fakeServer.DoRequest("GET", apiPath, nil, nil)
		// assert
		assert.Equal(t, 200, resp.StatusCode, "reading good-key key from store with restricted allow access should return 200")
	})

	t.Run("Get secret - 200 Good Key allowed access ", func(t *testing.T) {
		apiPath := fmt.Sprintf("v1.0/secrets/%s/good-key", deniedStoreName)
		// act
		resp := fakeServer.DoRequest("GET", apiPath, nil, nil)
		// assert
		assert.Equal(t, 200, resp.StatusCode, "reading allowed good-key key from store with default deny access should return 200")
	})

	t.Run("Get secret - Good Key default allow", func(t *testing.T) {
		apiPath := fmt.Sprintf("v1.0/secrets/%s/good-key", storeName)
		// act
		resp := fakeServer.DoRequest("GET", apiPath, nil, nil)
		// assert
		assert.Equal(t, 200, resp.StatusCode, "reading existing key should succeed")
	})

	t.Run("Get secret - Good Key from unrestricted store", func(t *testing.T) {
		apiPath := fmt.Sprintf("v1.0/secrets/%s/good-key", unrestrictedStore)
		// act
		resp := fakeServer.DoRequest("GET", apiPath, nil, nil)
		// assert
		assert.Equal(t, 200, resp.StatusCode, "reading existing key should succeed")
	})

	t.Run("Get secret - 500 for upstream error", func(t *testing.T) {
		apiPath := fmt.Sprintf("v1.0/secrets/%s/error-key", unrestrictedStore)
		// act
		resp := fakeServer.DoRequest("GET", apiPath, nil, nil)
		// assert
		assert.Equal(t, 500, resp.StatusCode, "reading existing key should succeed")
		assert.Equal(t, "ERR_SECRET_GET", resp.ErrorBody["errorCode"], apiPath)
	})

	t.Run("Get secret - 500 for secret store not congfigured", func(t *testing.T) {
		apiPath := fmt.Sprintf("v1.0/secrets/%s/good-key", unrestrictedStore)
		// act
		testAPI.secretStores = nil

		resp := fakeServer.DoRequest("GET", apiPath, nil, nil)
		// assert
		assert.Equal(t, 500, resp.StatusCode, "reading existing key should succeed")
		assert.Equal(t, "ERR_SECRET_STORES_NOT_CONFIGURED", resp.ErrorBody["errorCode"], apiPath)

		testAPI.secretStores = fakeStores
	})

	t.Run("Get Bulk secret - Good Key default allow", func(t *testing.T) {
		apiPath := fmt.Sprintf("v1.0/secrets/%s/bulk", storeName)
		// act
		resp := fakeServer.DoRequest("GET", apiPath, nil, nil)
		// assert
		assert.Equal(t, 200, resp.StatusCode, "reading secrets should succeed")
	})

	t.Run("Get secret - retries on initial failure with resiliency", func(t *testing.T) {
		apiPath := fmt.Sprintf("v1.0/secrets/%s/key", "failSecret")

		resp := fakeServer.DoRequest("GET", apiPath, nil, nil)

		assert.Equal(t, 200, resp.StatusCode)
		assert.Equal(t, 2, failingStore.Failure.CallCount("key"))
	})

	t.Run("Get secret - timeout before request ends", func(t *testing.T) {
		apiPath := fmt.Sprintf("v1.0/secrets/%s/timeout", "failSecret")

		// Store sleeps for 10 seconds, let's make sure our timeout takes less time than that.
		start := time.Now()
		resp := fakeServer.DoRequest("GET", apiPath, nil, nil)
		end := time.Now()

		assert.Equal(t, 500, resp.StatusCode)
		assert.Equal(t, 2, failingStore.Failure.CallCount("timeout"))
		assert.Less(t, end.Sub(start), time.Second*10)
	})

	t.Run("Get bulk secret - retries on initial failure with resiliency", func(t *testing.T) {
		apiPath := fmt.Sprintf("v1.0/secrets/%s/bulk", "failSecret")

		resp := fakeServer.DoRequest("GET", apiPath, nil, map[string]string{"metadata.key": "bulk"})

		assert.Equal(t, 200, resp.StatusCode)
		assert.Equal(t, 2, failingStore.Failure.CallCount("bulk"))
	})

	t.Run("Get bulk secret - timeout before request ends", func(t *testing.T) {
		apiPath := fmt.Sprintf("v1.0/secrets/%s/bulk", "failSecret")

		start := time.Now()
		resp := fakeServer.DoRequest("GET", apiPath, nil, map[string]string{"metadata.key": "bulkTimeout"})
		end := time.Now()

		assert.Equal(t, 500, resp.StatusCode)
		assert.Equal(t, 2, failingStore.Failure.CallCount("bulkTimeout"))
		assert.Less(t, end.Sub(start), time.Second*10)
	})
}

type fakeConfigurationStore struct {
	counter int
}

func (c fakeConfigurationStore) Ping() error {
	return nil
}

func (c fakeConfigurationStore) Get(ctx context.Context, req *configuration.GetRequest) (*configuration.GetResponse, error) {
	if len(req.Keys) == 0 {
		return &configuration.GetResponse{
			Items: map[string]*configuration.Item{
				"good-key1": {
					Value:   "good-value1",
					Version: "version1",
					Metadata: map[string]string{
						"metadata-key1": "metadata-value1",
					},
				},
				"good-key2": {
					Value:   "good-value2",
					Version: "version2",
					Metadata: map[string]string{
						"metadata-key2": "metadata-value2",
					},
				},
			},
		}, nil
	}

	if len(req.Keys) == 1 && req.Keys[0] == "good-key1" {
		return &configuration.GetResponse{
			Items: map[string]*configuration.Item{
				"good-key1": {
					Value:   "good-value1",
					Version: "version1",
					Metadata: map[string]string{
						"metadata-key1": "metadata-value1",
					},
				},
			},
		}, nil
	}

	if len(req.Keys) == 2 && req.Keys[0] == "good-key1" && req.Keys[1] == "good-key2" {
		return &configuration.GetResponse{
			Items: map[string]*configuration.Item{
				"good-key1": {
					Value:   "good-value1",
					Version: "version1",
					Metadata: map[string]string{
						"metadata-key1": "metadata-value1",
					},
				}, "good-key2": {
					Value:   "good-value2",
					Version: "version2",
					Metadata: map[string]string{
						"metadata-key2": "metadata-value2",
					},
				},
			},
		}, nil
	}

	if req.Keys[0] == "bad-key" {
		return nil, errors.New("get key error: bad-key")
	}

	return nil, errors.New("get key error: value not found")
}

func (c fakeConfigurationStore) Init(metadata configuration.Metadata) error {
	c.counter = 0 //nolint:staticcheck
	return nil
}

func (c *fakeConfigurationStore) Subscribe(ctx context.Context, req *configuration.SubscribeRequest, handler configuration.UpdateHandler) (string, error) {
	return "", nil
}

func (c *fakeConfigurationStore) Unsubscribe(ctx context.Context, req *configuration.UnsubscribeRequest) error {
	if req.ID == "subscribe_id_err" {
		return errors.New("Error occurred during unsubscribe op")
	}
	return nil
}

type fakeLockStore struct{}

func (l fakeLockStore) Ping() error {
	return nil
}

func (l *fakeLockStore) InitLockStore(metadata lock.Metadata) error {
	return nil
}

func (l *fakeLockStore) TryLock(req *lock.TryLockRequest) (*lock.TryLockResponse, error) {
	if req == nil {
		return &lock.TryLockResponse{
			Success: false,
		}, errors.New("empty request")
	}

	if req.ExpiryInSeconds == 0 {
		return &lock.TryLockResponse{
			Success: false,
		}, errors.New("invalid expiry")
	}

	if req.LockOwner == "" {
		return &lock.TryLockResponse{
			Success: false,
		}, errors.New("invalid lockOwner")
	}

	if req.ResourceID == "lock||" {
		return &lock.TryLockResponse{
			Success: false,
		}, errors.New("invalid resourceId")
	}

	return &lock.TryLockResponse{
		Success: true,
	}, nil
}

func (l *fakeLockStore) Unlock(req *lock.UnlockRequest) (*lock.UnlockResponse, error) {
	if req == nil {
		return &lock.UnlockResponse{}, errors.New("empty request")
	}

	if req.LockOwner == "" {
		return &lock.UnlockResponse{
			Status: 3,
		}, nil
	}

	if req.ResourceID == "lock||" {
		return &lock.UnlockResponse{
			Status: 3,
		}, nil
	}

	if req.ResourceID == "lock||error" {
		return &lock.UnlockResponse{}, errors.New("error")
	}

	return &lock.UnlockResponse{
		Status: 0,
	}, nil
}

func TestV1HealthzEndpoint(t *testing.T) {
	fakeServer := newFakeHTTPServer()

	testAPI := &api{
		actor: nil,
	}

	fakeServer.StartServer(testAPI.constructHealthzEndpoints())

	t.Run("Healthz - 500 ERR_HEALTH_NOT_READY", func(t *testing.T) {
		apiPath := "v1.0/healthz"
		resp := fakeServer.DoRequest("GET", apiPath, nil, nil)

		assert.Equal(t, 500, resp.StatusCode, "dapr not ready should return 500")
	})

	t.Run("Healthz - 204 No Content", func(t *testing.T) {
		apiPath := "v1.0/healthz"
		testAPI.MarkStatusAsReady()
		resp := fakeServer.DoRequest("GET", apiPath, nil, nil)

		assert.Equal(t, 204, resp.StatusCode)
	})

	fakeServer.Shutdown()
}

func TestV1TransactionEndpoints(t *testing.T) {
	fakeServer := newFakeHTTPServer()
	var fakeStore state.Store = fakeStateStoreQuerier{}
	fakeStoreNonTransactional := new(daprt.MockStateStore)
	fakeStores := map[string]state.Store{
		"store1":                fakeStore,
		"storeNonTransactional": fakeStoreNonTransactional,
	}
	fakeTransactionalStores := map[string]state.TransactionalStore{
		"store1": fakeStore.(state.TransactionalStore),
	}
	testAPI := &api{
		stateStores:              fakeStores,
		transactionalStateStores: fakeTransactionalStores,
		resiliency:               resiliency.New(nil),
	}
	fakeServer.StartServer(testAPI.constructStateEndpoints())
	fakeBodyObject := map[string]interface{}{"data": "fakeData"}
	storeName := "store1"
	nonTransactionalStoreName := "storeNonTransactional"

	t.Run("Direct Transaction - 204 No Content", func(t *testing.T) {
		apiPath := fmt.Sprintf("v1.0/state/%s/transaction", storeName)
		testTransactionalOperations := []state.TransactionalStateOperation{
			{
				Operation: state.Upsert,
				Request: map[string]interface{}{
					"key":   "fakeKey1",
					"value": fakeBodyObject,
				},
			},
			{
				Operation: state.Delete,
				Request: map[string]interface{}{
					"key": "fakeKey1",
				},
			},
		}

		// act
		inputBodyBytes, err := json.Marshal(state.TransactionalStateRequest{
			Operations: testTransactionalOperations,
		})

		assert.NoError(t, err)
		resp := fakeServer.DoRequest("POST", apiPath, inputBodyBytes, nil)

		// assert
		assert.Equal(t, 204, resp.StatusCode, "Dapr should return 204")
		assert.Equal(t, []byte{}, resp.RawBody, "Always give empty body with 204")
	})

	t.Run("Post non-existent state store - 400 No State Store Found", func(t *testing.T) {
		apiPath := fmt.Sprintf("v1.0/state/%s/transaction", "non-existent-store")
		testTransactionalOperations := []state.TransactionalStateOperation{
			{
				Operation: state.Upsert,
				Request: map[string]interface{}{
					"key":   "fakeKey1",
					"value": fakeBodyObject,
				},
			},
			{
				Operation: state.Delete,
				Request: map[string]interface{}{
					"key": "fakeKey1",
				},
			},
		}

		// act
		inputBodyBytes, err := json.Marshal(state.TransactionalStateRequest{
			Operations: testTransactionalOperations,
		})
		assert.NoError(t, err)
		resp := fakeServer.DoRequest("POST", apiPath, inputBodyBytes, nil)
		// assert
		assert.Equal(t, 400, resp.StatusCode, "Accessing non-existent state store should return 400")
	})

	t.Run("Invalid opperation - 400 ERR_NOT_SUPPORTED_STATE_OPERATION", func(t *testing.T) {
		apiPath := fmt.Sprintf("v1.0/state/%s/transaction", storeName)
		testTransactionalOperations := []state.TransactionalStateOperation{
			{
				Operation: "foo",
				Request: map[string]interface{}{
					"key":   "fakeKey1",
					"value": fakeBodyObject,
				},
			},
		}

		// act
		inputBodyBytes, err := json.Marshal(state.TransactionalStateRequest{
			Operations: testTransactionalOperations,
		})

		assert.NoError(t, err)
		resp := fakeServer.DoRequest("POST", apiPath, inputBodyBytes, nil)

		// assert
		assert.Equal(t, 400, resp.StatusCode, "Dapr should return 400")
		assert.Equal(t, "ERR_NOT_SUPPORTED_STATE_OPERATION", resp.ErrorBody["errorCode"], apiPath)
	})

	t.Run("Invalid request obj - 400 ERR_MALFORMED_REQUEST", func(t *testing.T) {
		apiPath := fmt.Sprintf("v1.0/state/%s/transaction", storeName)
		for _, operation := range []state.OperationType{state.Upsert, state.Delete} {
			testTransactionalOperations := []state.TransactionalStateOperation{
				{
					Operation: operation,
					Request: map[string]interface{}{
						// Should cause the decorder to fail
						"key":   []string{"fakeKey1"},
						"value": fakeBodyObject,
					},
				},
			}

			// act
			inputBodyBytes, err := json.Marshal(state.TransactionalStateRequest{
				Operations: testTransactionalOperations,
			})

			assert.NoError(t, err)
			resp := fakeServer.DoRequest("POST", apiPath, inputBodyBytes, nil)

			// assert
			assert.Equal(t, 400, resp.StatusCode, "Dapr should return 400")
			assert.Equal(t, "ERR_MALFORMED_REQUEST", resp.ErrorBody["errorCode"], apiPath)
		}
	})

	t.Run("Non Transactional State Store - 500 ERR_STATE_STORE_NOT_SUPPORTED", func(t *testing.T) {
		apiPath := fmt.Sprintf("v1.0/state/%s/transaction", nonTransactionalStoreName)
		testTransactionalOperations := []state.TransactionalStateOperation{
			{
				Operation: state.Upsert,
				Request: map[string]interface{}{
					"key":   "fakeKey1",
					"value": fakeBodyObject,
				},
			},
		}

		// act
		inputBodyBytes, err := json.Marshal(state.TransactionalStateRequest{
			Operations: testTransactionalOperations,
		})

		assert.NoError(t, err)
		resp := fakeServer.DoRequest("POST", apiPath, inputBodyBytes, nil)

		// assert
		assert.Equal(t, 500, resp.StatusCode, "Dapr should return 500")
		assert.Equal(t, "ERR_STATE_STORE_NOT_SUPPORTED", resp.ErrorBody["errorCode"], apiPath)
	})

	t.Run("Direct Transaction upstream failure - 500 ERR_STATE_TRANSACTION", func(t *testing.T) {
		apiPath := fmt.Sprintf("v1.0/state/%s/transaction", storeName)
		testTransactionalOperations := []state.TransactionalStateOperation{
			{
				Operation: state.Upsert,
				Request: map[string]interface{}{
					"key":   "fakeKey1",
					"value": fakeBodyObject,
				},
			},
			{
				Operation: state.Delete,
				Request: map[string]interface{}{
					"key": "fakeKey1",
				},
			},
		}

		// act
		inputBodyBytes, err := json.Marshal(state.TransactionalStateRequest{
			Operations: testTransactionalOperations,
			Metadata: map[string]string{
				"error": "true",
			},
		})

		assert.NoError(t, err)
		resp := fakeServer.DoRequest("POST", apiPath, inputBodyBytes, nil)

		// assert
		assert.Equal(t, 500, resp.StatusCode, "Dapr should return 500")
		assert.Equal(t, "ERR_STATE_TRANSACTION", resp.ErrorBody["errorCode"], apiPath)
	})
	fakeServer.Shutdown()
}

func TestStateStoreErrors(t *testing.T) {
	t.Run("non etag error", func(t *testing.T) {
		a := &api{}
		err := errors.New("error")
		c, m, r := a.stateErrorResponse(err, "ERR_STATE_SAVE")

		assert.Equal(t, 500, c)
		assert.Equal(t, "error", m)
		assert.Equal(t, "ERR_STATE_SAVE", r.ErrorCode)
	})

	t.Run("etag mismatch error", func(t *testing.T) {
		a := &api{}
		err := state.NewETagError(state.ETagMismatch, errors.New("error"))
		c, m, r := a.stateErrorResponse(err, "ERR_STATE_SAVE")

		assert.Equal(t, 409, c)
		assert.Equal(t, "possible etag mismatch. error from state store: error", m)
		assert.Equal(t, "ERR_STATE_SAVE", r.ErrorCode)
	})

	t.Run("etag invalid error", func(t *testing.T) {
		a := &api{}
		err := state.NewETagError(state.ETagInvalid, errors.New("error"))
		c, m, r := a.stateErrorResponse(err, "ERR_STATE_SAVE")

		assert.Equal(t, 400, c)
		assert.Equal(t, "invalid etag value: error", m)
		assert.Equal(t, "ERR_STATE_SAVE", r.ErrorCode)
	})

	t.Run("etag error mismatch", func(t *testing.T) {
		a := &api{}
		err := state.NewETagError(state.ETagMismatch, errors.New("error"))
		e, c, m := a.etagError(err)

		assert.Equal(t, true, e)
		assert.Equal(t, 409, c)
		assert.Equal(t, "possible etag mismatch. error from state store: error", m)
	})

	t.Run("etag error invalid", func(t *testing.T) {
		a := &api{}
		err := state.NewETagError(state.ETagInvalid, errors.New("error"))
		e, c, m := a.etagError(err)

		assert.Equal(t, true, e)
		assert.Equal(t, 400, c)
		assert.Equal(t, "invalid etag value: error", m)
	})
}

func TestExtractEtag(t *testing.T) {
	t.Run("no etag present", func(t *testing.T) {
		r := fasthttp.RequestCtx{
			Request: fasthttp.Request{},
		}

		ok, etag := extractEtag(&r)
		assert.False(t, ok)
		assert.Empty(t, etag)
	})

	t.Run("empty etag exists", func(t *testing.T) {
		r := fasthttp.RequestCtx{
			Request: fasthttp.Request{},
		}
		r.Request.Header.Add("If-Match", "")

		ok, etag := extractEtag(&r)
		assert.True(t, ok)
		assert.Empty(t, etag)
	})

	t.Run("non-empty etag exists", func(t *testing.T) {
		r := fasthttp.RequestCtx{
			Request: fasthttp.Request{},
		}
		r.Request.Header.Add("If-Match", "a")

		ok, etag := extractEtag(&r)
		assert.True(t, ok)
		assert.Equal(t, "a", etag)
	})
}

func fakeDirectMessageResponse() *invokev1.InvokeMethodResponse {
	return invokev1.
		NewInvokeMethodResponse(200, "OK", nil).
		WithRawDataString("fakeDirectMessageResponse", "application/json")
}<|MERGE_RESOLUTION|>--- conflicted
+++ resolved
@@ -932,12 +932,8 @@
 		resp := fakeServer.DoRequest("POST", apiPath, fakeData, nil)
 
 		assert.Equal(t, 200, resp.StatusCode)
-<<<<<<< HEAD
 		assert.Equal(t, fakeData, resp.RawBody)
-		assert.Equal(t, 2, failingDirectMessaging.Failure.CallCount["failingKey"])
-=======
 		assert.Equal(t, 2, failingDirectMessaging.Failure.CallCount("failingKey"))
->>>>>>> 1047dfdb
 	})
 
 	t.Run("Test invoke direct message fails with timeout", func(t *testing.T) {
@@ -1714,12 +1710,8 @@
 		resp := fakeServer.DoRequest("POST", apiPath, msg, nil)
 
 		assert.Equal(t, 200, resp.StatusCode)
-<<<<<<< HEAD
 		assert.Equal(t, msg, resp.RawBody)
-		assert.Equal(t, 2, failingActors.Failure.CallCount["failingId"])
-=======
 		assert.Equal(t, 2, failingActors.Failure.CallCount("failingId"))
->>>>>>> 1047dfdb
 	})
 
 	fakeServer.Shutdown()
@@ -2650,24 +2642,12 @@
 	router := f.getRouter(endpoints)
 	f.ln = fasthttputil.NewInmemoryListener()
 	go func() {
-<<<<<<< HEAD
-		srv := fasthttp.Server{
-			Handler: diag.HTTPTraceMiddleware(
-				pipeline.Apply(router.Handler),
-				"fakeAppID",
-				spec,
-			),
-			StreamRequestBody: true,
-		}
-		if err := srv.Serve(f.ln); err != nil {
-=======
 		handler := fasthttpadaptor.NewFastHTTPHandler(
 			pipeline.Apply(
 				nethttpadaptor.NewNetHTTPHandlerFunc(router.Handler),
 			),
 		)
 		if err := fasthttp.Serve(f.ln, diag.HTTPTraceMiddleware(handler, "fakeAppID", spec)); err != nil {
->>>>>>> 1047dfdb
 			panic(fmt.Errorf("failed to serve tracing span context: %v", err))
 		}
 	}()
