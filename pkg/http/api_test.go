/*
Copyright 2021 The Dapr Authors
Licensed under the Apache License, Version 2.0 (the "License");
you may not use this file except in compliance with the License.
You may obtain a copy of the License at
    http://www.apache.org/licenses/LICENSE-2.0
Unless required by applicable law or agreed to in writing, software
distributed under the License is distributed on an "AS IS" BASIS,
WITHOUT WARRANTIES OR CONDITIONS OF ANY KIND, either express or implied.
See the License for the specific language governing permissions and
limitations under the License.
*/

//nolint:goconst
package http

import (
	"bytes"
	"context"
	"encoding/json"
	"errors"
	"fmt"
	"io"
	"net"
	gohttp "net/http"
	"strings"
	"sync"
	"testing"
	"time"

	routing "github.com/fasthttp/router"
	"github.com/google/uuid"
	"github.com/stretchr/testify/assert"
	"github.com/stretchr/testify/mock"
	"github.com/valyala/fasthttp"
	"github.com/valyala/fasthttp/fasthttpadaptor"
	"github.com/valyala/fasthttp/fasthttputil"
	epb "google.golang.org/genproto/googleapis/rpc/errdetails"
	"google.golang.org/grpc/codes"
	"google.golang.org/grpc/status"
	"google.golang.org/protobuf/types/known/anypb"
	v1 "k8s.io/apiextensions-apiserver/pkg/apis/apiextensions/v1"
	metaV1 "k8s.io/apimachinery/pkg/apis/meta/v1"

	"github.com/dapr/components-contrib/bindings"
	"github.com/dapr/components-contrib/configuration"
	"github.com/dapr/components-contrib/lock"
	"github.com/dapr/components-contrib/middleware"
	"github.com/dapr/components-contrib/pubsub"
	"github.com/dapr/components-contrib/secretstores"
	"github.com/dapr/components-contrib/state"
	"github.com/dapr/dapr/pkg/actors"
	actors_testing "github.com/dapr/dapr/pkg/actors/testing"
	componentsV1alpha1 "github.com/dapr/dapr/pkg/apis/components/v1alpha1"
	"github.com/dapr/dapr/pkg/apis/resiliency/v1alpha1"
	"github.com/dapr/dapr/pkg/channel/http"
	httpMiddlewareLoader "github.com/dapr/dapr/pkg/components/middleware/http"
	"github.com/dapr/dapr/pkg/config"
	diag "github.com/dapr/dapr/pkg/diagnostics"
	"github.com/dapr/dapr/pkg/encryption"
	"github.com/dapr/dapr/pkg/expr"
	invokev1 "github.com/dapr/dapr/pkg/messaging/v1"
	httpMiddleware "github.com/dapr/dapr/pkg/middleware/http"
	"github.com/dapr/dapr/pkg/resiliency"
	runtimePubsub "github.com/dapr/dapr/pkg/runtime/pubsub"
	daprt "github.com/dapr/dapr/pkg/testing"
	testtrace "github.com/dapr/dapr/pkg/testing/trace"
	"github.com/dapr/dapr/utils"
	"github.com/dapr/dapr/utils/nethttpadaptor"
	"github.com/dapr/kit/logger"
	"github.com/dapr/kit/ptr"
)

var invalidJSON = []byte{0x7b, 0x7b}

var testResiliency = &v1alpha1.Resiliency{
	Spec: v1alpha1.ResiliencySpec{
		Policies: v1alpha1.Policies{
			Retries: map[string]v1alpha1.Retry{
				"singleRetry": {
					MaxRetries:  ptr.Of(1),
					MaxInterval: "100ms",
					Policy:      "constant",
					Duration:    "10ms",
				},
				"tenRetries": {
					MaxRetries:  ptr.Of(10),
					MaxInterval: "100ms",
					Policy:      "constant",
					Duration:    "10ms",
				},
			},
			Timeouts: map[string]string{
				"fast": "100ms",
			},
			CircuitBreakers: map[string]v1alpha1.CircuitBreaker{
				"simpleCB": {
					MaxRequests: 1,
					Timeout:     "1s",
					Trip:        "consecutiveFailures > 4",
				},
			},
		},
		Targets: v1alpha1.Targets{
			Apps: map[string]v1alpha1.EndpointPolicyNames{
				"failingApp": {
					Retry:   "singleRetry",
					Timeout: "fast",
				},
				"circuitBreakerApp": {
					Retry:          "tenRetries",
					CircuitBreaker: "simpleCB",
				},
			},
			Components: map[string]v1alpha1.ComponentPolicyNames{
				"failSecret": {
					Outbound: v1alpha1.PolicyNames{
						Retry:   "singleRetry",
						Timeout: "fast",
					},
				},
				"failStore": {
					Outbound: v1alpha1.PolicyNames{
						Retry:   "singleRetry",
						Timeout: "fast",
					},
				},
			},
			Actors: map[string]v1alpha1.ActorPolicyNames{
				"failingActorType": {
					Retry:               "singleRetry",
					Timeout:             "fast",
					CircuitBreakerScope: "type",
				},
			},
		},
	},
}

func TestPubSubEndpoints(t *testing.T) {
	fakeServer := newFakeHTTPServer()
	testAPI := &api{
		pubsubAdapter: &daprt.MockPubSubAdapter{
			PublishFn: func(req *pubsub.PublishRequest) error {
				if req.PubsubName == "errorpubsub" {
					return fmt.Errorf("Error from pubsub %s", req.PubsubName)
				}

				if req.PubsubName == "errnotfound" {
					return runtimePubsub.NotFoundError{PubsubName: "errnotfound"}
				}

				if req.PubsubName == "errnotallowed" {
					return runtimePubsub.NotAllowedError{Topic: req.Topic, ID: "test"}
				}

				return nil
			},
			GetPubSubFn: func(pubsubName string) pubsub.PubSub {
				mock := daprt.MockPubSub{}
				mock.On("Features").Return([]pubsub.Feature{})
				return &mock
			},
		},
	}
	fakeServer.StartServer(testAPI.constructPubSubEndpoints())

	t.Run("Publish successfully - 204 No Content", func(t *testing.T) {
		apiPath := fmt.Sprintf("%s/publish/pubsubname/topic", apiVersionV1)
		testMethods := []string{"POST", "PUT"}
		for _, method := range testMethods {
			// act
			resp := fakeServer.DoRequest(method, apiPath, []byte("{\"key\": \"value\"}"), nil)
			// assert
			assert.Equal(t, 204, resp.StatusCode, "failed to publish with %s", method)
			assert.Equal(t, []byte{}, resp.RawBody, "Always give empty body with 204")
		}
	})

	t.Run("Publish multi path successfully - 204 No Content", func(t *testing.T) {
		apiPath := fmt.Sprintf("%s/publish/pubsubname/A/B/C", apiVersionV1)
		testMethods := []string{"POST", "PUT"}
		for _, method := range testMethods {
			// act
			resp := fakeServer.DoRequest(method, apiPath, []byte("{\"key\": \"value\"}"), nil)
			// assert
			assert.Equal(t, 204, resp.StatusCode, "failed to publish with %s", method)
			assert.Equal(t, []byte{}, resp.RawBody, "Always give empty body with 204")
		}
	})

	t.Run("Publish unsuccessfully - 500 InternalError", func(t *testing.T) {
		apiPath := fmt.Sprintf("%s/publish/errorpubsub/topic", apiVersionV1)
		testMethods := []string{"POST", "PUT"}
		for _, method := range testMethods {
			// act
			resp := fakeServer.DoRequest(method, apiPath, []byte("{\"key\": \"value\"}"), nil)
			// assert
			assert.Equal(t, 500, resp.StatusCode, "expected internal server error as response")
			assert.Equal(t, "ERR_PUBSUB_PUBLISH_MESSAGE", resp.ErrorBody["errorCode"])
		}
	})

	t.Run("Publish without topic name - 404", func(t *testing.T) {
		apiPath := fmt.Sprintf("%s/publish/pubsubname", apiVersionV1)
		testMethods := []string{"POST", "PUT"}
		for _, method := range testMethods {
			// act
			resp := fakeServer.DoRequest(method, apiPath, []byte("{\"key\": \"value\"}"), nil)
			// assert
			assert.Equal(t, 404, resp.StatusCode, "unexpected success publishing with %s", method)
		}
	})

	t.Run("Publish without topic name ending in / - 404", func(t *testing.T) {
		apiPath := fmt.Sprintf("%s/publish/pubsubname/", apiVersionV1)
		testMethods := []string{"POST", "PUT"}
		for _, method := range testMethods {
			// act
			resp := fakeServer.DoRequest(method, apiPath, []byte("{\"key\": \"value\"}"), nil)
			// assert
			assert.Equal(t, 404, resp.StatusCode, "unexpected success publishing with %s", method)
		}
	})

	t.Run("Publish with topic name '/' - 204", func(t *testing.T) {
		apiPath := fmt.Sprintf("%s/publish/pubsubname//", apiVersionV1)
		testMethods := []string{"POST", "PUT"}
		for _, method := range testMethods {
			// act
			resp := fakeServer.DoRequest(method, apiPath, []byte("{\"key\": \"value\"}"), nil)
			// assert
			assert.Equal(t, 204, resp.StatusCode, "success publishing with %s", method)
		}
	})

	t.Run("Publish without topic or pubsub name - 404", func(t *testing.T) {
		apiPath := fmt.Sprintf("%s/publish", apiVersionV1)
		testMethods := []string{"POST", "PUT"}
		for _, method := range testMethods {
			// act
			resp := fakeServer.DoRequest(method, apiPath, []byte("{\"key\": \"value\"}"), nil)
			// assert
			assert.Equal(t, 404, resp.StatusCode, "unexpected success publishing with %s", method)
		}
	})

	t.Run("Publish without topic or pubsub name ending in / - 404", func(t *testing.T) {
		apiPath := fmt.Sprintf("%s/publish/", apiVersionV1)
		testMethods := []string{"POST", "PUT"}
		for _, method := range testMethods {
			// act
			resp := fakeServer.DoRequest(method, apiPath, []byte("{\"key\": \"value\"}"), nil)
			// assert
			assert.Equal(t, 404, resp.StatusCode, "unexpected success publishing with %s", method)
		}
	})

	t.Run("Pubsub not configured - 400", func(t *testing.T) {
		apiPath := fmt.Sprintf("%s/publish/pubsubname/topic", apiVersionV1)
		testMethods := []string{"POST", "PUT"}
		savePubSubAdapter := testAPI.pubsubAdapter
		testAPI.pubsubAdapter = nil
		for _, method := range testMethods {
			// act
			resp := fakeServer.DoRequest(method, apiPath, []byte("{\"key\": \"value\"}"), nil)
			// assert
			assert.Equal(t, 400, resp.StatusCode, "unexpected success publishing with %s", method)
			assert.Equal(t, "ERR_PUBSUB_NOT_CONFIGURED", resp.ErrorBody["errorCode"])
		}
		testAPI.pubsubAdapter = savePubSubAdapter
	})

	t.Run("Pubsub not configured - 400", func(t *testing.T) {
		apiPath := fmt.Sprintf("%s/publish/errnotfound/topic", apiVersionV1)
		testMethods := []string{"POST", "PUT"}
		for _, method := range testMethods {
			// act
			resp := fakeServer.DoRequest(method, apiPath, []byte("{\"key\": \"value\"}"), nil)
			// assert
			assert.Equal(t, 400, resp.StatusCode, "unexpected success publishing with %s", method)
			assert.Equal(t, "ERR_PUBSUB_NOT_FOUND", resp.ErrorBody["errorCode"])
			assert.Equal(t, "pubsub 'errnotfound' not found", resp.ErrorBody["message"])
		}
	})

	t.Run("Pubsub not configured - 403", func(t *testing.T) {
		apiPath := fmt.Sprintf("%s/publish/errnotallowed/topic", apiVersionV1)
		testMethods := []string{"POST", "PUT"}
		for _, method := range testMethods {
			// act
			resp := fakeServer.DoRequest(method, apiPath, []byte("{\"key\": \"value\"}"), nil)
			// assert
			assert.Equal(t, 403, resp.StatusCode, "unexpected success publishing with %s", method)
			assert.Equal(t, "ERR_PUBSUB_FORBIDDEN", resp.ErrorBody["errorCode"])
			assert.Equal(t, "topic topic is not allowed for app id test", resp.ErrorBody["message"]) //nolint:dupword
		}
	})

	fakeServer.Shutdown()
}

func TestBulkPubSubEndpoints(t *testing.T) {
	fakeServer := newFakeHTTPServer()
	testAPI := &api{
		pubsubAdapter: &daprt.MockPubSubAdapter{
			BulkPublishFn: func(req *pubsub.BulkPublishRequest) (pubsub.BulkPublishResponse, error) {
				switch req.PubsubName {
				case "errorpubsub":
					err := fmt.Errorf("Error from pubsub %s", req.PubsubName)
					res := pubsub.BulkPublishResponse{}
					for _, entry := range req.Entries {
						_, shouldErr := entry.Metadata["shouldErr"]
						if shouldErr {
							res.FailedEntries = append(res.FailedEntries, pubsub.BulkPublishResponseFailedEntry{
								EntryId: entry.EntryId,
								Error:   err,
							})
						}
					}
					return res, err
				case "errnotfound":
					return pubsub.BulkPublishResponse{}, runtimePubsub.NotFoundError{PubsubName: "errnotfound"}
				case "errnotallowed":
					return pubsub.BulkPublishResponse{}, runtimePubsub.NotAllowedError{Topic: req.Topic, ID: "test"}
				default:
					return pubsub.BulkPublishResponse{}, nil
				}
			},
			GetPubSubFn: func(pubsubName string) pubsub.PubSub {
				mock := daprt.MockPubSub{}
				mock.On("Features").Return([]pubsub.Feature{})
				return &mock
			},
		},
	}
	fakeServer.StartServer(testAPI.constructPubSubEndpoints())

	bulkRequest := []bulkPublishMessageEntry{
		{
			EntryId: "1",
			Event: map[string]string{
				"key":   "first",
				"value": "first value",
			},
			ContentType: "application/json",
		},
		{
			EntryId: "2",
			Event: map[string]string{
				"key":   "second",
				"value": "second value",
			},
			ContentType: "application/json",
			Metadata: map[string]string{
				"md1": "mdVal1",
				"md2": "mdVal2",
			},
		},
		{
			EntryId: "3",
			Event: map[string]string{
				"key":   "third",
				"value": "third value",
			},
			ContentType: "application/json",
		},
	}

	// setup
	reqBytes, _ := json.Marshal(bulkRequest)
	resBytes := []byte{}
	t.Run("Bulk Publish successfully - 204", func(t *testing.T) {
		apiPath := fmt.Sprintf("%s/publish/bulk/pubsubname/topic", apiVersionV1alpha1)
		testMethods := []string{"POST", "PUT"}
		for _, method := range testMethods {
			// act
			resp := fakeServer.DoRequest(method, apiPath, reqBytes, nil)
			// assert
			assert.Equal(t, 204, resp.StatusCode, "failed to publish with %s", method)
			assert.Equal(t, resBytes, resp.RawBody, "failed to match response on bulk publish")
		}
	})

	t.Run("Bulk Publish multi path successfully - 204", func(t *testing.T) {
		apiPath := fmt.Sprintf("%s/publish/bulk/pubsubname/A/B/C", apiVersionV1alpha1)
		testMethods := []string{"POST", "PUT"}
		for _, method := range testMethods {
			// act
			resp := fakeServer.DoRequest(method, apiPath, reqBytes, nil)
			// assert
			assert.Equal(t, 204, resp.StatusCode, "failed to publish with %s", method)
			assert.Equal(t, resBytes, resp.RawBody, "failed to match response on bulk publish")
		}
	})

	t.Run("Bulk Publish complete failure - 500 InternalError", func(t *testing.T) {
		apiPath := fmt.Sprintf("%s/publish/bulk/errorpubsub/topic", apiVersionV1alpha1)
		testMethods := []string{"POST", "PUT"}

		errBulkRequest := []bulkPublishMessageEntry{}
		for _, entry := range bulkRequest {
			if entry.Metadata == nil {
				entry.Metadata = map[string]string{}
			}
			entry.Metadata["shouldErr"] = "true"
			errBulkRequest = append(errBulkRequest, entry)
		}

		errBulkResponse := pubsub.BulkPublishResponse{
			FailedEntries: []pubsub.BulkPublishResponseFailedEntry{
				{
					EntryId: "1",
					Error:   errors.New("Error from pubsub errorpubsub"),
				},
				{
					EntryId: "2",
					Error:   errors.New("Error from pubsub errorpubsub"),
				},
				{
					EntryId: "3",
					Error:   errors.New("Error from pubsub errorpubsub"),
				},
			},
		}

		errReqBytes, _ := json.Marshal(errBulkRequest)

		for _, method := range testMethods {
			// act
			resp := fakeServer.DoRequest(method, apiPath, errReqBytes, nil)
			// assert
			assert.Equal(t, 500, resp.StatusCode, "expected internal server error as response")
			assert.Equal(t, "ERR_PUBSUB_PUBLISH_MESSAGE", resp.ErrorBody["errorCode"])

			bulkResp := BulkPublishResponse{}
			assert.NoError(t, json.Unmarshal(resp.RawBody, &bulkResp))
			assert.Equal(t, len(errBulkResponse.FailedEntries), len(bulkResp.FailedEntries))
			for i, entry := range bulkResp.FailedEntries {
				assert.Equal(t, errBulkResponse.FailedEntries[i].EntryId, entry.EntryId)
				assert.Equal(t, errBulkResponse.FailedEntries[i].Error.Error(), entry.Error)
			}
		}
	})

	t.Run("Bulk Publish partial failure - 500 InternalError", func(t *testing.T) {
		apiPath := fmt.Sprintf("%s/publish/bulk/errorpubsub/topic", apiVersionV1alpha1)
		testMethods := []string{"POST", "PUT"}

		errBulkRequest := []bulkPublishMessageEntry{}
		for _, entry := range bulkRequest {
			// Fail entries 2 and 3
			if entry.EntryId == "2" || entry.EntryId == "3" {
				if entry.Metadata == nil {
					entry.Metadata = map[string]string{}
				}
				entry.Metadata["shouldErr"] = "true"
			}
			errBulkRequest = append(errBulkRequest, entry)
		}

		errBulkResponse := pubsub.BulkPublishResponse{
			FailedEntries: []pubsub.BulkPublishResponseFailedEntry{
				{
					EntryId: "2",
					Error:   errors.New("Error from pubsub errorpubsub"),
				},
				{
					EntryId: "3",
					Error:   errors.New("Error from pubsub errorpubsub"),
				},
			},
		}

		errReqBytes, _ := json.Marshal(errBulkRequest)

		for _, method := range testMethods {
			// act
			resp := fakeServer.DoRequest(method, apiPath, errReqBytes, nil)
			// assert
			assert.Equal(t, 500, resp.StatusCode, "expected internal server error as response")
			assert.Equal(t, "ERR_PUBSUB_PUBLISH_MESSAGE", resp.ErrorBody["errorCode"])

			bulkResp := BulkPublishResponse{}
			assert.NoError(t, json.Unmarshal(resp.RawBody, &bulkResp))
			assert.Equal(t, len(errBulkResponse.FailedEntries), len(bulkResp.FailedEntries))
			for i, entry := range bulkResp.FailedEntries {
				assert.Equal(t, errBulkResponse.FailedEntries[i].EntryId, entry.EntryId)
				assert.Equal(t, errBulkResponse.FailedEntries[i].Error.Error(), entry.Error)
			}
		}
	})

	t.Run("Bulk Publish without topic name - 404", func(t *testing.T) {
		apiPath := fmt.Sprintf("%s/publish/bulk/pubsubname", apiVersionV1alpha1)
		testMethods := []string{"POST", "PUT"}
		for _, method := range testMethods {
			// act
			resp := fakeServer.DoRequest(method, apiPath, reqBytes, nil)
			// assert
			assert.Equal(t, 404, resp.StatusCode, "unexpected success publishing with %s", method)
		}
	})

	t.Run("Bulk Publish without entryId - 400", func(t *testing.T) {
		reqWithoutEntryId := []bulkPublishMessageEntry{ //nolint:stylecheck
			{
				Event: map[string]string{
					"key":   "first",
					"value": "first value",
				},
				ContentType: "application/json",
			},
			{
				Event: map[string]string{
					"key":   "second",
					"value": "second value",
				},
				ContentType: "application/json",
				Metadata: map[string]string{
					"md1": "mdVal1",
					"md2": "mdVal2",
				},
			},
		}
		reqBytesWithoutEntryId, _ := json.Marshal(reqWithoutEntryId) //nolint:stylecheck
		apiPath := fmt.Sprintf("%s/publish/bulk/pubsubname/topic", apiVersionV1alpha1)
		testMethods := []string{"POST", "PUT"}
		for _, method := range testMethods {
			// act
			resp := fakeServer.DoRequest(method, apiPath, reqBytesWithoutEntryId, nil)
			// assert
			assert.Equal(t, 400, resp.StatusCode, "unexpected success publishing with %s", method)
			assert.Equal(t, "ERR_PUBSUB_EVENTS_SER", resp.ErrorBody["errorCode"])
			assert.Contains(t, resp.ErrorBody["message"], "error: entryId is duplicated or not present for entry")
		}
	})

	t.Run("Bulk Publish with duplicate entryId - 400", func(t *testing.T) {
		reqWithoutEntryId := []bulkPublishMessageEntry{ //nolint:stylecheck
			{
				EntryId: "1",
				Event: map[string]string{
					"key":   "first",
					"value": "first value",
				},
				ContentType: "application/json",
			},
			{
				EntryId: "1",
				Event: map[string]string{
					"key":   "second",
					"value": "second value",
				},
				ContentType: "application/json",
				Metadata: map[string]string{
					"md1": "mdVal1",
					"md2": "mdVal2",
				},
			},
		}
		reqBytesWithoutEntryId, _ := json.Marshal(reqWithoutEntryId) //nolint:stylecheck
		apiPath := fmt.Sprintf("%s/publish/bulk/pubsubname/topic", apiVersionV1alpha1)
		testMethods := []string{"POST", "PUT"}
		for _, method := range testMethods {
			// act
			resp := fakeServer.DoRequest(method, apiPath, reqBytesWithoutEntryId, nil)
			// assert
			assert.Equal(t, 400, resp.StatusCode, "unexpected success publishing with %s", method)
			assert.Equal(t, "ERR_PUBSUB_EVENTS_SER", resp.ErrorBody["errorCode"])
			assert.Contains(t, resp.ErrorBody["message"], "error: entryId is duplicated or not present for entry")
		}
	})

	t.Run("Bulk Publish metadata error - 400", func(t *testing.T) {
		apiPath := fmt.Sprintf("%s/publish/bulk/pubsubname/topic?metadata.rawPayload=100", apiVersionV1alpha1)
		testMethods := []string{"POST", "PUT"}
		for _, method := range testMethods {
			// act
			resp := fakeServer.DoRequest(method, apiPath, reqBytes, nil)
			// assert
			assert.Equal(t, 400, resp.StatusCode, "failed to publish with %s", method)
			assert.Equal(t, "ERR_PUBSUB_REQUEST_METADATA", resp.ErrorBody["errorCode"])
			assert.Contains(t, resp.ErrorBody["message"], "failed deserializing metadata")
		}
	})

	t.Run("Bulk Publish dataContentType mismatch - 400", func(t *testing.T) {
		dCTMismatch := []bulkPublishMessageEntry{
			{
				EntryId: "1",
				Event: map[string]string{
					"key":   "first",
					"value": "first value",
				},
				ContentType: "application/json",
			},
			{
				EntryId: "2",
				Event: map[string]string{
					"key":   "second",
					"value": "second value",
				},
				ContentType: "text/xml",
				Metadata: map[string]string{
					"md1": "mdVal1",
					"md2": "mdVal2",
				},
			},
		}
		rBytes, _ := json.Marshal(dCTMismatch)
		apiPath := fmt.Sprintf("%s/publish/bulk/pubsubname/topic", apiVersionV1alpha1)
		testMethods := []string{"POST", "PUT"}
		for _, method := range testMethods {
			// act
			resp := fakeServer.DoRequest(method, apiPath, rBytes, nil)
			// assert
			assert.Equal(t, 400, resp.StatusCode, "unexpected success publishing with %s", method)
			assert.Equal(t, "ERR_PUBSUB_EVENTS_SER", resp.ErrorBody["errorCode"])
			assert.Contains(t, resp.ErrorBody["message"], "error: mismatch between contentType and event")
		}
	})

	t.Run("Bulk Publish bad request - 400", func(t *testing.T) {
		apiPath := fmt.Sprintf("%s/publish/bulk/pubsubname/topic", apiVersionV1alpha1)
		testMethods := []string{"POST", "PUT"}
		for _, method := range testMethods {
			// act
			resp := fakeServer.DoRequest(method, apiPath, []byte("{\"key\":\"value\"}"), nil)
			// assert
			assert.Equal(t, 400, resp.StatusCode, "unexpected success publishing with %s", method)
			assert.Equal(t, "ERR_PUBSUB_EVENTS_SER", resp.ErrorBody["errorCode"])
			assert.Contains(t, resp.ErrorBody["message"], "error when unmarshaling the request for topic topic") //nolint:dupword
		}
	})

	t.Run("Bulk Publish without topic name ending in / - 404", func(t *testing.T) {
		apiPath := fmt.Sprintf("%s/publish/bulk/pubsubname/", apiVersionV1alpha1)
		testMethods := []string{"POST", "PUT"}
		for _, method := range testMethods {
			// act
			resp := fakeServer.DoRequest(method, apiPath, reqBytes, nil)
			// assert
			assert.Equal(t, 404, resp.StatusCode, "unexpected success publishing with %s", method)
		}
	})

	t.Run("Bulk Publish with topic name '/' - 204", func(t *testing.T) {
		apiPath := fmt.Sprintf("%s/publish/bulk/pubsubname//", apiVersionV1alpha1)
		testMethods := []string{"POST", "PUT"}
		for _, method := range testMethods {
			// act
			resp := fakeServer.DoRequest(method, apiPath, reqBytes, nil)
			// assert
			assert.Equal(t, 204, resp.StatusCode, "success publishing with %s", method)
			assert.Equal(t, resBytes, resp.RawBody, "failed to match response on bulk publish")
		}
	})

	t.Run("Bulk Publish without topic or pubsub name - 404", func(t *testing.T) {
		apiPath := fmt.Sprintf("%s/publish/bulk", apiVersionV1alpha1)
		testMethods := []string{"POST", "PUT"}
		for _, method := range testMethods {
			// act
			resp := fakeServer.DoRequest(method, apiPath, reqBytes, nil)
			// assert
			assert.Equal(t, 404, resp.StatusCode, "unexpected success bulk publishing with %s", method)
		}
	})

	t.Run("Bulk Publish without topic or pubsub name ending in / - 404", func(t *testing.T) {
		apiPath := fmt.Sprintf("%s/publish/bulk/", apiVersionV1alpha1)
		testMethods := []string{"POST", "PUT"}
		for _, method := range testMethods {
			// act
			resp := fakeServer.DoRequest(method, apiPath, reqBytes, nil)
			// assert
			assert.Equal(t, 404, resp.StatusCode, "unexpected success bulk publishing with %s", method)
		}
	})

	t.Run("Bulk Publish Pubsub not configured - 400", func(t *testing.T) {
		apiPath := fmt.Sprintf("%s/publish/bulk/pubsubname/topic", apiVersionV1alpha1)
		testMethods := []string{"POST", "PUT"}
		// setup
		savePubSubAdapter := testAPI.pubsubAdapter
		testAPI.pubsubAdapter = nil
		for _, method := range testMethods {
			// act
			resp := fakeServer.DoRequest(method, apiPath, reqBytes, nil)
			// assert
			assert.Equal(t, 400, resp.StatusCode, "unexpected success bulk publishing with %s", method)
			assert.Equal(t, "ERR_PUBSUB_NOT_CONFIGURED", resp.ErrorBody["errorCode"])
		}
		testAPI.pubsubAdapter = savePubSubAdapter
	})

	t.Run("Bulk publish Pubsub not found - 400", func(t *testing.T) {
		apiPath := fmt.Sprintf("%s/publish/bulk/errnotfound/topic", apiVersionV1alpha1)
		testMethods := []string{"POST", "PUT"}
		for _, method := range testMethods {
			// act
			resp := fakeServer.DoRequest(method, apiPath, reqBytes, nil)
			// assert
			assert.Equal(t, 400, resp.StatusCode, "unexpected success bulk publishing with %s", method)
			assert.Equal(t, "ERR_PUBSUB_NOT_FOUND", resp.ErrorBody["errorCode"])
		}
	})

	t.Run("Bulk publish Pubsub not allowed - 403", func(t *testing.T) {
		apiPath := fmt.Sprintf("%s/publish/bulk/errnotallowed/topic", apiVersionV1alpha1)
		testMethods := []string{"POST", "PUT"}
		for _, method := range testMethods {
			// act
			resp := fakeServer.DoRequest(method, apiPath, reqBytes, nil)
			// assert
			assert.Equal(t, 403, resp.StatusCode, "unexpected success bulk publishing with %s", method)
			assert.Equal(t, "ERR_PUBSUB_FORBIDDEN", resp.ErrorBody["errorCode"])
		}
	})

	fakeServer.Shutdown()
}

func TestShutdownEndpoints(t *testing.T) {
	fakeServer := newFakeHTTPServer()

	shutdownCh := make(chan struct{})
	m := mock.Mock{}
	m.On("shutdown", mock.Anything).Return()
	testAPI := &api{
		shutdown: func() {
			m.MethodCalled("shutdown")
			close(shutdownCh)
		},
	}

	fakeServer.StartServer(testAPI.constructShutdownEndpoints())

	t.Run("Shutdown successfully - 204", func(t *testing.T) {
		apiPath := fmt.Sprintf("%s/shutdown", apiVersionV1)
		resp := fakeServer.DoRequest("POST", apiPath, nil, nil)
		assert.Equal(t, 204, resp.StatusCode, "success shutdown")
		select {
		case <-time.After(time.Second):
			t.Fatal("Did not shut down within 1 second")
		case <-shutdownCh:
			// All good
		}
		m.AssertCalled(t, "shutdown")
	})

	fakeServer.Shutdown()
}

func TestGetStatusCodeFromMetadata(t *testing.T) {
	t.Run("status code present", func(t *testing.T) {
		res := GetStatusCodeFromMetadata(map[string]string{
			http.HTTPStatusCode: "404",
		})
		assert.Equal(t, 404, res, "expected status code to match")
	})
	t.Run("status code not present", func(t *testing.T) {
		res := GetStatusCodeFromMetadata(map[string]string{})
		assert.Equal(t, 200, res, "expected status code to match")
	})
	t.Run("status code present but invalid", func(t *testing.T) {
		res := GetStatusCodeFromMetadata(map[string]string{
			http.HTTPStatusCode: "a12a",
		})
		assert.Equal(t, 200, res, "expected status code to match")
	})
}

func TestGetMetadataFromRequest(t *testing.T) {
	t.Run("request with query args", func(t *testing.T) {
		// set
		ctx := &fasthttp.RequestCtx{}
		ctx.Request.SetRequestURI("http://test.example.com/resource?metadata.test=test&&other=other")
		// act
		m := getMetadataFromRequest(ctx)
		// assert
		assert.NotEmpty(t, m, "expected map to be populated")
		assert.Equal(t, 1, len(m), "expected length to match")
		assert.Equal(t, "test", m["test"], "test", "expected value to be equal")
	})
}

func TestV1OutputBindingsEndpoints(t *testing.T) {
	fakeServer := newFakeHTTPServer()
	testAPI := &api{
		sendToOutputBindingFn: func(name string, req *bindings.InvokeRequest) (*bindings.InvokeResponse, error) {
			if name == "testbinding" {
				return nil, nil
			}
			return &bindings.InvokeResponse{Data: []byte("testresponse")}, nil
		},
	}
	fakeServer.StartServer(testAPI.constructBindingsEndpoints())

	t.Run("Invoke output bindings - 204 No Content empty response", func(t *testing.T) {
		apiPath := fmt.Sprintf("%s/bindings/testbinding", apiVersionV1)
		req := OutputBindingRequest{
			Data: "fake output",
		}
		b, _ := json.Marshal(&req)
		testMethods := []string{"POST", "PUT"}
		for _, method := range testMethods {
			// act
			resp := fakeServer.DoRequest(method, apiPath, b, nil)
			// assert
			assert.Equal(t, 204, resp.StatusCode, "failed to invoke output binding with %s", method)
			assert.Equal(t, []byte{}, resp.RawBody, "expected response to match")
		}
	})

	t.Run("Invoke output bindings - 200 OK", func(t *testing.T) {
		apiPath := fmt.Sprintf("%s/bindings/testresponse", apiVersionV1)
		req := OutputBindingRequest{
			Data: "fake output",
		}
		b, _ := json.Marshal(&req)
		testMethods := []string{"POST", "PUT"}
		for _, method := range testMethods {
			// act
			resp := fakeServer.DoRequest(method, apiPath, b, nil)
			// assert
			assert.Equal(t, 200, resp.StatusCode, "failed to invoke output binding with %s", method)
			assert.Equal(t, []byte("testresponse"), resp.RawBody, "expected response to match")
		}
	})

	t.Run("Invoke output bindings - 400 InternalError invalid req", func(t *testing.T) {
		apiPath := fmt.Sprintf("%s/bindings/testresponse", apiVersionV1)
		req := `{"dat" : "invalid request"}`
		b, _ := json.Marshal(&req)
		testMethods := []string{"POST", "PUT"}
		for _, method := range testMethods {
			// act
			resp := fakeServer.DoRequest(method, apiPath, b, nil)
			// assert
			assert.Equal(t, 400, resp.StatusCode)
			assert.Equal(t, "ERR_MALFORMED_REQUEST", resp.ErrorBody["errorCode"])
		}
	})

	t.Run("Invoke output bindings - 500 InternalError", func(t *testing.T) {
		apiPath := fmt.Sprintf("%s/bindings/notfound", apiVersionV1)
		req := OutputBindingRequest{
			Data: "fake output",
		}
		b, _ := json.Marshal(&req)

		testAPI.sendToOutputBindingFn = func(name string, req *bindings.InvokeRequest) (*bindings.InvokeResponse, error) {
			return nil, errors.New("missing binding name")
		}

		testMethods := []string{"POST", "PUT"}
		for _, method := range testMethods {
			// act
			resp := fakeServer.DoRequest(method, apiPath, b, nil)

			// assert
			assert.Equal(t, 500, resp.StatusCode)
			assert.Equal(t, "ERR_INVOKE_OUTPUT_BINDING", resp.ErrorBody["errorCode"])
		}
	})

	fakeServer.Shutdown()
}

func TestV1OutputBindingsEndpointsWithTracer(t *testing.T) {
	fakeServer := newFakeHTTPServer()
	buffer := ""
	spec := config.TracingSpec{SamplingRate: "1"}

	createExporters(&buffer)

	testAPI := &api{
		sendToOutputBindingFn: func(name string, req *bindings.InvokeRequest) (*bindings.InvokeResponse, error) { return nil, nil },
		tracingSpec:           spec,
	}
	fakeServer.StartServerWithTracing(spec, testAPI.constructBindingsEndpoints())

	t.Run("Invoke output bindings - 204 OK", func(t *testing.T) {
		apiPath := fmt.Sprintf("%s/bindings/testbinding", apiVersionV1)
		req := OutputBindingRequest{
			Data: "fake output",
		}
		b, _ := json.Marshal(&req)

		testMethods := []string{"POST", "PUT"}
		for _, method := range testMethods {
			buffer = ""
			// act
			resp := fakeServer.DoRequest(method, apiPath, b, nil)

			// assert
			assert.Equal(t, 204, resp.StatusCode, "failed to invoke output binding with %s", method)
		}
	})

	t.Run("Invoke output bindings - 500 InternalError", func(t *testing.T) {
		apiPath := fmt.Sprintf("%s/bindings/notfound", apiVersionV1)
		req := OutputBindingRequest{
			Data: "fake output",
		}
		b, _ := json.Marshal(&req)

		testAPI.sendToOutputBindingFn = func(name string, req *bindings.InvokeRequest) (*bindings.InvokeResponse, error) {
			return nil, errors.New("missing binding name")
		}

		testMethods := []string{"POST", "PUT"}
		for _, method := range testMethods {
			buffer = ""
			// act
			resp := fakeServer.DoRequest(method, apiPath, b, nil)

			// assert
			assert.Equal(t, 500, resp.StatusCode)
			assert.Equal(t, "ERR_INVOKE_OUTPUT_BINDING", resp.ErrorBody["errorCode"])
		}
	})

	fakeServer.Shutdown()
}

func getFakeDirectMessageResponse() *invokev1.InvokeMethodResponse {
	return invokev1.NewInvokeMethodResponse(200, "OK", nil).
		WithRawDataString("fakeDirectMessageResponse").
		WithContentType("application/json")
}

func TestV1DirectMessagingEndpoints(t *testing.T) {
	mockDirectMessaging := new(daprt.MockDirectMessaging)

	fakeServer := newFakeHTTPServer()
	testAPI := &api{
		directMessaging: mockDirectMessaging,
		resiliency:      resiliency.New(nil),
	}
	fakeServer.StartServer(testAPI.constructDirectMessagingEndpoints())

	t.Run("Invoke direct messaging without querystring - 200 OK", func(t *testing.T) {
		fakeDirectMessageResponse := getFakeDirectMessageResponse()
		defer fakeDirectMessageResponse.Close()

		apiPath := "v1.0/invoke/fakeAppID/method/fakeMethod"
		fakeData := []byte("fakeData")

		mockDirectMessaging.Calls = nil // reset call count

		mockDirectMessaging.On(
			"Invoke",
			mock.MatchedBy(func(a context.Context) bool {
				return true
			}), mock.MatchedBy(func(b string) bool {
				return b == "fakeAppID"
			}), mock.MatchedBy(func(c *invokev1.InvokeMethodRequest) bool {
				return true
			}),
		).Return(fakeDirectMessageResponse, nil).Once()

		// act
		resp := fakeServer.DoRequest("POST", apiPath, fakeData, nil)

		// assert
		mockDirectMessaging.AssertNumberOfCalls(t, "Invoke", 1)
		assert.Equal(t, 200, resp.StatusCode)
		assert.Equal(t, []byte("fakeDirectMessageResponse"), resp.RawBody)
	})

	t.Run("Invoke direct messaging with dapr-app-id in header - 200 OK", func(t *testing.T) {
		fakeDirectMessageResponse := getFakeDirectMessageResponse()
		defer fakeDirectMessageResponse.Close()

		apiPath := "fakeMethod"
		fakeData := []byte("fakeData")

		mockDirectMessaging.Calls = nil // reset call count

		mockDirectMessaging.On("Invoke",
			mock.MatchedBy(func(a context.Context) bool {
				return true
			}), mock.MatchedBy(func(b string) bool {
				return b == "fakeAppID"
			}), mock.MatchedBy(func(c *invokev1.InvokeMethodRequest) bool {
				return true
			})).Return(fakeDirectMessageResponse, nil).Once()

		// act
		resp := fakeServer.DoRequest("POST", apiPath, fakeData, nil, "dapr-app-id", "fakeAppID")

		// assert
		mockDirectMessaging.AssertNumberOfCalls(t, "Invoke", 1)
		assert.Equal(t, 200, resp.StatusCode)
		assert.Equal(t, []byte("fakeDirectMessageResponse"), resp.RawBody)
	})

	t.Run("Invoke direct messaging with dapr-app-id in basic auth - 200 OK", func(t *testing.T) {
		fakeDirectMessageResponse := getFakeDirectMessageResponse()
		defer fakeDirectMessageResponse.Close()

		apiPath := "fakeMethod"
		fakeData := []byte("fakeData")

		mockDirectMessaging.Calls = nil // reset call count

		mockDirectMessaging.On("Invoke",
			mock.MatchedBy(func(a context.Context) bool {
				return true
			}), mock.MatchedBy(func(b string) bool {
				return b == "fakeAppID"
			}), mock.MatchedBy(func(c *invokev1.InvokeMethodRequest) bool {
				return true
			})).Return(fakeDirectMessageResponse, nil).Once()

		// act
		resp := fakeServer.doRequest("dapr-app-id:fakeAppID", "POST", apiPath, fakeData, nil)

		// assert
		mockDirectMessaging.AssertNumberOfCalls(t, "Invoke", 1)
		assert.Equal(t, 200, resp.StatusCode)
		assert.Equal(t, []byte("fakeDirectMessageResponse"), resp.RawBody)
	})

	t.Run("Invoke direct messaging with InvalidArgument Response - 400 Bad request", func(t *testing.T) {
		d := &epb.ErrorInfo{
			Reason: "fakeReason",
		}
		details, _ := anypb.New(d)

		fakeInternalErrorResponse := invokev1.NewInvokeMethodResponse(
			int32(codes.InvalidArgument),
			"InvalidArgument",
			[]*anypb.Any{details})
		apiPath := "v1.0/invoke/fakeAppID/method/fakeMethod"
		fakeData := []byte("fakeData")
		defer fakeInternalErrorResponse.Close()

		mockDirectMessaging.Calls = nil // reset call count

		mockDirectMessaging.On(
			"Invoke",
			mock.AnythingOfType("*fasthttp.RequestCtx"),
			"fakeAppID",
			mock.AnythingOfType("*v1.InvokeMethodRequest")).Return(fakeInternalErrorResponse, nil).Once()

		// act
		resp := fakeServer.DoRequest("POST", apiPath, fakeData, nil)

		// assert
		mockDirectMessaging.AssertNumberOfCalls(t, "Invoke", 1)
		assert.Equal(t, 400, resp.StatusCode)

		// protojson produces different indentation space based on OS
		// For linux
		comp1 := string(resp.RawBody) == "{\"code\":3,\"message\":\"InvalidArgument\",\"details\":[{\"@type\":\"type.googleapis.com/google.rpc.ErrorInfo\",\"reason\":\"fakeReason\"}]}"
		// For mac and windows
		comp2 := string(resp.RawBody) == "{\"code\":3, \"message\":\"InvalidArgument\", \"details\":[{\"@type\":\"type.googleapis.com/google.rpc.ErrorInfo\", \"reason\":\"fakeReason\"}]}"
		assert.True(t, comp1 || comp2)
	})

	t.Run("Invoke direct messaging with malformed status response", func(t *testing.T) {
		malformedDetails := &anypb.Any{TypeUrl: "malformed"}
		fakeInternalErrorResponse := invokev1.NewInvokeMethodResponse(int32(codes.Internal), "InternalError", []*anypb.Any{malformedDetails})
		apiPath := "v1.0/invoke/fakeAppID/method/fakeMethod"
		fakeData := []byte("fakeData")
		defer fakeInternalErrorResponse.Close()

		mockDirectMessaging.Calls = nil // reset call count

		mockDirectMessaging.On(
			"Invoke",
			mock.AnythingOfType("*fasthttp.RequestCtx"),
			"fakeAppID",
			mock.AnythingOfType("*v1.InvokeMethodRequest")).Return(fakeInternalErrorResponse, nil).Once()

		// act
		resp := fakeServer.DoRequest("POST", apiPath, fakeData, nil)

		// assert
		mockDirectMessaging.AssertNumberOfCalls(t, "Invoke", 1)
		assert.Equal(t, 500, resp.StatusCode)
		assert.True(t, strings.HasPrefix(string(resp.RawBody), "{\"errorCode\":\"ERR_MALFORMED_RESPONSE\",\"message\":\""))
	})

	t.Run("Invoke direct messaging with querystring - 200 OK", func(t *testing.T) {
		fakeDirectMessageResponse := getFakeDirectMessageResponse()
		defer fakeDirectMessageResponse.Close()

		apiPath := "v1.0/invoke/fakeAppID/method/fakeMethod?param1=val1&param2=val2"
		fakeData := []byte("fakeData")

		mockDirectMessaging.Calls = nil // reset call count

		mockDirectMessaging.On(
			"Invoke",
			mock.MatchedBy(func(a context.Context) bool {
				return true
			}), mock.MatchedBy(func(b string) bool {
				return b == "fakeAppID"
			}), mock.MatchedBy(func(c *invokev1.InvokeMethodRequest) bool {
				return true
			}),
		).Return(fakeDirectMessageResponse, nil).Once()

		// act
		resp := fakeServer.DoRequest("POST", apiPath, fakeData, nil)

		// assert
		mockDirectMessaging.AssertNumberOfCalls(t, "Invoke", 1)
		assert.Equal(t, 200, resp.StatusCode)
		assert.Equal(t, []byte("fakeDirectMessageResponse"), resp.RawBody)
	})

	t.Run("Invoke direct messaging - HEAD - 200 OK", func(t *testing.T) {
		fakeDirectMessageResponse := getFakeDirectMessageResponse()
		defer fakeDirectMessageResponse.Close()

		apiPath := "v1.0/invoke/fakeAppID/method/fakeMethod?param1=val1&param2=val2"

		mockDirectMessaging.Calls = nil // reset call count

		mockDirectMessaging.On(
			"Invoke",
			mock.MatchedBy(func(a context.Context) bool {
				return true
			}), mock.MatchedBy(func(b string) bool {
				return b == "fakeAppID"
			}), mock.MatchedBy(func(c *invokev1.InvokeMethodRequest) bool {
				return true
			}),
		).Return(fakeDirectMessageResponse, nil).Once()

		// act
		resp := fakeServer.DoRequest("HEAD", apiPath, nil, nil)

		// assert
		mockDirectMessaging.AssertNumberOfCalls(t, "Invoke", 1)
		assert.Equal(t, 200, resp.StatusCode)
		assert.Equal(t, []byte{}, resp.RawBody) // Empty body for HEAD
	})

	t.Run("Invoke direct messaging route '/' - 200 OK", func(t *testing.T) {
		fakeDirectMessageResponse := getFakeDirectMessageResponse()
		defer fakeDirectMessageResponse.Close()

		apiPath := "v1.0/invoke/fakeAppID/method/"

		mockDirectMessaging.Calls = nil // reset call count

		mockDirectMessaging.On("Invoke",
			mock.MatchedBy(func(a context.Context) bool {
				return true
			}), mock.MatchedBy(func(b string) bool {
				return b == "fakeAppID"
			}), mock.MatchedBy(func(c *invokev1.InvokeMethodRequest) bool {
				return true
			})).Return(fakeDirectMessageResponse, nil).Once()

		// act
		resp := fakeServer.DoRequest("GET", apiPath, nil, nil)

		// assert
		mockDirectMessaging.AssertNumberOfCalls(t, "Invoke", 1)
		assert.Equal(t, 200, resp.StatusCode)
		assert.Equal(t, []byte("fakeDirectMessageResponse"), resp.RawBody)
	})

	t.Run("Invoke returns error - 500 ERR_DIRECT_INVOKE", func(t *testing.T) {
		apiPath := "v1.0/invoke/fakeAppID/method/fakeMethod?param1=val1&param2=val2"
		fakeData := []byte("fakeData")

		mockDirectMessaging.Calls = nil // reset call count

		mockDirectMessaging.On("Invoke",
			mock.MatchedBy(func(a context.Context) bool {
				return true
			}), mock.MatchedBy(func(b string) bool {
				return b == "fakeAppID"
			}), mock.MatchedBy(func(c *invokev1.InvokeMethodRequest) bool {
				return true
			})).Return(nil, errors.New("UPSTREAM_ERROR")).Once()

		// act
		resp := fakeServer.DoRequest("POST", apiPath, fakeData, nil)

		// assert
		mockDirectMessaging.AssertNumberOfCalls(t, "Invoke", 1)
		assert.Equal(t, 500, resp.StatusCode)
		assert.Equal(t, "ERR_DIRECT_INVOKE", resp.ErrorBody["errorCode"])
	})

	t.Run("Invoke returns error - 403 ERR_DIRECT_INVOKE", func(t *testing.T) {
		apiPath := "v1.0/invoke/fakeAppID/method/fakeMethod?param1=val1&param2=val2"
		fakeData := []byte("fakeData")

		mockDirectMessaging.Calls = nil // reset call count

		mockDirectMessaging.On("Invoke",
			mock.MatchedBy(func(a context.Context) bool {
				return true
			}), mock.MatchedBy(func(b string) bool {
				return b == "fakeAppID"
			}), mock.MatchedBy(func(c *invokev1.InvokeMethodRequest) bool {
				return true
			})).Return(nil, status.Errorf(codes.PermissionDenied, "Permission Denied")).Once()

		// act
		resp := fakeServer.DoRequest("POST", apiPath, fakeData, nil)

		// assert
		mockDirectMessaging.AssertNumberOfCalls(t, "Invoke", 1)
		assert.Equal(t, 403, resp.StatusCode)
		assert.Equal(t, "ERR_DIRECT_INVOKE", resp.ErrorBody["errorCode"])
	})

	fakeServer.Shutdown()
}

func TestV1DirectMessagingEndpointsWithTracer(t *testing.T) {
	mockDirectMessaging := new(daprt.MockDirectMessaging)

	fakeServer := newFakeHTTPServer()

	buffer := ""
	spec := config.TracingSpec{SamplingRate: "1"}

	createExporters(&buffer)

	testAPI := &api{
		directMessaging: mockDirectMessaging,
		tracingSpec:     spec,
		resiliency:      resiliency.New(nil),
	}
	fakeServer.StartServerWithTracing(spec, testAPI.constructDirectMessagingEndpoints())

	t.Run("Invoke direct messaging without querystring - 200 OK", func(t *testing.T) {
		fakeDirectMessageResponse := getFakeDirectMessageResponse()
		defer fakeDirectMessageResponse.Close()

		buffer = ""
		apiPath := "v1.0/invoke/fakeAppID/method/fakeMethod"
		fakeData := []byte("fakeData")

		mockDirectMessaging.Calls = nil // reset call count
		mockDirectMessaging.On(
			"Invoke",
			mock.MatchedBy(func(a context.Context) bool {
				return true
			}), mock.MatchedBy(func(b string) bool {
				return b == "fakeAppID"
			}), mock.MatchedBy(func(c *invokev1.InvokeMethodRequest) bool {
				return true
			}),
		).Return(fakeDirectMessageResponse, nil).Once()

		// act
		resp := fakeServer.DoRequest("POST", apiPath, fakeData, nil)

		// assert
		mockDirectMessaging.AssertNumberOfCalls(t, "Invoke", 1)
		assert.Equal(t, 200, resp.StatusCode)
	})

	t.Run("Invoke direct messaging with dapr-app-id - 200 OK", func(t *testing.T) {
		fakeDirectMessageResponse := getFakeDirectMessageResponse()
		defer fakeDirectMessageResponse.Close()

		buffer = ""
		apiPath := "fakeMethod"
		fakeData := []byte("fakeData")

		mockDirectMessaging.Calls = nil // reset call count
		mockDirectMessaging.On(
			"Invoke",
			mock.MatchedBy(func(a context.Context) bool {
				return true
			}), mock.MatchedBy(func(b string) bool {
				return b == "fakeAppID"
			}), mock.MatchedBy(func(c *invokev1.InvokeMethodRequest) bool {
				return true
			}),
		).Return(fakeDirectMessageResponse, nil).Once()

		// act
		resp := fakeServer.DoRequest("POST", apiPath, fakeData, nil, "dapr-app-id", "fakeAppID")

		// assert
		mockDirectMessaging.AssertNumberOfCalls(t, "Invoke", 1)
		assert.Equal(t, 200, resp.StatusCode)
	})

	t.Run("Invoke direct messaging with querystring - 200 OK", func(t *testing.T) {
		fakeDirectMessageResponse := getFakeDirectMessageResponse()
		defer fakeDirectMessageResponse.Close()

		buffer = ""
		apiPath := "v1.0/invoke/fakeAppID/method/fakeMethod?param1=val1&param2=val2"
		fakeData := []byte("fakeData")

		mockDirectMessaging.Calls = nil // reset call count
		mockDirectMessaging.On(
			"Invoke",
			mock.MatchedBy(func(a context.Context) bool {
				return true
			}), mock.MatchedBy(func(b string) bool {
				return b == "fakeAppID"
			}), mock.MatchedBy(func(c *invokev1.InvokeMethodRequest) bool {
				return true
			}),
		).Return(fakeDirectMessageResponse, nil).Once()

		// act
		resp := fakeServer.DoRequest("POST", apiPath, fakeData, nil)

		// assert
		mockDirectMessaging.AssertNumberOfCalls(t, "Invoke", 1)
		assert.Equal(t, 200, resp.StatusCode)
	})

	fakeServer.Shutdown()
}

func TestV1DirectMessagingEndpointsWithResiliency(t *testing.T) {
	failingDirectMessaging := &daprt.FailingDirectMessaging{
		Failure: daprt.NewFailure(
			map[string]int{
				"failingKey":        1,
				"extraFailingKey":   3,
				"circuitBreakerKey": 10,
			},
			map[string]time.Duration{
				"timeoutKey": time.Second * 10,
			},
			map[string]int{},
		),
	}

	fakeServer := newFakeHTTPServer()
	testAPI := &api{
		directMessaging: failingDirectMessaging,
		resiliency:      resiliency.FromConfigurations(logger.NewLogger("messaging.test"), testResiliency),
	}
	fakeServer.StartServer(testAPI.constructDirectMessagingEndpoints())

	t.Run("Test invoke direct message retries with resiliency", func(t *testing.T) {
		apiPath := "v1.0/invoke/failingApp/method/fakeMethod"
		fakeData := []byte("failingKey")

		// act
		resp := fakeServer.DoRequest("POST", apiPath, fakeData, nil)

		assert.Equal(t, 200, resp.StatusCode)
		assert.Equal(t, 2, failingDirectMessaging.Failure.CallCount("failingKey"))
	})

	t.Run("Test invoke direct message fails with timeout", func(t *testing.T) {
		apiPath := "v1.0/invoke/failingApp/method/fakeMethod"
		fakeData := []byte("timeoutKey")

		// act
		start := time.Now()
		resp := fakeServer.DoRequest("POST", apiPath, fakeData, nil)
		end := time.Now()

		assert.Equal(t, 500, resp.StatusCode)
		assert.Equal(t, 2, failingDirectMessaging.Failure.CallCount("timeoutKey"))
		assert.Less(t, end.Sub(start), time.Second*10)
	})

	t.Run("Test invoke direct messages fails after exhausting retries", func(t *testing.T) {
		apiPath := "v1.0/invoke/failingApp/method/fakeMethod"
		fakeData := []byte("extraFailingKey")

		// act
		resp := fakeServer.DoRequest("POST", apiPath, fakeData, nil)

		assert.Equal(t, 500, resp.StatusCode)
		assert.Equal(t, 2, failingDirectMessaging.Failure.CallCount("extraFailingKey"))
	})

	t.Run("Test invoke direct messages can trip circuit breaker", func(t *testing.T) {
		apiPath := "v1.0/invoke/circuitBreakerApp/method/fakeMethod"
		fakeData := []byte("circuitBreakerKey")

		// Circuit Breaker trips on the 5th failure, stopping retries.
		resp := fakeServer.DoRequest("POST", apiPath, fakeData, nil)
		assert.Equal(t, 500, resp.StatusCode)
		assert.Equal(t, 5, failingDirectMessaging.Failure.CallCount("circuitBreakerKey"))

		// Request occurs when the circuit breaker is open, which shouldn't even hit the app.
		resp = fakeServer.DoRequest("POST", apiPath, fakeData, nil)
		assert.Equal(t, 500, resp.StatusCode)
		assert.Contains(t, string(resp.RawBody), "circuit breaker is open", "Should have received a circuit breaker open error.")
		assert.Equal(t, 5, failingDirectMessaging.Failure.CallCount("circuitBreakerKey"))
	})

	fakeServer.Shutdown()
}

func TestV1ActorEndpoints(t *testing.T) {
	fakeServer := newFakeHTTPServer()
	testAPI := &api{
		actor:      nil,
		resiliency: resiliency.FromConfigurations(logger.NewLogger("test.api.http.actors"), testResiliency),
	}

	fakeServer.StartServer(testAPI.constructActorEndpoints())

	fakeBodyObject := map[string]interface{}{"data": "fakeData"}
	fakeData, _ := json.Marshal(fakeBodyObject)

	t.Run("Actor runtime is not initialized", func(t *testing.T) {
		apisAndMethods := map[string][]string{
			"v1.0/actors/fakeActorType/fakeActorID/state/key1":          {"GET"},
			"v1.0/actors/fakeActorType/fakeActorID/state":               {"POST", "PUT"},
			"v1.0/actors/fakeActorType/fakeActorID/reminders/reminder1": {"POST", "PUT", "GET", "DELETE", "PATCH"},
			"v1.0/actors/fakeActorType/fakeActorID/method/method1":      {"POST", "PUT", "GET", "DELETE"},
			"v1.0/actors/fakeActorType/fakeActorID/timers/timer1":       {"POST", "PUT", "DELETE"},
		}
		testAPI.actor = nil

		for apiPath, testMethods := range apisAndMethods {
			for _, method := range testMethods {
				// act
				resp := fakeServer.DoRequest(method, apiPath, fakeData, nil)

				// assert
				assert.Equal(t, 500, resp.StatusCode, apiPath)
				assert.Equal(t, "ERR_ACTOR_RUNTIME_NOT_FOUND", resp.ErrorBody["errorCode"])
			}
		}
	})

	t.Run("All PUT/POST APIs - 400 for invalid JSON", func(t *testing.T) {
		testAPI.actor = new(actors_testing.MockActors)
		apiPaths := []string{
			"v1.0/actors/fakeActorType/fakeActorID/reminders/reminder1",
			"v1.0/actors/fakeActorType/fakeActorID/state",
			"v1.0/actors/fakeActorType/fakeActorID/timers/timer1",
		}

		for _, apiPath := range apiPaths {
			for _, requestMethod := range []string{"PUT", "POST"} {
				// {{
				inputBodyBytes := invalidJSON

				// act
				resp := fakeServer.DoRequest(requestMethod, apiPath, inputBodyBytes, nil)

				// assert
				assert.Equal(t, 400, resp.StatusCode, apiPath)
				assert.Equal(t, "ERR_MALFORMED_REQUEST", resp.ErrorBody["errorCode"])
			}
		}
	})

	t.Run("All PATCH APIs - 400 for invalid JSON", func(t *testing.T) {
		testAPI.actor = new(actors_testing.MockActors)
		apiPaths := []string{
			"v1.0/actors/fakeActorType/fakeActorID/reminders/reminder1",
		}

		for _, apiPath := range apiPaths {
			inputBodyBytes := invalidJSON

			// act
			resp := fakeServer.DoRequest(fasthttp.MethodPatch, apiPath, inputBodyBytes, nil)

			// assert
			assert.Equal(t, 400, resp.StatusCode, apiPath)
			assert.Equal(t, "ERR_MALFORMED_REQUEST", resp.ErrorBody["errorCode"])
		}
	})

	t.Run("Get actor state - 200 OK", func(t *testing.T) {
		apiPath := "v1.0/actors/fakeActorType/fakeActorID/state/key1"
		mockActors := new(actors_testing.MockActors)
		mockActors.On("GetState", &actors.GetStateRequest{
			ActorID:   "fakeActorID",
			ActorType: "fakeActorType",
			Key:       "key1",
		}).Return(&actors.StateResponse{
			Data: fakeData,
		}, nil)

		mockActors.On("IsActorHosted", &actors.ActorHostedRequest{
			ActorID:   "fakeActorID",
			ActorType: "fakeActorType",
		}).Return(true)

		testAPI.actor = mockActors

		// act
		resp := fakeServer.DoRequest("GET", apiPath, nil, nil)

		// assert
		assert.Equal(t, 200, resp.StatusCode)
		assert.Equal(t, fakeData, resp.RawBody)
		mockActors.AssertNumberOfCalls(t, "GetState", 1)
	})

	t.Run("Get actor state - 204 No Content", func(t *testing.T) {
		apiPath := "v1.0/actors/fakeActorType/fakeActorID/state/key1"
		mockActors := new(actors_testing.MockActors)
		mockActors.On("GetState", &actors.GetStateRequest{
			ActorID:   "fakeActorID",
			ActorType: "fakeActorType",
			Key:       "key1",
		}).Return(nil, nil)

		mockActors.On("IsActorHosted", &actors.ActorHostedRequest{
			ActorID:   "fakeActorID",
			ActorType: "fakeActorType",
		}).Return(true)

		testAPI.actor = mockActors

		// act
		resp := fakeServer.DoRequest("GET", apiPath, nil, nil)

		// assert
		assert.Equal(t, 204, resp.StatusCode)
		assert.Equal(t, []byte{}, resp.RawBody)
		mockActors.AssertNumberOfCalls(t, "GetState", 1)
	})

	t.Run("Get actor state - 500 on GetState failure", func(t *testing.T) {
		apiPath := "v1.0/actors/fakeActorType/fakeActorID/state/key1"
		mockActors := new(actors_testing.MockActors)
		mockActors.On("GetState", &actors.GetStateRequest{
			ActorID:   "fakeActorID",
			ActorType: "fakeActorType",
			Key:       "key1",
		}).Return(nil, errors.New("UPSTREAM_ERROR"))

		mockActors.On("IsActorHosted", &actors.ActorHostedRequest{
			ActorID:   "fakeActorID",
			ActorType: "fakeActorType",
		}).Return(true)

		testAPI.actor = mockActors

		// act
		resp := fakeServer.DoRequest("GET", apiPath, nil, nil)

		// assert
		assert.Equal(t, 500, resp.StatusCode)
		assert.Equal(t, "ERR_ACTOR_STATE_GET", resp.ErrorBody["errorCode"])
		mockActors.AssertNumberOfCalls(t, "GetState", 1)
	})

	t.Run("Get actor state - 400 for missing actor instace", func(t *testing.T) {
		apiPath := "v1.0/actors/fakeActorType/fakeActorID/state/key1"
		mockActors := new(actors_testing.MockActors)
		mockActors.On("GetState", &actors.GetStateRequest{
			ActorID:   "fakeActorID",
			ActorType: "fakeActorType",
			Key:       "key1",
		}).Return(&actors.StateResponse{
			Data: fakeData,
		}, nil)

		mockActors.On("IsActorHosted", &actors.ActorHostedRequest{
			ActorID:   "fakeActorID",
			ActorType: "fakeActorType",
		}).Return(func(*actors.ActorHostedRequest) bool { return false })

		testAPI.actor = mockActors

		// act
		resp := fakeServer.DoRequest("GET", apiPath, nil, nil)

		// assert
		assert.Equal(t, 400, resp.StatusCode)
		mockActors.AssertNumberOfCalls(t, "IsActorHosted", 1)
		assert.Equal(t, "ERR_ACTOR_INSTANCE_MISSING", resp.ErrorBody["errorCode"])
	})

	t.Run("Transaction - 204 No Content", func(t *testing.T) {
		apiPath := "v1.0/actors/fakeActorType/fakeActorID/state"

		testTransactionalOperations := []actors.TransactionalOperation{
			{
				Operation: actors.Upsert,
				Request: map[string]interface{}{
					"key":   "fakeKey1",
					"value": fakeBodyObject,
				},
			},
			{
				Operation: actors.Delete,
				Request: map[string]interface{}{
					"key": "fakeKey1",
				},
			},
		}

		mockActors := new(actors_testing.MockActors)
		mockActors.On("TransactionalStateOperation", &actors.TransactionalRequest{
			ActorID:    "fakeActorID",
			ActorType:  "fakeActorType",
			Operations: testTransactionalOperations,
		}).Return(nil)

		mockActors.On("IsActorHosted", &actors.ActorHostedRequest{
			ActorID:   "fakeActorID",
			ActorType: "fakeActorType",
		}).Return(true)

		testAPI.actor = mockActors

		// act
		inputBodyBytes, err := json.Marshal(testTransactionalOperations)

		assert.NoError(t, err)
		resp := fakeServer.DoRequest("POST", apiPath, inputBodyBytes, nil)

		// assert
		assert.Equal(t, 204, resp.StatusCode)
		assert.Equal(t, []byte{}, resp.RawBody, "Always give empty body with 204")
		mockActors.AssertNumberOfCalls(t, "TransactionalStateOperation", 1)
		mockActors.AssertNumberOfCalls(t, "IsActorHosted", 1)
	})

	t.Run("Transaction - 400 when actor instance not present", func(t *testing.T) {
		apiPath := "v1.0/actors/fakeActorType/fakeActorID/state"

		testTransactionalOperations := []actors.TransactionalOperation{
			{
				Operation: actors.Upsert,
				Request: map[string]interface{}{
					"key":   "fakeKey1",
					"value": fakeBodyObject,
				},
			},
			{
				Operation: actors.Delete,
				Request: map[string]interface{}{
					"key": "fakeKey1",
				},
			},
		}

		mockActors := new(actors_testing.MockActors)
		mockActors.On("IsActorHosted", &actors.ActorHostedRequest{
			ActorID:   "fakeActorID",
			ActorType: "fakeActorType",
		}).Return(func(*actors.ActorHostedRequest) bool { return false })

		testAPI.actor = mockActors

		// act
		inputBodyBytes, err := json.Marshal(testTransactionalOperations)

		assert.NoError(t, err)
		resp := fakeServer.DoRequest("POST", apiPath, inputBodyBytes, nil)

		// assert
		assert.Equal(t, 400, resp.StatusCode)
		mockActors.AssertNumberOfCalls(t, "IsActorHosted", 1)
		assert.Equal(t, "ERR_ACTOR_INSTANCE_MISSING", resp.ErrorBody["errorCode"])
	})

	t.Run("Transaction - 500 when transactional state operation fails", func(t *testing.T) {
		apiPath := "v1.0/actors/fakeActorType/fakeActorID/state"

		testTransactionalOperations := []actors.TransactionalOperation{
			{
				Operation: actors.Upsert,
				Request: map[string]interface{}{
					"key":   "fakeKey1",
					"value": fakeBodyObject,
				},
			},
			{
				Operation: actors.Delete,
				Request: map[string]interface{}{
					"key": "fakeKey1",
				},
			},
		}

		mockActors := new(actors_testing.MockActors)
		mockActors.On("TransactionalStateOperation", &actors.TransactionalRequest{
			ActorID:    "fakeActorID",
			ActorType:  "fakeActorType",
			Operations: testTransactionalOperations,
		}).Return(errors.New("UPSTREAM_ERROR"))

		mockActors.On("IsActorHosted", &actors.ActorHostedRequest{
			ActorID:   "fakeActorID",
			ActorType: "fakeActorType",
		}).Return(true)

		testAPI.actor = mockActors

		// act
		inputBodyBytes, err := json.Marshal(testTransactionalOperations)

		assert.NoError(t, err)
		resp := fakeServer.DoRequest("POST", apiPath, inputBodyBytes, nil)

		// assert
		assert.Equal(t, 500, resp.StatusCode)
		mockActors.AssertNumberOfCalls(t, "TransactionalStateOperation", 1)
		mockActors.AssertNumberOfCalls(t, "IsActorHosted", 1)
		assert.Equal(t, "ERR_ACTOR_STATE_TRANSACTION_SAVE", resp.ErrorBody["errorCode"])
	})

	t.Run("Reminder Create - 204 No Content", func(t *testing.T) {
		apiPath := "v1.0/actors/fakeActorType/fakeActorID/reminders/reminder1"

		reminderRequest := actors.CreateReminderRequest{
			Name:      "reminder1",
			ActorType: "fakeActorType",
			ActorID:   "fakeActorID",
			Data:      nil,
			DueTime:   "0h0m3s0ms",
			Period:    "0h0m7s0ms",
		}
		mockActors := new(actors_testing.MockActors)

		mockActors.On("CreateReminder", &reminderRequest).Return(nil)

		testAPI.actor = mockActors

		// act
		inputBodyBytes, err := json.Marshal(reminderRequest)

		assert.NoError(t, err)
		for _, method := range []string{"POST", "PUT"} {
			resp := fakeServer.DoRequest(method, apiPath, inputBodyBytes, nil)
			assert.Equal(t, 204, resp.StatusCode)
		}

		// assert
		mockActors.AssertNumberOfCalls(t, "CreateReminder", 2)
	})

	t.Run("Reminder Create - 500 when CreateReminderFails", func(t *testing.T) {
		apiPath := "v1.0/actors/fakeActorType/fakeActorID/reminders/reminder1"

		reminderRequest := actors.CreateReminderRequest{
			Name:      "reminder1",
			ActorType: "fakeActorType",
			ActorID:   "fakeActorID",
			Data:      nil,
			DueTime:   "0h0m3s0ms",
			Period:    "0h0m7s0ms",
		}
		mockActors := new(actors_testing.MockActors)

		mockActors.On("CreateReminder", &reminderRequest).Return(errors.New("UPSTREAM_ERROR"))

		testAPI.actor = mockActors

		// act
		inputBodyBytes, err := json.Marshal(reminderRequest)

		assert.NoError(t, err)
		resp := fakeServer.DoRequest("POST", apiPath, inputBodyBytes, nil)

		// assert
		assert.Equal(t, 500, resp.StatusCode)
		assert.Equal(t, "ERR_ACTOR_REMINDER_CREATE", resp.ErrorBody["errorCode"])
		mockActors.AssertNumberOfCalls(t, "CreateReminder", 1)
	})

	t.Run("Reminder Rename - 204 when RenameReminderFails", func(t *testing.T) {
		apiPath := "v1.0/actors/fakeActorType/fakeActorID/reminders/reminder1"

		reminderRequest := actors.RenameReminderRequest{
			OldName:   "reminder1",
			ActorType: "fakeActorType",
			ActorID:   "fakeActorID",
			NewName:   "reminder2",
		}
		mockActors := new(actors_testing.MockActors)

		mockActors.On("RenameReminder", &reminderRequest).Return(nil)

		testAPI.actor = mockActors

		// act
		inputBodyBytes, err := json.Marshal(reminderRequest)

		assert.NoError(t, err)
		resp := fakeServer.DoRequest("PATCH", apiPath, inputBodyBytes, nil)

		// assert
		assert.Equal(t, 204, resp.StatusCode)
		mockActors.AssertNumberOfCalls(t, "RenameReminder", 1)
	})

	t.Run("Reminder Rename - 500 when RenameReminderFails", func(t *testing.T) {
		apiPath := "v1.0/actors/fakeActorType/fakeActorID/reminders/reminder1"

		reminderRequest := actors.RenameReminderRequest{
			OldName:   "reminder1",
			ActorType: "fakeActorType",
			ActorID:   "fakeActorID",
			NewName:   "reminder2",
		}
		mockActors := new(actors_testing.MockActors)

		mockActors.On("RenameReminder", &reminderRequest).Return(errors.New("UPSTREAM_ERROR"))

		testAPI.actor = mockActors

		// act
		inputBodyBytes, err := json.Marshal(reminderRequest)

		assert.NoError(t, err)
		resp := fakeServer.DoRequest("PATCH", apiPath, inputBodyBytes, nil)

		// assert
		assert.Equal(t, 500, resp.StatusCode)
		assert.Equal(t, "ERR_ACTOR_REMINDER_RENAME", resp.ErrorBody["errorCode"])
		mockActors.AssertNumberOfCalls(t, "RenameReminder", 1)
	})

	t.Run("Reminder Delete - 204 No Content", func(t *testing.T) {
		apiPath := "v1.0/actors/fakeActorType/fakeActorID/reminders/reminder1"
		reminderRequest := actors.DeleteReminderRequest{
			Name:      "reminder1",
			ActorType: "fakeActorType",
			ActorID:   "fakeActorID",
		}

		mockActors := new(actors_testing.MockActors)

		mockActors.On("DeleteReminder", &reminderRequest).Return(nil)

		testAPI.actor = mockActors

		// act
		resp := fakeServer.DoRequest("DELETE", apiPath, nil, nil)

		// assert
		assert.Equal(t, 204, resp.StatusCode)
		assert.Equal(t, []byte{}, resp.RawBody, "Always give empty body with 204")
		mockActors.AssertNumberOfCalls(t, "DeleteReminder", 1)
	})

	t.Run("Reminder Delete - 500 on upstream actor error", func(t *testing.T) {
		apiPath := "v1.0/actors/fakeActorType/fakeActorID/reminders/reminder1"
		reminderRequest := actors.DeleteReminderRequest{
			Name:      "reminder1",
			ActorType: "fakeActorType",
			ActorID:   "fakeActorID",
		}

		mockActors := new(actors_testing.MockActors)

		mockActors.On("DeleteReminder", &reminderRequest).Return(errors.New("UPSTREAM_ERROR"))

		testAPI.actor = mockActors

		// act
		resp := fakeServer.DoRequest("DELETE", apiPath, nil, nil)

		// assert
		assert.Equal(t, 500, resp.StatusCode)
		assert.Equal(t, "ERR_ACTOR_REMINDER_DELETE", resp.ErrorBody["errorCode"])
		mockActors.AssertNumberOfCalls(t, "DeleteReminder", 1)
	})

	t.Run("Reminder Get - 200 OK", func(t *testing.T) {
		apiPath := "v1.0/actors/fakeActorType/fakeActorID/reminders/reminder1"
		reminderRequest := actors.GetReminderRequest{
			Name:      "reminder1",
			ActorType: "fakeActorType",
			ActorID:   "fakeActorID",
		}

		mockActors := new(actors_testing.MockActors)

		mockActors.On("GetReminder", &reminderRequest).Return(nil, nil)

		testAPI.actor = mockActors

		// act
		resp := fakeServer.DoRequest("GET", apiPath, nil, nil)

		// assert
		assert.Equal(t, 200, resp.StatusCode)
		mockActors.AssertNumberOfCalls(t, "GetReminder", 1)
	})

	t.Run("Reminder Get - 500 on upstream actor error", func(t *testing.T) {
		apiPath := "v1.0/actors/fakeActorType/fakeActorID/reminders/reminder1"
		reminderRequest := actors.GetReminderRequest{
			Name:      "reminder1",
			ActorType: "fakeActorType",
			ActorID:   "fakeActorID",
		}

		mockActors := new(actors_testing.MockActors)

		mockActors.On("GetReminder", &reminderRequest).Return(nil, errors.New("UPSTREAM_ERROR"))

		testAPI.actor = mockActors

		// act
		resp := fakeServer.DoRequest("GET", apiPath, nil, nil)

		// assert
		assert.Equal(t, 500, resp.StatusCode)
		assert.Equal(t, "ERR_ACTOR_REMINDER_GET", resp.ErrorBody["errorCode"])
		mockActors.AssertNumberOfCalls(t, "GetReminder", 1)
	})

	t.Run("Reminder Get - 500 on JSON encode failure from actor", func(t *testing.T) {
		apiPath := "v1.0/actors/fakeActorType/fakeActorID/reminders/reminder1"
		reminderRequest := actors.GetReminderRequest{
			Name:      "reminder1",
			ActorType: "fakeActorType",
			ActorID:   "fakeActorID",
		}

		reminderResponse := actors.Reminder{
			// Functions are not JSON encodable. This will force the error condition
			Data: func() {},
		}

		mockActors := new(actors_testing.MockActors)

		mockActors.On("GetReminder", &reminderRequest).Return(&reminderResponse, nil)

		testAPI.actor = mockActors

		// act
		resp := fakeServer.DoRequest("GET", apiPath, nil, nil)

		// assert
		assert.Equal(t, 500, resp.StatusCode)
		assert.Equal(t, "ERR_ACTOR_REMINDER_GET", resp.ErrorBody["errorCode"])
		mockActors.AssertNumberOfCalls(t, "GetReminder", 1)
	})

	t.Run("Timer Create - 204 No Content", func(t *testing.T) {
		apiPath := "v1.0/actors/fakeActorType/fakeActorID/timers/timer1"

		timerRequest := actors.CreateTimerRequest{
			Name:      "timer1",
			ActorType: "fakeActorType",
			ActorID:   "fakeActorID",
			Data:      nil,
			DueTime:   "0h0m3s0ms",
			Period:    "0h0m7s0ms",
			Callback:  "",
		}
		mockActors := new(actors_testing.MockActors)

		mockActors.On("CreateTimer", &timerRequest).Return(nil)

		testAPI.actor = mockActors

		// act
		inputBodyBytes, err := json.Marshal(timerRequest)

		assert.NoError(t, err)
		for _, method := range []string{"POST", "PUT"} {
			resp := fakeServer.DoRequest(method, apiPath, inputBodyBytes, nil)
			assert.Equal(t, 204, resp.StatusCode)
		}

		// assert
		mockActors.AssertNumberOfCalls(t, "CreateTimer", 2)
	})

	t.Run("Timer Create - 500 on upstream error", func(t *testing.T) {
		apiPath := "v1.0/actors/fakeActorType/fakeActorID/timers/timer1"

		timerRequest := actors.CreateTimerRequest{
			Name:      "timer1",
			ActorType: "fakeActorType",
			ActorID:   "fakeActorID",
			Data:      nil,
			DueTime:   "0h0m3s0ms",
			Period:    "0h0m7s0ms",
		}
		mockActors := new(actors_testing.MockActors)

		mockActors.On("CreateTimer", &timerRequest).Return(errors.New("UPSTREAM_ERROR"))

		testAPI.actor = mockActors

		// act
		inputBodyBytes, err := json.Marshal(timerRequest)

		assert.NoError(t, err)
		resp := fakeServer.DoRequest("POST", apiPath, inputBodyBytes, nil)
		assert.Equal(t, 500, resp.StatusCode)
		assert.Equal(t, "ERR_ACTOR_TIMER_CREATE", resp.ErrorBody["errorCode"])

		// assert
		mockActors.AssertNumberOfCalls(t, "CreateTimer", 1)
	})

	t.Run("Timer Delete - 204 No Conent", func(t *testing.T) {
		apiPath := "v1.0/actors/fakeActorType/fakeActorID/timers/timer1"
		timerRequest := actors.DeleteTimerRequest{
			Name:      "timer1",
			ActorType: "fakeActorType",
			ActorID:   "fakeActorID",
		}

		mockActors := new(actors_testing.MockActors)

		mockActors.On("DeleteTimer", &timerRequest).Return(nil)

		testAPI.actor = mockActors

		// act
		resp := fakeServer.DoRequest("DELETE", apiPath, nil, nil)

		// assert
		assert.Equal(t, 204, resp.StatusCode)
		assert.Equal(t, []byte{}, resp.RawBody, "Always give empty body with 204")
		mockActors.AssertNumberOfCalls(t, "DeleteTimer", 1)
	})

	t.Run("Timer Delete - 500 For upstream error", func(t *testing.T) {
		apiPath := "v1.0/actors/fakeActorType/fakeActorID/timers/timer1"
		timerRequest := actors.DeleteTimerRequest{
			Name:      "timer1",
			ActorType: "fakeActorType",
			ActorID:   "fakeActorID",
		}

		mockActors := new(actors_testing.MockActors)

		mockActors.On("DeleteTimer", &timerRequest).Return(errors.New("UPSTREAM_ERROR"))

		testAPI.actor = mockActors

		// act
		resp := fakeServer.DoRequest("DELETE", apiPath, nil, nil)

		// assert
		assert.Equal(t, 500, resp.StatusCode)
		assert.Equal(t, "ERR_ACTOR_TIMER_DELETE", resp.ErrorBody["errorCode"])
		mockActors.AssertNumberOfCalls(t, "DeleteTimer", 1)
	})

	t.Run("Direct Message - Forwards downstream status", func(t *testing.T) {
		apiPath := "v1.0/actors/fakeActorType/fakeActorID/method/method1"
		mockActors := new(actors_testing.MockActors)
		fakeData := []byte("fakeData")

		response := invokev1.NewInvokeMethodResponse(206, "OK", nil)
		defer response.Close()
		mockActors.On("Call", mock.MatchedBy(func(imr *invokev1.InvokeMethodRequest) bool {
			m, err := imr.ProtoWithData()
			if err != nil {
				return false
			}

			if m.Actor == nil || m.Actor.ActorType != "fakeActorType" || m.Actor.ActorId != "fakeActorID" {
				return false
			}

			if m.Message == nil || m.Message.Data == nil || len(m.Message.Data.Value) == 0 || !bytes.Equal(m.Message.Data.Value, fakeData) {
				return false
			}
			return true
		})).Return(response, nil)

		testAPI.actor = mockActors

		// act
		resp := fakeServer.DoRequest("POST", apiPath, fakeData, nil)

		// assert
		assert.Equal(t, 206, resp.StatusCode)
		mockActors.AssertNumberOfCalls(t, "Call", 1)
	})

	t.Run("Direct Message - 500 for actor call failure", func(t *testing.T) {
		apiPath := "v1.0/actors/fakeActorType/fakeActorID/method/method1"
<<<<<<< HEAD
		headerMetadata := map[string][]string{
			"Accept-Encoding": {"gzip"},
			"Content-Length":  {"8"},
			"Content-Type":    {"application/json"},
			"Host":            {"localhost"},
			"User-Agent":      {"Go-http-client/1.1"},
		}
		mockActors := new(actors_testing.MockActors)
		invokeRequest := invokev1.NewInvokeMethodRequest("method1")
		invokeRequest.WithActor("fakeActorType", "fakeActorID")
		fakeData := []byte("fakeData")
=======
		mockActors := new(actors.MockActors)
		mockActors.On("Call", mock.MatchedBy(func(imr *invokev1.InvokeMethodRequest) bool {
			m, err := imr.ProtoWithData()
			if err != nil {
				return false
			}

			if m.Actor == nil || m.Actor.ActorType != "fakeActorType" || m.Actor.ActorId != "fakeActorID" {
				return false
			}
>>>>>>> 90f5eb6b

			if m.Message == nil || m.Message.Data == nil || len(m.Message.Data.Value) == 0 || !bytes.Equal(m.Message.Data.Value, []byte("fakeData")) {
				return false
			}
			return true
		})).Return(nil, errors.New("UPSTREAM_ERROR"))

		testAPI.actor = mockActors

		// act
		resp := fakeServer.DoRequest("POST", apiPath, []byte("fakeData"), nil)

		// assert
		assert.Equal(t, 500, resp.StatusCode)
		assert.Equal(t, "ERR_ACTOR_INVOKE_METHOD", resp.ErrorBody["errorCode"])
		mockActors.AssertNumberOfCalls(t, "Call", 1)
	})

	failingActors := &actors_testing.FailingActors{
		Failure: daprt.NewFailure(
			map[string]int{
				"failingId": 1,
			},
			map[string]time.Duration{
				"timeoutId": time.Second * 10,
			},
			map[string]int{},
		),
	}

	t.Run("Direct Message - retries with resiliency", func(t *testing.T) {
		testAPI.actor = failingActors

		msg := []byte("M'illumino d'immenso.")
		apiPath := fmt.Sprintf("v1.0/actors/failingActorType/%s/method/method1", "failingId")
		resp := fakeServer.DoRequest("POST", apiPath, msg, nil)

		assert.Equal(t, 200, resp.StatusCode)
		assert.Equal(t, msg, resp.RawBody)
		assert.Equal(t, 2, failingActors.Failure.CallCount("failingId"))
	})

	fakeServer.Shutdown()
}

func TestV1MetadataEndpoint(t *testing.T) {
	fakeServer := newFakeHTTPServer()

	testAPI := &api{
		actor: nil,
		getComponentsFn: func() []componentsV1alpha1.Component {
			return []componentsV1alpha1.Component{
				{
					ObjectMeta: metaV1.ObjectMeta{
						Name: "MockComponent1Name",
					},
					Spec: componentsV1alpha1.ComponentSpec{
						Type:    "mock.component1Type",
						Version: "v1.0",
						Metadata: []componentsV1alpha1.MetadataItem{
							{
								Name: "actorMockComponent1",
								Value: componentsV1alpha1.DynamicValue{
									JSON: v1.JSON{Raw: []byte("true")},
								},
							},
						},
					},
				},
				{
					ObjectMeta: metaV1.ObjectMeta{
						Name: "MockComponent2Name",
					},
					Spec: componentsV1alpha1.ComponentSpec{
						Type:    "mock.component2Type",
						Version: "v1.0",
						Metadata: []componentsV1alpha1.MetadataItem{
							{
								Name: "actorMockComponent2",
								Value: componentsV1alpha1.DynamicValue{
									JSON: v1.JSON{Raw: []byte("true")},
								},
							},
						},
					},
				},
			}
		},
		extendedMetadata: sync.Map{},
		getComponentsCapabilitesFn: func() map[string][]string {
			capsMap := make(map[string][]string)
			capsMap["MockComponent1Name"] = []string{"mock.feat.MockComponent1Name"}
			capsMap["MockComponent2Name"] = []string{"mock.feat.MockComponent2Name"}
			return capsMap
		},
		getSubscriptionsFn: func() ([]runtimePubsub.Subscription, error) {
			return []runtimePubsub.Subscription{
				{
					PubsubName:      "test",
					Topic:           "topic",
					DeadLetterTopic: "dead",
					Metadata:        map[string]string{},
					Rules: []*runtimePubsub.Rule{
						{
							Match: &expr.Expr{},
							Path:  "path",
						},
					},
				},
			}, nil
		},
	}
	// PutMetadata only stroes string(request body)
	testAPI.extendedMetadata.Store("test", "value")

	fakeServer.StartServer(testAPI.constructMetadataEndpoints())

	expectedBody := metadata{
		ID: "xyz",
		ActiveActorsCount: []actors.ActiveActorsCount{
			{
				Type:  "abcd",
				Count: 10,
			},
			{
				Type:  "xyz",
				Count: 5,
			},
		},
		Extended: map[string]string{
			"test":               "value",
			"daprRuntimeVersion": "edge",
		},
		RegisteredComponents: []registeredComponent{
			{
				Name:         "MockComponent1Name",
				Type:         "mock.component1Type",
				Version:      "v1.0",
				Capabilities: []string{"mock.feat.MockComponent1Name"},
			},
			{
				Name:         "MockComponent2Name",
				Type:         "mock.component2Type",
				Version:      "v1.0",
				Capabilities: []string{"mock.feat.MockComponent2Name"},
			},
		},
		Subscriptions: []pubsubSubscription{
			{
				PubsubName:      "test",
				Topic:           "topic",
				DeadLetterTopic: "dead",
				Metadata:        map[string]string{},
				Rules: []*pubsubSubscriptionRule{
					{
						Match: "",
						Path:  "path",
					},
				},
			},
		},
	}
	expectedBodyBytes, _ := json.Marshal(expectedBody)

	t.Run("Metadata - 200 OK", func(t *testing.T) {
		apiPath := "v1.0/metadata"
		mockActors := new(actors_testing.MockActors)

		mockActors.On("GetActiveActorsCount")

		testAPI.id = "xyz"
		testAPI.actor = mockActors
		testAPI.daprRunTimeVersion = "edge"

		resp := fakeServer.DoRequest("GET", apiPath, nil, nil)

		assert.Equal(t, 200, resp.StatusCode)
		assert.ElementsMatch(t, expectedBodyBytes, resp.RawBody)
		mockActors.AssertNumberOfCalls(t, "GetActiveActorsCount", 1)
	})

	fakeServer.Shutdown()
}

func createExporters(buffer *string) {
	exporter := testtrace.NewStringExporter(buffer, logger.NewLogger("fakeLogger"))
	exporter.Register("fakeID")
}

func TestV1ActorEndpointsWithTracer(t *testing.T) {
	fakeServer := newFakeHTTPServer()

	buffer := ""
	spec := config.TracingSpec{SamplingRate: "1"}

	createExporters(&buffer)

	testAPI := &api{
		actor:       nil,
		tracingSpec: spec,
		resiliency:  resiliency.New(nil),
	}

	fakeServer.StartServerWithTracing(spec, testAPI.constructActorEndpoints())

	fakeBodyObject := map[string]interface{}{"data": "fakeData"}
	fakeData, _ := json.Marshal(fakeBodyObject)

	t.Run("Actor runtime is not initialized", func(t *testing.T) {
		apiPath := "v1.0/actors/fakeActorType/fakeActorID/state/key1"
		testAPI.actor = nil

		testMethods := []string{"GET"}

		for _, method := range testMethods {
			buffer = ""
			// act
			resp := fakeServer.DoRequest(method, apiPath, fakeData, nil)

			// assert
			assert.Equal(t, 500, resp.StatusCode, apiPath)
			assert.Equal(t, "ERR_ACTOR_RUNTIME_NOT_FOUND", resp.ErrorBody["errorCode"], apiPath)
		}
	})

	t.Run("Get actor state - 200 OK", func(t *testing.T) {
		buffer = ""
		apiPath := "v1.0/actors/fakeActorType/fakeActorID/state/key1"
		mockActors := new(actors_testing.MockActors)
		mockActors.On("GetState", &actors.GetStateRequest{
			ActorID:   "fakeActorID",
			ActorType: "fakeActorType",
			Key:       "key1",
		}).Return(&actors.StateResponse{
			Data: fakeData,
		}, nil)

		mockActors.On("IsActorHosted", &actors.ActorHostedRequest{
			ActorID:   "fakeActorID",
			ActorType: "fakeActorType",
		}).Return(true)

		testAPI.actor = mockActors

		// act
		resp := fakeServer.DoRequest("GET", apiPath, nil, nil)

		// assert
		assert.Equal(t, 200, resp.StatusCode)
		assert.Equal(t, fakeData, resp.RawBody)
		mockActors.AssertNumberOfCalls(t, "GetState", 1)
	})

	t.Run("Transaction - 204 No Content", func(t *testing.T) {
		buffer = ""
		apiPath := "v1.0/actors/fakeActorType/fakeActorID/state"

		testTransactionalOperations := []actors.TransactionalOperation{
			{
				Operation: actors.Upsert,
				Request: map[string]interface{}{
					"key":   "fakeKey1",
					"value": fakeBodyObject,
				},
			},
			{
				Operation: actors.Delete,
				Request: map[string]interface{}{
					"key": "fakeKey1",
				},
			},
		}

		mockActors := new(actors_testing.MockActors)
		mockActors.On("TransactionalStateOperation", &actors.TransactionalRequest{
			ActorID:    "fakeActorID",
			ActorType:  "fakeActorType",
			Operations: testTransactionalOperations,
		}).Return(nil)

		mockActors.On("IsActorHosted", &actors.ActorHostedRequest{
			ActorID:   "fakeActorID",
			ActorType: "fakeActorType",
		}).Return(true)

		testAPI.actor = mockActors

		// act
		inputBodyBytes, err := json.Marshal(testTransactionalOperations)

		assert.NoError(t, err)
		resp := fakeServer.DoRequest("POST", apiPath, inputBodyBytes, nil)

		// assert
		assert.Equal(t, 204, resp.StatusCode)
		assert.Equal(t, []byte{}, resp.RawBody, "Always give empty body with 204")
		mockActors.AssertNumberOfCalls(t, "TransactionalStateOperation", 1)
	})

	fakeServer.Shutdown()
}

func TestAPIToken(t *testing.T) {
	token := "1234"

	t.Setenv("DAPR_API_TOKEN", token)

	fakeDirectMessageResponse := invokev1.NewInvokeMethodResponse(200, "OK", nil).
		WithRawDataString("fakeDirectMessageResponse").
		WithContentType("application/json")
	defer fakeDirectMessageResponse.Close()

	mockDirectMessaging := new(daprt.MockDirectMessaging)

	fakeServer := newFakeHTTPServer()

	testAPI := &api{
		directMessaging: mockDirectMessaging,
		resiliency:      resiliency.New(nil),
	}
	fakeServer.StartServerWithAPIToken(testAPI.constructDirectMessagingEndpoints())

	t.Run("Invoke direct messaging with token - 200 OK", func(t *testing.T) {
		apiPath := "v1.0/invoke/fakeDaprID/method/fakeMethod"
		fakeData := []byte("fakeData")

		mockDirectMessaging.Calls = nil // reset call count
		mockDirectMessaging.On(
			"Invoke",
			mock.MatchedBy(func(a context.Context) bool {
				return true
			}), mock.MatchedBy(func(b string) bool {
				return b == "fakeDaprID"
			}), mock.MatchedBy(func(c *invokev1.InvokeMethodRequest) bool {
				return true
			}),
		).Return(fakeDirectMessageResponse, nil).Once()

		// act
		resp := fakeServer.DoRequestWithAPIToken("POST", apiPath, token, fakeData)
		// assert
		mockDirectMessaging.AssertNumberOfCalls(t, "Invoke", 1)
		// TODO Check back as how to assert on generated span ID
		// assert.NotEmpty(t, resp.JSONBody, "failed to generate trace context with invoke")
		assert.Equal(t, 200, resp.StatusCode)
	})

	t.Run("Invoke direct messaging empty token - 401", func(t *testing.T) {
		apiPath := "v1.0/invoke/fakeDaprID/method/fakeMethod"
		fakeData := []byte("fakeData")

		mockDirectMessaging.Calls = nil // reset call count
		mockDirectMessaging.On(
			"Invoke",
			mock.MatchedBy(func(a context.Context) bool {
				return true
			}), mock.MatchedBy(func(b string) bool {
				return b == "fakeDaprID"
			}), mock.MatchedBy(func(c *invokev1.InvokeMethodRequest) bool {
				return true
			}),
		).Return(fakeDirectMessageResponse, nil).Once()

		// act
		resp := fakeServer.DoRequestWithAPIToken("POST", apiPath, "", fakeData)
		// assert
		mockDirectMessaging.AssertNumberOfCalls(t, "Invoke", 0)
		// TODO Check back as how to assert on generated span ID
		// assert.NotEmpty(t, resp.JSONBody, "failed to generate trace context with invoke")
		assert.Equal(t, 401, resp.StatusCode)
	})

	t.Run("Invoke direct messaging token mismatch - 401", func(t *testing.T) {
		apiPath := "v1.0/invoke/fakeDaprID/method/fakeMethod"
		fakeData := []byte("fakeData")

		mockDirectMessaging.Calls = nil // reset call count
		mockDirectMessaging.On(
			"Invoke",
			mock.MatchedBy(func(a context.Context) bool {
				return true
			}), mock.MatchedBy(func(b string) bool {
				return b == "fakeDaprID"
			}), mock.MatchedBy(func(c *invokev1.InvokeMethodRequest) bool {
				return true
			}),
		).Return(fakeDirectMessageResponse, nil).Once()

		// act
		resp := fakeServer.DoRequestWithAPIToken("POST", apiPath, "4567", fakeData)
		// assert
		mockDirectMessaging.AssertNumberOfCalls(t, "Invoke", 0)
		// TODO Check back as how to assert on generated span ID
		// assert.NotEmpty(t, resp.JSONBody, "failed to generate trace context with invoke")
		assert.Equal(t, 401, resp.StatusCode)
	})

	t.Run("Invoke direct messaging without token - 401", func(t *testing.T) {
		apiPath := "v1.0/invoke/fakeDaprID/method/fakeMethod"
		fakeData := []byte("fakeData")

		mockDirectMessaging.Calls = nil // reset call count
		mockDirectMessaging.On(
			"Invoke",
			mock.MatchedBy(func(a context.Context) bool {
				return true
			}), mock.MatchedBy(func(b string) bool {
				return b == "fakeDaprID"
			}), mock.MatchedBy(func(c *invokev1.InvokeMethodRequest) bool {
				return true
			}),
		).Return(fakeDirectMessageResponse, nil).Once()

		// act
		resp := fakeServer.DoRequest("POST", apiPath, fakeData, nil)
		// assert
		mockDirectMessaging.AssertNumberOfCalls(t, "Invoke", 0)
		// TODO Check back as how to assert on generated span ID
		// assert.NotEmpty(t, resp.JSONBody, "failed to generate trace context with invoke")
		assert.Equal(t, 401, resp.StatusCode)
	})
}

func TestEmptyPipelineWithTracer(t *testing.T) {
	fakeDirectMessageResponse := invokev1.NewInvokeMethodResponse(200, "OK", nil).
		WithRawDataString("fakeDirectMessageResponse").
		WithContentType("application/json")
	defer fakeDirectMessageResponse.Close()

	mockDirectMessaging := new(daprt.MockDirectMessaging)

	fakeServer := newFakeHTTPServer()

	buffer := ""
	spec := config.TracingSpec{SamplingRate: "1.0"}
	pipe := httpMiddleware.Pipeline{}

	createExporters(&buffer)

	testAPI := &api{
		directMessaging: mockDirectMessaging,
		tracingSpec:     spec,
		resiliency:      resiliency.New(nil),
	}
	fakeServer.StartServerWithTracingAndPipeline(spec, pipe, testAPI.constructDirectMessagingEndpoints())

	t.Run("Invoke direct messaging without querystring - 200 OK", func(t *testing.T) {
		apiPath := "v1.0/invoke/fakeDaprID/method/fakeMethod"
		fakeData := []byte("fakeData")

		mockDirectMessaging.Calls = nil // reset call count
		mockDirectMessaging.On("Invoke",
			mock.MatchedBy(func(a context.Context) bool {
				return true
			}), mock.MatchedBy(func(b string) bool {
				return b == "fakeDaprID"
			}), mock.MatchedBy(func(c *invokev1.InvokeMethodRequest) bool {
				return true
			})).Return(fakeDirectMessageResponse, nil).Once()

		// act
		resp := fakeServer.DoRequest("POST", apiPath, fakeData, nil)

		// assert
		mockDirectMessaging.AssertNumberOfCalls(t, "Invoke", 1)
		// TODO Check back as how to assert on generated span ID
		// assert.NotEmpty(t, resp.JSONBody, "failed to generate trace context with invoke")
		assert.Equal(t, 200, resp.StatusCode)
	})
}

func TestV1Alpha1ConfigurationGet(t *testing.T) {
	fakeServer := newFakeHTTPServer()

	var fakeConfigurationStore configuration.Store = &fakeConfigurationStore{}

	storeName := "store1"
	badStoreName := "nonExistStore"

	fakeConfigurationStores := map[string]configuration.Store{
		storeName: fakeConfigurationStore,
	}
	testAPI := &api{
		resiliency:          resiliency.New(nil),
		configurationStores: fakeConfigurationStores,
	}
	fakeServer.StartServer(testAPI.constructConfigurationEndpoints())

	t.Run("Get configurations with a good key", func(t *testing.T) {
		apiPath := fmt.Sprintf("v1.0-alpha1/configuration/%s?key=%s", storeName, "good-key1")
		resp := fakeServer.DoRequest("GET", apiPath, nil, nil)
		assert.Equal(t, 200, resp.StatusCode, "Accessing configuration store with good key should return 204")

		// assert
		assert.NotNil(t, resp.JSONBody)
		assert.Equal(t, 1, len(resp.JSONBody.(map[string]interface{})))
		rspMap := resp.JSONBody.(map[string]interface{})
		assert.NotNil(t, rspMap)
		assert.Contains(t, rspMap, "good-key1")
		goodkeyVal := rspMap["good-key1"].(map[string]interface{})
		assert.Equal(t, "good-value1", goodkeyVal["value"].(string))
		assert.Equal(t, "version1", goodkeyVal["version"].(string))
		metadata := goodkeyVal["metadata"].(map[string]interface{})
		assert.Equal(t, "metadata-value1", metadata["metadata-key1"])
	})
	t.Run("Get Configurations with good keys", func(t *testing.T) {
		apiPath := fmt.Sprintf("v1.0-alpha1/configuration/%s?key=%s&key=%s", storeName, "good-key1", "good-key2")
		resp := fakeServer.DoRequest("GET", apiPath, nil, nil)
		// assert
		assert.Equal(t, 200, resp.StatusCode, "Accessing configuration store with good keys should return 200")
		assert.NotNil(t, resp.JSONBody)
		assert.Equal(t, 2, len(resp.JSONBody.(map[string]interface{})))
		rspMap1 := resp.JSONBody.(map[string]interface{})
		assert.NotNil(t, rspMap1)
		assert.Contains(t, rspMap1, "good-key1")
		goodkeyVal1 := rspMap1["good-key1"].(map[string]interface{})
		assert.Equal(t, "good-value1", goodkeyVal1["value"].(string))
		assert.Equal(t, "version1", goodkeyVal1["version"].(string))
		metadata1 := goodkeyVal1["metadata"].(map[string]interface{})
		assert.Equal(t, "metadata-value1", metadata1["metadata-key1"])

		rspMap2 := resp.JSONBody.(map[string]interface{})
		assert.NotNil(t, rspMap2)
		assert.Contains(t, rspMap2, "good-key2")
		goodkeyVal2 := rspMap2["good-key2"].(map[string]interface{})
		assert.Equal(t, "good-value2", goodkeyVal2["value"].(string))
		assert.Equal(t, "version2", goodkeyVal2["version"].(string))
		metadata2 := goodkeyVal2["metadata"].(map[string]interface{})
		assert.Equal(t, "metadata-value2", metadata2["metadata-key2"])
	})

	t.Run("Get All Configurations with empty key", func(t *testing.T) {
		apiPath := fmt.Sprintf("v1.0-alpha1/configuration/%s", storeName)
		resp := fakeServer.DoRequest("GET", apiPath, nil, nil)
		// assert
		assert.Equal(t, 200, resp.StatusCode, "Accessing configuration store with empty key should return 200")

		// assert
		assert.NotNil(t, resp.JSONBody)
		assert.Equal(t, 2, len(resp.JSONBody.(map[string]interface{})))
		rspMap1 := resp.JSONBody.(map[string]interface{})
		assert.NotNil(t, rspMap1)
		assert.Contains(t, rspMap1, "good-key1")
		goodkeyVal1 := rspMap1["good-key1"].(map[string]interface{})
		assert.Equal(t, "good-value1", goodkeyVal1["value"].(string))
		assert.Equal(t, "version1", goodkeyVal1["version"].(string))
		metadata1 := goodkeyVal1["metadata"].(map[string]interface{})
		assert.Equal(t, "metadata-value1", metadata1["metadata-key1"])

		rspMap2 := resp.JSONBody.(map[string]interface{})
		assert.NotNil(t, rspMap2)
		assert.Contains(t, rspMap2, "good-key2")
		goodkeyVal2 := rspMap2["good-key2"].(map[string]interface{})
		assert.Equal(t, "good-value2", goodkeyVal2["value"].(string))
		assert.Equal(t, "version2", goodkeyVal2["version"].(string))
		metadata2 := goodkeyVal2["metadata"].(map[string]interface{})
		assert.Equal(t, "metadata-value2", metadata2["metadata-key2"])
	})

	t.Run("Get Configurations with bad key", func(t *testing.T) {
		apiPath := fmt.Sprintf("v1.0-alpha1/configuration/%s?key=%s", storeName, "bad-key")
		resp := fakeServer.DoRequest("GET", apiPath, nil, nil)
		// assert
		assert.Equal(t, 500, resp.StatusCode, "Accessing configuration store with bad key should return 500")
		assert.NotNil(t, resp.ErrorBody)
		assert.Equal(t, "ERR_CONFIGURATION_GET", resp.ErrorBody["errorCode"])
		assert.Equal(t, "failed to get [bad-key] from Configuration store store1: get key error: bad-key", resp.ErrorBody["message"])
	})

	t.Run("Get with none exist configurations store", func(t *testing.T) {
		apiPath := fmt.Sprintf("v1.0-alpha1/configuration/%s?key=%s", badStoreName, "good-key1")
		resp := fakeServer.DoRequest("GET", apiPath, nil, nil)
		// assert
		assert.Equal(t, 400, resp.StatusCode, "Accessing configuration store with none exist configurations store should return 400")
		assert.NotNil(t, resp.ErrorBody)
		assert.Equal(t, "ERR_CONFIGURATION_STORE_NOT_FOUND", resp.ErrorBody["errorCode"])
		assert.Equal(t, "configuration store nonExistStore not found", resp.ErrorBody["message"])
	})
}

func TestV1Alpha1ConfigurationUnsubscribe(t *testing.T) {
	fakeServer := newFakeHTTPServer()

	var fakeConfigurationStore configuration.Store = &fakeConfigurationStore{}

	storeName := "store1"

	fakeConfigurationStores := map[string]configuration.Store{
		storeName: fakeConfigurationStore,
	}
	testAPI := &api{
		resiliency:          resiliency.New(nil),
		configurationStores: fakeConfigurationStores,
	}
	fakeServer.StartServer(testAPI.constructConfigurationEndpoints())

	t.Run("subscribe and unsubscribe configurations", func(t *testing.T) {
		apiPath1 := fmt.Sprintf("v1.0-alpha1/configuration/%s/subscribe", storeName)
		resp1 := fakeServer.DoRequest("GET", apiPath1, nil, nil)
		assert.Equal(t, 500, resp1.StatusCode, "subscribe configuration store, should return 500 when app channel is empty")

		rspMap1 := resp1.JSONBody
		assert.Nil(t, rspMap1)

		uuid, err := uuid.NewRandom()
		assert.Nil(t, err, "unable to generate id")
		apiPath2 := fmt.Sprintf("v1.0-alpha1/configuration/%s/%s/unsubscribe", storeName, &uuid)

		resp2 := fakeServer.DoRequest("GET", apiPath2, nil, nil)
		assert.Equal(t, 200, resp2.StatusCode, "unsubscribe configuration store,should return 200")
		assert.NotNil(t, resp2.JSONBody, "Unsubscribe configuration should return a non nil response body")
	})

	t.Run("error in unsubscribe configurations", func(t *testing.T) {
		apiPath1 := fmt.Sprintf("v1.0-alpha1/configuration/%s/subscribe", storeName)
		resp1 := fakeServer.DoRequest("GET", apiPath1, nil, nil)
		assert.Equal(t, 500, resp1.StatusCode, "subscribe configuration store, should return 500 when appchannel is not initialized")
		rspMap1 := resp1.JSONBody
		assert.Nil(t, rspMap1)

		uuid, err := uuid.NewRandom()
		assert.Nil(t, err, "unable to generate id")
		apiPath2 := fmt.Sprintf("v1.0-alpha1/configuration/%s/%s/unsubscribe", "", &uuid)

		resp2 := fakeServer.DoRequest("GET", apiPath2, nil, nil)

		assert.Equal(t, 400, resp2.StatusCode, "Expected parameter store name can't be nil/empty")
	})

	t.Run("error in unsubscribe configurations", func(t *testing.T) {
		apiPath2 := fmt.Sprintf("v1.0-alpha1/configuration/%s/%s/unsubscribe", storeName, "subscribe_id_err")
		resp2 := fakeServer.DoRequest("GET", apiPath2, nil, nil)
		assert.Equal(t, 500, resp2.StatusCode, "Expected error during unsubscribe api")
		assert.NotNil(t, resp2.ErrorBody, "Unsubscribe configuration should return a non nil response body")
	})
}

func TestV1Alpha1DistributedLock(t *testing.T) {
	fakeServer := newFakeHTTPServer()

	var fakeLockStore lock.Store = &fakeLockStore{}

	storeName := "store1"

	lockStores := map[string]lock.Store{
		storeName: fakeLockStore,
	}
	testAPI := &api{
		resiliency: resiliency.New(nil),
		lockStores: lockStores,
	}
	fakeServer.StartServer(testAPI.constructDistributedLockEndpoints())

	t.Run("Lock with valid request", func(t *testing.T) {
		apiPath := "v1.0-alpha1/lock/store1"

		req := lock.TryLockRequest{
			ResourceID:      "1",
			LockOwner:       "palpatine",
			ExpiryInSeconds: 5,
		}

		b, _ := json.Marshal(&req)

		resp := fakeServer.DoRequest("POST", apiPath, b, nil)
		assert.Equal(t, 200, resp.StatusCode)

		// assert
		assert.NotNil(t, resp.JSONBody)
		rspMap := resp.JSONBody.(map[string]interface{})
		assert.NotNil(t, rspMap)
		assert.Equal(t, true, rspMap["success"].(bool))
	})

	t.Run("Lock with invalid resource id", func(t *testing.T) {
		apiPath := "v1.0-alpha1/lock/store1"

		req := lock.TryLockRequest{
			ResourceID:      "",
			LockOwner:       "palpatine",
			ExpiryInSeconds: 5,
		}

		b, _ := json.Marshal(&req)

		resp := fakeServer.DoRequest("POST", apiPath, b, nil)
		assert.Equal(t, 500, resp.StatusCode)

		// assert
		assert.Nil(t, resp.JSONBody)
	})

	t.Run("Lock with invalid owner", func(t *testing.T) {
		apiPath := "v1.0-alpha1/lock/store1"

		req := lock.TryLockRequest{
			ResourceID:      "1",
			LockOwner:       "",
			ExpiryInSeconds: 5,
		}

		b, _ := json.Marshal(&req)

		resp := fakeServer.DoRequest("POST", apiPath, b, nil)
		assert.Equal(t, 500, resp.StatusCode)

		// assert
		assert.Nil(t, resp.JSONBody)
	})

	t.Run("Lock with invalid expiry", func(t *testing.T) {
		apiPath := "v1.0-alpha1/lock/store1"

		req := lock.TryLockRequest{
			ResourceID: "1",
			LockOwner:  "palpatine",
		}

		b, _ := json.Marshal(&req)

		resp := fakeServer.DoRequest("POST", apiPath, b, nil)
		assert.Equal(t, 500, resp.StatusCode)

		// assert
		assert.Nil(t, resp.JSONBody)
	})

	t.Run("Unlock with valid request", func(t *testing.T) {
		apiPath := "v1.0-alpha1/unlock/store1"

		req := lock.UnlockRequest{
			ResourceID: "1",
			LockOwner:  "palpatine",
		}

		b, _ := json.Marshal(&req)

		resp := fakeServer.DoRequest("POST", apiPath, b, nil)
		assert.Equal(t, 200, resp.StatusCode)

		// assert
		assert.NotNil(t, resp.JSONBody)
		rspMap := resp.JSONBody.(map[string]interface{})
		assert.NotNil(t, rspMap)
		assert.Equal(t, float64(0), rspMap["status"])
	})

	t.Run("Unlock with invalid resource id", func(t *testing.T) {
		apiPath := "v1.0-alpha1/unlock/store1"

		req := lock.UnlockRequest{
			ResourceID: "",
			LockOwner:  "palpatine",
		}

		b, _ := json.Marshal(&req)

		resp := fakeServer.DoRequest("POST", apiPath, b, nil)
		assert.Equal(t, 200, resp.StatusCode)

		// assert
		assert.NotNil(t, resp.JSONBody)
		rspMap := resp.JSONBody.(map[string]interface{})
		assert.NotNil(t, rspMap)
		assert.Equal(t, float64(3), rspMap["status"])
	})

	t.Run("Unlock with invalid resource id that returns 500", func(t *testing.T) {
		apiPath := "v1.0-alpha1/unlock/store1"

		req := lock.UnlockRequest{
			ResourceID: "error",
			LockOwner:  "palpatine",
		}

		b, _ := json.Marshal(&req)

		resp := fakeServer.DoRequest("POST", apiPath, b, nil)
		assert.Equal(t, 500, resp.StatusCode)

		// assert
		assert.Nil(t, resp.JSONBody)
	})

	t.Run("Unlock with invalid owner", func(t *testing.T) {
		apiPath := "v1.0-alpha1/unlock/store1"

		req := lock.UnlockRequest{
			ResourceID: "1",
			LockOwner:  "",
		}

		b, _ := json.Marshal(&req)

		resp := fakeServer.DoRequest("POST", apiPath, b, nil)
		assert.Equal(t, 200, resp.StatusCode)

		// assert
		assert.NotNil(t, resp.JSONBody)
		rspMap := resp.JSONBody.(map[string]interface{})
		assert.NotNil(t, rspMap)
		assert.Equal(t, float64(3), rspMap["status"])
	})
}

func buildHTTPPineline(spec config.PipelineSpec) httpMiddleware.Pipeline {
	registry := httpMiddlewareLoader.NewRegistry()
	registry.RegisterComponent(func(l logger.Logger) httpMiddlewareLoader.FactoryMethod {
		return func(metadata middleware.Metadata) (httpMiddleware.Middleware, error) {
			return utils.UppercaseRequestMiddleware, nil
		}
	}, "uppercase")
	var handlers []httpMiddleware.Middleware
	for i := 0; i < len(spec.Handlers); i++ {
		handler, err := registry.Create(spec.Handlers[i].Type, spec.Handlers[i].Version, middleware.Metadata{})
		if err != nil {
			return httpMiddleware.Pipeline{}
		}
		handlers = append(handlers, handler)
	}
	return httpMiddleware.Pipeline{Handlers: handlers}
}

func TestSinglePipelineWithTracer(t *testing.T) {
	fakeDirectMessageResponse := invokev1.NewInvokeMethodResponse(200, "OK", nil).
		WithRawDataString("fakeDirectMessageResponse").
		WithContentType("application/json")
	defer fakeDirectMessageResponse.Close()

	mockDirectMessaging := new(daprt.MockDirectMessaging)

	fakeServer := newFakeHTTPServer()

	buffer := ""
	spec := config.TracingSpec{SamplingRate: "1.0"}

	pipeline := buildHTTPPineline(config.PipelineSpec{
		Handlers: []config.HandlerSpec{
			{
				Type: "middleware.http.uppercase",
				Name: "middleware.http.uppercase",
			},
		},
	})

	createExporters(&buffer)

	testAPI := &api{
		directMessaging: mockDirectMessaging,
		tracingSpec:     spec,
		resiliency:      resiliency.New(nil),
	}
	fakeServer.StartServerWithTracingAndPipeline(spec, pipeline, testAPI.constructDirectMessagingEndpoints())

	t.Run("Invoke direct messaging without querystring - 200 OK", func(t *testing.T) {
		buffer = ""
		apiPath := "v1.0/invoke/fakeAppID/method/fakeMethod"
		fakeData := []byte("fakeData")

		mockDirectMessaging.Calls = nil // reset call count
		mockDirectMessaging.On("Invoke",
			mock.MatchedBy(func(a context.Context) bool {
				return true
			}), mock.MatchedBy(func(b string) bool {
				return b == "fakeAppID"
			}), mock.MatchedBy(func(c *invokev1.InvokeMethodRequest) bool {
				return true
			})).Return(fakeDirectMessageResponse, nil).Once()

		// act
		resp := fakeServer.DoRequest("POST", apiPath, fakeData, nil)

		// assert
		mockDirectMessaging.AssertNumberOfCalls(t, "Invoke", 1)
		assert.Equal(t, 200, resp.StatusCode)
	})
}

func TestSinglePipelineWithNoTracing(t *testing.T) {
	fakeDirectMessageResponse := invokev1.NewInvokeMethodResponse(200, "OK", nil).
		WithRawDataString("fakeDirectMessageResponse").
		WithContentType("application/json")
	defer fakeDirectMessageResponse.Close()

	mockDirectMessaging := new(daprt.MockDirectMessaging)

	fakeServer := newFakeHTTPServer()

	buffer := ""
	spec := config.TracingSpec{SamplingRate: "0"}

	pipeline := buildHTTPPineline(config.PipelineSpec{
		Handlers: []config.HandlerSpec{
			{
				Type: "middleware.http.uppercase",
				Name: "middleware.http.uppercase",
			},
		},
	})

	createExporters(&buffer)

	testAPI := &api{
		directMessaging: mockDirectMessaging,
		tracingSpec:     spec,
		resiliency:      resiliency.New(nil),
	}
	fakeServer.StartServerWithTracingAndPipeline(spec, pipeline, testAPI.constructDirectMessagingEndpoints())

	t.Run("Invoke direct messaging without querystring - 200 OK", func(t *testing.T) {
		buffer = ""
		apiPath := "v1.0/invoke/fakeAppID/method/fakeMethod"
		fakeData := []byte("fakeData")

		mockDirectMessaging.Calls = nil // reset call count
		mockDirectMessaging.On(
			"Invoke",
			mock.MatchedBy(func(a context.Context) bool {
				return true
			}), mock.MatchedBy(func(b string) bool {
				return b == "fakeAppID"
			}), mock.MatchedBy(func(c *invokev1.InvokeMethodRequest) bool {
				return true
			}),
		).Return(fakeDirectMessageResponse, nil).Once()

		// act
		resp := fakeServer.DoRequest("POST", apiPath, fakeData, nil)

		// assert
		mockDirectMessaging.AssertNumberOfCalls(t, "Invoke", 1)
		assert.Equal(t, "", buffer, "failed to generate proper traces with invoke")
		assert.Equal(t, 200, resp.StatusCode)
	})
}

// Fake http server and client helpers to simplify endpoints test.
func newFakeHTTPServer() *fakeHTTPServer {
	return &fakeHTTPServer{}
}

type fakeHTTPServer struct {
	ln     *fasthttputil.InmemoryListener
	client gohttp.Client
}

type fakeHTTPResponse struct {
	StatusCode  int
	ContentType string
	RawHeader   gohttp.Header
	RawBody     []byte
	JSONBody    interface{}
	ErrorBody   map[string]string
}

func (f *fakeHTTPServer) StartServer(endpoints []Endpoint) {
	router := f.getRouter(endpoints)
	f.ln = fasthttputil.NewInmemoryListener()
	go func() {
		if err := fasthttp.Serve(f.ln, router.Handler); err != nil {
			panic(fmt.Errorf("failed to serve: %v", err))
		}
	}()

	f.client = gohttp.Client{
		Transport: &gohttp.Transport{
			DialContext: func(ctx context.Context, network, addr string) (net.Conn, error) {
				return f.ln.Dial()
			},
		},
	}
}

func (f *fakeHTTPServer) StartServerWithTracing(spec config.TracingSpec, endpoints []Endpoint) {
	router := f.getRouter(endpoints)
	f.ln = fasthttputil.NewInmemoryListener()
	go func() {
		if err := fasthttp.Serve(f.ln, diag.HTTPTraceMiddleware(router.Handler, "fakeAppID", spec)); err != nil {
			panic(fmt.Errorf("failed to set tracing span context: %v", err))
		}
	}()

	f.client = gohttp.Client{
		Transport: &gohttp.Transport{
			DialContext: func(ctx context.Context, network, addr string) (net.Conn, error) {
				return f.ln.Dial()
			},
		},
	}
}

func (f *fakeHTTPServer) StartServerWithAPIToken(endpoints []Endpoint) {
	router := f.getRouter(endpoints)
	f.ln = fasthttputil.NewInmemoryListener()
	go func() {
		if err := fasthttp.Serve(f.ln, useAPIAuthentication(router.Handler)); err != nil {
			panic(fmt.Errorf("failed to serve: %v", err))
		}
	}()

	f.client = gohttp.Client{
		Transport: &gohttp.Transport{
			DialContext: func(ctx context.Context, network, addr string) (net.Conn, error) {
				return f.ln.Dial()
			},
		},
	}
}

func (f *fakeHTTPServer) StartServerWithTracingAndPipeline(spec config.TracingSpec, pipeline httpMiddleware.Pipeline, endpoints []Endpoint) {
	router := f.getRouter(endpoints)
	f.ln = fasthttputil.NewInmemoryListener()
	go func() {
		handler := fasthttpadaptor.NewFastHTTPHandler(
			pipeline.Apply(
				nethttpadaptor.NewNetHTTPHandlerFunc(router.Handler),
			),
		)
		if err := fasthttp.Serve(f.ln, diag.HTTPTraceMiddleware(handler, "fakeAppID", spec)); err != nil {
			panic(fmt.Errorf("failed to serve tracing span context: %v", err))
		}
	}()

	f.client = gohttp.Client{
		Transport: &gohttp.Transport{
			DialContext: func(ctx context.Context, network, addr string) (net.Conn, error) {
				return f.ln.Dial()
			},
		},
	}
}

func (f *fakeHTTPServer) getRouter(endpoints []Endpoint) *routing.Router {
	router := routing.New()

	for _, e := range endpoints {
		path := fmt.Sprintf("/%s/%s", e.Version, e.Route)
		for _, m := range e.Methods {
			router.Handle(m, path, e.Handler)
		}
		if e.Alias != "" {
			path = fmt.Sprintf("/%s", e.Alias)
			for _, m := range e.Methods {
				router.Handle(m, path, e.Handler)
			}
		}
	}
	return router
}

func (f *fakeHTTPServer) Shutdown() {
	f.ln.Close()
}

func (f *fakeHTTPServer) DoRequestWithAPIToken(method, path, token string, body []byte) fakeHTTPResponse {
	url := fmt.Sprintf("http://localhost/%s", path)
	r, _ := gohttp.NewRequest(method, url, bytes.NewBuffer(body))
	r.Header.Set("Content-Type", "application/json")
	r.Header.Set("dapr-api-token", token)
	res, err := f.client.Do(r)
	if err != nil {
		panic(fmt.Errorf("failed to request: %v", err))
	}

	res.Body.Close()
	response := fakeHTTPResponse{
		StatusCode:  res.StatusCode,
		ContentType: res.Header.Get("Content-Type"),
		RawHeader:   res.Header,
	}
	return response
}

func (f *fakeHTTPServer) doRequest(basicAuth, method, path string, body []byte, params map[string]string, headers ...string) fakeHTTPResponse {
	url := fmt.Sprintf("http://localhost/%s", path)
	if basicAuth != "" {
		url = fmt.Sprintf("http://%s@localhost/%s", basicAuth, path)
	}

	if params != nil {
		url += "?"
		for k, v := range params {
			url += k + "=" + v + "&"
		}
		url = url[:len(url)-1]
	}
	r, _ := gohttp.NewRequest(method, url, bytes.NewBuffer(body))
	r.Header.Set("Content-Type", "application/json")

	for i := 0; i < len(headers); i += 2 {
		r.Header.Set(headers[i], headers[i+1])
	}

	res, err := f.client.Do(r)
	if err != nil {
		panic(fmt.Errorf("failed to request: %v", err))
	}

	bodyBytes, _ := io.ReadAll(res.Body)
	defer res.Body.Close()
	response := fakeHTTPResponse{
		StatusCode:  res.StatusCode,
		ContentType: res.Header.Get("Content-Type"),
		RawHeader:   res.Header,
		RawBody:     bodyBytes,
	}

	if response.ContentType == "application/json" {
		if response.StatusCode >= 200 && response.StatusCode < 300 {
			json.Unmarshal(bodyBytes, &response.JSONBody)
		} else {
			json.Unmarshal(bodyBytes, &response.ErrorBody)
		}
	}

	return response
}

func (f *fakeHTTPServer) DoRequest(method, path string, body []byte, params map[string]string, headers ...string) fakeHTTPResponse {
	return f.doRequest("", method, path, body, params, headers...)
}

func TestV1StateEndpoints(t *testing.T) {
	etag := "`~!@#$%^&*()_+-={}[]|\\:\";'<>?,./'"
	fakeServer := newFakeHTTPServer()
	var fakeStore state.Store = fakeStateStoreQuerier{}
	failingStore := &daprt.FailingStatestore{
		Failure: daprt.NewFailure(
			map[string]int{
				"failingGetKey":        1,
				"failingSetKey":        1,
				"failingDeleteKey":     1,
				"failingBulkGetKey":    1,
				"failingBulkSetKey":    1,
				"failingBulkDeleteKey": 1,
				"failingMultiKey":      1,
				"failingQueryKey":      1,
			},
			map[string]time.Duration{
				"timeoutGetKey":         time.Second * 10,
				"timeoutSetKey":         time.Second * 10,
				"timeoutDeleteKey":      time.Second * 10,
				"timeoutBulkGetKey":     time.Second * 10,
				"timeoutBulkGetKeyBulk": time.Second * 10,
				"timeoutBulkSetKey":     time.Second * 10,
				"timeoutBulkDeleteKey":  time.Second * 10,
				"timeoutMultiKey":       time.Second * 10,
				"timeoutQueryKey":       time.Second * 10,
			},
			map[string]int{},
		),
	}
	fakeStores := map[string]state.Store{
		"store1":    fakeStore,
		"failStore": failingStore,
	}
	fakeTransactionalStores := map[string]state.TransactionalStore{
		"store1":    fakeStore.(state.TransactionalStore),
		"failStore": failingStore,
	}
	testAPI := &api{
		stateStores:              fakeStores,
		transactionalStateStores: fakeTransactionalStores,
		resiliency:               resiliency.FromConfigurations(logger.NewLogger("state.test"), testResiliency),
	}
	fakeServer.StartServer(testAPI.constructStateEndpoints())
	storeName := "store1"

	t.Run("Get state - 400 ERR_STATE_STORE_NOT_FOUND or NOT_CONFIGURED", func(t *testing.T) {
		apisAndMethods := map[string][]string{
			"v1.0/state/nonexistantStore/bad-key":      {"GET", "DELETE"},
			"v1.0/state/nonexistantStore/":             {"POST", "PUT"},
			"v1.0/state/nonexistantStore/bulk":         {"POST", "PUT"},
			"v1.0/state/nonexistantStore/transaction":  {"POST", "PUT"},
			"v1.0-alpha1/state/nonexistantStore/query": {"POST", "PUT"},
		}

		for apiPath, testMethods := range apisAndMethods {
			for _, method := range testMethods {
				testAPI.stateStores = nil
				resp := fakeServer.DoRequest(method, apiPath, nil, nil)
				// assert
				assert.Equal(t, 500, resp.StatusCode, apiPath)
				assert.Equal(t, "ERR_STATE_STORE_NOT_CONFIGURED", resp.ErrorBody["errorCode"])
				testAPI.stateStores = fakeStores

				// act
				resp = fakeServer.DoRequest(method, apiPath, nil, nil)
				// assert
				assert.Equal(t, 400, resp.StatusCode, apiPath)
				assert.Equal(t, "ERR_STATE_STORE_NOT_FOUND", resp.ErrorBody["errorCode"], apiPath)
			}
		}
	})

	t.Run("State PUT/POST APIs - 400 invalid JSON request", func(t *testing.T) {
		apiPaths := []string{
			"v1.0/state/store1/",
			"v1.0/state/store1/bulk",
			"v1.0/state/store1/transaction",
			"v1.0-alpha1/state/store1/query",
		}

		for _, apiPath := range apiPaths {
			for _, requestMethod := range []string{"PUT", "POST"} {
				// {{
				inputBodyBytes := invalidJSON

				// act
				resp := fakeServer.DoRequest(requestMethod, apiPath, inputBodyBytes, nil)

				// assert
				assert.Equal(t, 400, resp.StatusCode, apiPath)
				assert.Equal(t, "ERR_MALFORMED_REQUEST", resp.ErrorBody["errorCode"], apiPath)
			}
		}
	})

	t.Run("Get state - 204 No Content Found", func(t *testing.T) {
		apiPath := fmt.Sprintf("v1.0/state/%s/bad-key", storeName)
		// act
		resp := fakeServer.DoRequest("GET", apiPath, nil, nil)
		// assert
		assert.Equal(t, 204, resp.StatusCode, "reading non-existing key should return 204")
		assert.Equal(t, []byte{}, resp.RawBody, "Always give empty body with 204")
	})

	t.Run("Get state - Good Key", func(t *testing.T) {
		apiPath := fmt.Sprintf("v1.0/state/%s/good-key", storeName)
		// act
		resp := fakeServer.DoRequest("GET", apiPath, nil, nil)
		// assert
		assert.Equal(t, 200, resp.StatusCode, "reading existing key should succeed")
		assert.Equal(t, etag, resp.RawHeader.Get("ETag"), "failed to read etag")
	})

	t.Run("Get state - Upstream error", func(t *testing.T) {
		apiPath := fmt.Sprintf("v1.0/state/%s/error-key", storeName)
		// act
		resp := fakeServer.DoRequest("GET", apiPath, nil, nil)
		// assert
		assert.Equal(t, 500, resp.StatusCode, "reading existing key should succeed")
		assert.Equal(t, "ERR_STATE_GET", resp.ErrorBody["errorCode"])
	})

	t.Run("Update state - PUT verb supported", func(t *testing.T) {
		apiPath := fmt.Sprintf("v1.0/state/%s", storeName)
		request := []state.SetRequest{{
			Key: "good-key",
		}}
		b, _ := json.Marshal(request)
		// act
		resp := fakeServer.DoRequest("PUT", apiPath, b, nil)
		// assert
		assert.Equal(t, 204, resp.StatusCode, "updating the state store with the PUT verb should succeed")
		assert.Equal(t, []byte{}, resp.RawBody, "Always give empty body with 204")
	})

	t.Run("Update state - No ETag", func(t *testing.T) {
		apiPath := fmt.Sprintf("v1.0/state/%s", storeName)
		request := []state.SetRequest{{
			Key: "good-key",
		}}
		b, _ := json.Marshal(request)
		// act
		resp := fakeServer.DoRequest("POST", apiPath, b, nil)
		// assert
		assert.Equal(t, 204, resp.StatusCode, "updating existing key without etag should succeed")
		assert.Equal(t, []byte{}, resp.RawBody, "Always give empty body with 204")
	})

	t.Run("Update state - State Error", func(t *testing.T) {
		empty := ""
		apiPath := fmt.Sprintf("v1.0/state/%s", storeName)
		request := []state.SetRequest{{
			Key:  "error-key",
			ETag: &empty,
		}}
		b, _ := json.Marshal(request)
		// act
		resp := fakeServer.DoRequest("POST", apiPath, b, nil)
		// assert
		assert.Equal(t, 500, resp.StatusCode, "state error should return 500 status")
		assert.Equal(t, "ERR_STATE_SAVE", resp.ErrorBody["errorCode"])
	})

	t.Run("Update state - Matching ETag", func(t *testing.T) {
		apiPath := fmt.Sprintf("v1.0/state/%s", storeName)
		request := []state.SetRequest{{
			Key:  "good-key",
			ETag: &etag,
		}}
		b, _ := json.Marshal(request)
		// act
		resp := fakeServer.DoRequest("POST", apiPath, b, nil)
		// assert
		assert.Equal(t, 204, resp.StatusCode, "updating existing key with matching etag should succeed")
		assert.Equal(t, []byte{}, resp.RawBody, "Always give empty body with 204")
	})

	t.Run("Update state - Wrong ETag", func(t *testing.T) {
		invalidEtag := "BAD ETAG"
		apiPath := fmt.Sprintf("v1.0/state/%s", storeName)
		request := []state.SetRequest{{
			Key:  "good-key",
			ETag: &invalidEtag,
		}}
		b, _ := json.Marshal(request)
		// act
		resp := fakeServer.DoRequest("POST", apiPath, b, nil)
		// assert
		assert.Equal(t, 500, resp.StatusCode, "updating existing key with wrong etag should fail")
	})

	t.Run("Delete state - No ETag", func(t *testing.T) {
		apiPath := fmt.Sprintf("v1.0/state/%s/good-key", storeName)
		// act
		resp := fakeServer.DoRequest("DELETE", apiPath, nil, nil)
		// assert
		assert.Equal(t, 204, resp.StatusCode, "updating existing key without etag should succeed")
		assert.Equal(t, []byte{}, resp.RawBody, "Always give empty body with 204")
	})

	t.Run("Delete state - Matching ETag", func(t *testing.T) {
		apiPath := fmt.Sprintf("v1.0/state/%s/good-key", storeName)
		// act
		resp := fakeServer.DoRequest("DELETE", apiPath, nil, nil, "If-Match", etag)
		// assert
		assert.Equal(t, 204, resp.StatusCode, "updating existing key with matching etag should succeed")
		assert.Equal(t, []byte{}, resp.RawBody, "Always give empty body with 204")
	})

	t.Run("Delete state - Bad ETag", func(t *testing.T) {
		apiPath := fmt.Sprintf("v1.0/state/%s/good-key", storeName)
		// act
		resp := fakeServer.DoRequest("DELETE", apiPath, nil, nil, "If-Match", "BAD ETAG")
		// assert
		assert.Equal(t, 500, resp.StatusCode, "updating existing key with wrong etag should fail")
	})

	t.Run("Bulk state get - Empty request", func(t *testing.T) {
		apiPath := fmt.Sprintf("v1.0/state/%s/bulk", storeName)
		request := BulkGetRequest{}
		body, _ := json.Marshal(request)
		// act
		resp := fakeServer.DoRequest("POST", apiPath, body, nil)
		// assert
		assert.Equal(t, 200, resp.StatusCode, "Bulk API should succeed on an empty body")
	})

	t.Run("Bulk state get - PUT request", func(t *testing.T) {
		apiPath := fmt.Sprintf("v1.0/state/%s/bulk", storeName)
		request := BulkGetRequest{}
		body, _ := json.Marshal(request)
		// act
		resp := fakeServer.DoRequest("PUT", apiPath, body, nil)
		// assert
		assert.Equal(t, 200, resp.StatusCode, "Bulk API should succeed on an empty body")
	})

	t.Run("Bulk state get - normal request", func(t *testing.T) {
		apiPath := fmt.Sprintf("v1.0/state/%s/bulk", storeName)
		request := BulkGetRequest{
			Keys: []string{"good-key", "foo"},
		}
		body, _ := json.Marshal(request)

		// act

		resp := fakeServer.DoRequest("POST", apiPath, body, nil)

		// assert
		assert.Equal(t, 200, resp.StatusCode, "Bulk API should succeed on a normal request")

		var responses []BulkGetResponse

		assert.NoError(t, json.Unmarshal(resp.RawBody, &responses), "Response should be valid JSON")

		expectedResponses := []BulkGetResponse{
			{
				Key:   "good-key",
				Data:  json.RawMessage("\"bGlmZSBpcyBnb29k\""),
				ETag:  ptr.Of("`~!@#$%^&*()_+-={}[]|\\:\";'<>?,./'"),
				Error: "",
			},
			{
				Key:   "foo",
				Data:  nil,
				ETag:  nil,
				Error: "",
			},
		}

		assert.Equal(t, expectedResponses, responses, "Responses do not match")
	})

	t.Run("Bulk state get - one key returns error", func(t *testing.T) {
		apiPath := fmt.Sprintf("v1.0/state/%s/bulk", storeName)
		request := BulkGetRequest{
			Keys: []string{"good-key", "error-key"},
		}
		body, _ := json.Marshal(request)
		// act
		resp := fakeServer.DoRequest("POST", apiPath, body, nil)
		// assert
		assert.Equal(t, 200, resp.StatusCode, "Bulk API should succeed even if key not found")

		var responses []BulkGetResponse

		assert.NoError(t, json.Unmarshal(resp.RawBody, &responses), "Response should be valid JSON")

		expectedResponses := []BulkGetResponse{
			{
				Key:   "good-key",
				Data:  json.RawMessage("\"bGlmZSBpcyBnb29k\""),
				ETag:  ptr.Of("`~!@#$%^&*()_+-={}[]|\\:\";'<>?,./'"),
				Error: "",
			},
			{
				Key:   "error-key",
				Data:  nil,
				ETag:  nil,
				Error: "UPSTREAM STATE ERROR",
			},
		}

		assert.Equal(t, expectedResponses, responses, "Responses do not match")
	})

	t.Run("Query state request", func(t *testing.T) {
		apiPath := fmt.Sprintf("v1.0-alpha1/state/%s/query", storeName)
		// act
		resp := fakeServer.DoRequest("PUT", apiPath, []byte(queryTestRequestOK), nil)
		// assert
		assert.Equal(t, 200, resp.StatusCode)
		// act
		resp = fakeServer.DoRequest("POST", apiPath, []byte(queryTestRequestOK), nil)
		// assert
		assert.Equal(t, 200, resp.StatusCode)
		// act
		resp = fakeServer.DoRequest("POST", apiPath, []byte(queryTestRequestNoRes), nil)
		// assert
		assert.Equal(t, 204, resp.StatusCode)
		// act
		resp = fakeServer.DoRequest("POST", apiPath, []byte(queryTestRequestErr), nil)
		// assert
		assert.Equal(t, 500, resp.StatusCode)
		// act
		resp = fakeServer.DoRequest("POST", apiPath, []byte(queryTestRequestSyntaxErr), nil)
		// assert
		assert.Equal(t, 400, resp.StatusCode)
	})

	t.Run("get state request retries with resiliency", func(t *testing.T) {
		apiPath := fmt.Sprintf("v1.0/state/%s/failingGetKey", "failStore")

		resp := fakeServer.DoRequest("GET", apiPath, nil, nil)
		assert.Equal(t, 204, resp.StatusCode) // No body in the response.
		assert.Equal(t, 2, failingStore.Failure.CallCount("failingGetKey"))
	})

	t.Run("get state request times out with resiliency", func(t *testing.T) {
		apiPath := fmt.Sprintf("v1.0/state/%s/timeoutGetKey", "failStore")

		start := time.Now()
		resp := fakeServer.DoRequest("GET", apiPath, nil, nil)
		end := time.Now()

		assert.Equal(t, 500, resp.StatusCode) // No body in the response.
		assert.Equal(t, 2, failingStore.Failure.CallCount("timeoutGetKey"))
		assert.Less(t, end.Sub(start), time.Second*10)
	})

	t.Run("set state request retries with resiliency", func(t *testing.T) {
		apiPath := fmt.Sprintf("v1.0/state/%s", "failStore")

		request := []state.SetRequest{{
			Key: "failingSetKey",
		}}
		b, _ := json.Marshal(request)

		resp := fakeServer.DoRequest("POST", apiPath, b, nil)
		assert.Equal(t, 204, resp.StatusCode) // No body in the response.
		assert.Equal(t, 2, failingStore.Failure.CallCount("failingSetKey"))
	})

	t.Run("set state request times out with resiliency", func(t *testing.T) {
		apiPath := fmt.Sprintf("v1.0/state/%s", "failStore")

		request := []state.SetRequest{{
			Key: "timeoutSetKey",
		}}
		b, _ := json.Marshal(request)

		start := time.Now()
		resp := fakeServer.DoRequest("POST", apiPath, b, nil)
		end := time.Now()

		assert.Equal(t, 500, resp.StatusCode) // No body in the response.
		assert.Equal(t, 2, failingStore.Failure.CallCount("timeoutSetKey"))
		assert.Less(t, end.Sub(start), time.Second*10)
	})

	t.Run("delete state request retries with resiliency", func(t *testing.T) {
		apiPath := fmt.Sprintf("v1.0/state/%s/failingDeleteKey", "failStore")

		resp := fakeServer.DoRequest("DELETE", apiPath, nil, nil)
		assert.Equal(t, 204, resp.StatusCode) // No body in the response.
		assert.Equal(t, 2, failingStore.Failure.CallCount("failingDeleteKey"))
	})

	t.Run("delete state request times out with resiliency", func(t *testing.T) {
		apiPath := fmt.Sprintf("v1.0/state/%s/timeoutDeleteKey", "failStore")

		start := time.Now()
		resp := fakeServer.DoRequest("DELETE", apiPath, nil, nil)
		end := time.Now()

		assert.Equal(t, 500, resp.StatusCode) // No body in the response.
		assert.Equal(t, 2, failingStore.Failure.CallCount("timeoutDeleteKey"))
		assert.Less(t, end.Sub(start), time.Second*10)
	})

	t.Run("bulk state get can recover from one bad key with resiliency retries", func(t *testing.T) {
		// Adding this will make the bulk operation fail with a timeout, and Dapr should be able to recover nicely
		failingStore.BulkFailKey = "timeoutBulkGetKeyBulk"
		t.Cleanup(func() {
			failingStore.BulkFailKey = ""
		})

		apiPath := fmt.Sprintf("v1.0/state/%s/bulk", "failStore")
		request := BulkGetRequest{
			Keys: []string{"failingBulkGetKey", "goodBulkGetKey"},
		}
		body, _ := json.Marshal(request)

		resp := fakeServer.DoRequest("POST", apiPath, body, nil)

		assert.Equal(t, 200, resp.StatusCode)
		assert.Equal(t, 2, failingStore.Failure.CallCount("failingBulkGetKey"))
		assert.Equal(t, 1, failingStore.Failure.CallCount("goodBulkGetKey"))
	})

	t.Run("bulk state get times out on single with resiliency", func(t *testing.T) {
		apiPath := fmt.Sprintf("v1.0/state/%s/bulk", "failStore")
		request := BulkGetRequest{
			Keys: []string{"timeoutBulkGetKey", "goodTimeoutBulkGetKey", "nilGetKey"},
		}
		body, _ := json.Marshal(request)

		start := time.Now()
		resp := fakeServer.DoRequest("POST", apiPath, body, nil)
		end := time.Now()

		var bulkResponse []state.BulkGetResponse
		json.Unmarshal(resp.RawBody, &bulkResponse)

		assert.Equal(t, 200, resp.StatusCode)
		assert.Len(t, bulkResponse, 3)
		assert.Equal(t, "timeoutBulkGetKey", bulkResponse[0].Key)
		assert.NotEmpty(t, bulkResponse[0].Error)
		assert.Contains(t, bulkResponse[0].Error, "context deadline exceeded")
		assert.Equal(t, "goodTimeoutBulkGetKey", bulkResponse[1].Key)
		assert.Empty(t, bulkResponse[1].Error)
		assert.Equal(t, "nilGetKey", bulkResponse[2].Key)
		assert.Empty(t, bulkResponse[2].Error)
		assert.Empty(t, bulkResponse[2].Data)
		assert.Equal(t, 2, failingStore.Failure.CallCount("timeoutBulkGetKey"))
		assert.Equal(t, 1, failingStore.Failure.CallCount("goodTimeoutBulkGetKey"))
		assert.Equal(t, 1, failingStore.Failure.CallCount("nilGetKey"))
		assert.Less(t, end.Sub(start), time.Second*10)
	})

	t.Run("bulk state set recovers from single key failure with resiliency", func(t *testing.T) {
		apiPath := fmt.Sprintf("v1.0/state/%s", "failStore")

		reqs := []state.SetRequest{
			{
				Key: "failingBulkSetKey",
			},
			{
				Key: "goodBulkSetKey",
			},
		}
		b, _ := json.Marshal(reqs)

		resp := fakeServer.DoRequest("POST", apiPath, b, nil)

		assert.Equal(t, 204, resp.StatusCode)
		assert.Equal(t, 2, failingStore.Failure.CallCount("failingBulkSetKey"))
		assert.Equal(t, 1, failingStore.Failure.CallCount("goodBulkSetKey"))
	})

	t.Run("bulk state set times out with resiliency", func(t *testing.T) {
		apiPath := fmt.Sprintf("v1.0/state/%s", "failStore")

		reqs := []state.SetRequest{
			{
				Key: "timeoutBulkSetKey",
			},
			{
				Key: "goodTimeoutBulkSetKey",
			},
		}
		b, _ := json.Marshal(reqs)

		start := time.Now()
		resp := fakeServer.DoRequest("POST", apiPath, b, nil)
		end := time.Now()

		assert.Equal(t, 500, resp.StatusCode)
		assert.Equal(t, 2, failingStore.Failure.CallCount("timeoutBulkSetKey"))
		assert.Equal(t, 0, failingStore.Failure.CallCount("goodTimeoutBulkSetKey"))
		assert.Less(t, end.Sub(start), time.Second*10)
	})

	t.Run("state transaction passes after retries with resiliency", func(t *testing.T) {
		apiPath := fmt.Sprintf("v1.0/state/%s/transaction", "failStore")

		req := &state.TransactionalStateRequest{
			Operations: []state.TransactionalStateOperation{
				{
					Operation: state.Delete,
					Request: map[string]string{
						"key": "failingMultiKey",
					},
				},
			},
		}
		b, _ := json.Marshal(req)

		resp := fakeServer.DoRequest("POST", apiPath, b, nil)

		assert.Equal(t, 204, resp.StatusCode)
		assert.Equal(t, 2, failingStore.Failure.CallCount("failingMultiKey"))
	})

	t.Run("state transaction times out with resiliency", func(t *testing.T) {
		apiPath := fmt.Sprintf("v1.0/state/%s/transaction", "failStore")

		req := &state.TransactionalStateRequest{
			Operations: []state.TransactionalStateOperation{
				{
					Operation: state.Delete,
					Request: map[string]string{
						"key": "timeoutMultiKey",
					},
				},
			},
		}
		b, _ := json.Marshal(req)

		resp := fakeServer.DoRequest("POST", apiPath, b, nil)

		assert.Equal(t, 500, resp.StatusCode)
		assert.Equal(t, 2, failingStore.Failure.CallCount("timeoutMultiKey"))
	})

	t.Run("state query retries with resiliency", func(t *testing.T) {
		apiPath := fmt.Sprintf("v1.0-alpha1/state/%s/query?metadata.key=failingQueryKey", "failStore")

		req := &state.QueryRequest{}
		b, _ := json.Marshal(req)

		resp := fakeServer.DoRequest("POST", apiPath, b, nil)

		assert.Equal(t, 204, resp.StatusCode)
		assert.Equal(t, 2, failingStore.Failure.CallCount("failingQueryKey"))
	})

	t.Run("state query times out with resiliency", func(t *testing.T) {
		apiPath := fmt.Sprintf("v1.0-alpha1/state/%s/query?metadata.key=timeoutQueryKey", "failStore")

		req := &state.QueryRequest{}
		b, _ := json.Marshal(req)

		resp := fakeServer.DoRequest("POST", apiPath, b, nil)

		assert.Equal(t, 500, resp.StatusCode)
		assert.Equal(t, 2, failingStore.Failure.CallCount("timeoutQueryKey"))
	})
}

func TestStateStoreQuerierNotImplemented(t *testing.T) {
	fakeServer := newFakeHTTPServer()
	testAPI := &api{
		stateStores: map[string]state.Store{"store1": fakeStateStore{}},
		resiliency:  resiliency.New(nil),
	}
	fakeServer.StartServer(testAPI.constructStateEndpoints())

	resp := fakeServer.DoRequest("POST", "v1.0-alpha1/state/store1/query", nil, nil)
	// assert
	assert.Equal(t, 404, resp.StatusCode)
	assert.Equal(t, "ERR_METHOD_NOT_FOUND", resp.ErrorBody["errorCode"])
}

func TestStateStoreQuerierNotEnabled(t *testing.T) {
	fakeServer := newFakeHTTPServer()
	testAPI := &api{
		stateStores: map[string]state.Store{"store1": fakeStateStoreQuerier{}},
		resiliency:  resiliency.New(nil),
	}
	fakeServer.StartServer(testAPI.constructStateEndpoints())

	resp := fakeServer.DoRequest("POST", "v1.0/state/store1/query", nil, nil)
	// assert
	assert.Equal(t, 405, resp.StatusCode)
}

func TestStateStoreQuerierEncrypted(t *testing.T) {
	storeName := "encrypted-store1"
	fakeServer := newFakeHTTPServer()
	testAPI := &api{
		stateStores: map[string]state.Store{storeName: fakeStateStoreQuerier{}},
		resiliency:  resiliency.New(nil),
	}
	encryption.AddEncryptedStateStore(storeName, encryption.ComponentEncryptionKeys{})
	fakeServer.StartServer(testAPI.constructStateEndpoints())

	resp := fakeServer.DoRequest("POST", "v1.0-alpha1/state/"+storeName+"/query", nil, nil)
	// assert
	assert.Equal(t, 400, resp.StatusCode)
}

const (
	queryTestRequestOK = `{
	"filter": {
		"EQ": { "a": "b" }
	},
	"sort": [
		{ "key": "a" }
	],
	"page": {
		"limit": 2
	}
}`
	queryTestRequestNoRes = `{
	"filter": {
		"EQ": { "a": "b" }
	},
	"page": {
		"limit": 2
	}
}`
	queryTestRequestErr = `{
	"filter": {
		"EQ": { "a": "b" }
	},
	"sort": [
		{ "key": "a" }
	]
}`
	queryTestRequestSyntaxErr = `syntax error`
)

type fakeStateStore struct {
	counter int
}

func (c fakeStateStore) GetComponentMetadata() map[string]string {
	return map[string]string{}
}

func (c fakeStateStore) Ping() error {
	return nil
}

func (c fakeStateStore) BulkDelete(ctx context.Context, req []state.DeleteRequest) error {
	for i := range req {
		r := req[i] // Make a copy since we will refer to this as a reference in this loop.
		err := c.Delete(ctx, &r)
		if err != nil {
			return err
		}
	}

	return nil
}

func (c fakeStateStore) BulkSet(ctx context.Context, req []state.SetRequest) error {
	for i := range req {
		s := req[i] // Make a copy since we will refer to this as a reference in this loop.
		err := c.Set(ctx, &s)
		if err != nil {
			return err
		}
	}

	return nil
}

func (c fakeStateStore) Delete(ctx context.Context, req *state.DeleteRequest) error {
	if req.Key == "good-key" {
		if req.ETag != nil && *req.ETag != "`~!@#$%^&*()_+-={}[]|\\:\";'<>?,./'" {
			return errors.New("ETag mismatch")
		}
		return nil
	}
	return errors.New("NOT FOUND")
}

func (c fakeStateStore) Get(ctx context.Context, req *state.GetRequest) (*state.GetResponse, error) {
	if req.Key == "good-key" {
		return &state.GetResponse{
			Data: []byte("\"bGlmZSBpcyBnb29k\""),
			ETag: ptr.Of("`~!@#$%^&*()_+-={}[]|\\:\";'<>?,./'"),
		}, nil
	}
	if req.Key == "error-key" {
		return nil, errors.New("UPSTREAM STATE ERROR")
	}
	return nil, nil
}

// BulkGet performs a bulks get operations.
func (c fakeStateStore) BulkGet(ctx context.Context, req []state.GetRequest) (bool, []state.BulkGetResponse, error) {
	return false, nil, nil
}

func (c fakeStateStore) Init(metadata state.Metadata) error {
	c.counter = 0 //nolint:staticcheck
	return nil
}

func (c fakeStateStore) Features() []state.Feature {
	return []state.Feature{
		state.FeatureETag,
		state.FeatureTransactional,
	}
}

func (c fakeStateStore) Set(ctx context.Context, req *state.SetRequest) error {
	if req.Key == "good-key" {
		if req.ETag != nil && *req.ETag != "`~!@#$%^&*()_+-={}[]|\\:\";'<>?,./'" {
			return errors.New("ETag mismatch")
		}
		return nil
	}
	return errors.New("NOT FOUND")
}

func (c fakeStateStore) Multi(ctx context.Context, request *state.TransactionalStateRequest) error {
	if request.Metadata != nil && request.Metadata["error"] == "true" {
		return errors.New("Transaction error")
	}
	return nil
}

type fakeStateStoreQuerier struct {
	fakeStateStore
}

func (c fakeStateStoreQuerier) Query(ctx context.Context, req *state.QueryRequest) (*state.QueryResponse, error) {
	// simulate empty data
	if req.Query.Sort == nil {
		return &state.QueryResponse{}, nil
	}
	// simulate error
	if req.Query.Page.Limit == 0 {
		return nil, errors.New("Query error")
	}
	// simulate full result
	return &state.QueryResponse{
		Results: []state.QueryItem{
			{
				Key:  "1",
				Data: []byte(`{"a":"b"}`),
			},
		},
	}, nil
}

func TestV1SecretEndpoints(t *testing.T) {
	fakeServer := newFakeHTTPServer()
	fakeStore := daprt.FakeSecretStore{}
	failingStore := daprt.FailingSecretStore{
		Failure: daprt.NewFailure(
			map[string]int{"key": 1, "bulk": 1},
			map[string]time.Duration{"timeout": time.Second * 10, "bulkTimeout": time.Second * 10},
			map[string]int{},
		),
	}
	fakeStores := map[string]secretstores.SecretStore{
		"store1":     fakeStore,
		"store2":     fakeStore,
		"store3":     fakeStore,
		"store4":     fakeStore,
		"failSecret": failingStore,
	}
	secretsConfiguration := map[string]config.SecretsScope{
		"store1": {
			DefaultAccess: config.AllowAccess,
			DeniedSecrets: []string{"not-allowed"},
		},
		"store2": {
			DefaultAccess:  config.DenyAccess,
			AllowedSecrets: []string{"good-key"},
		},
		"store3": {
			DefaultAccess:  config.AllowAccess,
			AllowedSecrets: []string{"good-key"},
		},
	}

	testAPI := &api{
		secretsConfiguration: secretsConfiguration,
		secretStores:         fakeStores,
		resiliency:           resiliency.FromConfigurations(logger.NewLogger("fakeLogger"), testResiliency),
	}
	fakeServer.StartServer(testAPI.constructSecretEndpoints())
	storeName := "store1"
	deniedStoreName := "store2"
	restrictedStore := "store3"
	unrestrictedStore := "store4" // No configuration defined for the store

	t.Run("Get secret- 401 ERR_SECRET_STORE_NOT_FOUND", func(t *testing.T) {
		apiPath := fmt.Sprintf("v1.0/secrets/%s/bad-key", "notexistStore")
		// act
		resp := fakeServer.DoRequest("GET", apiPath, nil, nil)
		// assert
		assert.Equal(t, 401, resp.StatusCode, "reading non-existing store should return 401")
	})

	t.Run("Get secret - 204 No Content Found", func(t *testing.T) {
		apiPath := fmt.Sprintf("v1.0/secrets/%s/bad-key", storeName)
		// act
		resp := fakeServer.DoRequest("GET", apiPath, nil, nil)
		// assert
		assert.Equal(t, 204, resp.StatusCode, "reading non-existing key should return 204")
		assert.Equal(t, []byte{}, resp.RawBody, "Always give empty body with 204")
	})

	t.Run("Get secret - 403 Permission denied ", func(t *testing.T) {
		apiPath := fmt.Sprintf("v1.0/secrets/%s/not-allowed", storeName)
		// act
		resp := fakeServer.DoRequest("GET", apiPath, nil, nil)
		// assert
		assert.Equal(t, 403, resp.StatusCode, "reading not allowed key should return 403")
	})

	t.Run("Get secret - 403 Permission denied ", func(t *testing.T) {
		apiPath := fmt.Sprintf("v1.0/secrets/%s/random", deniedStoreName)
		// act
		resp := fakeServer.DoRequest("GET", apiPath, nil, nil)
		// assert
		assert.Equal(t, 403, resp.StatusCode, "reading random key from store with default deny access should return 403")
	})

	t.Run("Get secret - 403 Permission denied ", func(t *testing.T) {
		apiPath := fmt.Sprintf("v1.0/secrets/%s/random", restrictedStore)
		// act
		resp := fakeServer.DoRequest("GET", apiPath, nil, nil)
		// assert
		assert.Equal(t, 403, resp.StatusCode, "reading random key from store with restricted allow access should return 403")
	})

	t.Run("Get secret - 200 Good Ket restricted store ", func(t *testing.T) {
		apiPath := fmt.Sprintf("v1.0/secrets/%s/good-key", restrictedStore)
		// act
		resp := fakeServer.DoRequest("GET", apiPath, nil, nil)
		// assert
		assert.Equal(t, 200, resp.StatusCode, "reading good-key key from store with restricted allow access should return 200")
	})

	t.Run("Get secret - 200 Good Key allowed access ", func(t *testing.T) {
		apiPath := fmt.Sprintf("v1.0/secrets/%s/good-key", deniedStoreName)
		// act
		resp := fakeServer.DoRequest("GET", apiPath, nil, nil)
		// assert
		assert.Equal(t, 200, resp.StatusCode, "reading allowed good-key key from store with default deny access should return 200")
	})

	t.Run("Get secret - Good Key default allow", func(t *testing.T) {
		apiPath := fmt.Sprintf("v1.0/secrets/%s/good-key", storeName)
		// act
		resp := fakeServer.DoRequest("GET", apiPath, nil, nil)
		// assert
		assert.Equal(t, 200, resp.StatusCode, "reading existing key should succeed")
	})

	t.Run("Get secret - Good Key from unrestricted store", func(t *testing.T) {
		apiPath := fmt.Sprintf("v1.0/secrets/%s/good-key", unrestrictedStore)
		// act
		resp := fakeServer.DoRequest("GET", apiPath, nil, nil)
		// assert
		assert.Equal(t, 200, resp.StatusCode, "reading existing key should succeed")
	})

	t.Run("Get secret - 500 for upstream error", func(t *testing.T) {
		apiPath := fmt.Sprintf("v1.0/secrets/%s/error-key", unrestrictedStore)
		// act
		resp := fakeServer.DoRequest("GET", apiPath, nil, nil)
		// assert
		assert.Equal(t, 500, resp.StatusCode, "reading existing key should succeed")
		assert.Equal(t, "ERR_SECRET_GET", resp.ErrorBody["errorCode"], apiPath)
	})

	t.Run("Get secret - 500 for secret store not congfigured", func(t *testing.T) {
		apiPath := fmt.Sprintf("v1.0/secrets/%s/good-key", unrestrictedStore)
		// act
		testAPI.secretStores = nil

		resp := fakeServer.DoRequest("GET", apiPath, nil, nil)
		// assert
		assert.Equal(t, 500, resp.StatusCode, "reading existing key should succeed")
		assert.Equal(t, "ERR_SECRET_STORES_NOT_CONFIGURED", resp.ErrorBody["errorCode"], apiPath)

		testAPI.secretStores = fakeStores
	})

	t.Run("Get Bulk secret - Good Key default allow", func(t *testing.T) {
		apiPath := fmt.Sprintf("v1.0/secrets/%s/bulk", storeName)
		// act
		resp := fakeServer.DoRequest("GET", apiPath, nil, nil)
		// assert
		assert.Equal(t, 200, resp.StatusCode, "reading secrets should succeed")
	})

	t.Run("Get secret - retries on initial failure with resiliency", func(t *testing.T) {
		apiPath := fmt.Sprintf("v1.0/secrets/%s/key", "failSecret")

		resp := fakeServer.DoRequest("GET", apiPath, nil, nil)

		assert.Equal(t, 200, resp.StatusCode)
		assert.Equal(t, 2, failingStore.Failure.CallCount("key"))
	})

	t.Run("Get secret - timeout before request ends", func(t *testing.T) {
		apiPath := fmt.Sprintf("v1.0/secrets/%s/timeout", "failSecret")

		// Store sleeps for 10 seconds, let's make sure our timeout takes less time than that.
		start := time.Now()
		resp := fakeServer.DoRequest("GET", apiPath, nil, nil)
		end := time.Now()

		assert.Equal(t, 500, resp.StatusCode)
		assert.Equal(t, 2, failingStore.Failure.CallCount("timeout"))
		assert.Less(t, end.Sub(start), time.Second*10)
	})

	t.Run("Get bulk secret - retries on initial failure with resiliency", func(t *testing.T) {
		apiPath := fmt.Sprintf("v1.0/secrets/%s/bulk", "failSecret")

		resp := fakeServer.DoRequest("GET", apiPath, nil, map[string]string{"metadata.key": "bulk"})

		assert.Equal(t, 200, resp.StatusCode)
		assert.Equal(t, 2, failingStore.Failure.CallCount("bulk"))
	})

	t.Run("Get bulk secret - timeout before request ends", func(t *testing.T) {
		apiPath := fmt.Sprintf("v1.0/secrets/%s/bulk", "failSecret")

		start := time.Now()
		resp := fakeServer.DoRequest("GET", apiPath, nil, map[string]string{"metadata.key": "bulkTimeout"})
		end := time.Now()

		assert.Equal(t, 500, resp.StatusCode)
		assert.Equal(t, 2, failingStore.Failure.CallCount("bulkTimeout"))
		assert.Less(t, end.Sub(start), time.Second*10)
	})
}

type fakeConfigurationStore struct {
	counter int
}

func (c fakeConfigurationStore) Ping() error {
	return nil
}

func (c fakeConfigurationStore) Get(ctx context.Context, req *configuration.GetRequest) (*configuration.GetResponse, error) {
	if len(req.Keys) == 0 {
		return &configuration.GetResponse{
			Items: map[string]*configuration.Item{
				"good-key1": {
					Value:   "good-value1",
					Version: "version1",
					Metadata: map[string]string{
						"metadata-key1": "metadata-value1",
					},
				},
				"good-key2": {
					Value:   "good-value2",
					Version: "version2",
					Metadata: map[string]string{
						"metadata-key2": "metadata-value2",
					},
				},
			},
		}, nil
	}

	if len(req.Keys) == 1 && req.Keys[0] == "good-key1" {
		return &configuration.GetResponse{
			Items: map[string]*configuration.Item{
				"good-key1": {
					Value:   "good-value1",
					Version: "version1",
					Metadata: map[string]string{
						"metadata-key1": "metadata-value1",
					},
				},
			},
		}, nil
	}

	if len(req.Keys) == 2 && req.Keys[0] == "good-key1" && req.Keys[1] == "good-key2" {
		return &configuration.GetResponse{
			Items: map[string]*configuration.Item{
				"good-key1": {
					Value:   "good-value1",
					Version: "version1",
					Metadata: map[string]string{
						"metadata-key1": "metadata-value1",
					},
				}, "good-key2": {
					Value:   "good-value2",
					Version: "version2",
					Metadata: map[string]string{
						"metadata-key2": "metadata-value2",
					},
				},
			},
		}, nil
	}

	if req.Keys[0] == "bad-key" {
		return nil, errors.New("get key error: bad-key")
	}

	return nil, errors.New("get key error: value not found")
}

func (c fakeConfigurationStore) Init(metadata configuration.Metadata) error {
	c.counter = 0 //nolint:staticcheck
	return nil
}

func (c *fakeConfigurationStore) Subscribe(ctx context.Context, req *configuration.SubscribeRequest, handler configuration.UpdateHandler) (string, error) {
	return "", nil
}

func (c *fakeConfigurationStore) Unsubscribe(ctx context.Context, req *configuration.UnsubscribeRequest) error {
	if req.ID == "subscribe_id_err" {
		return errors.New("Error occurred during unsubscribe op")
	}
	return nil
}

type fakeLockStore struct{}

func (l fakeLockStore) Ping() error {
	return nil
}

func (l *fakeLockStore) InitLockStore(metadata lock.Metadata) error {
	return nil
}

func (l *fakeLockStore) TryLock(ctx context.Context, req *lock.TryLockRequest) (*lock.TryLockResponse, error) {
	if req == nil {
		return &lock.TryLockResponse{
			Success: false,
		}, errors.New("empty request")
	}

	if req.ExpiryInSeconds == 0 {
		return &lock.TryLockResponse{
			Success: false,
		}, errors.New("invalid expiry")
	}

	if req.LockOwner == "" {
		return &lock.TryLockResponse{
			Success: false,
		}, errors.New("invalid lockOwner")
	}

	if req.ResourceID == "lock||" {
		return &lock.TryLockResponse{
			Success: false,
		}, errors.New("invalid resourceId")
	}

	return &lock.TryLockResponse{
		Success: true,
	}, nil
}

func (l *fakeLockStore) Unlock(ctx context.Context, req *lock.UnlockRequest) (*lock.UnlockResponse, error) {
	if req == nil {
		return &lock.UnlockResponse{}, errors.New("empty request")
	}

	if req.LockOwner == "" {
		return &lock.UnlockResponse{
			Status: 3,
		}, nil
	}

	if req.ResourceID == "lock||" {
		return &lock.UnlockResponse{
			Status: 3,
		}, nil
	}

	if req.ResourceID == "lock||error" {
		return &lock.UnlockResponse{}, errors.New("error")
	}

	return &lock.UnlockResponse{
		Status: 0,
	}, nil
}

func TestV1HealthzEndpoint(t *testing.T) {
	fakeServer := newFakeHTTPServer()

	testAPI := &api{
		actor: nil,
	}

	fakeServer.StartServer(testAPI.constructHealthzEndpoints())

	t.Run("Healthz - 500 ERR_HEALTH_NOT_READY", func(t *testing.T) {
		apiPath := "v1.0/healthz"
		resp := fakeServer.DoRequest("GET", apiPath, nil, nil)

		assert.Equal(t, 500, resp.StatusCode, "dapr not ready should return 500")
	})

	t.Run("Healthz - 204 No Content", func(t *testing.T) {
		apiPath := "v1.0/healthz"
		testAPI.MarkStatusAsReady()
		resp := fakeServer.DoRequest("GET", apiPath, nil, nil)

		assert.Equal(t, 204, resp.StatusCode)
	})

	fakeServer.Shutdown()
}

func TestV1TransactionEndpoints(t *testing.T) {
	fakeServer := newFakeHTTPServer()
	var fakeStore state.Store = fakeStateStoreQuerier{}
	fakeStoreNonTransactional := new(daprt.MockStateStore)
	fakeStores := map[string]state.Store{
		"store1":                fakeStore,
		"storeNonTransactional": fakeStoreNonTransactional,
	}
	fakeTransactionalStores := map[string]state.TransactionalStore{
		"store1": fakeStore.(state.TransactionalStore),
	}
	testAPI := &api{
		stateStores:              fakeStores,
		transactionalStateStores: fakeTransactionalStores,
		resiliency:               resiliency.New(nil),
	}
	fakeServer.StartServer(testAPI.constructStateEndpoints())
	fakeBodyObject := map[string]interface{}{"data": "fakeData"}
	storeName := "store1"
	nonTransactionalStoreName := "storeNonTransactional"

	t.Run("Direct Transaction - 204 No Content", func(t *testing.T) {
		apiPath := fmt.Sprintf("v1.0/state/%s/transaction", storeName)
		testTransactionalOperations := []state.TransactionalStateOperation{
			{
				Operation: state.Upsert,
				Request: map[string]interface{}{
					"key":   "fakeKey1",
					"value": fakeBodyObject,
				},
			},
			{
				Operation: state.Delete,
				Request: map[string]interface{}{
					"key": "fakeKey1",
				},
			},
		}

		// act
		inputBodyBytes, err := json.Marshal(state.TransactionalStateRequest{
			Operations: testTransactionalOperations,
		})

		assert.NoError(t, err)
		resp := fakeServer.DoRequest("POST", apiPath, inputBodyBytes, nil)

		// assert
		assert.Equal(t, 204, resp.StatusCode, "Dapr should return 204")
		assert.Equal(t, []byte{}, resp.RawBody, "Always give empty body with 204")
	})

	t.Run("Post non-existent state store - 400 No State Store Found", func(t *testing.T) {
		apiPath := fmt.Sprintf("v1.0/state/%s/transaction", "non-existent-store")
		testTransactionalOperations := []state.TransactionalStateOperation{
			{
				Operation: state.Upsert,
				Request: map[string]interface{}{
					"key":   "fakeKey1",
					"value": fakeBodyObject,
				},
			},
			{
				Operation: state.Delete,
				Request: map[string]interface{}{
					"key": "fakeKey1",
				},
			},
		}

		// act
		inputBodyBytes, err := json.Marshal(state.TransactionalStateRequest{
			Operations: testTransactionalOperations,
		})
		assert.NoError(t, err)
		resp := fakeServer.DoRequest("POST", apiPath, inputBodyBytes, nil)
		// assert
		assert.Equal(t, 400, resp.StatusCode, "Accessing non-existent state store should return 400")
	})

	t.Run("Invalid opperation - 400 ERR_NOT_SUPPORTED_STATE_OPERATION", func(t *testing.T) {
		apiPath := fmt.Sprintf("v1.0/state/%s/transaction", storeName)
		testTransactionalOperations := []state.TransactionalStateOperation{
			{
				Operation: "foo",
				Request: map[string]interface{}{
					"key":   "fakeKey1",
					"value": fakeBodyObject,
				},
			},
		}

		// act
		inputBodyBytes, err := json.Marshal(state.TransactionalStateRequest{
			Operations: testTransactionalOperations,
		})

		assert.NoError(t, err)
		resp := fakeServer.DoRequest("POST", apiPath, inputBodyBytes, nil)

		// assert
		assert.Equal(t, 400, resp.StatusCode, "Dapr should return 400")
		assert.Equal(t, "ERR_NOT_SUPPORTED_STATE_OPERATION", resp.ErrorBody["errorCode"], apiPath)
	})

	t.Run("Invalid request obj - 400 ERR_MALFORMED_REQUEST", func(t *testing.T) {
		apiPath := fmt.Sprintf("v1.0/state/%s/transaction", storeName)
		for _, operation := range []state.OperationType{state.Upsert, state.Delete} {
			testTransactionalOperations := []state.TransactionalStateOperation{
				{
					Operation: operation,
					Request: map[string]interface{}{
						// Should cause the decorder to fail
						"key":   []string{"fakeKey1"},
						"value": fakeBodyObject,
					},
				},
			}

			// act
			inputBodyBytes, err := json.Marshal(state.TransactionalStateRequest{
				Operations: testTransactionalOperations,
			})

			assert.NoError(t, err)
			resp := fakeServer.DoRequest("POST", apiPath, inputBodyBytes, nil)

			// assert
			assert.Equal(t, 400, resp.StatusCode, "Dapr should return 400")
			assert.Equal(t, "ERR_MALFORMED_REQUEST", resp.ErrorBody["errorCode"], apiPath)
		}
	})

	t.Run("Non Transactional State Store - 500 ERR_STATE_STORE_NOT_SUPPORTED", func(t *testing.T) {
		apiPath := fmt.Sprintf("v1.0/state/%s/transaction", nonTransactionalStoreName)
		testTransactionalOperations := []state.TransactionalStateOperation{
			{
				Operation: state.Upsert,
				Request: map[string]interface{}{
					"key":   "fakeKey1",
					"value": fakeBodyObject,
				},
			},
		}

		// act
		inputBodyBytes, err := json.Marshal(state.TransactionalStateRequest{
			Operations: testTransactionalOperations,
		})

		assert.NoError(t, err)
		resp := fakeServer.DoRequest("POST", apiPath, inputBodyBytes, nil)

		// assert
		assert.Equal(t, 500, resp.StatusCode, "Dapr should return 500")
		assert.Equal(t, "ERR_STATE_STORE_NOT_SUPPORTED", resp.ErrorBody["errorCode"], apiPath)
	})

	t.Run("Direct Transaction upstream failure - 500 ERR_STATE_TRANSACTION", func(t *testing.T) {
		apiPath := fmt.Sprintf("v1.0/state/%s/transaction", storeName)
		testTransactionalOperations := []state.TransactionalStateOperation{
			{
				Operation: state.Upsert,
				Request: map[string]interface{}{
					"key":   "fakeKey1",
					"value": fakeBodyObject,
				},
			},
			{
				Operation: state.Delete,
				Request: map[string]interface{}{
					"key": "fakeKey1",
				},
			},
		}

		// act
		inputBodyBytes, err := json.Marshal(state.TransactionalStateRequest{
			Operations: testTransactionalOperations,
			Metadata: map[string]string{
				"error": "true",
			},
		})

		assert.NoError(t, err)
		resp := fakeServer.DoRequest("POST", apiPath, inputBodyBytes, nil)

		// assert
		assert.Equal(t, 500, resp.StatusCode, "Dapr should return 500")
		assert.Equal(t, "ERR_STATE_TRANSACTION", resp.ErrorBody["errorCode"], apiPath)
	})
	fakeServer.Shutdown()
}

func TestStateStoreErrors(t *testing.T) {
	t.Run("non etag error", func(t *testing.T) {
		a := &api{}
		err := errors.New("error")
		c, m, r := a.stateErrorResponse(err, "ERR_STATE_SAVE")

		assert.Equal(t, 500, c)
		assert.Equal(t, "error", m)
		assert.Equal(t, "ERR_STATE_SAVE", r.ErrorCode)
	})

	t.Run("etag mismatch error", func(t *testing.T) {
		a := &api{}
		err := state.NewETagError(state.ETagMismatch, errors.New("error"))
		c, m, r := a.stateErrorResponse(err, "ERR_STATE_SAVE")

		assert.Equal(t, 409, c)
		assert.Equal(t, "possible etag mismatch. error from state store: error", m)
		assert.Equal(t, "ERR_STATE_SAVE", r.ErrorCode)
	})

	t.Run("etag invalid error", func(t *testing.T) {
		a := &api{}
		err := state.NewETagError(state.ETagInvalid, errors.New("error"))
		c, m, r := a.stateErrorResponse(err, "ERR_STATE_SAVE")

		assert.Equal(t, 400, c)
		assert.Equal(t, "invalid etag value: error", m)
		assert.Equal(t, "ERR_STATE_SAVE", r.ErrorCode)
	})

	t.Run("etag error mismatch", func(t *testing.T) {
		a := &api{}
		err := state.NewETagError(state.ETagMismatch, errors.New("error"))
		e, c, m := a.etagError(err)

		assert.Equal(t, true, e)
		assert.Equal(t, 409, c)
		assert.Equal(t, "possible etag mismatch. error from state store: error", m)
	})

	t.Run("etag error invalid", func(t *testing.T) {
		a := &api{}
		err := state.NewETagError(state.ETagInvalid, errors.New("error"))
		e, c, m := a.etagError(err)

		assert.Equal(t, true, e)
		assert.Equal(t, 400, c)
		assert.Equal(t, "invalid etag value: error", m)
	})
}

func TestExtractEtag(t *testing.T) {
	t.Run("no etag present", func(t *testing.T) {
		r := fasthttp.RequestCtx{
			Request: fasthttp.Request{},
		}

		ok, etag := extractEtag(&r)
		assert.False(t, ok)
		assert.Empty(t, etag)
	})

	t.Run("empty etag exists", func(t *testing.T) {
		r := fasthttp.RequestCtx{
			Request: fasthttp.Request{},
		}
		r.Request.Header.Add("If-Match", "")

		ok, etag := extractEtag(&r)
		assert.True(t, ok)
		assert.Empty(t, etag)
	})

	t.Run("non-empty etag exists", func(t *testing.T) {
		r := fasthttp.RequestCtx{
			Request: fasthttp.Request{},
		}
		r.Request.Header.Add("If-Match", "a")

		ok, etag := extractEtag(&r)
		assert.True(t, ok)
		assert.Equal(t, "a", etag)
	})
}<|MERGE_RESOLUTION|>--- conflicted
+++ resolved
@@ -2083,20 +2083,7 @@
 
 	t.Run("Direct Message - 500 for actor call failure", func(t *testing.T) {
 		apiPath := "v1.0/actors/fakeActorType/fakeActorID/method/method1"
-<<<<<<< HEAD
-		headerMetadata := map[string][]string{
-			"Accept-Encoding": {"gzip"},
-			"Content-Length":  {"8"},
-			"Content-Type":    {"application/json"},
-			"Host":            {"localhost"},
-			"User-Agent":      {"Go-http-client/1.1"},
-		}
 		mockActors := new(actors_testing.MockActors)
-		invokeRequest := invokev1.NewInvokeMethodRequest("method1")
-		invokeRequest.WithActor("fakeActorType", "fakeActorID")
-		fakeData := []byte("fakeData")
-=======
-		mockActors := new(actors.MockActors)
 		mockActors.On("Call", mock.MatchedBy(func(imr *invokev1.InvokeMethodRequest) bool {
 			m, err := imr.ProtoWithData()
 			if err != nil {
@@ -2106,7 +2093,6 @@
 			if m.Actor == nil || m.Actor.ActorType != "fakeActorType" || m.Actor.ActorId != "fakeActorID" {
 				return false
 			}
->>>>>>> 90f5eb6b
 
 			if m.Message == nil || m.Message.Data == nil || len(m.Message.Data.Value) == 0 || !bytes.Equal(m.Message.Data.Value, []byte("fakeData")) {
 				return false
