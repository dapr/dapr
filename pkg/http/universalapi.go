--- conflicted
+++ resolved
@@ -39,15 +39,12 @@
 	// NOTE: Newly-implemented APIs should ensure that on the HTTP endpoint the response matches the protos to offer a consistent experience, and should NOT modify the output before it's sent to the client.
 	OutModifier func(out U) (any, error)
 
-	// Status code to return on successful responses
-	// Defaults to 200 (OK) if unset
+	// Status code to return on successful responses.
+	// Defaults to 200 (OK) if unset.
 	SuccessStatusCode int
-<<<<<<< HEAD
 
 	// If true, skips parsing the body of the request in the input proto.
 	SkipInputBody bool
-=======
->>>>>>> 16ab06f3
 }
 
 // UniversalFastHTTPHandler wraps a UniversalAPI method into a FastHTTP handler.
