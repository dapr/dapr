--- conflicted
+++ resolved
@@ -234,15 +234,9 @@
 	return next
 }
 
-<<<<<<< HEAD
-func (s *server) useMetrics(next fasthttp.RequestHandler) fasthttp.RequestHandler {
+func (s *server) useMetrics(next http.Handler) http.Handler {
 	if s.metricSpec.GetEnabled() {
-=======
-func (s *server) useMetrics(next http.Handler) http.Handler {
-	if s.metricSpec.Enabled {
->>>>>>> b305b638
-		log.Infof("enabled metrics http middleware")
-
+		log.Infof("Enabled metrics HTTP middleware")
 		return diag.DefaultHTTPMonitoring.HTTPMiddleware(next.ServeHTTP)
 	}
 
