--- conflicted
+++ resolved
@@ -16,20 +16,13 @@
 	ProfilePort        int
 	EnableProfiling    bool
 	MaxRequestBodySize int
-<<<<<<< HEAD
+	UnixDomainSocket   string
 	ReadBufferSize     int
 	StreamRequestBody  bool
 }
 
 // NewServerConfig returns a new HTTP server config.
-func NewServerConfig(appID string, hostAddress string, port int, profilePort int, allowedOrigins string, enableProfiling bool, maxRequestBodySize int, readBufferSize int, streamRequestBody bool) ServerConfig {
-=======
-	UnixDomainSocket   string
-}
-
-// NewServerConfig returns a new HTTP server config.
-func NewServerConfig(appID string, hostAddress string, port int, apiListenAddresses []string, publicPort *int, profilePort int, allowedOrigins string, enableProfiling bool, maxRequestBodySize int, unixDomainSocket string) ServerConfig {
->>>>>>> 0e27b68e
+func NewServerConfig(appID string, hostAddress string, port int, apiListenAddresses []string, publicPort *int, profilePort int, allowedOrigins string, enableProfiling bool, maxRequestBodySize int, unixDomainSocket string, readBufferSize int, streamRequestBody bool) ServerConfig {
 	return ServerConfig{
 		AllowedOrigins:     allowedOrigins,
 		AppID:              appID,
@@ -40,11 +33,8 @@
 		ProfilePort:        profilePort,
 		EnableProfiling:    enableProfiling,
 		MaxRequestBodySize: maxRequestBodySize,
-<<<<<<< HEAD
+		UnixDomainSocket:   unixDomainSocket,
 		ReadBufferSize:     readBufferSize,
 		StreamRequestBody:  streamRequestBody,
-=======
-		UnixDomainSocket:   unixDomainSocket,
->>>>>>> 0e27b68e
 	}
 }