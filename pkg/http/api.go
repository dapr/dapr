--- conflicted
+++ resolved
@@ -73,13 +73,9 @@
 	consistencyParam     = "consistency"
 	concurrencyParam     = "concurrency"
 	daprSeparator        = "||"
-<<<<<<< HEAD
 	pubsubnameparam      = "pubsubname"
-=======
-
 	traceparentHeader = "traceparent"
 	tracestateHeader  = "tracestate"
->>>>>>> ad2eddd7
 )
 
 // NewAPI returns a new API
