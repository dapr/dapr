--- conflicted
+++ resolved
@@ -655,11 +655,7 @@
 }
 
 func (a *api) getStateStoreWithRequestValidation(reqCtx *fasthttp.RequestCtx) (state.Store, string, error) {
-<<<<<<< HEAD
-	if len(a.stateStores) == 0 {
-=======
 	if a.universal.CompStore.StateStoresLen() == 0 {
->>>>>>> 32446329
 		err := messages.ErrStateStoresNotConfigured
 		log.Debug(err)
 		universalFastHTTPErrorResponder(reqCtx, err)
