--- conflicted
+++ resolved
@@ -224,13 +224,9 @@
 		maxRequestBodySize:         opts.MaxRequestBodySize,
 		transactionalStateStores:   transactionalStateStores,
 		configurationSubscribe:     make(map[string]chan struct{}),
-<<<<<<< HEAD
-		daprRunTimeVersion:         version.Version(),
+		daprRunTimeVersion:         buildinfo.Version(),
 		inputBindings:              opts.InputBindings,
 		outputBindings:             opts.OutputBindings,
-=======
-		daprRunTimeVersion:         buildinfo.Version(),
->>>>>>> ce6dbf12
 	}
 
 	metadataEndpoints := api.constructMetadataEndpoints()
