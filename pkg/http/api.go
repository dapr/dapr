--- conflicted
+++ resolved
@@ -39,11 +39,7 @@
 	"github.com/dapr/components-contrib/pubsub"
 	"github.com/dapr/components-contrib/state"
 	"github.com/dapr/dapr/pkg/actors"
-<<<<<<< HEAD
-	componentsV1alpha1 "github.com/dapr/dapr/pkg/apis/components/v1alpha1"
 	httpEndpointsV1alpha1 "github.com/dapr/dapr/pkg/apis/httpEndpoint/v1alpha1"
-=======
->>>>>>> 640a0cdf
 	"github.com/dapr/dapr/pkg/buildinfo"
 	"github.com/dapr/dapr/pkg/channel"
 	"github.com/dapr/dapr/pkg/channel/http"
@@ -83,13 +79,8 @@
 	publicEndpoints            []Endpoint
 	directMessaging            messaging.DirectMessaging
 	appChannel                 channel.AppChannel
-<<<<<<< HEAD
 	httpEndpointsAppChannel    channel.HTTPEndpointAppChannel
-	getComponentsFn            func() []componentsV1alpha1.Component
-	getHTTPEndpointsFn         func() []httpEndpointsV1alpha1.HTTPEndpoint
-	getSubscriptionsFn         func() []runtimePubsub.Subscription
-=======
->>>>>>> 640a0cdf
+	listHttpEndpointsFn        func() []httpEndpointsV1alpha1.HTTPEndpoint
 	resiliency                 resiliency.Provider
 	actor                      actors.Actors
 	pubsubAdapter              runtimePubsub.Adapter
@@ -168,12 +159,6 @@
 	AppChannel                  channel.AppChannel
 	HTTPEndpointsAppChannel     channel.HTTPEndpointAppChannel
 	DirectMessaging             messaging.DirectMessaging
-<<<<<<< HEAD
-	GetComponentsFn             func() []componentsV1alpha1.Component
-	GetHTTPEndpointsFn          func() []httpEndpointsV1alpha1.HTTPEndpoint
-	GetSubscriptionsFn          func() []runtimePubsub.Subscription
-=======
->>>>>>> 640a0cdf
 	Resiliency                  resiliency.Provider
 	CompStore                   *compstore.ComponentStore
 	PubsubAdapter               runtimePubsub.Adapter
@@ -193,12 +178,6 @@
 		appChannel:                 opts.AppChannel,
 		httpEndpointsAppChannel:    opts.HTTPEndpointsAppChannel,
 		directMessaging:            opts.DirectMessaging,
-<<<<<<< HEAD
-		getComponentsFn:            opts.GetComponentsFn,
-		getHTTPEndpointsFn:         opts.GetHTTPEndpointsFn,
-		getSubscriptionsFn:         opts.GetSubscriptionsFn,
-=======
->>>>>>> 640a0cdf
 		resiliency:                 opts.Resiliency,
 		pubsubAdapter:              opts.PubsubAdapter,
 		actor:                      opts.Actor,
@@ -1298,7 +1277,7 @@
 }
 
 func (a *api) isHTTPEndpoint(appID string) bool {
-	for _, endpoint := range a.getHTTPEndpointsFn() {
+	for _, endpoint := range a.universal.CompStore.ListHTTPEndpoints() {
 		for _, allowedList := range endpoint.Spec.Allowed {
 			if allowedList.Name == appID {
 				return true
@@ -1311,7 +1290,7 @@
 // getBaseURL takes an app id and checks if the app id is among the allowed list in the http endpoint CRDs,
 // and returns the baseURL from the HTTPEndpointSpec.Allowed field.
 func (a *api) getBaseURL(targetAppID string) string {
-	for _, endpoint := range a.getHTTPEndpointsFn() {
+	for _, endpoint := range a.universal.CompStore.ListHTTPEndpoints() {
 		for _, allowedList := range endpoint.Spec.Allowed {
 			if allowedList.Name == targetAppID {
 				return allowedList.BaseURL
@@ -1322,7 +1301,7 @@
 }
 
 func (a *api) getAppIdFromBaseURL(baseURL string) string {
-	for _, endpoint := range a.getHTTPEndpointsFn() {
+	for _, endpoint := range a.universal.CompStore.ListHTTPEndpoints() {
 		for _, allowedList := range endpoint.Spec.Allowed {
 			if allowedList.BaseURL == baseURL {
 				return allowedList.Name
@@ -1930,18 +1909,7 @@
 		})
 	}
 
-	// TODO(@Sam): fix and fill in here for dapr runtime metadata api to include http endpoint
-	// endpoints := a.getHTTPEndpointsFn()
-	// ps := []pubsubSubscription{}
-	// for _, s := range subscriptions {
-	// 	ps = append(ps, pubsubSubscription{
-	// 		PubsubName:      s.PubsubName,
-	// 		Topic:           s.Topic,
-	// 		Metadata:        s.Metadata,
-	// 		DeadLetterTopic: s.DeadLetterTopic,
-	// 		Rules:           convertPubsubSubscriptionRules(s.Rules),
-	// 	})
-	// }
+	// TODO(@Sam): fix and fill in here for dapr runtime metadata api to include http endpoints
 
 	mtd := metadata{
 		ID:                   a.id,
@@ -1949,7 +1917,7 @@
 		Extended:             temp,
 		RegisteredComponents: registeredComponents,
 		Subscriptions:        ps,
-		// TODO(@Sam): update here to include http endpoint
+		// TODO(@Sam): update here to include http endpoints
 	}
 
 	mtdBytes, err := json.Marshal(mtd)
