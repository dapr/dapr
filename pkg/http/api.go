/*
Copyright 2021 The Dapr Authors
Licensed under the Apache License, Version 2.0 (the "License");
you may not use this file except in compliance with the License.
You may obtain a copy of the License at
    http://www.apache.org/licenses/LICENSE-2.0
Unless required by applicable law or agreed to in writing, software
distributed under the License is distributed on an "AS IS" BASIS,
WITHOUT WARRANTIES OR CONDITIONS OF ANY KIND, either express or implied.
See the License for the specific language governing permissions and
limitations under the License.
*/

package http

import (
	"bytes"
	"context"
	"encoding/base64"
	"encoding/json"
	"errors"
	"fmt"
	nethttp "net/http"
	"strconv"
	"strings"
	"time"

	"github.com/fasthttp/router"
	"github.com/mitchellh/mapstructure"
	"github.com/valyala/fasthttp"
	"go.opentelemetry.io/otel/trace"
	"google.golang.org/grpc/codes"
	"google.golang.org/grpc/status"

	"github.com/dapr/components-contrib/bindings"
	"github.com/dapr/components-contrib/configuration"
	"github.com/dapr/components-contrib/lock"

	contribMetadata "github.com/dapr/components-contrib/metadata"
	"github.com/dapr/components-contrib/pubsub"
	"github.com/dapr/components-contrib/secretstores"
	"github.com/dapr/components-contrib/state"
	wfs "github.com/dapr/components-contrib/workflows"
	"github.com/dapr/dapr/pkg/actors"
	componentsV1alpha1 "github.com/dapr/dapr/pkg/apis/components/v1alpha1"
	"github.com/dapr/dapr/pkg/buildinfo"
	"github.com/dapr/dapr/pkg/channel"
	"github.com/dapr/dapr/pkg/channel/http"
	lockLoader "github.com/dapr/dapr/pkg/components/lock"
	stateLoader "github.com/dapr/dapr/pkg/components/state"
	"github.com/dapr/dapr/pkg/concurrency"
	"github.com/dapr/dapr/pkg/config"
	diag "github.com/dapr/dapr/pkg/diagnostics"
	diagUtils "github.com/dapr/dapr/pkg/diagnostics/utils"
	"github.com/dapr/dapr/pkg/encryption"
	"github.com/dapr/dapr/pkg/messages"
	"github.com/dapr/dapr/pkg/messaging"
	invokev1 "github.com/dapr/dapr/pkg/messaging/v1"
	daprMetadata "github.com/dapr/dapr/pkg/metadata"
	"github.com/dapr/dapr/pkg/resiliency"
	"github.com/dapr/dapr/pkg/resiliency/breaker"
	runtimePubsub "github.com/dapr/dapr/pkg/runtime/pubsub"
	"github.com/dapr/dapr/utils"
)

// API returns a list of HTTP endpoints for Dapr.
type API interface {
	APIEndpoints() []Endpoint
	PublicEndpoints() []Endpoint
	MarkStatusAsReady()
	MarkStatusAsOutboundReady()
	SetAppChannel(appChannel channel.AppChannel)
	SetDirectMessaging(directMessaging messaging.DirectMessaging)
	SetActorRuntime(actor actors.Actors)
}

type api struct {
<<<<<<< HEAD
	endpoints                   []Endpoint
	publicEndpoints             []Endpoint
	directMessaging             messaging.DirectMessaging
	appChannel                  channel.AppChannel
	getComponentsFn             func() []componentsV1alpha1.Component
	getSubscriptionsFn          func() ([]runtimePubsub.Subscription, error)
	resiliency                  resiliency.Provider
	stateStores                 map[string]state.Store
	lockStores                  map[string]lock.Store
	configurationStores         map[string]configuration.Store
	configurationSubscribe      map[string]chan struct{}
	transactionalStateStores    map[string]state.TransactionalStore
	secretStores                map[string]secretstores.SecretStore
	secretsConfiguration        map[string]config.SecretsScope
	actor                       actors.Actors
	pubsubAdapter               runtimePubsub.Adapter
	sendToOutputBindingFn       func(name string, req *bindings.InvokeRequest) (*bindings.InvokeResponse, error)
	id                          string
	extendedMetadata            daprMetadata.Store
	readyStatus                 bool
	outboundReadyStatus         bool
	tracingSpec                 config.TracingSpec
	shutdown                    func()
	getComponentsCapabilitiesFn func() map[string][]string
	maxRequestBodySize          int64 // In bytes
=======
	endpoints                  []Endpoint
	publicEndpoints            []Endpoint
	directMessaging            messaging.DirectMessaging
	appChannel                 channel.AppChannel
	getComponentsFn            func() []componentsV1alpha1.Component
	getSubscriptionsFn         func() ([]runtimePubsub.Subscription, error)
	resiliency                 resiliency.Provider
	stateStores                map[string]state.Store
	workflowComponents         map[string]wfs.Workflow
	lockStores                 map[string]lock.Store
	configurationStores        map[string]configuration.Store
	configurationSubscribe     map[string]chan struct{}
	transactionalStateStores   map[string]state.TransactionalStore
	secretStores               map[string]secretstores.SecretStore
	secretsConfiguration       map[string]config.SecretsScope
	actor                      actors.Actors
	pubsubAdapter              runtimePubsub.Adapter
	sendToOutputBindingFn      func(name string, req *bindings.InvokeRequest) (*bindings.InvokeResponse, error)
	id                         string
	extendedMetadata           sync.Map
	readyStatus                bool
	outboundReadyStatus        bool
	tracingSpec                config.TracingSpec
	shutdown                   func()
	getComponentsCapabilitesFn func() map[string][]string
	daprRunTimeVersion         string
	maxRequestBodySize         int64 // In bytes
>>>>>>> bb09ca23
}

type registeredComponent struct {
	Name         string   `json:"name"`
	Type         string   `json:"type"`
	Version      string   `json:"version"`
	Capabilities []string `json:"capabilities"`
}

type pubsubSubscription struct {
	PubsubName      string                    `json:"pubsubname"`
	Topic           string                    `json:"topic"`
	DeadLetterTopic string                    `json:"deadLetterTopic"`
	Metadata        map[string]string         `json:"metadata"`
	Rules           []*pubsubSubscriptionRule `json:"rules,omitempty"`
}

type pubsubSubscriptionRule struct {
	Match string `json:"match"`
	Path  string `json:"path"`
}

type metadata struct {
	ID                   string                     `json:"id"`
	ActiveActorsCount    []actors.ActiveActorsCount `json:"actors"`
	Extended             map[string]string          `json:"extended"`
	RegisteredComponents []registeredComponent      `json:"components"`
	Subscriptions        []pubsubSubscription       `json:"subscriptions"`
}

const (
	apiVersionV1             = "v1.0"
	apiVersionV1alpha1       = "v1.0-alpha1"
	idParam                  = "id"
	methodParam              = "method"
	topicParam               = "topic"
	actorTypeParam           = "actorType"
	actorIDParam             = "actorId"
	storeNameParam           = "storeName"
	stateKeyParam            = "key"
	configurationKeyParam    = "key"
	configurationSubscribeID = "configurationSubscribeID"
	secretStoreNameParam     = "secretStoreName"
	secretNameParam          = "key"
	nameParam                = "name"
	workflowComponent        = "workflowComponent"
	workflowType             = "workflowType"
	instanceID               = "instanceID"
	consistencyParam         = "consistency"
	concurrencyParam         = "concurrency"
	pubsubnameparam          = "pubsubname"
	traceparentHeader        = "traceparent"
	tracestateHeader         = "tracestate"
	daprAppID                = "dapr-app-id"
)

// APIOpts contains the options for NewAPI.
type APIOpts struct {
	AppID                       string
	AppChannel                  channel.AppChannel
	DirectMessaging             messaging.DirectMessaging
	GetComponentsFn             func() []componentsV1alpha1.Component
	GetSubscriptionsFn          func() ([]runtimePubsub.Subscription, error)
	Resiliency                  resiliency.Provider
	StateStores                 map[string]state.Store
	WorkflowsComponents         map[string]wfs.Workflow
	LockStores                  map[string]lock.Store
	SecretStores                map[string]secretstores.SecretStore
	SecretsConfiguration        map[string]config.SecretsScope
	ConfigurationStores         map[string]configuration.Store
	PubsubAdapter               runtimePubsub.Adapter
	Actor                       actors.Actors
	SendToOutputBindingFn       func(name string, req *bindings.InvokeRequest) (*bindings.InvokeResponse, error)
	TracingSpec                 config.TracingSpec
	Shutdown                    func()
	GetComponentsCapabilitiesFn func() map[string][]string
	ExtendedMetadata            daprMetadata.Store
	MaxRequestBodySize          int64 // In bytes
}

// NewAPI returns a new API.
func NewAPI(opts APIOpts) API {
	transactionalStateStores := map[string]state.TransactionalStore{}
	for key, store := range opts.StateStores {
		if state.FeatureTransactional.IsPresent(store.Features()) {
			transactionalStateStores[key] = store.(state.TransactionalStore)
		}
	}
	api := &api{
<<<<<<< HEAD
		id:                          opts.AppID,
		appChannel:                  opts.AppChannel,
		directMessaging:             opts.DirectMessaging,
		getComponentsFn:             opts.GetComponentsFn,
		getSubscriptionsFn:          opts.GetSubscriptionsFn,
		resiliency:                  opts.Resiliency,
		stateStores:                 opts.StateStores,
		lockStores:                  opts.LockStores,
		secretStores:                opts.SecretStores,
		secretsConfiguration:        opts.SecretsConfiguration,
		configurationStores:         opts.ConfigurationStores,
		pubsubAdapter:               opts.PubsubAdapter,
		actor:                       opts.Actor,
		sendToOutputBindingFn:       opts.SendToOutputBindingFn,
		tracingSpec:                 opts.TracingSpec,
		shutdown:                    opts.Shutdown,
		getComponentsCapabilitiesFn: opts.GetComponentsCapabilitiesFn,
		extendedMetadata:            opts.ExtendedMetadata,
		maxRequestBodySize:          opts.MaxRequestBodySize,
		transactionalStateStores:    transactionalStateStores,
		configurationSubscribe:      make(map[string]chan struct{}),
=======
		id:                         opts.AppID,
		appChannel:                 opts.AppChannel,
		directMessaging:            opts.DirectMessaging,
		getComponentsFn:            opts.GetComponentsFn,
		getSubscriptionsFn:         opts.GetSubscriptionsFn,
		resiliency:                 opts.Resiliency,
		stateStores:                opts.StateStores,
		workflowComponents:         opts.WorkflowsComponents,
		lockStores:                 opts.LockStores,
		secretStores:               opts.SecretStores,
		secretsConfiguration:       opts.SecretsConfiguration,
		configurationStores:        opts.ConfigurationStores,
		pubsubAdapter:              opts.PubsubAdapter,
		actor:                      opts.Actor,
		sendToOutputBindingFn:      opts.SendToOutputBindingFn,
		tracingSpec:                opts.TracingSpec,
		shutdown:                   opts.Shutdown,
		getComponentsCapabilitesFn: opts.GetComponentsCapabilitiesFn,
		maxRequestBodySize:         opts.MaxRequestBodySize,
		transactionalStateStores:   transactionalStateStores,
		configurationSubscribe:     make(map[string]chan struct{}),
		daprRunTimeVersion:         buildinfo.Version(),
>>>>>>> bb09ca23
	}

	metadataEndpoints := api.constructMetadataEndpoints()
	healthEndpoints := api.constructHealthzEndpoints()

	api.endpoints = append(api.endpoints, api.constructStateEndpoints()...)
	api.endpoints = append(api.endpoints, api.constructSecretEndpoints()...)
	api.endpoints = append(api.endpoints, api.constructPubSubEndpoints()...)
	api.endpoints = append(api.endpoints, api.constructActorEndpoints()...)
	api.endpoints = append(api.endpoints, api.constructDirectMessagingEndpoints()...)
	api.endpoints = append(api.endpoints, metadataEndpoints...)
	api.endpoints = append(api.endpoints, api.constructShutdownEndpoints()...)
	api.endpoints = append(api.endpoints, api.constructBindingsEndpoints()...)
	api.endpoints = append(api.endpoints, api.constructConfigurationEndpoints()...)
	api.endpoints = append(api.endpoints, healthEndpoints...)
	api.endpoints = append(api.endpoints, api.constructDistributedLockEndpoints()...)
	api.endpoints = append(api.endpoints, api.constructWorkflowEndpoints()...)

	api.publicEndpoints = append(api.publicEndpoints, metadataEndpoints...)
	api.publicEndpoints = append(api.publicEndpoints, healthEndpoints...)

	return api
}

// APIEndpoints returns the list of registered endpoints.
func (a *api) APIEndpoints() []Endpoint {
	return a.endpoints
}

// PublicEndpoints returns the list of registered endpoints.
func (a *api) PublicEndpoints() []Endpoint {
	return a.publicEndpoints
}

// MarkStatusAsReady marks the ready status of dapr.
func (a *api) MarkStatusAsReady() {
	a.readyStatus = true
}

// MarkStatusAsOutboundReady marks the ready status of dapr for outbound traffic.
func (a *api) MarkStatusAsOutboundReady() {
	a.outboundReadyStatus = true
}

// Workflow Component: Component specified in yaml (temporal, etc..)
// Workflow Type: Name of the workflow to run (function name)
// Instance ID: Identifier of the specific run
func (a *api) constructWorkflowEndpoints() []Endpoint {
	return []Endpoint{
		{
			Methods: []string{fasthttp.MethodGet},
			Route:   "workflows/{workflowComponent}/{workflowType}/{instanceID}",
			Version: apiVersionV1alpha1,
			Handler: a.onGetWorkflow,
		},
		{
			Methods: []string{fasthttp.MethodPost},
			Route:   "workflows/{workflowComponent}/{workflowType}/{instanceID}/start",
			Version: apiVersionV1alpha1,
			Handler: a.onStartWorkflow,
		},
		{
			Methods: []string{fasthttp.MethodPost},
			Route:   "workflows/{workflowComponent}/{instanceID}/terminate",
			Version: apiVersionV1alpha1,
			Handler: a.onTerminateWorkflow,
		},
	}
}

func (a *api) constructStateEndpoints() []Endpoint {
	return []Endpoint{
		{
			Methods: []string{fasthttp.MethodGet},
			Route:   "state/{storeName}/{key}",
			Version: apiVersionV1,
			Handler: a.onGetState,
		},
		{
			Methods: []string{fasthttp.MethodPost, fasthttp.MethodPut},
			Route:   "state/{storeName}",
			Version: apiVersionV1,
			Handler: a.onPostState,
		},
		{
			Methods: []string{fasthttp.MethodDelete},
			Route:   "state/{storeName}/{key}",
			Version: apiVersionV1,
			Handler: a.onDeleteState,
		},
		{
			Methods: []string{fasthttp.MethodPost, fasthttp.MethodPut},
			Route:   "state/{storeName}/bulk",
			Version: apiVersionV1,
			Handler: a.onBulkGetState,
		},
		{
			Methods: []string{fasthttp.MethodPost, fasthttp.MethodPut},
			Route:   "state/{storeName}/transaction",
			Version: apiVersionV1,
			Handler: a.onPostStateTransaction,
		},
		{
			Methods: []string{fasthttp.MethodPost, fasthttp.MethodPut},
			Route:   "state/{storeName}/query",
			Version: apiVersionV1alpha1,
			Handler: a.onQueryState,
		},
	}
}

func (a *api) constructSecretEndpoints() []Endpoint {
	return []Endpoint{
		{
			Methods: []string{fasthttp.MethodGet},
			Route:   "secrets/{secretStoreName}/bulk",
			Version: apiVersionV1,
			Handler: a.onBulkGetSecret,
		},
		{
			Methods: []string{fasthttp.MethodGet},
			Route:   "secrets/{secretStoreName}/{key}",
			Version: apiVersionV1,
			Handler: a.onGetSecret,
		},
	}
}

func (a *api) constructPubSubEndpoints() []Endpoint {
	return []Endpoint{
		{
			Methods: []string{fasthttp.MethodPost, fasthttp.MethodPut},
			Route:   "publish/{pubsubname}/{topic:*}",
			Version: apiVersionV1,
			Handler: a.onPublish,
		},
		{
			Methods: []string{fasthttp.MethodPost, fasthttp.MethodPut},
			Route:   "publish/bulk/{pubsubname}/{topic:*}",
			Version: apiVersionV1alpha1,
			Handler: a.onBulkPublish,
		},
	}
}

func (a *api) constructBindingsEndpoints() []Endpoint {
	return []Endpoint{
		{
			Methods: []string{fasthttp.MethodPost, fasthttp.MethodPut},
			Route:   "bindings/{name}",
			Version: apiVersionV1,
			Handler: a.onOutputBindingMessage,
		},
	}
}

func (a *api) constructDirectMessagingEndpoints() []Endpoint {
	return []Endpoint{
		{
			Methods:           []string{router.MethodWild},
			Route:             "invoke/{id}/method/{method:*}",
			Alias:             "{method:*}",
			Version:           apiVersionV1,
			KeepParamUnescape: true,
			Handler:           a.onDirectMessage,
		},
	}
}

func (a *api) constructActorEndpoints() []Endpoint {
	return []Endpoint{
		{
			Methods: []string{fasthttp.MethodPost, fasthttp.MethodPut},
			Route:   "actors/{actorType}/{actorId}/state",
			Version: apiVersionV1,
			Handler: a.onActorStateTransaction,
		},
		{
			Methods: []string{fasthttp.MethodGet, fasthttp.MethodPost, fasthttp.MethodDelete, fasthttp.MethodPut},
			Route:   "actors/{actorType}/{actorId}/method/{method}",
			Version: apiVersionV1,
			Handler: a.onDirectActorMessage,
		},
		{
			Methods: []string{fasthttp.MethodGet},
			Route:   "actors/{actorType}/{actorId}/state/{key}",
			Version: apiVersionV1,
			Handler: a.onGetActorState,
		},
		{
			Methods: []string{fasthttp.MethodPost, fasthttp.MethodPut},
			Route:   "actors/{actorType}/{actorId}/reminders/{name}",
			Version: apiVersionV1,
			Handler: a.onCreateActorReminder,
		},
		{
			Methods: []string{fasthttp.MethodPost, fasthttp.MethodPut},
			Route:   "actors/{actorType}/{actorId}/timers/{name}",
			Version: apiVersionV1,
			Handler: a.onCreateActorTimer,
		},
		{
			Methods: []string{fasthttp.MethodDelete},
			Route:   "actors/{actorType}/{actorId}/reminders/{name}",
			Version: apiVersionV1,
			Handler: a.onDeleteActorReminder,
		},
		{
			Methods: []string{fasthttp.MethodDelete},
			Route:   "actors/{actorType}/{actorId}/timers/{name}",
			Version: apiVersionV1,
			Handler: a.onDeleteActorTimer,
		},
		{
			Methods: []string{fasthttp.MethodGet},
			Route:   "actors/{actorType}/{actorId}/reminders/{name}",
			Version: apiVersionV1,
			Handler: a.onGetActorReminder,
		},
		{
			Methods: []string{fasthttp.MethodPatch},
			Route:   "actors/{actorType}/{actorId}/reminders/{name}",
			Version: apiVersionV1,
			Handler: a.onRenameActorReminder,
		},
	}
}

func (a *api) constructMetadataEndpoints() []Endpoint {
	return []Endpoint{
		{
			Methods: []string{fasthttp.MethodGet},
			Route:   "metadata",
			Version: apiVersionV1,
			Handler: a.onGetMetadata,
		},
		{
			Methods: []string{fasthttp.MethodPut},
			Route:   "metadata/{key}",
			Version: apiVersionV1,
			Handler: a.onPutMetadata,
		},
	}
}

func (a *api) constructShutdownEndpoints() []Endpoint {
	return []Endpoint{
		{
			Methods: []string{fasthttp.MethodPost},
			Route:   "shutdown",
			Version: apiVersionV1,
			Handler: a.onShutdown,
		},
	}
}

func (a *api) constructHealthzEndpoints() []Endpoint {
	return []Endpoint{
		{
			Methods:       []string{fasthttp.MethodGet},
			Route:         "healthz",
			Version:       apiVersionV1,
			Handler:       a.onGetHealthz,
			AlwaysAllowed: true,
			IsHealthCheck: true,
		},
		{
			Methods:       []string{fasthttp.MethodGet},
			Route:         "healthz/outbound",
			Version:       apiVersionV1,
			Handler:       a.onGetOutboundHealthz,
			AlwaysAllowed: true,
			IsHealthCheck: true,
		},
	}
}

func (a *api) constructConfigurationEndpoints() []Endpoint {
	return []Endpoint{
		{
			Methods: []string{fasthttp.MethodGet},
			Route:   "configuration/{storeName}",
			Version: apiVersionV1alpha1,
			Handler: a.onGetConfiguration,
		},
		{
			Methods: []string{fasthttp.MethodGet},
			Route:   "configuration/{storeName}/subscribe",
			Version: apiVersionV1alpha1,
			Handler: a.onSubscribeConfiguration,
		},
		{
			Methods: []string{fasthttp.MethodGet},
			Route:   "configuration/{storeName}/{configurationSubscribeID}/unsubscribe",
			Version: apiVersionV1alpha1,
			Handler: a.onUnsubscribeConfiguration,
		},
	}
}

func (a *api) constructDistributedLockEndpoints() []Endpoint {
	return []Endpoint{
		{
			Methods: []string{fasthttp.MethodPost},
			Route:   "lock/{storeName}",
			Version: apiVersionV1alpha1,
			Handler: a.onLock,
		},
		{
			Methods: []string{fasthttp.MethodPost},
			Route:   "unlock/{storeName}",
			Version: apiVersionV1alpha1,
			Handler: a.onUnlock,
		},
	}
}

func (a *api) onOutputBindingMessage(reqCtx *fasthttp.RequestCtx) {
	name := reqCtx.UserValue(nameParam).(string)
	body := reqCtx.PostBody()

	var req OutputBindingRequest
	err := json.Unmarshal(body, &req)
	if err != nil {
		msg := NewErrorResponse("ERR_MALFORMED_REQUEST", fmt.Sprintf(messages.ErrMalformedRequest, err))
		respond(reqCtx, withError(fasthttp.StatusBadRequest, msg))
		log.Debug(msg)
		return
	}

	b, err := json.Marshal(req.Data)
	if err != nil {
		msg := NewErrorResponse("ERR_MALFORMED_REQUEST_DATA", fmt.Sprintf(messages.ErrMalformedRequestData, err))
		respond(reqCtx, withError(fasthttp.StatusInternalServerError, msg))
		log.Debug(msg)
		return
	}

	// pass the trace context to output binding in metadata
	if span := diagUtils.SpanFromContext(reqCtx); span != nil {
		sc := span.SpanContext()
		if req.Metadata == nil {
			req.Metadata = map[string]string{}
		}
		// if sc is not empty context, set traceparent Header.
		if !sc.Equal(trace.SpanContext{}) {
			req.Metadata[traceparentHeader] = diag.SpanContextToW3CString(sc)
		}
		if sc.TraceState().Len() == 0 {
			req.Metadata[tracestateHeader] = diag.TraceStateToW3CString(sc)
		}
	}

	start := time.Now()
	resp, err := a.sendToOutputBindingFn(name, &bindings.InvokeRequest{
		Metadata:  req.Metadata,
		Data:      b,
		Operation: bindings.OperationKind(req.Operation),
	})
	elapsed := diag.ElapsedSince(start)

	diag.DefaultComponentMonitoring.OutputBindingEvent(context.Background(), name, req.Operation, err == nil, elapsed)

	if err != nil {
		msg := NewErrorResponse("ERR_INVOKE_OUTPUT_BINDING", fmt.Sprintf(messages.ErrInvokeOutputBinding, name, err))
		respond(reqCtx, withError(fasthttp.StatusInternalServerError, msg))
		log.Debug(msg)
		return
	}

	if resp == nil {
		respond(reqCtx, withEmpty())
	} else {
		respond(reqCtx, withMetadata(resp.Metadata), withJSON(fasthttp.StatusOK, resp.Data))
	}
}

type bulkGetRes struct {
	bulkGet   bool
	responses []state.BulkGetResponse
}

func (a *api) onBulkGetState(reqCtx *fasthttp.RequestCtx) {
	store, storeName, err := a.getStateStoreWithRequestValidation(reqCtx)
	if err != nil {
		log.Debug(err)
		return
	}

	var req BulkGetRequest
	err = json.Unmarshal(reqCtx.PostBody(), &req)
	if err != nil {
		msg := NewErrorResponse("ERR_MALFORMED_REQUEST", fmt.Sprintf(messages.ErrMalformedRequest, err))
		respond(reqCtx, withError(fasthttp.StatusBadRequest, msg))
		log.Debug(msg)
		return
	}

	// merge metadata from URL query parameters
	metadata := getMetadataFromRequest(reqCtx)
	if req.Metadata == nil {
		req.Metadata = metadata
	} else {
		for k, v := range metadata {
			req.Metadata[k] = v
		}
	}

	bulkResp := make([]BulkGetResponse, len(req.Keys))
	if len(req.Keys) == 0 {
		b, _ := json.Marshal(bulkResp)
		respond(reqCtx, withJSON(fasthttp.StatusOK, b))
		return
	}

	// try bulk get first
	reqs := make([]state.GetRequest, len(req.Keys))
	for i, k := range req.Keys {
		key, err1 := stateLoader.GetModifiedStateKey(k, storeName, a.id)
		if err1 != nil {
			msg := NewErrorResponse("ERR_MALFORMED_REQUEST", fmt.Sprintf(messages.ErrMalformedRequest, err1))
			respond(reqCtx, withError(fasthttp.StatusBadRequest, msg))
			log.Debug(err1)
			return
		}
		r := state.GetRequest{
			Key:      key,
			Metadata: req.Metadata,
		}
		reqs[i] = r
	}

	start := time.Now()
	policyDef := a.resiliency.ComponentOutboundPolicy(storeName, resiliency.Statestore)
	bgrPolicyRunner := resiliency.NewRunner[*bulkGetRes](reqCtx, policyDef)
	bgr, rErr := bgrPolicyRunner(func(ctx context.Context) (*bulkGetRes, error) {
		rBulkGet, rBulkResponse, rErr := store.BulkGet(ctx, reqs)
		return &bulkGetRes{
			bulkGet:   rBulkGet,
			responses: rBulkResponse,
		}, rErr
	})
	elapsed := diag.ElapsedSince(start)

	diag.DefaultComponentMonitoring.StateInvoked(context.Background(), storeName, diag.BulkGet, err == nil, elapsed)

	if bgr == nil {
		bgr = &bulkGetRes{}
	}

	if bgr.bulkGet {
		// if store supports bulk get
		if rErr != nil {
			msg := NewErrorResponse("ERR_MALFORMED_REQUEST", fmt.Sprintf(messages.ErrMalformedRequest, err))
			respond(reqCtx, withError(fasthttp.StatusBadRequest, msg))
			log.Debug(msg)
			return
		}

		for i := 0; i < len(bgr.responses) && i < len(req.Keys); i++ {
			bulkResp[i].Key = stateLoader.GetOriginalStateKey(bgr.responses[i].Key)
			if bgr.responses[i].Error != "" {
				log.Debugf("bulk get: error getting key %s: %s", bulkResp[i].Key, bgr.responses[i].Error)
				bulkResp[i].Error = bgr.responses[i].Error
			} else {
				bulkResp[i].Data = json.RawMessage(bgr.responses[i].Data)
				bulkResp[i].ETag = bgr.responses[i].ETag
				bulkResp[i].Metadata = bgr.responses[i].Metadata
			}
		}
	} else {
		// if store doesn't support bulk get, fallback to call get() method one by one
		limiter := concurrency.NewLimiter(req.Parallelism)

		for i, k := range req.Keys {
			bulkResp[i].Key = k

			fn := func(param interface{}) {
				r := param.(*BulkGetResponse)
				k, err := stateLoader.GetModifiedStateKey(r.Key, storeName, a.id)
				if err != nil {
					log.Debug(err)
					r.Error = err.Error()
					return
				}
				gr := &state.GetRequest{
					Key:      k,
					Metadata: metadata,
				}

				policyRunner := resiliency.NewRunner[*state.GetResponse](reqCtx, policyDef)
				resp, err := policyRunner(func(ctx context.Context) (*state.GetResponse, error) {
					return store.Get(ctx, gr)
				})
				if err != nil {
					log.Debugf("bulk get: error getting key %s: %s", r.Key, err)
					r.Error = err.Error()
				} else if resp != nil {
					r.Data = json.RawMessage(resp.Data)
					r.ETag = resp.ETag
					r.Metadata = resp.Metadata
				}
			}

			limiter.Execute(fn, &bulkResp[i])
		}
		limiter.Wait()
	}

	if encryption.EncryptedStateStore(storeName) {
		for i := range bulkResp {
			val, err := encryption.TryDecryptValue(storeName, bulkResp[i].Data)
			if err != nil {
				log.Debugf("bulk get error: %s", err)
				bulkResp[i].Error = err.Error()
				continue
			}

			bulkResp[i].Data = val
		}
	}

	b, _ := json.Marshal(bulkResp)
	respond(reqCtx, withJSON(fasthttp.StatusOK, b))
}

func (a *api) getStateStoreWithRequestValidation(reqCtx *fasthttp.RequestCtx) (state.Store, string, error) {
	if a.stateStores == nil || len(a.stateStores) == 0 {
		msg := NewErrorResponse("ERR_STATE_STORE_NOT_CONFIGURED", messages.ErrStateStoresNotConfigured)
		respond(reqCtx, withError(fasthttp.StatusInternalServerError, msg))
		log.Debug(msg)
		return nil, "", errors.New(msg.Message)
	}

	storeName := a.getStateStoreName(reqCtx)

	if a.stateStores[storeName] == nil {
		msg := NewErrorResponse("ERR_STATE_STORE_NOT_FOUND", fmt.Sprintf(messages.ErrStateStoreNotFound, storeName))
		respond(reqCtx, withError(fasthttp.StatusBadRequest, msg))
		log.Debug(msg)
		return nil, "", errors.New(msg.Message)
	}
	return a.stateStores[storeName], storeName, nil
}

func (a *api) getLockStoreWithRequestValidation(reqCtx *fasthttp.RequestCtx) (lock.Store, string, error) {
	if a.lockStores == nil || len(a.lockStores) == 0 {
		msg := NewErrorResponse("ERR_LOCK_STORE_NOT_CONFIGURED", messages.ErrLockStoresNotConfigured)
		respond(reqCtx, withError(fasthttp.StatusInternalServerError, msg))
		log.Debug(msg)
		return nil, "", errors.New(msg.Message)
	}

	storeName := a.getStateStoreName(reqCtx)

	if a.lockStores[storeName] == nil {
		msg := NewErrorResponse("ERR_LOCK_STORE_NOT_FOUND", fmt.Sprintf(messages.ErrLockStoreNotFound, storeName))
		respond(reqCtx, withError(fasthttp.StatusBadRequest, msg))
		log.Debug(msg)
		return nil, "", errors.New(msg.Message)
	}
	return a.lockStores[storeName], storeName, nil
}

// Route:   "workflows/{workflowComponent}/{workflowType}/{instanceId}",
// Workflow Component: Component specified in yaml (temporal, etc..)
// Workflow Type: Name of the workflow to run (function name)
// Instance ID: Identifier of the specific run
func (a *api) onStartWorkflow(reqCtx *fasthttp.RequestCtx) {
	startReq := wfs.StartRequest{}

	wfType := reqCtx.UserValue(workflowType).(string)
	if wfType == "" {
		msg := NewErrorResponse("ERR_NO_WORKFLOW_TYPE_PROVIDED", messages.ErrWorkflowNameMissing)
		respond(reqCtx, withError(fasthttp.StatusBadRequest, msg))
		log.Debug(msg)
		return
	}

	component := reqCtx.UserValue(workflowComponent).(string)
	if component == "" {
		msg := NewErrorResponse("ERR_NO_WORKFLOW_COMPONENT_PROVIDED", messages.ErrNoOrMissingWorkflowComponent)
		respond(reqCtx, withError(fasthttp.StatusBadRequest, msg))
		log.Debug(msg)
		return
	}
	workflowRun := a.workflowComponents[component]
	if workflowRun == nil {
		msg := NewErrorResponse("ERR_NON_EXISTENT_WORKFLOW_COMPONENT_PROVIDED", fmt.Sprintf(messages.ErWorkflowrComponentDoesNotExist, component))
		respond(reqCtx, withError(fasthttp.StatusBadRequest, msg))
		log.Debug(msg)
		return
	}

	err := json.Unmarshal(reqCtx.PostBody(), &startReq)
	if err != nil {
		msg := NewErrorResponse("ERR_MALFORMED_REQUEST", fmt.Sprintf(messages.ErrMalformedRequest, err))
		respond(reqCtx, withError(fasthttp.StatusBadRequest, msg))
		log.Debug(msg)
		return
	}

	instance := reqCtx.UserValue(instanceID).(string)
	if instance == "" {
		msg := NewErrorResponse("ERR_NO_INSTANCE_ID_PROVIDED", fmt.Sprintf(messages.ErrMissingOrEmptyInstance))
		respond(reqCtx, withError(fasthttp.StatusBadRequest, msg))
		log.Debug(msg)
		return
	}

	req := wfs.StartRequest{
		Options:           startReq.Options,
		WorkflowReference: startReq.WorkflowReference,
		WorkflowName:      wfType,
		Input:             startReq.Input,
	}
	req.WorkflowReference.InstanceID = instance

	resp, err := workflowRun.Start(reqCtx, &req)
	if err != nil {
		msg := NewErrorResponse("ERR_START_WORKFLOW", fmt.Sprintf(messages.ErrStartWorkflow, err))
		respond(reqCtx, withError(fasthttp.StatusInternalServerError, msg))
		log.Debug(msg)
		return
	}
	response, err := json.Marshal(resp)
	if err != nil {
		msg := NewErrorResponse("ERR_METADATA_GET", fmt.Sprintf(messages.ErrMetadataGet, err))
		respond(reqCtx, withError(fasthttp.StatusInternalServerError, msg))
		log.Debug(msg)
		return
	}
	log.Debug(resp)
	respond(reqCtx, withJSON(fasthttp.StatusAccepted, response))
}

func (a *api) onGetWorkflow(reqCtx *fasthttp.RequestCtx) {
	wfType := reqCtx.UserValue(workflowType).(string)
	if wfType == "" {
		msg := NewErrorResponse("ERR_NO_WORKFLOW_TYPE_PROVIDED", messages.ErrWorkflowNameMissing)
		respond(reqCtx, withError(fasthttp.StatusBadRequest, msg))
		log.Debug(msg)
		return
	}

	component := reqCtx.UserValue(workflowComponent).(string)
	if component == "" {
		msg := NewErrorResponse("ERR_NO_WORKFLOW_COMPONENT_PROVIDED", messages.ErrNoOrMissingWorkflowComponent)
		respond(reqCtx, withError(fasthttp.StatusBadRequest, msg))
		log.Debug(msg)
		return
	}

	instance := reqCtx.UserValue(instanceID).(string)
	if instance == "" {
		msg := NewErrorResponse("ERR_NO_INSTANCE_ID_PROVIDED", messages.ErrMissingOrEmptyInstance)
		respond(reqCtx, withError(fasthttp.StatusBadRequest, msg))
		log.Debug(msg)
		return
	}

	workflowRun := a.workflowComponents[component]
	if workflowRun == nil {
		msg := NewErrorResponse("ERR_NON_EXISTENT_WORKFLOW_COMPONENT_PROVIDED", fmt.Sprintf(messages.ErWorkflowrComponentDoesNotExist, component))
		respond(reqCtx, withError(fasthttp.StatusBadRequest, msg))
		log.Debug(msg)
		return
	}

	req := wfs.WorkflowReference{
		InstanceID: instance,
	}

	resp, err := workflowRun.Get(reqCtx, &req)
	if err != nil {
		msg := NewErrorResponse("ERR_GET_WORKFLOW", fmt.Sprintf(messages.ErrWorkflowGetResponse, err))
		respond(reqCtx, withError(fasthttp.StatusInternalServerError, msg))
		log.Debug(msg)
		return
	}
	response, err := json.Marshal(resp)
	if err != nil {
		msg := NewErrorResponse("ERR_METADATA_GET", fmt.Sprintf(messages.ErrMetadataGet, err))
		respond(reqCtx, withError(fasthttp.StatusInternalServerError, msg))
		log.Debug(msg)
		return
	}
	respond(reqCtx, withJSON(fasthttp.StatusAccepted, response))
}

func (a *api) onTerminateWorkflow(reqCtx *fasthttp.RequestCtx) {
	instance := reqCtx.UserValue(instanceID).(string)
	if instance == "" {
		msg := NewErrorResponse("ERR_NO_INSTANCE_ID_PROVIDED", messages.ErrMissingOrEmptyInstance)
		respond(reqCtx, withError(fasthttp.StatusBadRequest, msg))
		log.Debug(msg)
		return
	}

	component := reqCtx.UserValue(workflowComponent).(string)
	if component == "" {
		msg := NewErrorResponse("ERR_NO_WORKFLOW_COMPONENT_PROVIDED", messages.ErrNoOrMissingWorkflowComponent)
		respond(reqCtx, withError(fasthttp.StatusBadRequest, msg))
		log.Debug(msg)
		return
	}

	workflowRun := a.workflowComponents[component]
	if workflowRun == nil {
		msg := NewErrorResponse("ERR_NON_EXISTENT_WORKFLOW_COMPONENT_PROVIDED", fmt.Sprintf(messages.ErWorkflowrComponentDoesNotExist, component))
		respond(reqCtx, withError(fasthttp.StatusBadRequest, msg))
		log.Debug(msg)
		return
	}

	req := wfs.WorkflowReference{
		InstanceID: instance,
	}

	err := workflowRun.Terminate(reqCtx, &req)
	if err != nil {
		msg := NewErrorResponse("ERR_TERMINATE_WORKFLOW", fmt.Sprintf(messages.ErrTerminateWorkflow, err))
		respond(reqCtx, withError(fasthttp.StatusInternalServerError, msg))
		log.Debug(msg)
		return
	}
}

func (a *api) onGetState(reqCtx *fasthttp.RequestCtx) {
	store, storeName, err := a.getStateStoreWithRequestValidation(reqCtx)
	if err != nil {
		log.Debug(err)
		return
	}

	metadata := getMetadataFromRequest(reqCtx)

	key := reqCtx.UserValue(stateKeyParam).(string)
	consistency := string(reqCtx.QueryArgs().Peek(consistencyParam))
	k, err := stateLoader.GetModifiedStateKey(key, storeName, a.id)
	if err != nil {
		msg := NewErrorResponse("ERR_MALFORMED_REQUEST", fmt.Sprintf(messages.ErrMalformedRequest, err))
		respond(reqCtx, withError(fasthttp.StatusBadRequest, msg))
		log.Debug(err)
		return
	}
	req := &state.GetRequest{
		Key: k,
		Options: state.GetStateOption{
			Consistency: consistency,
		},
		Metadata: metadata,
	}

	start := time.Now()
	policyRunner := resiliency.NewRunner[*state.GetResponse](reqCtx,
		a.resiliency.ComponentOutboundPolicy(storeName, resiliency.Statestore),
	)
	resp, err := policyRunner(func(ctx context.Context) (*state.GetResponse, error) {
		return store.Get(ctx, req)
	})
	elapsed := diag.ElapsedSince(start)

	diag.DefaultComponentMonitoring.StateInvoked(context.Background(), storeName, diag.Get, err == nil, elapsed)

	if err != nil {
		msg := NewErrorResponse("ERR_STATE_GET", fmt.Sprintf(messages.ErrStateGet, key, storeName, err.Error()))
		respond(reqCtx, withError(fasthttp.StatusInternalServerError, msg))
		log.Debug(msg)
		return
	}

	if resp == nil || resp.Data == nil {
		respond(reqCtx, withEmpty())
		return
	}

	if encryption.EncryptedStateStore(storeName) {
		val, err := encryption.TryDecryptValue(storeName, resp.Data)
		if err != nil {
			msg := NewErrorResponse("ERR_STATE_GET", fmt.Sprintf(messages.ErrStateGet, key, storeName, err.Error()))
			respond(reqCtx, withError(fasthttp.StatusInternalServerError, msg))
			log.Debug(msg)
			return
		}

		resp.Data = val
	}

	respond(reqCtx, withJSON(fasthttp.StatusOK, resp.Data), withEtag(resp.ETag), withMetadata(resp.Metadata))
}

func (a *api) getConfigurationStoreWithRequestValidation(reqCtx *fasthttp.RequestCtx) (configuration.Store, string, error) {
	if a.configurationStores == nil || len(a.configurationStores) == 0 {
		msg := NewErrorResponse("ERR_CONFIGURATION_STORE_NOT_CONFIGURED", messages.ErrConfigurationStoresNotConfigured)
		respond(reqCtx, withError(fasthttp.StatusInternalServerError, msg))
		log.Debug(msg)
		return nil, "", errors.New(msg.Message)
	}

	storeName := a.getStateStoreName(reqCtx)

	if a.configurationStores[storeName] == nil {
		msg := NewErrorResponse("ERR_CONFIGURATION_STORE_NOT_FOUND", fmt.Sprintf(messages.ErrConfigurationStoreNotFound, storeName))
		respond(reqCtx, withError(fasthttp.StatusBadRequest, msg))
		log.Debug(msg)
		return nil, "", errors.New(msg.Message)
	}
	return a.configurationStores[storeName], storeName, nil
}

type subscribeConfigurationResponse struct {
	ID string `json:"id"`
}

type UnsubscribeConfigurationResponse struct {
	Ok      bool   `protobuf:"varint,1,opt,name=ok,proto3" json:"ok,omitempty"`
	Message string `protobuf:"bytes,2,opt,name=message,proto3" json:"message,omitempty"`
}

type configurationEventHandler struct {
	api        *api
	storeName  string
	appChannel channel.AppChannel
	res        resiliency.Provider
}

func (h *configurationEventHandler) updateEventHandler(ctx context.Context, e *configuration.UpdateEvent) error {
	if h.appChannel == nil {
		err := fmt.Errorf("app channel is nil. unable to send configuration update from %s", h.storeName)
		log.Error(err)
		return err
	}
	for key := range e.Items {
		policyDef := h.res.ComponentInboundPolicy(h.storeName, resiliency.Configuration)

		eventBody := &bytes.Buffer{}
		_ = json.NewEncoder(eventBody).Encode(e)

		req := invokev1.NewInvokeMethodRequest("/configuration/"+h.storeName+"/"+key).
			WithHTTPExtension(nethttp.MethodPost, "").
			WithRawData(eventBody).
			WithContentType(invokev1.JSONContentType).
			WithReplay(policyDef.HasRetries())
		defer req.Close()

		policyRunner := resiliency.NewRunner[any](ctx, policyDef)
		_, err := policyRunner(func(ctx context.Context) (any, error) {
			rResp, rErr := h.appChannel.InvokeMethod(ctx, req)
			if rErr != nil {
				return nil, rErr
			}
			if rResp != nil {
				defer rResp.Close()
			}

			if rResp != nil && rResp.Status().Code != nethttp.StatusOK {
				return nil, fmt.Errorf("error sending configuration item to application, status %d", rResp.Status().Code)
			}
			return nil, nil
		})
		if err != nil {
			log.Errorf("error sending configuration item to the app: %v", err)
		}
	}
	return nil
}

func (a *api) onLock(reqCtx *fasthttp.RequestCtx) {
	store, storeName, err := a.getLockStoreWithRequestValidation(reqCtx)
	if err != nil {
		log.Debug(err)
		return
	}

	req := lock.TryLockRequest{}
	err = json.Unmarshal(reqCtx.PostBody(), &req)
	if err != nil {
		msg := NewErrorResponse("ERR_MALFORMED_REQUEST", err.Error())
		respond(reqCtx, withError(fasthttp.StatusBadRequest, msg))
		log.Debug(msg)
		return
	}

	req.ResourceID, err = lockLoader.GetModifiedLockKey(req.ResourceID, storeName, a.id)
	if err != nil {
		msg := NewErrorResponse("ERR_TRY_LOCK", err.Error())
		respond(reqCtx, withError(fasthttp.StatusInternalServerError, msg))
		log.Debug(msg)
		return
	}

	policyRunner := resiliency.NewRunner[*lock.TryLockResponse](reqCtx,
		a.resiliency.ComponentOutboundPolicy(storeName, resiliency.Lock),
	)
	resp, err := policyRunner(func(ctx context.Context) (*lock.TryLockResponse, error) {
		return store.TryLock(ctx, &req)
	})
	if err != nil {
		msg := NewErrorResponse("ERR_TRY_LOCK", err.Error())
		respond(reqCtx, withError(fasthttp.StatusInternalServerError, msg))
		log.Debug(msg)
		return
	}

	b, _ := json.Marshal(resp)
	respond(reqCtx, withJSON(200, b))
}

func (a *api) onUnlock(reqCtx *fasthttp.RequestCtx) {
	store, storeName, err := a.getLockStoreWithRequestValidation(reqCtx)
	if err != nil {
		log.Debug(err)
		return
	}

	req := &lock.UnlockRequest{}
	err = json.Unmarshal(reqCtx.PostBody(), req)
	if err != nil {
		msg := NewErrorResponse("ERR_MALFORMED_REQUEST", err.Error())
		respond(reqCtx, withError(fasthttp.StatusBadRequest, msg))
		log.Debug(msg)
		return
	}

	req.ResourceID, err = lockLoader.GetModifiedLockKey(req.ResourceID, storeName, a.id)
	if err != nil {
		msg := NewErrorResponse("ERR_UNLOCK", err.Error())
		respond(reqCtx, withError(fasthttp.StatusInternalServerError, msg))
		log.Debug(msg)
		return
	}

	policyRunner := resiliency.NewRunner[*lock.UnlockResponse](reqCtx,
		a.resiliency.ComponentOutboundPolicy(storeName, resiliency.Lock),
	)
	resp, err := policyRunner(func(ctx context.Context) (*lock.UnlockResponse, error) {
		return store.Unlock(ctx, req)
	})
	if err != nil {
		msg := NewErrorResponse("ERR_UNLOCK", err.Error())
		respond(reqCtx, withError(fasthttp.StatusInternalServerError, msg))
		log.Debug(msg)
		return
	}

	b, _ := json.Marshal(resp)
	respond(reqCtx, withJSON(200, b))
}

func (a *api) onSubscribeConfiguration(reqCtx *fasthttp.RequestCtx) {
	store, storeName, err := a.getConfigurationStoreWithRequestValidation(reqCtx)
	if err != nil {
		log.Debug(err)
		return
	}
	if a.appChannel == nil {
		msg := NewErrorResponse("ERR_APP_CHANNEL_NIL", "app channel is not initialized. cannot subscribe to configuration updates")
		respond(reqCtx, withError(fasthttp.StatusInternalServerError, msg))
		log.Debug(msg)
		return
	}
	metadata := getMetadataFromRequest(reqCtx)
	subscribeKeys := make([]string, 0)

	keys := make([]string, 0)
	queryKeys := reqCtx.QueryArgs().PeekMulti(configurationKeyParam)
	for _, queryKeyByte := range queryKeys {
		keys = append(keys, string(queryKeyByte))
	}

	if len(keys) > 0 {
		subscribeKeys = append(subscribeKeys, keys...)
	}

	req := &configuration.SubscribeRequest{
		Keys:     subscribeKeys,
		Metadata: metadata,
	}

	// create handler
	handler := &configurationEventHandler{
		api:        a,
		storeName:  storeName,
		appChannel: a.appChannel,
		res:        a.resiliency,
	}

	start := time.Now()
	policyRunner := resiliency.NewRunner[string](reqCtx,
		a.resiliency.ComponentOutboundPolicy(storeName, resiliency.Configuration),
	)
	subscribeID, err := policyRunner(func(ctx context.Context) (string, error) {
		return store.Subscribe(ctx, req, handler.updateEventHandler)
	})
	elapsed := diag.ElapsedSince(start)

	diag.DefaultComponentMonitoring.ConfigurationInvoked(context.Background(), storeName, diag.ConfigurationSubscribe, err == nil, elapsed)

	if err != nil {
		msg := NewErrorResponse("ERR_CONFIGURATION_SUBSCRIBE", fmt.Sprintf(messages.ErrConfigurationSubscribe, keys, storeName, err.Error()))
		respond(reqCtx, withError(fasthttp.StatusInternalServerError, msg))
		log.Debug(msg)
		return
	}
	respBytes, _ := json.Marshal(&subscribeConfigurationResponse{
		ID: subscribeID,
	})
	respond(reqCtx, withJSON(fasthttp.StatusOK, respBytes))
}

func (a *api) onUnsubscribeConfiguration(reqCtx *fasthttp.RequestCtx) {
	store, storeName, err := a.getConfigurationStoreWithRequestValidation(reqCtx)
	if err != nil {
		log.Debug(err)
		return
	}
	subscribeID := reqCtx.UserValue(configurationSubscribeID).(string)

	req := configuration.UnsubscribeRequest{
		ID: subscribeID,
	}
	start := time.Now()
	policyRunner := resiliency.NewRunner[any](reqCtx,
		a.resiliency.ComponentOutboundPolicy(storeName, resiliency.Configuration),
	)
	_, err = policyRunner(func(ctx context.Context) (any, error) {
		return nil, store.Unsubscribe(ctx, &req)
	})
	elapsed := diag.ElapsedSince(start)
	diag.DefaultComponentMonitoring.ConfigurationInvoked(context.Background(), storeName, diag.ConfigurationUnsubscribe, err == nil, elapsed)

	if err != nil {
		msg := NewErrorResponse("ERR_CONFIGURATION_UNSUBSCRIBE", fmt.Sprintf(messages.ErrConfigurationUnsubscribe, subscribeID, err.Error()))
		errRespBytes, _ := json.Marshal(&UnsubscribeConfigurationResponse{
			Ok:      false,
			Message: msg.Message,
		})
		respond(reqCtx, withJSON(fasthttp.StatusInternalServerError, errRespBytes))
		log.Debug(msg)
		return
	}
	respBytes, _ := json.Marshal(&UnsubscribeConfigurationResponse{
		Ok: true,
	})
	respond(reqCtx, withJSON(fasthttp.StatusOK, respBytes))
}

func (a *api) onGetConfiguration(reqCtx *fasthttp.RequestCtx) {
	store, storeName, err := a.getConfigurationStoreWithRequestValidation(reqCtx)
	if err != nil {
		log.Debug(err)
		return
	}

	metadata := getMetadataFromRequest(reqCtx)

	keys := make([]string, 0)
	queryKeys := reqCtx.QueryArgs().PeekMulti(configurationKeyParam)
	for _, queryKeyByte := range queryKeys {
		keys = append(keys, string(queryKeyByte))
	}
	req := &configuration.GetRequest{
		Keys:     keys,
		Metadata: metadata,
	}

	start := time.Now()
	policyRunner := resiliency.NewRunner[*configuration.GetResponse](reqCtx,
		a.resiliency.ComponentOutboundPolicy(storeName, resiliency.Configuration),
	)
	getResponse, err := policyRunner(func(ctx context.Context) (*configuration.GetResponse, error) {
		return store.Get(ctx, req)
	})
	elapsed := diag.ElapsedSince(start)

	diag.DefaultComponentMonitoring.ConfigurationInvoked(context.Background(), storeName, diag.Get, err == nil, elapsed)

	if err != nil {
		msg := NewErrorResponse("ERR_CONFIGURATION_GET", fmt.Sprintf(messages.ErrConfigurationGet, keys, storeName, err.Error()))
		respond(reqCtx, withError(fasthttp.StatusInternalServerError, msg))
		log.Debug(msg)
		return
	}

	if getResponse == nil || getResponse.Items == nil || len(getResponse.Items) == 0 {
		respond(reqCtx, withEmpty())
		return
	}

	respBytes, _ := json.Marshal(getResponse.Items)

	respond(reqCtx, withJSON(fasthttp.StatusOK, respBytes))
}

func extractEtag(reqCtx *fasthttp.RequestCtx) (hasEtag bool, etag string) {
	reqCtx.Request.Header.VisitAll(func(key []byte, value []byte) {
		if string(key) == "If-Match" {
			etag = string(value)
			hasEtag = true
			return
		}
	})

	return hasEtag, etag
}

func (a *api) onDeleteState(reqCtx *fasthttp.RequestCtx) {
	store, storeName, err := a.getStateStoreWithRequestValidation(reqCtx)
	if err != nil {
		log.Debug(err)
		return
	}

	key := reqCtx.UserValue(stateKeyParam).(string)

	concurrency := string(reqCtx.QueryArgs().Peek(concurrencyParam))
	consistency := string(reqCtx.QueryArgs().Peek(consistencyParam))

	metadata := getMetadataFromRequest(reqCtx)
	k, err := stateLoader.GetModifiedStateKey(key, storeName, a.id)
	if err != nil {
		msg := NewErrorResponse("ERR_MALFORMED_REQUEST", err.Error())
		respond(reqCtx, withError(fasthttp.StatusBadRequest, msg))
		log.Debug(err)
		return
	}
	req := state.DeleteRequest{
		Key: k,
		Options: state.DeleteStateOption{
			Concurrency: concurrency,
			Consistency: consistency,
		},
		Metadata: metadata,
	}

	exists, etag := extractEtag(reqCtx)
	if exists {
		req.ETag = &etag
	}

	start := time.Now()
	policyRunner := resiliency.NewRunner[any](reqCtx,
		a.resiliency.ComponentOutboundPolicy(storeName, resiliency.Statestore),
	)
	_, err = policyRunner(func(ctx context.Context) (any, error) {
		return nil, store.Delete(ctx, &req)
	})
	elapsed := diag.ElapsedSince(start)

	diag.DefaultComponentMonitoring.StateInvoked(reqCtx, storeName, diag.Delete, err == nil, elapsed)

	if err != nil {
		statusCode, errMsg, resp := a.stateErrorResponse(err, "ERR_STATE_DELETE")
		resp.Message = fmt.Sprintf(messages.ErrStateDelete, key, errMsg)

		respond(reqCtx, withError(statusCode, resp))
		log.Debug(resp.Message)
		return
	}
	respond(reqCtx, withEmpty())
}

func (a *api) onGetSecret(reqCtx *fasthttp.RequestCtx) {
	store, secretStoreName, err := a.getSecretStoreWithRequestValidation(reqCtx)
	if err != nil {
		log.Debug(err)
		return
	}

	metadata := getMetadataFromRequest(reqCtx)

	key := reqCtx.UserValue(secretNameParam).(string)

	if !a.isSecretAllowed(secretStoreName, key) {
		msg := NewErrorResponse("ERR_PERMISSION_DENIED", fmt.Sprintf(messages.ErrPermissionDenied, key, secretStoreName))
		respond(reqCtx, withError(fasthttp.StatusForbidden, msg))
		return
	}

	req := secretstores.GetSecretRequest{
		Name:     key,
		Metadata: metadata,
	}

	start := time.Now()
	policyRunner := resiliency.NewRunner[*secretstores.GetSecretResponse](reqCtx,
		a.resiliency.ComponentOutboundPolicy(secretStoreName, resiliency.Secretstore),
	)
	resp, err := policyRunner(func(ctx context.Context) (*secretstores.GetSecretResponse, error) {
		rResp, rErr := store.GetSecret(ctx, req)
		return &rResp, rErr
	})
	elapsed := diag.ElapsedSince(start)

	diag.DefaultComponentMonitoring.SecretInvoked(context.Background(), secretStoreName, diag.Get, err == nil, elapsed)

	if err != nil {
		msg := NewErrorResponse("ERR_SECRET_GET",
			fmt.Sprintf(messages.ErrSecretGet, req.Name, secretStoreName, err.Error()))
		respond(reqCtx, withError(fasthttp.StatusInternalServerError, msg))
		log.Debug(msg)
		return
	}

	if resp == nil || resp.Data == nil {
		respond(reqCtx, withEmpty())
		return
	}

	respBytes, _ := json.Marshal(resp.Data)
	respond(reqCtx, withJSON(fasthttp.StatusOK, respBytes))
}

func (a *api) onBulkGetSecret(reqCtx *fasthttp.RequestCtx) {
	store, secretStoreName, err := a.getSecretStoreWithRequestValidation(reqCtx)
	if err != nil {
		log.Debug(err)
		return
	}

	metadata := getMetadataFromRequest(reqCtx)

	req := secretstores.BulkGetSecretRequest{
		Metadata: metadata,
	}

	start := time.Now()
	policyRunner := resiliency.NewRunner[*secretstores.BulkGetSecretResponse](reqCtx,
		a.resiliency.ComponentOutboundPolicy(secretStoreName, resiliency.Secretstore),
	)
	resp, err := policyRunner(func(ctx context.Context) (*secretstores.BulkGetSecretResponse, error) {
		rResp, rErr := store.BulkGetSecret(ctx, req)
		return &rResp, rErr
	})
	elapsed := diag.ElapsedSince(start)

	diag.DefaultComponentMonitoring.SecretInvoked(context.Background(), secretStoreName, diag.BulkGet, err == nil, elapsed)

	if err != nil {
		msg := NewErrorResponse("ERR_SECRET_GET",
			fmt.Sprintf(messages.ErrBulkSecretGet, secretStoreName, err.Error()))
		respond(reqCtx, withError(fasthttp.StatusInternalServerError, msg))
		log.Debug(msg)
		return
	}

	if resp == nil || resp.Data == nil {
		respond(reqCtx, withEmpty())
		return
	}

	filteredSecrets := map[string]map[string]string{}
	for key, v := range resp.Data {
		if a.isSecretAllowed(secretStoreName, key) {
			filteredSecrets[key] = v
		} else {
			log.Debugf(messages.ErrPermissionDenied, key, secretStoreName)
		}
	}

	respBytes, _ := json.Marshal(filteredSecrets)
	respond(reqCtx, withJSON(fasthttp.StatusOK, respBytes))
}

func (a *api) getSecretStoreWithRequestValidation(reqCtx *fasthttp.RequestCtx) (secretstores.SecretStore, string, error) {
	if a.secretStores == nil || len(a.secretStores) == 0 {
		msg := NewErrorResponse("ERR_SECRET_STORES_NOT_CONFIGURED", messages.ErrSecretStoreNotConfigured)
		respond(reqCtx, withError(fasthttp.StatusInternalServerError, msg))
		return nil, "", errors.New(msg.Message)
	}

	secretStoreName := reqCtx.UserValue(secretStoreNameParam).(string)

	if a.secretStores[secretStoreName] == nil {
		msg := NewErrorResponse("ERR_SECRET_STORE_NOT_FOUND", fmt.Sprintf(messages.ErrSecretStoreNotFound, secretStoreName))
		respond(reqCtx, withError(fasthttp.StatusUnauthorized, msg))
		return nil, "", errors.New(msg.Message)
	}
	return a.secretStores[secretStoreName], secretStoreName, nil
}

func (a *api) onPostState(reqCtx *fasthttp.RequestCtx) {
	store, storeName, err := a.getStateStoreWithRequestValidation(reqCtx)
	if err != nil {
		log.Debug(err)
		return
	}

	reqs := []state.SetRequest{}
	err = json.Unmarshal(reqCtx.PostBody(), &reqs)
	if err != nil {
		msg := NewErrorResponse("ERR_MALFORMED_REQUEST", err.Error())
		respond(reqCtx, withError(fasthttp.StatusBadRequest, msg))
		log.Debug(msg)
		return
	}
	if len(reqs) == 0 {
		respond(reqCtx, withEmpty())
		return
	}

	metadata := getMetadataFromRequest(reqCtx)

	for i, r := range reqs {
		// merge metadata from URL query parameters
		if reqs[i].Metadata == nil {
			reqs[i].Metadata = metadata
		} else {
			for k, v := range metadata {
				reqs[i].Metadata[k] = v
			}
		}

		reqs[i].Key, err = stateLoader.GetModifiedStateKey(r.Key, storeName, a.id)
		if err != nil {
			msg := NewErrorResponse("ERR_MALFORMED_REQUEST", err.Error())
			respond(reqCtx, withError(fasthttp.StatusBadRequest, msg))
			log.Debug(err)
			return
		}

		if encryption.EncryptedStateStore(storeName) {
			data := []byte(fmt.Sprintf("%v", r.Value))
			val, encErr := encryption.TryEncryptValue(storeName, data)
			if encErr != nil {
				statusCode, errMsg, resp := a.stateErrorResponse(encErr, "ERR_STATE_SAVE")
				resp.Message = fmt.Sprintf(messages.ErrStateSave, storeName, errMsg)

				respond(reqCtx, withError(statusCode, resp))
				log.Debug(resp.Message)
				return
			}

			reqs[i].Value = val
		}
	}

	start := time.Now()
	policyRunner := resiliency.NewRunner[any](reqCtx,
		a.resiliency.ComponentOutboundPolicy(storeName, resiliency.Statestore),
	)
	_, err = policyRunner(func(ctx context.Context) (any, error) {
		return nil, store.BulkSet(ctx, reqs)
	})
	elapsed := diag.ElapsedSince(start)

	diag.DefaultComponentMonitoring.StateInvoked(reqCtx, storeName, diag.Set, err == nil, elapsed)

	if err != nil {
		storeName := a.getStateStoreName(reqCtx)

		statusCode, errMsg, resp := a.stateErrorResponse(err, "ERR_STATE_SAVE")
		resp.Message = fmt.Sprintf(messages.ErrStateSave, storeName, errMsg)

		respond(reqCtx, withError(statusCode, resp))
		log.Debug(resp.Message)
		return
	}

	respond(reqCtx, withEmpty())
}

// stateErrorResponse takes a state store error and returns a corresponding status code, error message and modified user error.
func (a *api) stateErrorResponse(err error, errorCode string) (int, string, ErrorResponse) {
	var message string
	var code int
	var etag bool
	etag, code, message = a.etagError(err)

	r := ErrorResponse{
		ErrorCode: errorCode,
	}
	if etag {
		return code, message, r
	}
	message = err.Error()

	return fasthttp.StatusInternalServerError, message, r
}

// etagError checks if the error from the state store is an etag error and returns a bool for indication,
// an status code and an error message.
func (a *api) etagError(err error) (bool, int, string) {
	e, ok := err.(*state.ETagError)
	if !ok {
		return false, -1, ""
	}
	switch e.Kind() {
	case state.ETagMismatch:
		return true, fasthttp.StatusConflict, e.Error()
	case state.ETagInvalid:
		return true, fasthttp.StatusBadRequest, e.Error()
	}

	return false, -1, ""
}

func (a *api) getStateStoreName(reqCtx *fasthttp.RequestCtx) string {
	return reqCtx.UserValue(storeNameParam).(string)
}

type invokeError struct {
	statusCode int
	msg        ErrorResponse
}

func (ie invokeError) Error() string {
	return fmt.Sprintf("invokeError (statusCode='%d') msg.errorCode='%s' msg.message='%s'", ie.statusCode, ie.msg.ErrorCode, ie.msg.Message)
}

type directMessagingPolicyRes struct {
	body        []byte
	statusCode  int
	contentType string
	headers     invokev1.DaprInternalMetadata
}

func (a *api) onDirectMessage(reqCtx *fasthttp.RequestCtx) {
	targetID := a.findTargetID(reqCtx)
	if targetID == "" {
		msg := NewErrorResponse("ERR_DIRECT_INVOKE", messages.ErrDirectInvokeNoAppID)
		respond(reqCtx, withError(fasthttp.StatusNotFound, msg))
		return
	}

	verb := strings.ToUpper(string(reqCtx.Method()))
	invokeMethodName := reqCtx.UserValue(methodParam).(string)

	if a.directMessaging == nil {
		msg := NewErrorResponse("ERR_DIRECT_INVOKE", messages.ErrDirectInvokeNotReady)
		respond(reqCtx, withError(fasthttp.StatusInternalServerError, msg))
		return
	}

	policyDef := a.resiliency.EndpointPolicy(targetID, targetID+":"+invokeMethodName)

	// Construct internal invoke method request
	req := invokev1.NewInvokeMethodRequest(invokeMethodName).
		WithHTTPExtension(verb, reqCtx.QueryArgs().String()).
		WithRawDataBytes(reqCtx.Request.Body()).
		WithContentType(string(reqCtx.Request.Header.ContentType())).
		WithReplay(policyDef.HasRetries()).
		// Save headers to internal metadata
		WithFastHTTPHeaders(&reqCtx.Request.Header)
	defer req.Close()

	policyRunner := resiliency.NewRunner[*directMessagingPolicyRes](reqCtx, policyDef)
	// Since we don't want to return the actual error, we have to extract several things in order to construct our response.
	dmpr, err := policyRunner(func(ctx context.Context) (*directMessagingPolicyRes, error) {
		dmpr := &directMessagingPolicyRes{}

		rResp, rErr := a.directMessaging.Invoke(ctx, targetID, req)
		if rResp != nil {
			defer rResp.Close()
		}
		if rErr != nil {
			// Allowlists policies that are applied on the callee side can return a Permission Denied error.
			// For everything else, treat it as a gRPC transport error
			invokeErr := invokeError{
				statusCode: fasthttp.StatusInternalServerError,
				msg:        NewErrorResponse("ERR_DIRECT_INVOKE", fmt.Sprintf(messages.ErrDirectInvoke, targetID, rErr)),
			}
			if status.Code(rErr) == codes.PermissionDenied {
				invokeErr.statusCode = invokev1.HTTPStatusFromCode(codes.PermissionDenied)
			}
			return dmpr, invokeErr
		}

		dmpr.headers = rResp.Headers()
		dmpr.contentType = rResp.ContentType()
		dmpr.body, rErr = rResp.RawDataFull()
		if rErr != nil {
			return dmpr, invokeError{
				statusCode: fasthttp.StatusInternalServerError,
				msg:        NewErrorResponse("ERR_DIRECT_INVOKE", fmt.Sprintf(messages.ErrDirectInvoke, targetID, rErr)),
			}
		}

		// Construct response
		dmpr.statusCode = int(rResp.Status().Code)
		if !rResp.IsHTTPResponse() {
			dmpr.statusCode = invokev1.HTTPStatusFromCode(codes.Code(dmpr.statusCode))
			if dmpr.statusCode != fasthttp.StatusOK {
				if dmpr.body, rErr = invokev1.ProtobufToJSON(rResp.Status()); rErr != nil {
					return dmpr, invokeError{
						statusCode: fasthttp.StatusInternalServerError,
						msg:        NewErrorResponse("ERR_MALFORMED_RESPONSE", rErr.Error()),
					}
				}
			}
		} else if dmpr.statusCode != fasthttp.StatusOK {
			return dmpr, fmt.Errorf("Received non-successful status code: %d", dmpr.statusCode) //nolint:stylecheck
		}
		return dmpr, nil
	})

	// Special case for timeouts/circuit breakers since they won't go through the rest of the logic.
	if errors.Is(err, context.DeadlineExceeded) || breaker.IsErrorPermanent(err) {
		respond(reqCtx, withError(fasthttp.StatusInternalServerError, NewErrorResponse("ERR_DIRECT_INVOKE", err.Error())))
		return
	}

	if dmpr != nil && len(dmpr.headers) > 0 {
		invokev1.InternalMetadataToHTTPHeader(reqCtx, dmpr.headers, reqCtx.Response.Header.Set)
	}

	invokeErr := invokeError{}
	if errors.As(err, &invokeErr) {
		respond(reqCtx, withError(invokeErr.statusCode, invokeErr.msg))
		return
	}

	if dmpr == nil {
		respond(reqCtx, withError(fasthttp.StatusInternalServerError, NewErrorResponse("ERR_DIRECT_INVOKE", "response object is nil")))
		return
	}

	reqCtx.Response.Header.SetContentType(dmpr.contentType)
	respond(reqCtx, with(dmpr.statusCode, dmpr.body))
}

// findTargetID tries to find ID of the target service from the following three places:
// 1. {id} in the URL's path.
// 2. Basic authentication, http://dapr-app-id:<service-id>@localhost:3500/path.
// 3. HTTP header: 'dapr-app-id'.
func (a *api) findTargetID(reqCtx *fasthttp.RequestCtx) string {
	if id := reqCtx.UserValue(idParam); id == nil {
		if appID := reqCtx.Request.Header.Peek(daprAppID); appID == nil {
			if auth := reqCtx.Request.Header.Peek(fasthttp.HeaderAuthorization); auth != nil &&
				strings.HasPrefix(string(auth), "Basic ") {
				if s, err := base64.StdEncoding.DecodeString(strings.TrimPrefix(string(auth), "Basic ")); err == nil {
					pair := strings.Split(string(s), ":")
					if len(pair) == 2 && pair[0] == daprAppID {
						return pair[1]
					}
				}
			}
		} else {
			return string(appID)
		}
	} else {
		return id.(string)
	}

	return ""
}

func (a *api) onCreateActorReminder(reqCtx *fasthttp.RequestCtx) {
	if a.actor == nil {
		msg := NewErrorResponse("ERR_ACTOR_RUNTIME_NOT_FOUND", messages.ErrActorRuntimeNotFound)
		respond(reqCtx, withError(fasthttp.StatusInternalServerError, msg))
		return
	}

	actorType := reqCtx.UserValue(actorTypeParam).(string)
	actorID := reqCtx.UserValue(actorIDParam).(string)
	name := reqCtx.UserValue(nameParam).(string)

	var req actors.CreateReminderRequest
	err := json.Unmarshal(reqCtx.PostBody(), &req)
	if err != nil {
		msg := NewErrorResponse("ERR_MALFORMED_REQUEST", fmt.Sprintf(messages.ErrMalformedRequest, err))
		respond(reqCtx, withError(fasthttp.StatusBadRequest, msg))
		log.Debug(msg)
		return
	}

	req.Name = name
	req.ActorType = actorType
	req.ActorID = actorID

	err = a.actor.CreateReminder(reqCtx, &req)
	if err != nil {
		msg := NewErrorResponse("ERR_ACTOR_REMINDER_CREATE", fmt.Sprintf(messages.ErrActorReminderCreate, err))
		respond(reqCtx, withError(fasthttp.StatusInternalServerError, msg))
		log.Debug(msg)
	} else {
		respond(reqCtx, withEmpty())
	}
}

func (a *api) onRenameActorReminder(reqCtx *fasthttp.RequestCtx) {
	if a.actor == nil {
		msg := NewErrorResponse("ERR_ACTOR_RUNTIME_NOT_FOUND", messages.ErrActorRuntimeNotFound)
		respond(reqCtx, withError(fasthttp.StatusInternalServerError, msg))
		return
	}

	actorType := reqCtx.UserValue(actorTypeParam).(string)
	actorID := reqCtx.UserValue(actorIDParam).(string)
	name := reqCtx.UserValue(nameParam).(string)

	var req actors.RenameReminderRequest
	err := json.Unmarshal(reqCtx.PostBody(), &req)
	if err != nil {
		msg := NewErrorResponse("ERR_MALFORMED_REQUEST", fmt.Sprintf(messages.ErrMalformedRequest, err))
		respond(reqCtx, withError(fasthttp.StatusBadRequest, msg))
		log.Debug(msg)
		return
	}

	req.OldName = name
	req.ActorType = actorType
	req.ActorID = actorID

	err = a.actor.RenameReminder(reqCtx, &req)
	if err != nil {
		msg := NewErrorResponse("ERR_ACTOR_REMINDER_RENAME", fmt.Sprintf(messages.ErrActorReminderRename, err))
		respond(reqCtx, withError(fasthttp.StatusInternalServerError, msg))
		log.Debug(msg)
	} else {
		respond(reqCtx, withEmpty())
	}
}

func (a *api) onCreateActorTimer(reqCtx *fasthttp.RequestCtx) {
	if a.actor == nil {
		msg := NewErrorResponse("ERR_ACTOR_RUNTIME_NOT_FOUND", messages.ErrActorRuntimeNotFound)
		respond(reqCtx, withError(fasthttp.StatusInternalServerError, msg))
		log.Debug(msg)
		return
	}

	actorType := reqCtx.UserValue(actorTypeParam).(string)
	actorID := reqCtx.UserValue(actorIDParam).(string)
	name := reqCtx.UserValue(nameParam).(string)

	var req actors.CreateTimerRequest
	err := json.Unmarshal(reqCtx.PostBody(), &req)
	if err != nil {
		msg := NewErrorResponse("ERR_MALFORMED_REQUEST", fmt.Sprintf(messages.ErrMalformedRequest, err))
		respond(reqCtx, withError(fasthttp.StatusBadRequest, msg))
		log.Debug(msg)
		return
	}

	req.Name = name
	req.ActorType = actorType
	req.ActorID = actorID

	err = a.actor.CreateTimer(reqCtx, &req)
	if err != nil {
		msg := NewErrorResponse("ERR_ACTOR_TIMER_CREATE", fmt.Sprintf(messages.ErrActorTimerCreate, err))
		respond(reqCtx, withError(fasthttp.StatusInternalServerError, msg))
		log.Debug(msg)
	} else {
		respond(reqCtx, withEmpty())
	}
}

func (a *api) onDeleteActorReminder(reqCtx *fasthttp.RequestCtx) {
	if a.actor == nil {
		msg := NewErrorResponse("ERR_ACTOR_RUNTIME_NOT_FOUND", messages.ErrActorRuntimeNotFound)
		respond(reqCtx, withError(fasthttp.StatusInternalServerError, msg))
		log.Debug(msg)
		return
	}

	actorType := reqCtx.UserValue(actorTypeParam).(string)
	actorID := reqCtx.UserValue(actorIDParam).(string)
	name := reqCtx.UserValue(nameParam).(string)

	req := actors.DeleteReminderRequest{
		Name:      name,
		ActorID:   actorID,
		ActorType: actorType,
	}

	err := a.actor.DeleteReminder(reqCtx, &req)
	if err != nil {
		msg := NewErrorResponse("ERR_ACTOR_REMINDER_DELETE", fmt.Sprintf(messages.ErrActorReminderDelete, err))
		respond(reqCtx, withError(fasthttp.StatusInternalServerError, msg))
		log.Debug(msg)
	} else {
		respond(reqCtx, withEmpty())
	}
}

func (a *api) onActorStateTransaction(reqCtx *fasthttp.RequestCtx) {
	if a.actor == nil {
		msg := NewErrorResponse("ERR_ACTOR_RUNTIME_NOT_FOUND", messages.ErrActorRuntimeNotFound)
		respond(reqCtx, withError(fasthttp.StatusInternalServerError, msg))
		log.Debug(msg)
		return
	}

	actorType := reqCtx.UserValue(actorTypeParam).(string)
	actorID := reqCtx.UserValue(actorIDParam).(string)
	body := reqCtx.PostBody()

	var ops []actors.TransactionalOperation
	err := json.Unmarshal(body, &ops)
	if err != nil {
		msg := NewErrorResponse("ERR_MALFORMED_REQUEST", err.Error())
		respond(reqCtx, withError(fasthttp.StatusBadRequest, msg))
		log.Debug(msg)
		return
	}

	hosted := a.actor.IsActorHosted(reqCtx, &actors.ActorHostedRequest{
		ActorType: actorType,
		ActorID:   actorID,
	})

	if !hosted {
		msg := NewErrorResponse("ERR_ACTOR_INSTANCE_MISSING", messages.ErrActorInstanceMissing)
		respond(reqCtx, withError(fasthttp.StatusBadRequest, msg))
		log.Debug(msg)
		return
	}

	req := actors.TransactionalRequest{
		ActorID:    actorID,
		ActorType:  actorType,
		Operations: ops,
	}

	err = a.actor.TransactionalStateOperation(reqCtx, &req)
	if err != nil {
		msg := NewErrorResponse("ERR_ACTOR_STATE_TRANSACTION_SAVE", fmt.Sprintf(messages.ErrActorStateTransactionSave, err))
		respond(reqCtx, withError(fasthttp.StatusInternalServerError, msg))
		log.Debug(msg)
	} else {
		respond(reqCtx, withEmpty())
	}
}

func (a *api) onGetActorReminder(reqCtx *fasthttp.RequestCtx) {
	if a.actor == nil {
		msg := NewErrorResponse("ERR_ACTOR_RUNTIME_NOT_FOUND", messages.ErrActorRuntimeNotFound)
		respond(reqCtx, withError(fasthttp.StatusInternalServerError, msg))
		log.Debug(msg)
		return
	}

	actorType := reqCtx.UserValue(actorTypeParam).(string)
	actorID := reqCtx.UserValue(actorIDParam).(string)
	name := reqCtx.UserValue(nameParam).(string)

	resp, err := a.actor.GetReminder(reqCtx, &actors.GetReminderRequest{
		ActorType: actorType,
		ActorID:   actorID,
		Name:      name,
	})
	if err != nil {
		msg := NewErrorResponse("ERR_ACTOR_REMINDER_GET", fmt.Sprintf(messages.ErrActorReminderGet, err))
		respond(reqCtx, withError(fasthttp.StatusInternalServerError, msg))
		log.Debug(msg)
		return
	}
	b, err := json.Marshal(resp)
	if err != nil {
		msg := NewErrorResponse("ERR_ACTOR_REMINDER_GET", fmt.Sprintf(messages.ErrActorReminderGet, err))
		respond(reqCtx, withError(fasthttp.StatusInternalServerError, msg))
		log.Debug(msg)
		return
	}

	respond(reqCtx, withJSON(fasthttp.StatusOK, b))
}

func (a *api) onDeleteActorTimer(reqCtx *fasthttp.RequestCtx) {
	if a.actor == nil {
		msg := NewErrorResponse("ERR_ACTOR_RUNTIME_NOT_FOUND", messages.ErrActorRuntimeNotFound)
		respond(reqCtx, withError(fasthttp.StatusInternalServerError, msg))
		log.Debug(msg)
		return
	}

	actorType := reqCtx.UserValue(actorTypeParam).(string)
	actorID := reqCtx.UserValue(actorIDParam).(string)
	name := reqCtx.UserValue(nameParam).(string)

	req := actors.DeleteTimerRequest{
		Name:      name,
		ActorID:   actorID,
		ActorType: actorType,
	}
	err := a.actor.DeleteTimer(reqCtx, &req)
	if err != nil {
		msg := NewErrorResponse("ERR_ACTOR_TIMER_DELETE", fmt.Sprintf(messages.ErrActorTimerDelete, err))
		respond(reqCtx, withError(fasthttp.StatusInternalServerError, msg))
		log.Debug(msg)
	} else {
		respond(reqCtx, withEmpty())
	}
}

func (a *api) onDirectActorMessage(reqCtx *fasthttp.RequestCtx) {
	if a.actor == nil {
		msg := NewErrorResponse("ERR_ACTOR_RUNTIME_NOT_FOUND", messages.ErrActorRuntimeNotFound)
		respond(reqCtx, withError(fasthttp.StatusInternalServerError, msg))
		log.Debug(msg)
		return
	}

	actorType := reqCtx.UserValue(actorTypeParam).(string)
	actorID := reqCtx.UserValue(actorIDParam).(string)
	verb := strings.ToUpper(string(reqCtx.Method()))
	method := reqCtx.UserValue(methodParam).(string)

	metadata := make(map[string][]string, reqCtx.Request.Header.Len())
	reqCtx.Request.Header.VisitAll(func(key []byte, value []byte) {
		metadata[string(key)] = []string{string(value)}
	})

	policyDef := a.resiliency.ActorPreLockPolicy(actorType, actorID)

	req := invokev1.NewInvokeMethodRequest(method).
		WithActor(actorType, actorID).
		WithHTTPExtension(verb, reqCtx.QueryArgs().String()).
		WithRawDataBytes(reqCtx.PostBody()).
		WithContentType(string(reqCtx.Request.Header.ContentType())).
		WithReplay(policyDef.HasRetries()).
		// Save headers to metadata.
		WithMetadata(metadata)
	defer req.Close()

	// Unlike other actor calls, resiliency is handled here for invocation.
	// This is due to actor invocation involving a lookup for the host.
	// Having the retry here allows us to capture that and be resilient to host failure.
	// Additionally, we don't perform timeouts at this level. This is because an actor
	// should technically wait forever on the locking mechanism. If we timeout while
	// waiting for the lock, we can also create a queue of calls that will try and continue
	// after the timeout.
	policyRunner := resiliency.NewRunnerWithOptions(reqCtx, policyDef,
		resiliency.RunnerOpts[*invokev1.InvokeMethodResponse]{
			Disposer: resiliency.DisposerCloser[*invokev1.InvokeMethodResponse],
		},
	)
	resp, err := policyRunner(func(ctx context.Context) (*invokev1.InvokeMethodResponse, error) {
		return a.actor.Call(ctx, req)
	})
	if err != nil && !errors.Is(err, actors.ErrDaprResponseHeader) {
		msg := NewErrorResponse("ERR_ACTOR_INVOKE_METHOD", fmt.Sprintf(messages.ErrActorInvoke, err))
		respond(reqCtx, withError(fasthttp.StatusInternalServerError, msg))
		log.Debug(msg)
		return
	}

	if resp == nil {
		msg := NewErrorResponse("ERR_ACTOR_INVOKE_METHOD", fmt.Sprintf(messages.ErrActorInvoke, "failed to cast response"))
		respond(reqCtx, withError(fasthttp.StatusInternalServerError, msg))
		log.Debug(msg)
		return
	}
	defer resp.Close()

	invokev1.InternalMetadataToHTTPHeader(reqCtx, resp.Headers(), reqCtx.Response.Header.Set)
	body, err := resp.RawDataFull()
	if err != nil {
		msg := NewErrorResponse("ERR_ACTOR_INVOKE_METHOD", fmt.Sprintf(messages.ErrActorInvoke, err))
		respond(reqCtx, withError(fasthttp.StatusInternalServerError, msg))
		log.Debug(msg)
		return
	}
	reqCtx.Response.Header.SetContentType(resp.ContentType())

	// Construct response.
	statusCode := int(resp.Status().Code)
	if !resp.IsHTTPResponse() {
		statusCode = invokev1.HTTPStatusFromCode(codes.Code(statusCode))
	}
	respond(reqCtx, with(statusCode, body))
}

func (a *api) onGetActorState(reqCtx *fasthttp.RequestCtx) {
	if a.actor == nil {
		msg := NewErrorResponse("ERR_ACTOR_RUNTIME_NOT_FOUND", messages.ErrActorRuntimeNotFound)
		respond(reqCtx, withError(fasthttp.StatusInternalServerError, msg))
		log.Debug(msg)
		return
	}

	actorType := reqCtx.UserValue(actorTypeParam).(string)
	actorID := reqCtx.UserValue(actorIDParam).(string)
	key := reqCtx.UserValue(stateKeyParam).(string)

	hosted := a.actor.IsActorHosted(reqCtx, &actors.ActorHostedRequest{
		ActorType: actorType,
		ActorID:   actorID,
	})

	if !hosted {
		msg := NewErrorResponse("ERR_ACTOR_INSTANCE_MISSING", messages.ErrActorInstanceMissing)
		respond(reqCtx, withError(fasthttp.StatusBadRequest, msg))
		log.Debug(msg)
		return
	}

	req := actors.GetStateRequest{
		ActorType: actorType,
		ActorID:   actorID,
		Key:       key,
	}

	resp, err := a.actor.GetState(reqCtx, &req)
	if err != nil {
		msg := NewErrorResponse("ERR_ACTOR_STATE_GET", fmt.Sprintf(messages.ErrActorStateGet, err))
		respond(reqCtx, withError(fasthttp.StatusInternalServerError, msg))
		log.Debug(msg)
	} else {
		if resp == nil || resp.Data == nil {
			respond(reqCtx, withEmpty())
			return
		}
		respond(reqCtx, withJSON(fasthttp.StatusOK, resp.Data))
	}
}

func (a *api) onGetMetadata(reqCtx *fasthttp.RequestCtx) {
	extendedMetadata, _ := a.extendedMetadata.MetadataGet()
	activeActorsCount := []actors.ActiveActorsCount{}
	if a.actor != nil {
		activeActorsCount = a.actor.GetActiveActorsCount(reqCtx)
	}
	componentsCapabilities := a.getComponentsCapabilitiesFn()
	components := a.getComponentsFn()
	registeredComponents := make([]registeredComponent, 0, len(components))
	for _, comp := range components {
		registeredComp := registeredComponent{
			Name:         comp.Name,
			Version:      comp.Spec.Version,
			Type:         comp.Spec.Type,
			Capabilities: getOrDefaultCapabilities(componentsCapabilities, comp.Name),
		}
		registeredComponents = append(registeredComponents, registeredComp)
	}

	subscriptions, err := a.getSubscriptionsFn()
	if err != nil {
		msg := NewErrorResponse("ERR_PUBSUB_GET_SUBSCRIPTIONS", fmt.Sprintf(messages.ErrPubsubGetSubscriptions, err))
		respond(reqCtx, withError(fasthttp.StatusInternalServerError, msg))
		log.Debug(msg)
		return
	}
	ps := []pubsubSubscription{}
	for _, s := range subscriptions {
		ps = append(ps, pubsubSubscription{
			PubsubName:      s.PubsubName,
			Topic:           s.Topic,
			Metadata:        s.Metadata,
			DeadLetterTopic: s.DeadLetterTopic,
			Rules:           convertPubsubSubscriptionRules(s.Rules),
		})
	}

	mtd := metadata{
		ID:                   a.id,
		ActiveActorsCount:    activeActorsCount,
		Extended:             extendedMetadata,
		RegisteredComponents: registeredComponents,
		Subscriptions:        ps,
	}

	mtdBytes, err := json.Marshal(mtd)
	if err != nil {
		msg := NewErrorResponse("ERR_METADATA_GET", fmt.Sprintf(messages.ErrMetadataGet, err))
		respond(reqCtx, withError(fasthttp.StatusInternalServerError, msg))
		log.Debug(msg)
	} else {
		respond(reqCtx, withJSON(fasthttp.StatusOK, mtdBytes))
	}
}

func getOrDefaultCapabilities(dict map[string][]string, key string) []string {
	if val, ok := dict[key]; ok {
		return val
	}
	return make([]string, 0)
}

func convertPubsubSubscriptionRules(rules []*runtimePubsub.Rule) []*pubsubSubscriptionRule {
	out := make([]*pubsubSubscriptionRule, 0)
	for _, r := range rules {
		out = append(out, &pubsubSubscriptionRule{
			Match: fmt.Sprintf("%s", r.Match),
			Path:  r.Path,
		})
	}
	return out
}

func (a *api) onPutMetadata(reqCtx *fasthttp.RequestCtx) {
	key := fmt.Sprintf("%v", reqCtx.UserValue("key"))
	body := reqCtx.PostBody()
	err := a.extendedMetadata.MetadataSet(key, string(body))
	if err != nil {
		msg := NewErrorResponse("ERR_METADATA_SET", fmt.Sprintf(messages.ErrMetadataSet, err.Error()))
		respond(reqCtx, withError(fasthttp.StatusInternalServerError, msg))
		log.Debug(msg)
	}
	respond(reqCtx, withEmpty())
}

func (a *api) onShutdown(reqCtx *fasthttp.RequestCtx) {
	if !reqCtx.IsPost() {
		log.Warn("Please use POST method when invoking shutdown API")
	}

	respond(reqCtx, withEmpty())
	go func() {
		a.shutdown()
	}()
}

func (a *api) onPublish(reqCtx *fasthttp.RequestCtx) {
	thepubsub, pubsubName, topic, sc, errRes := a.validateAndGetPubsubAndTopic(reqCtx)
	if errRes != nil {
		respond(reqCtx, withError(sc, *errRes))

		return
	}

	body := reqCtx.PostBody()
	contentType := string(reqCtx.Request.Header.Peek("Content-Type"))
	metadata := getMetadataFromRequest(reqCtx)
	rawPayload, metaErr := contribMetadata.IsRawPayload(metadata)
	if metaErr != nil {
		msg := NewErrorResponse("ERR_PUBSUB_REQUEST_METADATA",
			fmt.Sprintf(messages.ErrMetadataGet, metaErr.Error()))
		respond(reqCtx, withError(fasthttp.StatusBadRequest, msg))
		log.Debug(msg)

		return
	}

	// Extract trace context from context.
	span := diagUtils.SpanFromContext(reqCtx)
	// Populate W3C traceparent to cloudevent envelope
	corID := diag.SpanContextToW3CString(span.SpanContext())
	// Populate W3C tracestate to cloudevent envelope
	traceState := diag.TraceStateToW3CString(span.SpanContext())

	data := body

	if !rawPayload {
		envelope, err := runtimePubsub.NewCloudEvent(&runtimePubsub.CloudEvent{
			ID:              a.id,
			Topic:           topic,
			DataContentType: contentType,
			Data:            body,
			TraceID:         corID,
			TraceState:      traceState,
			Pubsub:          pubsubName,
		})
		if err != nil {
			msg := NewErrorResponse("ERR_PUBSUB_CLOUD_EVENTS_SER",
				fmt.Sprintf(messages.ErrPubsubCloudEventCreation, err.Error()))
			respond(reqCtx, withError(fasthttp.StatusInternalServerError, msg))
			log.Debug(msg)
			return
		}

		features := thepubsub.Features()

		pubsub.ApplyMetadata(envelope, features, metadata)

		data, err = json.Marshal(envelope)
		if err != nil {
			msg := NewErrorResponse("ERR_PUBSUB_CLOUD_EVENTS_SER",
				fmt.Sprintf(messages.ErrPubsubCloudEventsSer, topic, pubsubName, err.Error()))
			respond(reqCtx, withError(fasthttp.StatusInternalServerError, msg))
			log.Debug(msg)
			return
		}
	}

	req := pubsub.PublishRequest{
		PubsubName: pubsubName,
		Topic:      topic,
		Data:       data,
		Metadata:   metadata,
	}

	start := time.Now()
	err := a.pubsubAdapter.Publish(&req)
	elapsed := diag.ElapsedSince(start)

	diag.DefaultComponentMonitoring.PubsubEgressEvent(context.Background(), pubsubName, topic, err == nil, elapsed)

	if err != nil {
		status := fasthttp.StatusInternalServerError
		msg := NewErrorResponse("ERR_PUBSUB_PUBLISH_MESSAGE",
			fmt.Sprintf(messages.ErrPubsubPublishMessage, topic, pubsubName, err.Error()))

		if errors.As(err, &runtimePubsub.NotAllowedError{}) {
			msg = NewErrorResponse("ERR_PUBSUB_FORBIDDEN", err.Error())
			status = fasthttp.StatusForbidden
		}

		if errors.As(err, &runtimePubsub.NotFoundError{}) {
			msg = NewErrorResponse("ERR_PUBSUB_NOT_FOUND", err.Error())
			status = fasthttp.StatusBadRequest
		}

		respond(reqCtx, withError(status, msg))
		log.Debug(msg)
	} else {
		respond(reqCtx, withEmpty())
	}
}

type bulkPublishMessageEntry struct {
	EntryId     string            `json:"entryId,omitempty"` //nolint:stylecheck
	Event       interface{}       `json:"event"`
	ContentType string            `json:"contentType"`
	Metadata    map[string]string `json:"metadata,omitempty"`
}

func (a *api) onBulkPublish(reqCtx *fasthttp.RequestCtx) {
	thepubsub, pubsubName, topic, sc, errRes := a.validateAndGetPubsubAndTopic(reqCtx)
	if errRes != nil {
		respond(reqCtx, withError(sc, *errRes))

		return
	}

	body := reqCtx.PostBody()
	metadata := getMetadataFromRequest(reqCtx)
	rawPayload, metaErr := contribMetadata.IsRawPayload(metadata)
	if metaErr != nil {
		msg := NewErrorResponse("ERR_PUBSUB_REQUEST_METADATA",
			fmt.Sprintf(messages.ErrMetadataGet, metaErr.Error()))
		respond(reqCtx, withError(fasthttp.StatusBadRequest, msg))
		log.Debug(msg)

		return
	}

	// Extract trace context from context.
	span := diagUtils.SpanFromContext(reqCtx)
	// Populate W3C tracestate to cloudevent envelope
	traceState := diag.TraceStateToW3CString(span.SpanContext())

	incomingEntries := make([]bulkPublishMessageEntry, 0)
	err := json.Unmarshal(body, &incomingEntries)
	if err != nil {
		msg := NewErrorResponse("ERR_PUBSUB_EVENTS_SER",
			fmt.Sprintf(messages.ErrPubsubUnmarshal, topic, pubsubName, err.Error()))
		respond(reqCtx, withError(fasthttp.StatusBadRequest, msg))
		log.Debug(msg)

		return
	}
	entries := make([]pubsub.BulkMessageEntry, len(incomingEntries))

	entryIdSet := map[string]struct{}{} //nolint:stylecheck

	for i, entry := range incomingEntries {
		var dBytes []byte

		dBytes, cErr := ConvertEventToBytes(entry.Event, entry.ContentType)
		if cErr != nil {
			msg := NewErrorResponse("ERR_PUBSUB_EVENTS_SER",
				fmt.Sprintf(messages.ErrPubsubMarshal, topic, pubsubName, cErr.Error()))
			respond(reqCtx, withError(fasthttp.StatusBadRequest, msg))
			log.Debug(msg)
			return
		}
		entries[i] = pubsub.BulkMessageEntry{
			Event:       dBytes,
			ContentType: entry.ContentType,
		}
		if entry.Metadata != nil {
			// Populate entry metadata with request level metadata. Entry level metadata keys
			// override request level metadata.
			entries[i].Metadata = utils.PopulateMetadataForBulkPublishEntry(metadata, entry.Metadata)
		}
		if _, ok := entryIdSet[entry.EntryId]; ok || entry.EntryId == "" {
			msg := NewErrorResponse("ERR_PUBSUB_EVENTS_SER",
				fmt.Sprintf(messages.ErrPubsubMarshal, topic, pubsubName, "error: entryId is duplicated or not present for entry"))
			respond(reqCtx, withError(fasthttp.StatusBadRequest, msg))
			log.Debug(msg)

			return
		}
		entryIdSet[entry.EntryId] = struct{}{}
		entries[i].EntryId = entry.EntryId
	}

	spanMap := map[int]trace.Span{}
	// closeChildSpans method is called on every respond() call in all return paths in the following block of code.
	closeChildSpans := func(ctx *fasthttp.RequestCtx) {
		for _, span := range spanMap {
			diag.UpdateSpanStatusFromHTTPStatus(span, ctx.Response.StatusCode())
			span.End()
		}
	}
	features := thepubsub.Features()
	if !rawPayload {
		for i := range entries {
			// For multiple events in a single bulk call traceParent is different for each event.
			childSpan := diag.StartProducerSpanChildFromParent(reqCtx, span)
			// Populate W3C traceparent to cloudevent envelope
			corID := diag.SpanContextToW3CString(childSpan.SpanContext())
			spanMap[i] = childSpan

			var envelope map[string]interface{}

			envelope, err = runtimePubsub.NewCloudEvent(&runtimePubsub.CloudEvent{
				ID:              a.id,
				Topic:           topic,
				DataContentType: entries[i].ContentType,
				Data:            entries[i].Event,
				TraceID:         corID,
				TraceState:      traceState,
				Pubsub:          pubsubName,
			})
			if err != nil {
				msg := NewErrorResponse("ERR_PUBSUB_CLOUD_EVENTS_SER",
					fmt.Sprintf(messages.ErrPubsubCloudEventCreation, err.Error()))
				respond(reqCtx, withError(fasthttp.StatusInternalServerError, msg), closeChildSpans)
				log.Debug(msg)

				return
			}

			pubsub.ApplyMetadata(envelope, features, entries[i].Metadata)

			entries[i].Event, err = json.Marshal(envelope)
			if err != nil {
				msg := NewErrorResponse("ERR_PUBSUB_CLOUD_EVENTS_SER",
					fmt.Sprintf(messages.ErrPubsubCloudEventsSer, topic, pubsubName, err.Error()))
				respond(reqCtx, withError(fasthttp.StatusInternalServerError, msg), closeChildSpans)
				log.Debug(msg)

				return
			}
		}
	}

	req := pubsub.BulkPublishRequest{
		PubsubName: pubsubName,
		Topic:      topic,
		Entries:    entries,
		Metadata:   metadata,
	}

	start := time.Now()
	res, err := a.pubsubAdapter.BulkPublish(&req)
	elapsed := diag.ElapsedSince(start)

	// BulkPublishResponse contains all failed entries from the request.
	// If there are no errors, then an empty response is returned.
	bulkRes := BulkPublishResponse{}
	eventsPublished := int64(len(req.Entries))
	if len(res.FailedEntries) != 0 {
		eventsPublished -= int64(len(res.FailedEntries))
	}

	diag.DefaultComponentMonitoring.BulkPubsubEgressEvent(context.Background(), pubsubName, topic, err == nil, eventsPublished, elapsed)

	if err != nil {
		bulkRes.FailedEntries = make([]BulkPublishResponseFailedEntry, 0, len(res.FailedEntries))
		for _, r := range res.FailedEntries {
			resEntry := BulkPublishResponseFailedEntry{EntryId: r.EntryId}
			if r.Error != nil {
				resEntry.Error = r.Error.Error()
			}
			bulkRes.FailedEntries = append(bulkRes.FailedEntries, resEntry)
		}
		status := fasthttp.StatusInternalServerError
		bulkRes.ErrorCode = "ERR_PUBSUB_PUBLISH_MESSAGE"

		if errors.As(err, &runtimePubsub.NotAllowedError{}) {
			msg := NewErrorResponse("ERR_PUBSUB_FORBIDDEN", err.Error())
			status = fasthttp.StatusForbidden
			respond(reqCtx, withError(status, msg), closeChildSpans)
			log.Debug(msg)

			return
		}

		if errors.As(err, &runtimePubsub.NotFoundError{}) {
			msg := NewErrorResponse("ERR_PUBSUB_NOT_FOUND", err.Error())
			status = fasthttp.StatusBadRequest
			respond(reqCtx, withError(status, msg), closeChildSpans)
			log.Debug(msg)

			return
		}

		// Return the error along with the list of failed entries.
		resData, _ := json.Marshal(bulkRes)
		respond(reqCtx, withJSON(status, resData), closeChildSpans)
		return
	}

	// If there are no errors, then an empty response is returned.
	respond(reqCtx, withEmpty(), closeChildSpans)
}

// validateAndGetPubsubAndTopic takes input as request context and returns the pubsub interface, pubsub name, topic name,
// or error status code and an ErrorResponse object.
func (a *api) validateAndGetPubsubAndTopic(reqCtx *fasthttp.RequestCtx) (pubsub.PubSub, string, string, int, *ErrorResponse) {
	if a.pubsubAdapter == nil {
		msg := NewErrorResponse("ERR_PUBSUB_NOT_CONFIGURED", messages.ErrPubsubNotConfigured)

		return nil, "", "", fasthttp.StatusBadRequest, &msg
	}

	pubsubName := reqCtx.UserValue(pubsubnameparam).(string)
	if pubsubName == "" {
		msg := NewErrorResponse("ERR_PUBSUB_EMPTY", messages.ErrPubsubEmpty)

		return nil, "", "", fasthttp.StatusNotFound, &msg
	}

	thepubsub := a.pubsubAdapter.GetPubSub(pubsubName)
	if thepubsub == nil {
		msg := NewErrorResponse("ERR_PUBSUB_NOT_FOUND", fmt.Sprintf(messages.ErrPubsubNotFound, pubsubName))

		return nil, "", "", fasthttp.StatusNotFound, &msg
	}

	topic := reqCtx.UserValue(topicParam).(string)
	if topic == "" {
		msg := NewErrorResponse("ERR_TOPIC_EMPTY", fmt.Sprintf(messages.ErrTopicEmpty, pubsubName))

		return nil, "", "", fasthttp.StatusNotFound, &msg
	}
	return thepubsub, pubsubName, topic, fasthttp.StatusOK, nil
}

// GetStatusCodeFromMetadata extracts the http status code from the metadata if it exists.
func GetStatusCodeFromMetadata(metadata map[string]string) int {
	code := metadata[http.HTTPStatusCode]
	if code != "" {
		statusCode, err := strconv.Atoi(code)
		if err == nil {
			return statusCode
		}
	}

	return fasthttp.StatusOK
}

func (a *api) onGetHealthz(reqCtx *fasthttp.RequestCtx) {
	if !a.readyStatus {
		msg := NewErrorResponse("ERR_HEALTH_NOT_READY", messages.ErrHealthNotReady)
		respond(reqCtx, withError(fasthttp.StatusInternalServerError, msg))
		log.Debug(msg)
	} else {
		respond(reqCtx, withEmpty())
	}
}

func (a *api) onGetOutboundHealthz(reqCtx *fasthttp.RequestCtx) {
	if !a.outboundReadyStatus {
		msg := NewErrorResponse("ERR_HEALTH_NOT_READY", messages.ErrHealthNotReady)
		respond(reqCtx, withError(fasthttp.StatusInternalServerError, msg))
		log.Debug(msg)
	} else {
		respond(reqCtx, withEmpty())
	}
}

func getMetadataFromRequest(reqCtx *fasthttp.RequestCtx) map[string]string {
	metadata := map[string]string{}
	prefixBytes := []byte(metadataPrefix)
	reqCtx.QueryArgs().VisitAll(func(key []byte, value []byte) {
		if bytes.HasPrefix(key, prefixBytes) {
			k := string(key[len(prefixBytes):])
			metadata[k] = string(value)
		}
	})

	return metadata
}

func (a *api) onPostStateTransaction(reqCtx *fasthttp.RequestCtx) {
	if a.stateStores == nil || len(a.stateStores) == 0 {
		msg := NewErrorResponse("ERR_STATE_STORE_NOT_CONFIGURED", messages.ErrStateStoresNotConfigured)
		respond(reqCtx, withError(fasthttp.StatusInternalServerError, msg))
		log.Debug(msg)
		return
	}

	storeName := reqCtx.UserValue(storeNameParam).(string)
	_, ok := a.stateStores[storeName]
	if !ok {
		msg := NewErrorResponse("ERR_STATE_STORE_NOT_FOUND", fmt.Sprintf(messages.ErrStateStoreNotFound, storeName))
		respond(reqCtx, withError(fasthttp.StatusBadRequest, msg))
		log.Debug(msg)
		return
	}

	transactionalStore, ok := a.transactionalStateStores[storeName]
	if !ok {
		msg := NewErrorResponse("ERR_STATE_STORE_NOT_SUPPORTED", fmt.Sprintf(messages.ErrStateStoreNotSupported, storeName))
		respond(reqCtx, withError(fasthttp.StatusInternalServerError, msg))
		log.Debug(msg)
		return
	}

	body := reqCtx.PostBody()
	var req state.TransactionalStateRequest
	if err := json.Unmarshal(body, &req); err != nil {
		msg := NewErrorResponse("ERR_MALFORMED_REQUEST", fmt.Sprintf(messages.ErrMalformedRequest, err.Error()))
		respond(reqCtx, withError(fasthttp.StatusBadRequest, msg))
		log.Debug(msg)
		return
	}
	if len(req.Operations) == 0 {
		respond(reqCtx, withEmpty())
		return
	}

	// merge metadata from URL query parameters
	metadata := getMetadataFromRequest(reqCtx)
	if req.Metadata == nil {
		req.Metadata = metadata
	} else {
		for k, v := range metadata {
			req.Metadata[k] = v
		}
	}

	operations := make([]state.TransactionalStateOperation, len(req.Operations))
	for i, o := range req.Operations {
		switch o.Operation {
		case state.Upsert:
			var upsertReq state.SetRequest
			err := mapstructure.Decode(o.Request, &upsertReq)
			if err != nil {
				msg := NewErrorResponse("ERR_MALFORMED_REQUEST",
					fmt.Sprintf(messages.ErrMalformedRequest, err.Error()))
				respond(reqCtx, withError(fasthttp.StatusBadRequest, msg))
				log.Debug(msg)
				return
			}
			upsertReq.Key, err = stateLoader.GetModifiedStateKey(upsertReq.Key, storeName, a.id)
			if err != nil {
				msg := NewErrorResponse("ERR_MALFORMED_REQUEST", err.Error())
				respond(reqCtx, withError(fasthttp.StatusBadRequest, msg))
				log.Debug(err)
				return
			}
			operations[i] = state.TransactionalStateOperation{
				Request:   upsertReq,
				Operation: state.Upsert,
			}
		case state.Delete:
			var delReq state.DeleteRequest
			err := mapstructure.Decode(o.Request, &delReq)
			if err != nil {
				msg := NewErrorResponse("ERR_MALFORMED_REQUEST",
					fmt.Sprintf(messages.ErrMalformedRequest, err.Error()))
				respond(reqCtx, withError(fasthttp.StatusBadRequest, msg))
				log.Debug(msg)
				return
			}
			delReq.Key, err = stateLoader.GetModifiedStateKey(delReq.Key, storeName, a.id)
			if err != nil {
				msg := NewErrorResponse("ERR_MALFORMED_REQUEST", err.Error())
				respond(reqCtx, withError(fasthttp.StatusBadRequest, msg))
				log.Debug(msg)
				return
			}
			operations[i] = state.TransactionalStateOperation{
				Request:   delReq,
				Operation: state.Delete,
			}
		default:
			msg := NewErrorResponse(
				"ERR_NOT_SUPPORTED_STATE_OPERATION",
				fmt.Sprintf(messages.ErrNotSupportedStateOperation, o.Operation))
			respond(reqCtx, withError(fasthttp.StatusBadRequest, msg))
			log.Debug(msg)
			return
		}
	}

	if encryption.EncryptedStateStore(storeName) {
		for i, op := range operations {
			if op.Operation == state.Upsert {
				req := op.Request.(*state.SetRequest)
				data := []byte(fmt.Sprintf("%v", req.Value))
				val, err := encryption.TryEncryptValue(storeName, data)
				if err != nil {
					msg := NewErrorResponse(
						"ERR_SAVE_STATE",
						fmt.Sprintf(messages.ErrStateSave, storeName, err.Error()))
					respond(reqCtx, withError(fasthttp.StatusBadRequest, msg))
					log.Debug(msg)
					return
				}

				req.Value = val
				operations[i].Request = req
			}
		}
	}

	start := time.Now()
	policyRunner := resiliency.NewRunner[any](reqCtx,
		a.resiliency.ComponentOutboundPolicy(storeName, resiliency.Statestore),
	)
	storeReq := &state.TransactionalStateRequest{
		Operations: operations,
		Metadata:   req.Metadata,
	}
	_, err := policyRunner(func(ctx context.Context) (any, error) {
		return nil, transactionalStore.Multi(reqCtx, storeReq)
	})
	elapsed := diag.ElapsedSince(start)

	diag.DefaultComponentMonitoring.StateInvoked(context.Background(), storeName, diag.StateTransaction, err == nil, elapsed)

	if err != nil {
		msg := NewErrorResponse("ERR_STATE_TRANSACTION", fmt.Sprintf(messages.ErrStateTransaction, err.Error()))
		respond(reqCtx, withError(fasthttp.StatusInternalServerError, msg))
		log.Debug(msg)
	} else {
		respond(reqCtx, withEmpty())
	}
}

func (a *api) onQueryState(reqCtx *fasthttp.RequestCtx) {
	store, storeName, err := a.getStateStoreWithRequestValidation(reqCtx)
	if err != nil {
		// error has been already logged
		return
	}

	querier, ok := store.(state.Querier)
	if !ok {
		msg := NewErrorResponse("ERR_METHOD_NOT_FOUND", fmt.Sprintf(messages.ErrNotFound, "Query"))
		respond(reqCtx, withError(fasthttp.StatusNotFound, msg))
		log.Debug(msg)
		return
	}

	if encryption.EncryptedStateStore(storeName) {
		msg := NewErrorResponse("ERR_STATE_QUERY", fmt.Sprintf(messages.ErrStateQuery, storeName, "cannot query encrypted store"))
		respond(reqCtx, withError(fasthttp.StatusBadRequest, msg))
		log.Debug(msg)
		return
	}

	var req state.QueryRequest
	if err = json.Unmarshal(reqCtx.PostBody(), &req.Query); err != nil {
		msg := NewErrorResponse("ERR_MALFORMED_REQUEST", fmt.Sprintf(messages.ErrMalformedRequest, err.Error()))
		respond(reqCtx, withError(fasthttp.StatusBadRequest, msg))
		log.Debug(msg)
		return
	}
	req.Metadata = getMetadataFromRequest(reqCtx)

	start := time.Now()
	policyRunner := resiliency.NewRunner[*state.QueryResponse](reqCtx,
		a.resiliency.ComponentOutboundPolicy(storeName, resiliency.Statestore),
	)
	resp, err := policyRunner(func(ctx context.Context) (*state.QueryResponse, error) {
		return querier.Query(ctx, &req)
	})
	elapsed := diag.ElapsedSince(start)

	diag.DefaultComponentMonitoring.StateInvoked(context.Background(), storeName, diag.StateQuery, err == nil, elapsed)

	if err != nil {
		msg := NewErrorResponse("ERR_STATE_QUERY", fmt.Sprintf(messages.ErrStateQuery, storeName, err.Error()))
		respond(reqCtx, withError(fasthttp.StatusInternalServerError, msg))
		log.Debug(msg)
		return
	}
	if resp == nil || len(resp.Results) == 0 {
		respond(reqCtx, withEmpty())
		return
	}

	qresp := QueryResponse{
		Results:  make([]QueryItem, len(resp.Results)),
		Token:    resp.Token,
		Metadata: resp.Metadata,
	}
	for i := range resp.Results {
		qresp.Results[i].Key = stateLoader.GetOriginalStateKey(resp.Results[i].Key)
		qresp.Results[i].ETag = resp.Results[i].ETag
		qresp.Results[i].Error = resp.Results[i].Error
		qresp.Results[i].Data = json.RawMessage(resp.Results[i].Data)
	}

	b, _ := json.Marshal(qresp)
	respond(reqCtx, withJSON(fasthttp.StatusOK, b))
}

func (a *api) isSecretAllowed(storeName, key string) bool {
	if config, ok := a.secretsConfiguration[storeName]; ok {
		return config.IsSecretAllowed(key)
	}
	// By default, if a configuration is not defined for a secret store, return true.
	return true
}

func (a *api) SetAppChannel(appChannel channel.AppChannel) {
	a.appChannel = appChannel
}

func (a *api) SetDirectMessaging(directMessaging messaging.DirectMessaging) {
	a.directMessaging = directMessaging
}

func (a *api) SetActorRuntime(actor actors.Actors) {
	a.actor = actor
}<|MERGE_RESOLUTION|>--- conflicted
+++ resolved
@@ -75,7 +75,6 @@
 }
 
 type api struct {
-<<<<<<< HEAD
 	endpoints                   []Endpoint
 	publicEndpoints             []Endpoint
 	directMessaging             messaging.DirectMessaging
@@ -84,6 +83,7 @@
 	getSubscriptionsFn          func() ([]runtimePubsub.Subscription, error)
 	resiliency                  resiliency.Provider
 	stateStores                 map[string]state.Store
+	workflowComponents         map[string]wfs.Workflow
 	lockStores                  map[string]lock.Store
 	configurationStores         map[string]configuration.Store
 	configurationSubscribe      map[string]chan struct{}
@@ -101,35 +101,6 @@
 	shutdown                    func()
 	getComponentsCapabilitiesFn func() map[string][]string
 	maxRequestBodySize          int64 // In bytes
-=======
-	endpoints                  []Endpoint
-	publicEndpoints            []Endpoint
-	directMessaging            messaging.DirectMessaging
-	appChannel                 channel.AppChannel
-	getComponentsFn            func() []componentsV1alpha1.Component
-	getSubscriptionsFn         func() ([]runtimePubsub.Subscription, error)
-	resiliency                 resiliency.Provider
-	stateStores                map[string]state.Store
-	workflowComponents         map[string]wfs.Workflow
-	lockStores                 map[string]lock.Store
-	configurationStores        map[string]configuration.Store
-	configurationSubscribe     map[string]chan struct{}
-	transactionalStateStores   map[string]state.TransactionalStore
-	secretStores               map[string]secretstores.SecretStore
-	secretsConfiguration       map[string]config.SecretsScope
-	actor                      actors.Actors
-	pubsubAdapter              runtimePubsub.Adapter
-	sendToOutputBindingFn      func(name string, req *bindings.InvokeRequest) (*bindings.InvokeResponse, error)
-	id                         string
-	extendedMetadata           sync.Map
-	readyStatus                bool
-	outboundReadyStatus        bool
-	tracingSpec                config.TracingSpec
-	shutdown                   func()
-	getComponentsCapabilitesFn func() map[string][]string
-	daprRunTimeVersion         string
-	maxRequestBodySize         int64 // In bytes
->>>>>>> bb09ca23
 }
 
 type registeredComponent struct {
@@ -219,7 +190,6 @@
 		}
 	}
 	api := &api{
-<<<<<<< HEAD
 		id:                          opts.AppID,
 		appChannel:                  opts.AppChannel,
 		directMessaging:             opts.DirectMessaging,
@@ -227,6 +197,7 @@
 		getSubscriptionsFn:          opts.GetSubscriptionsFn,
 		resiliency:                  opts.Resiliency,
 		stateStores:                 opts.StateStores,
+		workflowComponents:         opts.WorkflowsComponents,
 		lockStores:                  opts.LockStores,
 		secretStores:                opts.SecretStores,
 		secretsConfiguration:        opts.SecretsConfiguration,
@@ -241,30 +212,6 @@
 		maxRequestBodySize:          opts.MaxRequestBodySize,
 		transactionalStateStores:    transactionalStateStores,
 		configurationSubscribe:      make(map[string]chan struct{}),
-=======
-		id:                         opts.AppID,
-		appChannel:                 opts.AppChannel,
-		directMessaging:            opts.DirectMessaging,
-		getComponentsFn:            opts.GetComponentsFn,
-		getSubscriptionsFn:         opts.GetSubscriptionsFn,
-		resiliency:                 opts.Resiliency,
-		stateStores:                opts.StateStores,
-		workflowComponents:         opts.WorkflowsComponents,
-		lockStores:                 opts.LockStores,
-		secretStores:               opts.SecretStores,
-		secretsConfiguration:       opts.SecretsConfiguration,
-		configurationStores:        opts.ConfigurationStores,
-		pubsubAdapter:              opts.PubsubAdapter,
-		actor:                      opts.Actor,
-		sendToOutputBindingFn:      opts.SendToOutputBindingFn,
-		tracingSpec:                opts.TracingSpec,
-		shutdown:                   opts.Shutdown,
-		getComponentsCapabilitesFn: opts.GetComponentsCapabilitiesFn,
-		maxRequestBodySize:         opts.MaxRequestBodySize,
-		transactionalStateStores:   transactionalStateStores,
-		configurationSubscribe:     make(map[string]chan struct{}),
-		daprRunTimeVersion:         buildinfo.Version(),
->>>>>>> bb09ca23
 	}
 
 	metadataEndpoints := api.constructMetadataEndpoints()
