/*
Copyright 2021 The Dapr Authors
Licensed under the Apache License, Version 2.0 (the "License");
you may not use this file except in compliance with the License.
You may obtain a copy of the License at
    http://www.apache.org/licenses/LICENSE-2.0
Unless required by applicable law or agreed to in writing, software
distributed under the License is distributed on an "AS IS" BASIS,
WITHOUT WARRANTIES OR CONDITIONS OF ANY KIND, either express or implied.
See the License for the specific language governing permissions and
limitations under the License.
*/

package http

import (
	"context"
	"encoding/base64"
	"encoding/json"
	"fmt"
	nethttp "net/http"
	"strconv"
	"strings"
	"sync"
	"time"

	"github.com/dapr/dapr/pkg/cache"

	"github.com/fasthttp/router"
	"github.com/mitchellh/mapstructure"
	"github.com/pkg/errors"
	"github.com/valyala/fasthttp"
	"go.opencensus.io/trace"
	"google.golang.org/grpc/codes"
	"google.golang.org/grpc/status"

	"github.com/dapr/components-contrib/bindings"
	"github.com/dapr/components-contrib/configuration"
	"github.com/dapr/components-contrib/lock"
	lock_loader "github.com/dapr/dapr/pkg/components/lock"

	contrib_metadata "github.com/dapr/components-contrib/metadata"
	"github.com/dapr/components-contrib/pubsub"
	"github.com/dapr/components-contrib/secretstores"
	"github.com/dapr/components-contrib/state"
	"github.com/dapr/dapr/pkg/actors"
	components_v1alpha1 "github.com/dapr/dapr/pkg/apis/components/v1alpha1"
	"github.com/dapr/dapr/pkg/channel"
	"github.com/dapr/dapr/pkg/channel/http"
	state_loader "github.com/dapr/dapr/pkg/components/state"
	"github.com/dapr/dapr/pkg/concurrency"
	"github.com/dapr/dapr/pkg/config"
	diag "github.com/dapr/dapr/pkg/diagnostics"
	diag_utils "github.com/dapr/dapr/pkg/diagnostics/utils"
	"github.com/dapr/dapr/pkg/encryption"
	"github.com/dapr/dapr/pkg/messages"
	"github.com/dapr/dapr/pkg/messaging"
	invokev1 "github.com/dapr/dapr/pkg/messaging/v1"
	"github.com/dapr/dapr/pkg/resiliency"
	"github.com/dapr/dapr/pkg/resiliency/breaker"
	runtime_pubsub "github.com/dapr/dapr/pkg/runtime/pubsub"
)

// API returns a list of HTTP endpoints for Dapr.
type API interface {
	APIEndpoints() []Endpoint
	PublicEndpoints() []Endpoint
	MarkStatusAsReady()
	MarkStatusAsOutboundReady()
	SetAppChannel(appChannel channel.AppChannel)
	SetDirectMessaging(directMessaging messaging.DirectMessaging)
	SetActorRuntime(actor actors.Actors)
}

type api struct {
	endpoints                  []Endpoint
	publicEndpoints            []Endpoint
	directMessaging            messaging.DirectMessaging
	appChannel                 channel.AppChannel
	getComponentsFn            func() []components_v1alpha1.Component
	resiliency                 resiliency.Provider
	stateStores                map[string]state.Store
	lockStores                 map[string]lock.Store
	configurationStores        map[string]configuration.Store
	configurationSubscribe     map[string]chan struct{}
	transactionalStateStores   map[string]state.TransactionalStore
	secretStores               map[string]secretstores.SecretStore
	secretsConfiguration       map[string]config.SecretsScope
	actor                      actors.Actors
	pubsubAdapter              runtime_pubsub.Adapter
	sendToOutputBindingFn      func(name string, req *bindings.InvokeRequest) (*bindings.InvokeResponse, error)
	id                         string
	extendedMetadata           sync.Map
	readyStatus                bool
	outboundReadyStatus        bool
	tracingSpec                config.TracingSpec
	shutdown                   func()
	getComponentsCapabilitesFn func() map[string][]string
}

type registeredComponent struct {
	Name         string   `json:"name"`
	Type         string   `json:"type"`
	Version      string   `json:"version"`
	Capabilities []string `json:"capabilities"`
}

type metadata struct {
	ID                   string                     `json:"id"`
	ActiveActorsCount    []actors.ActiveActorsCount `json:"actors"`
	Extended             map[string]string          `json:"extended"`
	RegisteredComponents []registeredComponent      `json:"components"`
}

const (
<<<<<<< HEAD
	apiVersionV1         = "v1.0"
	apiVersionV1alpha1   = "v1.0-alpha1"
	idParam              = "id"
	methodParam          = "method"
	topicParam           = "topic"
	actorTypeParam       = "actorType"
	actorIDParam         = "actorId"
	storeNameParam       = "storeName"
	stateKeyParam        = "key"
	secretStoreNameParam = "secretStoreName"
	secretNameParam      = "key"
	nameParam            = "name"
	consistencyParam     = "consistency"
	concurrencyParam     = "concurrency"
	pubsubnameparam      = "pubsubname"
	traceparentHeader    = "traceparent"
	tracestateHeader     = "tracestate"
	daprAppID            = "dapr-app-id"
	refreshCache         = "refresh_cache"
=======
	apiVersionV1             = "v1.0"
	apiVersionV1alpha1       = "v1.0-alpha1"
	idParam                  = "id"
	methodParam              = "method"
	topicParam               = "topic"
	actorTypeParam           = "actorType"
	actorIDParam             = "actorId"
	storeNameParam           = "storeName"
	stateKeyParam            = "key"
	configurationKeyParam    = "key"
	configurationSubscribeID = "configurationSubscribeID"
	secretStoreNameParam     = "secretStoreName"
	secretNameParam          = "key"
	nameParam                = "name"
	consistencyParam         = "consistency"
	concurrencyParam         = "concurrency"
	pubsubnameparam          = "pubsubname"
	traceparentHeader        = "traceparent"
	tracestateHeader         = "tracestate"
	daprAppID                = "dapr-app-id"
>>>>>>> 29f79f4d
)

// NewAPI returns a new API.
func NewAPI(
	appID string,
	appChannel channel.AppChannel,
	directMessaging messaging.DirectMessaging,
	getComponentsFn func() []components_v1alpha1.Component,
	resiliency resiliency.Provider,
	stateStores map[string]state.Store,
	lockStores map[string]lock.Store,
	secretStores map[string]secretstores.SecretStore,
	secretsConfiguration map[string]config.SecretsScope,
	configurationStores map[string]configuration.Store,
	pubsubAdapter runtime_pubsub.Adapter,
	actor actors.Actors,
	sendToOutputBindingFn func(name string, req *bindings.InvokeRequest) (*bindings.InvokeResponse, error),
	tracingSpec config.TracingSpec,
	shutdown func(),
	getComponentsCapabilitiesFn func() map[string][]string,
) API {
	transactionalStateStores := map[string]state.TransactionalStore{}
	for key, store := range stateStores {
		if state.FeatureTransactional.IsPresent(store.Features()) {
			transactionalStateStores[key] = store.(state.TransactionalStore)
		}
	}
	api := &api{
		appChannel:                 appChannel,
		getComponentsFn:            getComponentsFn,
		resiliency:                 resiliency,
		directMessaging:            directMessaging,
		stateStores:                stateStores,
		lockStores:                 lockStores,
		transactionalStateStores:   transactionalStateStores,
		secretStores:               secretStores,
		secretsConfiguration:       secretsConfiguration,
		configurationStores:        configurationStores,
		configurationSubscribe:     make(map[string]chan struct{}),
		actor:                      actor,
		pubsubAdapter:              pubsubAdapter,
		sendToOutputBindingFn:      sendToOutputBindingFn,
		id:                         appID,
		tracingSpec:                tracingSpec,
		shutdown:                   shutdown,
		getComponentsCapabilitesFn: getComponentsCapabilitiesFn,
	}

	metadataEndpoints := api.constructMetadataEndpoints()
	healthEndpoints := api.constructHealthzEndpoints()

	api.endpoints = append(api.endpoints, api.constructStateEndpoints()...)
	api.endpoints = append(api.endpoints, api.constructSecretEndpoints()...)
	api.endpoints = append(api.endpoints, api.constructPubSubEndpoints()...)
	api.endpoints = append(api.endpoints, api.constructActorEndpoints()...)
	api.endpoints = append(api.endpoints, api.constructDirectMessagingEndpoints()...)
	api.endpoints = append(api.endpoints, metadataEndpoints...)
	api.endpoints = append(api.endpoints, api.constructShutdownEndpoints()...)
	api.endpoints = append(api.endpoints, api.constructBindingsEndpoints()...)
	api.endpoints = append(api.endpoints, api.constructConfigurationEndpoints()...)
	api.endpoints = append(api.endpoints, healthEndpoints...)
	api.endpoints = append(api.endpoints, api.constructDistributedLockEndpoints()...)

	api.publicEndpoints = append(api.publicEndpoints, metadataEndpoints...)
	api.publicEndpoints = append(api.publicEndpoints, healthEndpoints...)

	return api
}

// APIEndpoints returns the list of registered endpoints.
func (a *api) APIEndpoints() []Endpoint {
	return a.endpoints
}

// PublicEndpoints returns the list of registered endpoints.
func (a *api) PublicEndpoints() []Endpoint {
	return a.publicEndpoints
}

// MarkStatusAsReady marks the ready status of dapr.
func (a *api) MarkStatusAsReady() {
	a.readyStatus = true
}

// MarkStatusAsOutboundReady marks the ready status of dapr for outbound traffic.
func (a *api) MarkStatusAsOutboundReady() {
	a.outboundReadyStatus = true
}

func (a *api) constructStateEndpoints() []Endpoint {
	return []Endpoint{
		{
			Methods: []string{fasthttp.MethodGet},
			Route:   "state/{storeName}/{key}",
			Version: apiVersionV1,
			Handler: a.onGetState,
		},
		{
			Methods: []string{fasthttp.MethodPost, fasthttp.MethodPut},
			Route:   "state/{storeName}",
			Version: apiVersionV1,
			Handler: a.onPostState,
		},
		{
			Methods: []string{fasthttp.MethodDelete},
			Route:   "state/{storeName}/{key}",
			Version: apiVersionV1,
			Handler: a.onDeleteState,
		},
		{
			Methods: []string{fasthttp.MethodPost, fasthttp.MethodPut},
			Route:   "state/{storeName}/bulk",
			Version: apiVersionV1,
			Handler: a.onBulkGetState,
		},
		{
			Methods: []string{fasthttp.MethodPost, fasthttp.MethodPut},
			Route:   "state/{storeName}/transaction",
			Version: apiVersionV1,
			Handler: a.onPostStateTransaction,
		},
		{
			Methods: []string{fasthttp.MethodPost, fasthttp.MethodPut},
			Route:   "state/{storeName}/query",
			Version: apiVersionV1alpha1,
			Handler: a.onQueryState,
		},
	}
}

func (a *api) constructSecretEndpoints() []Endpoint {
	return []Endpoint{
		{
			Methods: []string{fasthttp.MethodGet},
			Route:   "secrets/{secretStoreName}/bulk",
			Version: apiVersionV1,
			Handler: a.onBulkGetSecret,
		},
		{
			Methods: []string{fasthttp.MethodGet},
			Route:   "secrets/{secretStoreName}/{key}",
			Version: apiVersionV1,
			Handler: a.onGetSecret,
		},
	}
}

func (a *api) constructPubSubEndpoints() []Endpoint {
	return []Endpoint{
		{
			Methods: []string{fasthttp.MethodPost, fasthttp.MethodPut},
			Route:   "publish/{pubsubname}/{topic:*}",
			Version: apiVersionV1,
			Handler: a.onPublish,
		},
	}
}

func (a *api) constructBindingsEndpoints() []Endpoint {
	return []Endpoint{
		{
			Methods: []string{fasthttp.MethodPost, fasthttp.MethodPut},
			Route:   "bindings/{name}",
			Version: apiVersionV1,
			Handler: a.onOutputBindingMessage,
		},
	}
}

func (a *api) constructDirectMessagingEndpoints() []Endpoint {
	return []Endpoint{
		{
			Methods:           []string{router.MethodWild},
			Route:             "invoke/{id}/method/{method:*}",
			Alias:             "{method:*}",
			Version:           apiVersionV1,
			KeepParamUnescape: true,
			Handler:           a.onDirectMessage,
		},
	}
}

func (a *api) constructActorEndpoints() []Endpoint {
	return []Endpoint{
		{
			Methods: []string{fasthttp.MethodPost, fasthttp.MethodPut},
			Route:   "actors/{actorType}/{actorId}/state",
			Version: apiVersionV1,
			Handler: a.onActorStateTransaction,
		},
		{
			Methods: []string{fasthttp.MethodGet, fasthttp.MethodPost, fasthttp.MethodDelete, fasthttp.MethodPut},
			Route:   "actors/{actorType}/{actorId}/method/{method}",
			Version: apiVersionV1,
			Handler: a.onDirectActorMessage,
		},
		{
			Methods: []string{fasthttp.MethodGet},
			Route:   "actors/{actorType}/{actorId}/state/{key}",
			Version: apiVersionV1,
			Handler: a.onGetActorState,
		},
		{
			Methods: []string{fasthttp.MethodPost, fasthttp.MethodPut},
			Route:   "actors/{actorType}/{actorId}/reminders/{name}",
			Version: apiVersionV1,
			Handler: a.onCreateActorReminder,
		},
		{
			Methods: []string{fasthttp.MethodPost, fasthttp.MethodPut},
			Route:   "actors/{actorType}/{actorId}/timers/{name}",
			Version: apiVersionV1,
			Handler: a.onCreateActorTimer,
		},
		{
			Methods: []string{fasthttp.MethodDelete},
			Route:   "actors/{actorType}/{actorId}/reminders/{name}",
			Version: apiVersionV1,
			Handler: a.onDeleteActorReminder,
		},
		{
			Methods: []string{fasthttp.MethodDelete},
			Route:   "actors/{actorType}/{actorId}/timers/{name}",
			Version: apiVersionV1,
			Handler: a.onDeleteActorTimer,
		},
		{
			Methods: []string{fasthttp.MethodGet},
			Route:   "actors/{actorType}/{actorId}/reminders/{name}",
			Version: apiVersionV1,
			Handler: a.onGetActorReminder,
		},
		{
			Methods: []string{fasthttp.MethodPatch},
			Route:   "actors/{actorType}/{actorId}/reminders/{name}",
			Version: apiVersionV1,
			Handler: a.onRenameActorReminder,
		},
	}
}

func (a *api) constructMetadataEndpoints() []Endpoint {
	return []Endpoint{
		{
			Methods: []string{fasthttp.MethodGet},
			Route:   "metadata",
			Version: apiVersionV1,
			Handler: a.onGetMetadata,
		},
		{
			Methods: []string{fasthttp.MethodPut},
			Route:   "metadata/{key}",
			Version: apiVersionV1,
			Handler: a.onPutMetadata,
		},
	}
}

func (a *api) constructShutdownEndpoints() []Endpoint {
	return []Endpoint{
		{
			Methods: []string{fasthttp.MethodPost},
			Route:   "shutdown",
			Version: apiVersionV1,
			Handler: a.onShutdown,
		},
	}
}

func (a *api) constructHealthzEndpoints() []Endpoint {
	return []Endpoint{
		{
			Methods: []string{fasthttp.MethodGet},
			Route:   "healthz",
			Version: apiVersionV1,
			Handler: a.onGetHealthz,
		},
		{
			Methods: []string{fasthttp.MethodGet},
			Route:   "healthz/outbound",
			Version: apiVersionV1,
			Handler: a.onGetOutboundHealthz,
		},
	}
}

func (a *api) constructConfigurationEndpoints() []Endpoint {
	return []Endpoint{
		{
			Methods: []string{fasthttp.MethodGet},
			Route:   "configuration/{storeName}",
			Version: apiVersionV1alpha1,
			Handler: a.onGetConfiguration,
		},
		{
			Methods: []string{fasthttp.MethodGet},
			Route:   "configuration/{storeName}/subscribe",
			Version: apiVersionV1alpha1,
			Handler: a.onSubscribeConfiguration,
		},
		{
			Methods: []string{fasthttp.MethodPost},
			Route:   "configuration/{configurationSubscribeID}/unsubscribe",
			Version: apiVersionV1alpha1,
			Handler: a.onUnsubscribeConfiguration,
		},
	}
}

func (a *api) constructDistributedLockEndpoints() []Endpoint {
	return []Endpoint{
		{
			Methods: []string{fasthttp.MethodPost},
			Route:   "lock/{storeName}",
			Version: apiVersionV1alpha1,
			Handler: a.onLock,
		},
		{
			Methods: []string{fasthttp.MethodPost},
			Route:   "unlock/{storeName}",
			Version: apiVersionV1alpha1,
			Handler: a.onUnlock,
		},
	}
}

func (a *api) onOutputBindingMessage(reqCtx *fasthttp.RequestCtx) {
	name := reqCtx.UserValue(nameParam).(string)
	body := reqCtx.PostBody()

	var req OutputBindingRequest
	err := json.Unmarshal(body, &req)
	if err != nil {
		msg := NewErrorResponse("ERR_MALFORMED_REQUEST", fmt.Sprintf(messages.ErrMalformedRequest, err))
		respond(reqCtx, withError(fasthttp.StatusBadRequest, msg))
		log.Debug(msg)
		return
	}

	b, err := json.Marshal(req.Data)
	if err != nil {
		msg := NewErrorResponse("ERR_MALFORMED_REQUEST_DATA", fmt.Sprintf(messages.ErrMalformedRequestData, err))
		respond(reqCtx, withError(fasthttp.StatusInternalServerError, msg))
		log.Debug(msg)
		return
	}

	// pass the trace context to output binding in metadata
	if span := diag_utils.SpanFromContext(reqCtx); span != nil {
		sc := span.SpanContext()
		if req.Metadata == nil {
			req.Metadata = map[string]string{}
		}
		// if sc is not empty context, set traceparent Header.
		if sc != (trace.SpanContext{}) {
			req.Metadata[traceparentHeader] = diag.SpanContextToW3CString(sc)
		}
		if sc.Tracestate != nil {
			req.Metadata[tracestateHeader] = diag.TraceStateToW3CString(sc)
		}
	}

	start := time.Now()
	resp, err := a.sendToOutputBindingFn(name, &bindings.InvokeRequest{
		Metadata:  req.Metadata,
		Data:      b,
		Operation: bindings.OperationKind(req.Operation),
	})
	elapsed := diag.ElapsedSince(start)

	diag.DefaultComponentMonitoring.OutputBindingEvent(context.Background(), name, req.Operation, err == nil, elapsed)

	if err != nil {
		msg := NewErrorResponse("ERR_INVOKE_OUTPUT_BINDING", fmt.Sprintf(messages.ErrInvokeOutputBinding, name, err))
		respond(reqCtx, withError(fasthttp.StatusInternalServerError, msg))
		log.Debug(msg)
		return
	}

	if resp == nil {
		respond(reqCtx, withEmpty())
	} else {
		respond(reqCtx, withMetadata(resp.Metadata), withJSON(fasthttp.StatusOK, resp.Data))
	}
}

func (a *api) onBulkGetState(reqCtx *fasthttp.RequestCtx) {
	store, storeName, err := a.getStateStoreWithRequestValidation(reqCtx)
	if err != nil {
		log.Debug(err)
		return
	}

	var req BulkGetRequest
	err = json.Unmarshal(reqCtx.PostBody(), &req)
	if err != nil {
		msg := NewErrorResponse("ERR_MALFORMED_REQUEST", fmt.Sprintf(messages.ErrMalformedRequest, err))
		respond(reqCtx, withError(fasthttp.StatusBadRequest, msg))
		log.Debug(msg)
		return
	}

	// merge metadata from URL query parameters
	metadata := getMetadataFromRequest(reqCtx)
	if req.Metadata == nil {
		req.Metadata = metadata
	} else {
		for k, v := range metadata {
			req.Metadata[k] = v
		}
	}

	bulkResp := make([]BulkGetResponse, len(req.Keys))
	if len(req.Keys) == 0 {
		b, _ := json.Marshal(bulkResp)
		respond(reqCtx, withJSON(fasthttp.StatusOK, b))
		return
	}

	// try bulk get first
	reqs := make([]state.GetRequest, len(req.Keys))
	for i, k := range req.Keys {
		key, err1 := state_loader.GetModifiedStateKey(k, storeName, a.id)
		if err1 != nil {
			msg := NewErrorResponse("ERR_MALFORMED_REQUEST", fmt.Sprintf(messages.ErrMalformedRequest, err1))
			respond(reqCtx, withError(fasthttp.StatusBadRequest, msg))
			log.Debug(err1)
			return
		}
		r := state.GetRequest{
			Key:      key,
			Metadata: req.Metadata,
		}
		reqs[i] = r
	}

	start := time.Now()
	var bulkGet bool
	var responses []state.BulkGetResponse
	policy := a.resiliency.ComponentOutboundPolicy(reqCtx, storeName)
	rErr := policy(func(ctx context.Context) (rErr error) {
		bulkGet, responses, rErr = store.BulkGet(reqs)
		return rErr
	})
	elapsed := diag.ElapsedSince(start)

	diag.DefaultComponentMonitoring.StateInvoked(context.Background(), storeName, diag.BulkGet, err == nil, elapsed)

	if bulkGet {
		// if store supports bulk get
		if rErr != nil {
			msg := NewErrorResponse("ERR_MALFORMED_REQUEST", fmt.Sprintf(messages.ErrMalformedRequest, err))
			respond(reqCtx, withError(fasthttp.StatusBadRequest, msg))
			log.Debug(msg)
			return
		}

		for i := 0; i < len(responses) && i < len(req.Keys); i++ {
			bulkResp[i].Key = state_loader.GetOriginalStateKey(responses[i].Key)
			if responses[i].Error != "" {
				log.Debugf("bulk get: error getting key %s: %s", bulkResp[i].Key, responses[i].Error)
				bulkResp[i].Error = responses[i].Error
			} else {
				bulkResp[i].Data = json.RawMessage(responses[i].Data)
				bulkResp[i].ETag = responses[i].ETag
				bulkResp[i].Metadata = responses[i].Metadata
			}
		}
	} else {
		// if store doesn't support bulk get, fallback to call get() method one by one
		limiter := concurrency.NewLimiter(req.Parallelism)

		for i, k := range req.Keys {
			bulkResp[i].Key = k

			fn := func(param interface{}) {
				r := param.(*BulkGetResponse)
				k, err := state_loader.GetModifiedStateKey(r.Key, storeName, a.id)
				if err != nil {
					log.Debug(err)
					r.Error = err.Error()
					return
				}
				gr := &state.GetRequest{
					Key:      k,
					Metadata: metadata,
				}

				var resp *state.GetResponse
				err = policy(func(ctx context.Context) (rErr error) {
					resp, rErr = store.Get(gr)
					return rErr
				})
				if err != nil {
					log.Debugf("bulk get: error getting key %s: %s", r.Key, err)
					r.Error = err.Error()
				} else if resp != nil {
					r.Data = json.RawMessage(resp.Data)
					r.ETag = resp.ETag
					r.Metadata = resp.Metadata
				}
			}

			limiter.Execute(fn, &bulkResp[i])
		}
		limiter.Wait()
	}

	if encryption.EncryptedStateStore(storeName) {
		for i := range bulkResp {
			val, err := encryption.TryDecryptValue(storeName, bulkResp[i].Data)
			if err != nil {
				log.Debugf("bulk get error: %s", err)
				bulkResp[i].Error = err.Error()
				continue
			}

			bulkResp[i].Data = val
		}
	}

	b, _ := json.Marshal(bulkResp)
	respond(reqCtx, withJSON(fasthttp.StatusOK, b))
}

func (a *api) getStateStoreWithRequestValidation(reqCtx *fasthttp.RequestCtx) (state.Store, string, error) {
	if a.stateStores == nil || len(a.stateStores) == 0 {
		msg := NewErrorResponse("ERR_STATE_STORE_NOT_CONFIGURED", messages.ErrStateStoresNotConfigured)
		respond(reqCtx, withError(fasthttp.StatusInternalServerError, msg))
		log.Debug(msg)
		return nil, "", errors.New(msg.Message)
	}

	storeName := a.getStateStoreName(reqCtx)

	if a.stateStores[storeName] == nil {
		msg := NewErrorResponse("ERR_STATE_STORE_NOT_FOUND", fmt.Sprintf(messages.ErrStateStoreNotFound, storeName))
		respond(reqCtx, withError(fasthttp.StatusBadRequest, msg))
		log.Debug(msg)
		return nil, "", errors.New(msg.Message)
	}
	return a.stateStores[storeName], storeName, nil
}

func (a *api) getLockStoreWithRequestValidation(reqCtx *fasthttp.RequestCtx) (lock.Store, string, error) {
	if a.lockStores == nil || len(a.lockStores) == 0 {
		msg := NewErrorResponse("ERR_LOCK_STORE_NOT_CONFIGURED", messages.ErrLockStoresNotConfigured)
		respond(reqCtx, withError(fasthttp.StatusInternalServerError, msg))
		log.Debug(msg)
		return nil, "", errors.New(msg.Message)
	}

	storeName := a.getStateStoreName(reqCtx)

	if a.lockStores[storeName] == nil {
		msg := NewErrorResponse("ERR_LOCK_STORE_NOT_FOUND", fmt.Sprintf(messages.ErrLockStoreNotFound, storeName))
		respond(reqCtx, withError(fasthttp.StatusBadRequest, msg))
		log.Debug(msg)
		return nil, "", errors.New(msg.Message)
	}
	return a.lockStores[storeName], storeName, nil
}

func (a *api) onGetState(reqCtx *fasthttp.RequestCtx) {
	store, storeName, err := a.getStateStoreWithRequestValidation(reqCtx)
	if err != nil {
		log.Debug(err)
		return
	}

	metadata := getMetadataFromRequest(reqCtx)

	key := reqCtx.UserValue(stateKeyParam).(string)
	consistency := string(reqCtx.QueryArgs().Peek(consistencyParam))
	k, err := state_loader.GetModifiedStateKey(key, storeName, a.id)
	if err != nil {
		msg := NewErrorResponse("ERR_MALFORMED_REQUEST", fmt.Sprintf(messages.ErrMalformedRequest, err))
		respond(reqCtx, withError(fasthttp.StatusBadRequest, msg))
		log.Debug(err)
		return
	}
	req := state.GetRequest{
		Key: k,
		Options: state.GetStateOption{
			Consistency: consistency,
		},
		Metadata: metadata,
	}

	start := time.Now()
	policy := a.resiliency.ComponentOutboundPolicy(reqCtx, storeName)
	var resp *state.GetResponse
	err = policy(func(ctx context.Context) (rErr error) {
		resp, rErr = store.Get(&req)
		return rErr
	})
	elapsed := diag.ElapsedSince(start)

	diag.DefaultComponentMonitoring.StateInvoked(context.Background(), storeName, diag.Get, err == nil, elapsed)

	if err != nil {
		msg := NewErrorResponse("ERR_STATE_GET", fmt.Sprintf(messages.ErrStateGet, key, storeName, err.Error()))
		respond(reqCtx, withError(fasthttp.StatusInternalServerError, msg))
		log.Debug(msg)
		return
	}
	if resp == nil || resp.Data == nil {
		respond(reqCtx, withEmpty())
		return
	}

	if encryption.EncryptedStateStore(storeName) {
		val, err := encryption.TryDecryptValue(storeName, resp.Data)
		if err != nil {
			msg := NewErrorResponse("ERR_STATE_GET", fmt.Sprintf(messages.ErrStateGet, key, storeName, err.Error()))
			respond(reqCtx, withError(fasthttp.StatusInternalServerError, msg))
			log.Debug(msg)
			return
		}

		resp.Data = val
	}

	respond(reqCtx, withJSON(fasthttp.StatusOK, resp.Data), withEtag(resp.ETag), withMetadata(resp.Metadata))
}

func (a *api) getConfigurationStoreWithRequestValidation(reqCtx *fasthttp.RequestCtx) (configuration.Store, string, error) {
	if a.configurationStores == nil || len(a.configurationStores) == 0 {
		msg := NewErrorResponse("ERR_CONFIGURATION_STORE_NOT_CONFIGURED", messages.ErrConfigurationStoresNotConfigured)
		respond(reqCtx, withError(fasthttp.StatusInternalServerError, msg))
		log.Debug(msg)
		return nil, "", errors.New(msg.Message)
	}

	storeName := a.getStateStoreName(reqCtx)

	if a.configurationStores[storeName] == nil {
		msg := NewErrorResponse("ERR_CONFIGURATION_STORE_NOT_FOUND", fmt.Sprintf(messages.ErrConfigurationStoreNotFound, storeName))
		respond(reqCtx, withError(fasthttp.StatusBadRequest, msg))
		log.Debug(msg)
		return nil, "", errors.New(msg.Message)
	}
	return a.configurationStores[storeName], storeName, nil
}

type subscribeConfigurationResponse struct {
	ID string `json:"id"`
}

type configurationEventHandler struct {
	api        *api
	storeName  string
	appChannel channel.AppChannel
	res        resiliency.Provider
}

func (h *configurationEventHandler) updateEventHandler(ctx context.Context, e *configuration.UpdateEvent) error {
	for _, item := range e.Items {
		req := invokev1.NewInvokeMethodRequest(fmt.Sprintf("/configuration/%s/%s", h.storeName, item.Key))
		req.WithHTTPExtension(nethttp.MethodPost, "")
		eventBody, _ := json.Marshal(e)
		req.WithRawData(eventBody, invokev1.JSONContentType)

		policy := h.res.ComponentInboundPolicy(ctx, h.storeName)
		err := policy(func(ctx context.Context) (err error) {
			resp, err := h.appChannel.InvokeMethod(ctx, req)
			if err != nil {
				return err
			}

			if resp != nil && resp.Status().Code != nethttp.StatusOK {
				return errors.Errorf("Error sending configuration item to application, status %d", resp.Status().Code)
			}
			return nil
		})
		if err != nil {
			log.Error(errors.Wrap(err, "error sending configuration item to the app"))
		}
	}
	return nil
}

func (a *api) onLock(reqCtx *fasthttp.RequestCtx) {
	store, storeName, err := a.getLockStoreWithRequestValidation(reqCtx)
	if err != nil {
		log.Debug(err)
		return
	}

	req := lock.TryLockRequest{}
	err = json.Unmarshal(reqCtx.PostBody(), &req)
	if err != nil {
		msg := NewErrorResponse("ERR_MALFORMED_REQUEST", err.Error())
		respond(reqCtx, withError(fasthttp.StatusBadRequest, msg))
		log.Debug(msg)
		return
	}

	policy := a.resiliency.ComponentOutboundPolicy(reqCtx, storeName)

	var resp *lock.TryLockResponse
	req.ResourceID, err = lock_loader.GetModifiedLockKey(req.ResourceID, storeName, a.id)
	if err != nil {
		msg := NewErrorResponse("ERR_TRY_LOCK", err.Error())
		respond(reqCtx, withError(fasthttp.StatusInternalServerError, msg))
		log.Debug(msg)
		return
	}

	err = policy(func(ctx context.Context) (rErr error) {
		resp, rErr = store.TryLock(&req)
		return rErr
	})
	if err != nil {
		msg := NewErrorResponse("ERR_TRY_LOCK", err.Error())
		respond(reqCtx, withError(fasthttp.StatusInternalServerError, msg))
		log.Debug(msg)
		return
	}

	b, _ := json.Marshal(resp)
	respond(reqCtx, withJSON(200, b))
}

func (a *api) onUnlock(reqCtx *fasthttp.RequestCtx) {
	store, storeName, err := a.getLockStoreWithRequestValidation(reqCtx)
	if err != nil {
		log.Debug(err)
		return
	}

	req := lock.UnlockRequest{}
	err = json.Unmarshal(reqCtx.PostBody(), &req)
	if err != nil {
		msg := NewErrorResponse("ERR_MALFORMED_REQUEST", err.Error())
		respond(reqCtx, withError(fasthttp.StatusBadRequest, msg))
		log.Debug(msg)
		return
	}

	policy := a.resiliency.ComponentOutboundPolicy(reqCtx, storeName)

	var resp *lock.UnlockResponse
	req.ResourceID, err = lock_loader.GetModifiedLockKey(req.ResourceID, storeName, a.id)
	if err != nil {
		msg := NewErrorResponse("ERR_UNLOCK", err.Error())
		respond(reqCtx, withError(fasthttp.StatusInternalServerError, msg))
		log.Debug(msg)
		return
	}

	err = policy(func(ctx context.Context) (rErr error) {
		resp, rErr = store.Unlock(&req)
		return rErr
	})
	if err != nil {
		msg := NewErrorResponse("ERR_UNLOCK", err.Error())
		respond(reqCtx, withError(fasthttp.StatusInternalServerError, msg))
		log.Debug(msg)
		return
	}

	b, _ := json.Marshal(resp)
	respond(reqCtx, withJSON(200, b))
}

func (a *api) onSubscribeConfiguration(reqCtx *fasthttp.RequestCtx) {
	store, storeName, err := a.getConfigurationStoreWithRequestValidation(reqCtx)
	if err != nil {
		log.Debug(err)
		return
	}

	metadata := getMetadataFromRequest(reqCtx)
	subscribeKeys := make([]string, 0)

	keys := make([]string, 0)
	queryKeys := reqCtx.QueryArgs().PeekMulti(configurationKeyParam)
	for _, queryKeyByte := range queryKeys {
		keys = append(keys, string(queryKeyByte))
	}

	// empty list means subscribing to all configuration keys
	if len(keys) == 0 {
		getConfigurationReq := &configuration.GetRequest{
			Keys:     []string{},
			Metadata: metadata,
		}

		start := time.Now()
		policy := a.resiliency.ComponentOutboundPolicy(reqCtx, storeName)
		var getResponse *configuration.GetResponse
		err = policy(func(ctx context.Context) (rErr error) {
			getResponse, rErr = store.Get(ctx, getConfigurationReq)
			return rErr
		})
		elapsed := diag.ElapsedSince(start)
		diag.DefaultComponentMonitoring.ConfigurationInvoked(context.Background(), storeName, diag.Get, err == nil, elapsed)

		if err != nil {
			msg := NewErrorResponse("ERR_CONFIGURATION_SUBSCRIBE", fmt.Sprintf(messages.ErrConfigurationSubscribe, keys, storeName, err.Error()))
			respond(reqCtx, withError(fasthttp.StatusInternalServerError, msg))
			log.Debug(msg)
			return
		}
		items := getResponse.Items
		for _, item := range items {
			subscribeKeys = append(subscribeKeys, item.Key)
		}
	} else {
		subscribeKeys = append(subscribeKeys, keys...)
	}

	req := configuration.SubscribeRequest{
		Keys:     subscribeKeys,
		Metadata: metadata,
	}

	// create handler
	handler := &configurationEventHandler{
		api:        a,
		storeName:  storeName,
		appChannel: a.appChannel,
		res:        a.resiliency,
	}

	start := time.Now()
	policy := a.resiliency.ComponentOutboundPolicy(reqCtx, storeName)
	var subscribeID string
	err = policy(func(ctx context.Context) (rErr error) {
		subscribeID, rErr = store.Subscribe(ctx, &req, handler.updateEventHandler)
		return rErr
	})
	elapsed := diag.ElapsedSince(start)

	diag.DefaultComponentMonitoring.ConfigurationInvoked(context.Background(), storeName, diag.ConfigurationSubscribe, err == nil, elapsed)

	if err != nil {
		msg := NewErrorResponse("ERR_CONFIGURATION_SUBSCRIBE", fmt.Sprintf(messages.ErrConfigurationSubscribe, keys, storeName, err.Error()))
		respond(reqCtx, withError(fasthttp.StatusInternalServerError, msg))
		log.Debug(msg)
		return
	}
	respBytes, _ := json.Marshal(&subscribeConfigurationResponse{
		ID: subscribeID,
	})
	respond(reqCtx, withJSON(fasthttp.StatusOK, respBytes))
}

func (a *api) onUnsubscribeConfiguration(reqCtx *fasthttp.RequestCtx) {
	store, storeName, err := a.getConfigurationStoreWithRequestValidation(reqCtx)
	if err != nil {
		log.Debug(err)
		return
	}
	subscribeID := string(reqCtx.QueryArgs().Peek(configurationSubscribeID))

	req := configuration.UnsubscribeRequest{
		ID: subscribeID,
	}
	start := time.Now()
	policy := a.resiliency.ComponentOutboundPolicy(reqCtx, storeName)
	err = policy(func(ctx context.Context) (rErr error) {
		return store.Unsubscribe(ctx, &req)
	})
	elapsed := diag.ElapsedSince(start)
	diag.DefaultComponentMonitoring.ConfigurationInvoked(context.Background(), storeName, diag.ConfigurationUnsubscribe, err == nil, elapsed)

	respond(reqCtx, withJSON(fasthttp.StatusOK, nil))
}

func (a *api) onGetConfiguration(reqCtx *fasthttp.RequestCtx) {
	store, storeName, err := a.getConfigurationStoreWithRequestValidation(reqCtx)
	if err != nil {
		log.Debug(err)
		return
	}

	metadata := getMetadataFromRequest(reqCtx)

	keys := make([]string, 0)
	queryKeys := reqCtx.QueryArgs().PeekMulti(configurationKeyParam)
	for _, queryKeyByte := range queryKeys {
		keys = append(keys, string(queryKeyByte))
	}
	req := configuration.GetRequest{
		Keys:     keys,
		Metadata: metadata,
	}

	start := time.Now()
	policy := a.resiliency.ComponentOutboundPolicy(reqCtx, storeName)
	var getResponse *configuration.GetResponse
	err = policy(func(ctx context.Context) (rErr error) {
		getResponse, rErr = store.Get(ctx, &req)
		return rErr
	})
	elapsed := diag.ElapsedSince(start)

	diag.DefaultComponentMonitoring.ConfigurationInvoked(context.Background(), storeName, diag.Get, err == nil, elapsed)

	if err != nil {
		msg := NewErrorResponse("ERR_CONFIGURATION_GET", fmt.Sprintf(messages.ErrConfigurationGet, keys, storeName, err.Error()))
		respond(reqCtx, withError(fasthttp.StatusInternalServerError, msg))
		log.Debug(msg)
		return
	}
	if getResponse == nil || getResponse.Items == nil || len(getResponse.Items) == 0 {
		respond(reqCtx, withEmpty())
		return
	}

	respBytes, _ := json.Marshal(getResponse.Items)

	respond(reqCtx, withJSON(fasthttp.StatusOK, respBytes))
}

func extractEtag(reqCtx *fasthttp.RequestCtx) (bool, string) {
	var etag string
	var hasEtag bool
	reqCtx.Request.Header.VisitAll(func(key []byte, value []byte) {
		if string(key) == "If-Match" {
			etag = string(value)
			hasEtag = true
			return
		}
	})

	return hasEtag, etag
}

func (a *api) onDeleteState(reqCtx *fasthttp.RequestCtx) {
	store, storeName, err := a.getStateStoreWithRequestValidation(reqCtx)
	if err != nil {
		log.Debug(err)
		return
	}

	key := reqCtx.UserValue(stateKeyParam).(string)

	concurrency := string(reqCtx.QueryArgs().Peek(concurrencyParam))
	consistency := string(reqCtx.QueryArgs().Peek(consistencyParam))

	metadata := getMetadataFromRequest(reqCtx)
	k, err := state_loader.GetModifiedStateKey(key, storeName, a.id)
	if err != nil {
		msg := NewErrorResponse("ERR_MALFORMED_REQUEST", err.Error())
		respond(reqCtx, withError(fasthttp.StatusBadRequest, msg))
		log.Debug(err)
		return
	}
	req := state.DeleteRequest{
		Key: k,
		Options: state.DeleteStateOption{
			Concurrency: concurrency,
			Consistency: consistency,
		},
		Metadata: metadata,
	}

	exists, etag := extractEtag(reqCtx)
	if exists {
		req.ETag = &etag
	}

	start := time.Now()
	policy := a.resiliency.ComponentOutboundPolicy(reqCtx, storeName)
	err = policy(func(ctx context.Context) error {
		return store.Delete(&req)
	})
	elapsed := diag.ElapsedSince(start)

	diag.DefaultComponentMonitoring.StateInvoked(context.Background(), storeName, diag.Delete, err == nil, elapsed)

	if err != nil {
		statusCode, errMsg, resp := a.stateErrorResponse(err, "ERR_STATE_DELETE")
		resp.Message = fmt.Sprintf(messages.ErrStateDelete, key, errMsg)

		respond(reqCtx, withError(statusCode, resp))
		log.Debug(resp.Message)
		return
	}
	respond(reqCtx, withEmpty())
}

func (a *api) onGetSecret(reqCtx *fasthttp.RequestCtx) {
	store, secretStoreName, err := a.getSecretStoreWithRequestValidation(reqCtx)
	if err != nil {
		log.Debug(err)
		return
	}

	metadata := getMetadataFromRequest(reqCtx)

	key := reqCtx.UserValue(secretNameParam).(string)

	if !a.isSecretAllowed(secretStoreName, key) {
		msg := NewErrorResponse("ERR_PERMISSION_DENIED", fmt.Sprintf(messages.ErrPermissionDenied, key, secretStoreName))
		respond(reqCtx, withError(fasthttp.StatusForbidden, msg))
		return
	}

	req := secretstores.GetSecretRequest{
		Name:     key,
		Metadata: metadata,
	}

	if refresh, _ := strconv.ParseBool(metadata[refreshCache]); cache.EnabledForSecretStore(secretStoreName) && !refresh {
		cacheData, cacheErr := cache.GetValue(secretStoreName, req)
		if cacheErr == nil {
			respBytes, _ := a.json.Marshal(cacheData)
			diag.DefaultComponentMonitoring.SecretInvoked(context.Background(), secretStoreName, diag.Get, true, 0)
			respond(reqCtx, withJSON(fasthttp.StatusOK, respBytes))
			return
		}
	}

	start := time.Now()
	policy := a.resiliency.ComponentOutboundPolicy(reqCtx, secretStoreName)
	var resp secretstores.GetSecretResponse
	err = policy(func(ctx context.Context) (rErr error) {
		resp, rErr = store.GetSecret(req)
		return rErr
	})
	elapsed := diag.ElapsedSince(start)

	diag.DefaultComponentMonitoring.SecretInvoked(context.Background(), secretStoreName, diag.Get, err == nil, elapsed)

	if err != nil {
		msg := NewErrorResponse("ERR_SECRET_GET",
			fmt.Sprintf(messages.ErrSecretGet, req.Name, secretStoreName, err.Error()))
		respond(reqCtx, withError(fasthttp.StatusInternalServerError, msg))
		log.Debug(msg)
		return
	}

	if resp.Data == nil {
		respond(reqCtx, withEmpty())
		return
	}
	if cache.EnabledForSecretStore(secretStoreName) {
		cache.SetValueAsync(secretStoreName, req, resp.Data)
	}

	respBytes, _ := json.Marshal(resp.Data)
	respond(reqCtx, withJSON(fasthttp.StatusOK, respBytes))
}

func (a *api) onBulkGetSecret(reqCtx *fasthttp.RequestCtx) {
	store, secretStoreName, err := a.getSecretStoreWithRequestValidation(reqCtx)
	if err != nil {
		log.Debug(err)
		return
	}

	metadata := getMetadataFromRequest(reqCtx)

	req := secretstores.BulkGetSecretRequest{
		Metadata: metadata,
	}

	start := time.Now()
	policy := a.resiliency.ComponentOutboundPolicy(reqCtx, secretStoreName)
	var resp secretstores.BulkGetSecretResponse
	err = policy(func(ctx context.Context) (rErr error) {
		resp, rErr = store.BulkGetSecret(req)
		return rErr
	})
	elapsed := diag.ElapsedSince(start)

	diag.DefaultComponentMonitoring.SecretInvoked(context.Background(), secretStoreName, diag.BulkGet, err == nil, elapsed)

	if err != nil {
		msg := NewErrorResponse("ERR_SECRET_GET",
			fmt.Sprintf(messages.ErrBulkSecretGet, secretStoreName, err.Error()))
		respond(reqCtx, withError(fasthttp.StatusInternalServerError, msg))
		log.Debug(msg)
		return
	}

	if resp.Data == nil {
		respond(reqCtx, withEmpty())
		return
	}

	filteredSecrets := map[string]map[string]string{}
	for key, v := range resp.Data {
		if a.isSecretAllowed(secretStoreName, key) {
			filteredSecrets[key] = v
			// since we don't know the key, so for bulk get only cache the allowed items
			if cache.EnabledForSecretStore(secretStoreName) {
				cache.SetValueAsync(secretStoreName, secretstores.GetSecretRequest{Name: key, Metadata: req.Metadata}, v)
			}
		} else {
			log.Debugf(messages.ErrPermissionDenied, key, secretStoreName)
		}
	}

	respBytes, _ := json.Marshal(filteredSecrets)
	respond(reqCtx, withJSON(fasthttp.StatusOK, respBytes))
}

func (a *api) getSecretStoreWithRequestValidation(reqCtx *fasthttp.RequestCtx) (secretstores.SecretStore, string, error) {
	if a.secretStores == nil || len(a.secretStores) == 0 {
		msg := NewErrorResponse("ERR_SECRET_STORES_NOT_CONFIGURED", messages.ErrSecretStoreNotConfigured)
		respond(reqCtx, withError(fasthttp.StatusInternalServerError, msg))
		return nil, "", errors.New(msg.Message)
	}

	secretStoreName := reqCtx.UserValue(secretStoreNameParam).(string)

	if a.secretStores[secretStoreName] == nil {
		msg := NewErrorResponse("ERR_SECRET_STORE_NOT_FOUND", fmt.Sprintf(messages.ErrSecretStoreNotFound, secretStoreName))
		respond(reqCtx, withError(fasthttp.StatusUnauthorized, msg))
		return nil, "", errors.New(msg.Message)
	}
	return a.secretStores[secretStoreName], secretStoreName, nil
}

func (a *api) onPostState(reqCtx *fasthttp.RequestCtx) {
	store, storeName, err := a.getStateStoreWithRequestValidation(reqCtx)
	if err != nil {
		log.Debug(err)
		return
	}

	reqs := []state.SetRequest{}
	err = json.Unmarshal(reqCtx.PostBody(), &reqs)
	if err != nil {
		msg := NewErrorResponse("ERR_MALFORMED_REQUEST", err.Error())
		respond(reqCtx, withError(fasthttp.StatusBadRequest, msg))
		log.Debug(msg)
		return
	}
	if len(reqs) == 0 {
		respond(reqCtx, withEmpty())
		return
	}

	metadata := getMetadataFromRequest(reqCtx)

	for i, r := range reqs {
		// merge metadata from URL query parameters
		if reqs[i].Metadata == nil {
			reqs[i].Metadata = metadata
		} else {
			for k, v := range metadata {
				reqs[i].Metadata[k] = v
			}
		}

		reqs[i].Key, err = state_loader.GetModifiedStateKey(r.Key, storeName, a.id)
		if err != nil {
			msg := NewErrorResponse("ERR_MALFORMED_REQUEST", err.Error())
			respond(reqCtx, withError(fasthttp.StatusBadRequest, msg))
			log.Debug(err)
			return
		}

		if encryption.EncryptedStateStore(storeName) {
			data := []byte(fmt.Sprintf("%v", r.Value))
			val, encErr := encryption.TryEncryptValue(storeName, data)
			if encErr != nil {
				statusCode, errMsg, resp := a.stateErrorResponse(encErr, "ERR_STATE_SAVE")
				resp.Message = fmt.Sprintf(messages.ErrStateSave, storeName, errMsg)

				respond(reqCtx, withError(statusCode, resp))
				log.Debug(resp.Message)
				return
			}

			reqs[i].Value = val
		}
	}

	start := time.Now()
	policy := a.resiliency.ComponentOutboundPolicy(reqCtx, storeName)
	err = policy(func(ctx context.Context) error {
		return store.BulkSet(reqs)
	})
	elapsed := diag.ElapsedSince(start)

	diag.DefaultComponentMonitoring.StateInvoked(context.Background(), storeName, diag.Set, err == nil, elapsed)

	if err != nil {
		storeName := a.getStateStoreName(reqCtx)

		statusCode, errMsg, resp := a.stateErrorResponse(err, "ERR_STATE_SAVE")
		resp.Message = fmt.Sprintf(messages.ErrStateSave, storeName, errMsg)

		respond(reqCtx, withError(statusCode, resp))
		log.Debug(resp.Message)
		return
	}

	respond(reqCtx, withEmpty())
}

// stateErrorResponse takes a state store error and returns a corresponding status code, error message and modified user error.
func (a *api) stateErrorResponse(err error, errorCode string) (int, string, ErrorResponse) {
	var message string
	var code int
	var etag bool
	etag, code, message = a.etagError(err)

	r := ErrorResponse{
		ErrorCode: errorCode,
	}
	if etag {
		return code, message, r
	}
	message = err.Error()

	return fasthttp.StatusInternalServerError, message, r
}

// etagError checks if the error from the state store is an etag error and returns a bool for indication,
// an status code and an error message.
func (a *api) etagError(err error) (bool, int, string) {
	e, ok := err.(*state.ETagError)
	if !ok {
		return false, -1, ""
	}
	switch e.Kind() {
	case state.ETagMismatch:
		return true, fasthttp.StatusConflict, e.Error()
	case state.ETagInvalid:
		return true, fasthttp.StatusBadRequest, e.Error()
	}

	return false, -1, ""
}

func (a *api) getStateStoreName(reqCtx *fasthttp.RequestCtx) string {
	return reqCtx.UserValue(storeNameParam).(string)
}

func (a *api) onDirectMessage(reqCtx *fasthttp.RequestCtx) {
	targetID := a.findTargetID(reqCtx)
	if targetID == "" {
		msg := NewErrorResponse("ERR_DIRECT_INVOKE", messages.ErrDirectInvokeNoAppID)
		respond(reqCtx, withError(fasthttp.StatusNotFound, msg))
		return
	}

	verb := strings.ToUpper(string(reqCtx.Method()))
	invokeMethodName := reqCtx.UserValue(methodParam).(string)

	if a.directMessaging == nil {
		msg := NewErrorResponse("ERR_DIRECT_INVOKE", messages.ErrDirectInvokeNotReady)
		respond(reqCtx, withError(fasthttp.StatusInternalServerError, msg))
		return
	}

	// Construct internal invoke method request
	req := invokev1.NewInvokeMethodRequest(invokeMethodName).WithHTTPExtension(verb, reqCtx.QueryArgs().String())
	req.WithRawData(reqCtx.Request.Body(), string(reqCtx.Request.Header.ContentType()))
	// Save headers to internal metadata
	req.WithFastHTTPHeaders(&reqCtx.Request.Header)

	policy := a.resiliency.EndpointPolicy(reqCtx, targetID, fmt.Sprintf("%s:%s", targetID, invokeMethodName))
	// Since we don't want to return the actual error, we have to extract several things in order to construct our response.
	var resp *invokev1.InvokeMethodResponse
	var body []byte
	var statusCode int
	var msg ErrorResponse
	errorOccurred := false
	err := policy(func(ctx context.Context) (rErr error) {
		resp, rErr = a.directMessaging.Invoke(ctx, targetID, req)

		if rErr != nil {
			// Allowlists policies that are applied on the callee side can return a Permission Denied error.
			// For everything else, treat it as a gRPC transport error
			errorOccurred = true
			statusCode = fasthttp.StatusInternalServerError
			if status.Code(rErr) == codes.PermissionDenied {
				statusCode = invokev1.HTTPStatusFromCode(codes.PermissionDenied)
			}
			msg = NewErrorResponse("ERR_DIRECT_INVOKE", fmt.Sprintf(messages.ErrDirectInvoke, targetID, rErr))
			return rErr
		}

		errorOccurred = false
		invokev1.InternalMetadataToHTTPHeader(reqCtx, resp.Headers(), reqCtx.Response.Header.Set)
		var contentType string
		contentType, body = resp.RawData()
		reqCtx.Response.Header.SetContentType(contentType)

		// Construct response
		statusCode = int(resp.Status().Code)
		if !resp.IsHTTPResponse() {
			statusCode = invokev1.HTTPStatusFromCode(codes.Code(statusCode))
			if statusCode != fasthttp.StatusOK {
				if body, rErr = invokev1.ProtobufToJSON(resp.Status()); rErr != nil {
					errorOccurred = true
					msg = NewErrorResponse("ERR_MALFORMED_RESPONSE", rErr.Error())
					statusCode = fasthttp.StatusInternalServerError
					return rErr
				}
			}
		} else if statusCode != fasthttp.StatusOK {
			return errors.Errorf("Received non-successful status code: %d", statusCode)
		}
		return nil
	})

	// Special case for timeouts/circuit breakers since they won't go through the rest of the logic.
	if errors.Is(err, context.DeadlineExceeded) || breaker.IsErrorPermanent(err) {
		respond(reqCtx, withError(500, NewErrorResponse("ERR_DIRECT_INVOKE", err.Error())))
		return
	}

	if errorOccurred {
		respond(reqCtx, withError(statusCode, msg))
		return
	}
	respond(reqCtx, with(statusCode, body))
}

// findTargetID tries to find ID of the target service from the following three places:
// 1. {id} in the URL's path.
// 2. Basic authentication, http://dapr-app-id:<service-id>@localhost:3500/path.
// 3. HTTP header: 'dapr-app-id'.
func (a *api) findTargetID(reqCtx *fasthttp.RequestCtx) string {
	if id := reqCtx.UserValue(idParam); id == nil {
		if appID := reqCtx.Request.Header.Peek(daprAppID); appID == nil {
			if auth := reqCtx.Request.Header.Peek(fasthttp.HeaderAuthorization); auth != nil &&
				strings.HasPrefix(string(auth), "Basic ") {
				if s, err := base64.StdEncoding.DecodeString(strings.TrimPrefix(string(auth), "Basic ")); err == nil {
					pair := strings.Split(string(s), ":")
					if len(pair) == 2 && pair[0] == daprAppID {
						return pair[1]
					}
				}
			}
		} else {
			return string(appID)
		}
	} else {
		return id.(string)
	}

	return ""
}

func (a *api) onCreateActorReminder(reqCtx *fasthttp.RequestCtx) {
	if a.actor == nil {
		msg := NewErrorResponse("ERR_ACTOR_RUNTIME_NOT_FOUND", messages.ErrActorRuntimeNotFound)
		respond(reqCtx, withError(fasthttp.StatusInternalServerError, msg))
		return
	}

	actorType := reqCtx.UserValue(actorTypeParam).(string)
	actorID := reqCtx.UserValue(actorIDParam).(string)
	name := reqCtx.UserValue(nameParam).(string)

	var req actors.CreateReminderRequest
	err := json.Unmarshal(reqCtx.PostBody(), &req)
	if err != nil {
		msg := NewErrorResponse("ERR_MALFORMED_REQUEST", fmt.Sprintf(messages.ErrMalformedRequest, err))
		respond(reqCtx, withError(fasthttp.StatusBadRequest, msg))
		log.Debug(msg)
		return
	}

	req.Name = name
	req.ActorType = actorType
	req.ActorID = actorID

	err = a.actor.CreateReminder(reqCtx, &req)
	if err != nil {
		msg := NewErrorResponse("ERR_ACTOR_REMINDER_CREATE", fmt.Sprintf(messages.ErrActorReminderCreate, err))
		respond(reqCtx, withError(fasthttp.StatusInternalServerError, msg))
		log.Debug(msg)
	} else {
		respond(reqCtx, withEmpty())
	}
}

func (a *api) onRenameActorReminder(reqCtx *fasthttp.RequestCtx) {
	if a.actor == nil {
		msg := NewErrorResponse("ERR_ACTOR_RUNTIME_NOT_FOUND", messages.ErrActorRuntimeNotFound)
		respond(reqCtx, withError(fasthttp.StatusInternalServerError, msg))
		return
	}

	actorType := reqCtx.UserValue(actorTypeParam).(string)
	actorID := reqCtx.UserValue(actorIDParam).(string)
	name := reqCtx.UserValue(nameParam).(string)

	var req actors.RenameReminderRequest
	err := json.Unmarshal(reqCtx.PostBody(), &req)
	if err != nil {
		msg := NewErrorResponse("ERR_MALFORMED_REQUEST", fmt.Sprintf(messages.ErrMalformedRequest, err))
		respond(reqCtx, withError(fasthttp.StatusBadRequest, msg))
		log.Debug(msg)
		return
	}

	req.OldName = name
	req.ActorType = actorType
	req.ActorID = actorID

	err = a.actor.RenameReminder(reqCtx, &req)
	if err != nil {
		msg := NewErrorResponse("ERR_ACTOR_REMINDER_RENAME", fmt.Sprintf(messages.ErrActorReminderRename, err))
		respond(reqCtx, withError(fasthttp.StatusInternalServerError, msg))
		log.Debug(msg)
	} else {
		respond(reqCtx, withEmpty())
	}
}

func (a *api) onCreateActorTimer(reqCtx *fasthttp.RequestCtx) {
	if a.actor == nil {
		msg := NewErrorResponse("ERR_ACTOR_RUNTIME_NOT_FOUND", messages.ErrActorRuntimeNotFound)
		respond(reqCtx, withError(fasthttp.StatusInternalServerError, msg))
		log.Debug(msg)
		return
	}

	actorType := reqCtx.UserValue(actorTypeParam).(string)
	actorID := reqCtx.UserValue(actorIDParam).(string)
	name := reqCtx.UserValue(nameParam).(string)

	var req actors.CreateTimerRequest
	err := json.Unmarshal(reqCtx.PostBody(), &req)
	if err != nil {
		msg := NewErrorResponse("ERR_MALFORMED_REQUEST", fmt.Sprintf(messages.ErrMalformedRequest, err))
		respond(reqCtx, withError(fasthttp.StatusBadRequest, msg))
		log.Debug(msg)
		return
	}

	req.Name = name
	req.ActorType = actorType
	req.ActorID = actorID

	err = a.actor.CreateTimer(reqCtx, &req)
	if err != nil {
		msg := NewErrorResponse("ERR_ACTOR_TIMER_CREATE", fmt.Sprintf(messages.ErrActorTimerCreate, err))
		respond(reqCtx, withError(fasthttp.StatusInternalServerError, msg))
		log.Debug(msg)
	} else {
		respond(reqCtx, withEmpty())
	}
}

func (a *api) onDeleteActorReminder(reqCtx *fasthttp.RequestCtx) {
	if a.actor == nil {
		msg := NewErrorResponse("ERR_ACTOR_RUNTIME_NOT_FOUND", messages.ErrActorRuntimeNotFound)
		respond(reqCtx, withError(fasthttp.StatusInternalServerError, msg))
		log.Debug(msg)
		return
	}

	actorType := reqCtx.UserValue(actorTypeParam).(string)
	actorID := reqCtx.UserValue(actorIDParam).(string)
	name := reqCtx.UserValue(nameParam).(string)

	req := actors.DeleteReminderRequest{
		Name:      name,
		ActorID:   actorID,
		ActorType: actorType,
	}

	err := a.actor.DeleteReminder(reqCtx, &req)
	if err != nil {
		msg := NewErrorResponse("ERR_ACTOR_REMINDER_DELETE", fmt.Sprintf(messages.ErrActorReminderDelete, err))
		respond(reqCtx, withError(fasthttp.StatusInternalServerError, msg))
		log.Debug(msg)
	} else {
		respond(reqCtx, withEmpty())
	}
}

func (a *api) onActorStateTransaction(reqCtx *fasthttp.RequestCtx) {
	if a.actor == nil {
		msg := NewErrorResponse("ERR_ACTOR_RUNTIME_NOT_FOUND", messages.ErrActorRuntimeNotFound)
		respond(reqCtx, withError(fasthttp.StatusInternalServerError, msg))
		log.Debug(msg)
		return
	}

	actorType := reqCtx.UserValue(actorTypeParam).(string)
	actorID := reqCtx.UserValue(actorIDParam).(string)
	body := reqCtx.PostBody()

	var ops []actors.TransactionalOperation
	err := json.Unmarshal(body, &ops)
	if err != nil {
		msg := NewErrorResponse("ERR_MALFORMED_REQUEST", err.Error())
		respond(reqCtx, withError(fasthttp.StatusBadRequest, msg))
		log.Debug(msg)
		return
	}

	hosted := a.actor.IsActorHosted(reqCtx, &actors.ActorHostedRequest{
		ActorType: actorType,
		ActorID:   actorID,
	})

	if !hosted {
		msg := NewErrorResponse("ERR_ACTOR_INSTANCE_MISSING", messages.ErrActorInstanceMissing)
		respond(reqCtx, withError(fasthttp.StatusBadRequest, msg))
		log.Debug(msg)
		return
	}

	req := actors.TransactionalRequest{
		ActorID:    actorID,
		ActorType:  actorType,
		Operations: ops,
	}

	err = a.actor.TransactionalStateOperation(reqCtx, &req)
	if err != nil {
		msg := NewErrorResponse("ERR_ACTOR_STATE_TRANSACTION_SAVE", fmt.Sprintf(messages.ErrActorStateTransactionSave, err))
		respond(reqCtx, withError(fasthttp.StatusInternalServerError, msg))
		log.Debug(msg)
	} else {
		respond(reqCtx, withEmpty())
	}
}

func (a *api) onGetActorReminder(reqCtx *fasthttp.RequestCtx) {
	if a.actor == nil {
		msg := NewErrorResponse("ERR_ACTOR_RUNTIME_NOT_FOUND", messages.ErrActorRuntimeNotFound)
		respond(reqCtx, withError(fasthttp.StatusInternalServerError, msg))
		log.Debug(msg)
		return
	}

	actorType := reqCtx.UserValue(actorTypeParam).(string)
	actorID := reqCtx.UserValue(actorIDParam).(string)
	name := reqCtx.UserValue(nameParam).(string)

	resp, err := a.actor.GetReminder(reqCtx, &actors.GetReminderRequest{
		ActorType: actorType,
		ActorID:   actorID,
		Name:      name,
	})
	if err != nil {
		msg := NewErrorResponse("ERR_ACTOR_REMINDER_GET", fmt.Sprintf(messages.ErrActorReminderGet, err))
		respond(reqCtx, withError(fasthttp.StatusInternalServerError, msg))
		log.Debug(msg)
		return
	}
	b, err := json.Marshal(resp)
	if err != nil {
		msg := NewErrorResponse("ERR_ACTOR_REMINDER_GET", fmt.Sprintf(messages.ErrActorReminderGet, err))
		respond(reqCtx, withError(fasthttp.StatusInternalServerError, msg))
		log.Debug(msg)
		return
	}

	respond(reqCtx, withJSON(fasthttp.StatusOK, b))
}

func (a *api) onDeleteActorTimer(reqCtx *fasthttp.RequestCtx) {
	if a.actor == nil {
		msg := NewErrorResponse("ERR_ACTOR_RUNTIME_NOT_FOUND", messages.ErrActorRuntimeNotFound)
		respond(reqCtx, withError(fasthttp.StatusInternalServerError, msg))
		log.Debug(msg)
		return
	}

	actorType := reqCtx.UserValue(actorTypeParam).(string)
	actorID := reqCtx.UserValue(actorIDParam).(string)
	name := reqCtx.UserValue(nameParam).(string)

	req := actors.DeleteTimerRequest{
		Name:      name,
		ActorID:   actorID,
		ActorType: actorType,
	}
	err := a.actor.DeleteTimer(reqCtx, &req)
	if err != nil {
		msg := NewErrorResponse("ERR_ACTOR_TIMER_DELETE", fmt.Sprintf(messages.ErrActorTimerDelete, err))
		respond(reqCtx, withError(fasthttp.StatusInternalServerError, msg))
		log.Debug(msg)
	} else {
		respond(reqCtx, withEmpty())
	}
}

func (a *api) onDirectActorMessage(reqCtx *fasthttp.RequestCtx) {
	if a.actor == nil {
		msg := NewErrorResponse("ERR_ACTOR_RUNTIME_NOT_FOUND", messages.ErrActorRuntimeNotFound)
		respond(reqCtx, withError(fasthttp.StatusInternalServerError, msg))
		log.Debug(msg)
		return
	}

	actorType := reqCtx.UserValue(actorTypeParam).(string)
	actorID := reqCtx.UserValue(actorIDParam).(string)
	verb := strings.ToUpper(string(reqCtx.Method()))
	method := reqCtx.UserValue(methodParam).(string)
	body := reqCtx.PostBody()

	req := invokev1.NewInvokeMethodRequest(method)
	req.WithActor(actorType, actorID)
	req.WithHTTPExtension(verb, reqCtx.QueryArgs().String())
	req.WithRawData(body, string(reqCtx.Request.Header.ContentType()))

	// Save headers to metadata.
	metadata := map[string][]string{}
	reqCtx.Request.Header.VisitAll(func(key []byte, value []byte) {
		metadata[string(key)] = []string{string(value)}
	})
	req.WithMetadata(metadata)

	// Unlike other actor calls, resiliency is handled here for invocation.
	// This is due to actor invocation involving a lookup for the host.
	// Having the retry here allows us to capture that and be resilient to host failure.
	// Additionally, we don't perform timeouts at this level. This is because an actor
	// should technically wait forever on the locking mechanism. If we timeout while
	// waiting for the lock, we can also create a queue of calls that will try and continue
	// after the timeout.
	policy := a.resiliency.ActorPreLockPolicy(reqCtx, actorType, actorID)
	var resp *invokev1.InvokeMethodResponse
	err := policy(func(ctx context.Context) (rErr error) {
		resp, rErr = a.actor.Call(ctx, req)
		return rErr
	})
	if err != nil {
		msg := NewErrorResponse("ERR_ACTOR_INVOKE_METHOD", fmt.Sprintf(messages.ErrActorInvoke, err))
		respond(reqCtx, withError(fasthttp.StatusInternalServerError, msg))
		log.Debug(msg)
		return
	}

	invokev1.InternalMetadataToHTTPHeader(reqCtx, resp.Headers(), reqCtx.Response.Header.Set)
	contentType, body := resp.RawData()
	reqCtx.Response.Header.SetContentType(contentType)

	// Construct response.
	statusCode := int(resp.Status().Code)
	if !resp.IsHTTPResponse() {
		statusCode = invokev1.HTTPStatusFromCode(codes.Code(statusCode))
	}
	respond(reqCtx, with(statusCode, body))
}

func (a *api) onGetActorState(reqCtx *fasthttp.RequestCtx) {
	if a.actor == nil {
		msg := NewErrorResponse("ERR_ACTOR_RUNTIME_NOT_FOUND", messages.ErrActorRuntimeNotFound)
		respond(reqCtx, withError(fasthttp.StatusInternalServerError, msg))
		log.Debug(msg)
		return
	}

	actorType := reqCtx.UserValue(actorTypeParam).(string)
	actorID := reqCtx.UserValue(actorIDParam).(string)
	key := reqCtx.UserValue(stateKeyParam).(string)

	hosted := a.actor.IsActorHosted(reqCtx, &actors.ActorHostedRequest{
		ActorType: actorType,
		ActorID:   actorID,
	})

	if !hosted {
		msg := NewErrorResponse("ERR_ACTOR_INSTANCE_MISSING", messages.ErrActorInstanceMissing)
		respond(reqCtx, withError(fasthttp.StatusBadRequest, msg))
		log.Debug(msg)
		return
	}

	req := actors.GetStateRequest{
		ActorType: actorType,
		ActorID:   actorID,
		Key:       key,
	}

	resp, err := a.actor.GetState(reqCtx, &req)
	if err != nil {
		msg := NewErrorResponse("ERR_ACTOR_STATE_GET", fmt.Sprintf(messages.ErrActorStateGet, err))
		respond(reqCtx, withError(fasthttp.StatusInternalServerError, msg))
		log.Debug(msg)
	} else {
		if resp == nil || resp.Data == nil {
			respond(reqCtx, withEmpty())
			return
		}
		respond(reqCtx, withJSON(fasthttp.StatusOK, resp.Data))
	}
}

func (a *api) onGetMetadata(reqCtx *fasthttp.RequestCtx) {
	temp := make(map[string]string)

	// Copy synchronously so it can be serialized to JSON.
	a.extendedMetadata.Range(func(key, value interface{}) bool {
		temp[key.(string)] = key.(string)

		return true
	})

	activeActorsCount := []actors.ActiveActorsCount{}
	if a.actor != nil {
		activeActorsCount = a.actor.GetActiveActorsCount(reqCtx)
	}
	componentsCapabilties := a.getComponentsCapabilitesFn()
	components := a.getComponentsFn()
	registeredComponents := make([]registeredComponent, 0, len(components))
	for _, comp := range components {
		registeredComp := registeredComponent{
			Name:         comp.Name,
			Version:      comp.Spec.Version,
			Type:         comp.Spec.Type,
			Capabilities: getOrDefaultCapabilites(componentsCapabilties, comp.Name),
		}
		registeredComponents = append(registeredComponents, registeredComp)
	}

	mtd := metadata{
		ID:                   a.id,
		ActiveActorsCount:    activeActorsCount,
		Extended:             temp,
		RegisteredComponents: registeredComponents,
	}

	mtdBytes, err := json.Marshal(mtd)
	if err != nil {
		msg := NewErrorResponse("ERR_METADATA_GET", fmt.Sprintf(messages.ErrMetadataGet, err))
		respond(reqCtx, withError(fasthttp.StatusInternalServerError, msg))
		log.Debug(msg)
	} else {
		respond(reqCtx, withJSON(fasthttp.StatusOK, mtdBytes))
	}
}

func getOrDefaultCapabilites(dict map[string][]string, key string) []string {
	if val, ok := dict[key]; ok {
		return val
	}
	return make([]string, 0)
}

func (a *api) onPutMetadata(reqCtx *fasthttp.RequestCtx) {
	key := fmt.Sprintf("%v", reqCtx.UserValue("key"))
	body := reqCtx.PostBody()
	a.extendedMetadata.Store(key, string(body))
	respond(reqCtx, withEmpty())
}

func (a *api) onShutdown(reqCtx *fasthttp.RequestCtx) {
	if !reqCtx.IsPost() {
		log.Warn("Please use POST method when invoking shutdown API")
	}

	respond(reqCtx, withEmpty())
	go func() {
		a.shutdown()
	}()
}

func (a *api) onPublish(reqCtx *fasthttp.RequestCtx) {
	if a.pubsubAdapter == nil {
		msg := NewErrorResponse("ERR_PUBSUB_NOT_CONFIGURED", messages.ErrPubsubNotConfigured)
		respond(reqCtx, withError(fasthttp.StatusBadRequest, msg))
		log.Debug(msg)

		return
	}

	pubsubName := reqCtx.UserValue(pubsubnameparam).(string)
	if pubsubName == "" {
		msg := NewErrorResponse("ERR_PUBSUB_EMPTY", messages.ErrPubsubEmpty)
		respond(reqCtx, withError(fasthttp.StatusNotFound, msg))
		log.Debug(msg)

		return
	}

	thepubsub := a.pubsubAdapter.GetPubSub(pubsubName)
	if thepubsub == nil {
		msg := NewErrorResponse("ERR_PUBSUB_NOT_FOUND", fmt.Sprintf(messages.ErrPubsubNotFound, pubsubName))
		respond(reqCtx, withError(fasthttp.StatusNotFound, msg))
		log.Debug(msg)

		return
	}

	topic := reqCtx.UserValue(topicParam).(string)
	if topic == "" {
		msg := NewErrorResponse("ERR_TOPIC_EMPTY", fmt.Sprintf(messages.ErrTopicEmpty, pubsubName))
		respond(reqCtx, withError(fasthttp.StatusNotFound, msg))
		log.Debug(msg)

		return
	}

	body := reqCtx.PostBody()
	contentType := string(reqCtx.Request.Header.Peek("Content-Type"))
	metadata := getMetadataFromRequest(reqCtx)
	rawPayload, metaErr := contrib_metadata.IsRawPayload(metadata)
	if metaErr != nil {
		msg := NewErrorResponse("ERR_PUBSUB_REQUEST_METADATA",
			fmt.Sprintf(messages.ErrMetadataGet, metaErr.Error()))
		respond(reqCtx, withError(fasthttp.StatusBadRequest, msg))
		log.Debug(msg)

		return
	}

	// Extract trace context from context.
	span := diag_utils.SpanFromContext(reqCtx)
	// Populate W3C traceparent to cloudevent envelope
	corID := diag.SpanContextToW3CString(span.SpanContext())
	// Populate W3C tracestate to cloudevent envelope
	traceState := diag.TraceStateToW3CString(span.SpanContext())

	data := body

	if !rawPayload {
		envelope, err := runtime_pubsub.NewCloudEvent(&runtime_pubsub.CloudEvent{
			ID:              a.id,
			Topic:           topic,
			DataContentType: contentType,
			Data:            body,
			TraceID:         corID,
			TraceState:      traceState,
			Pubsub:          pubsubName,
		})
		if err != nil {
			msg := NewErrorResponse("ERR_PUBSUB_CLOUD_EVENTS_SER",
				fmt.Sprintf(messages.ErrPubsubCloudEventCreation, err.Error()))
			respond(reqCtx, withError(fasthttp.StatusInternalServerError, msg))
			log.Debug(msg)
			return
		}

		features := thepubsub.Features()

		pubsub.ApplyMetadata(envelope, features, metadata)

		data, err = json.Marshal(envelope)
		if err != nil {
			msg := NewErrorResponse("ERR_PUBSUB_CLOUD_EVENTS_SER",
				fmt.Sprintf(messages.ErrPubsubCloudEventsSer, topic, pubsubName, err.Error()))
			respond(reqCtx, withError(fasthttp.StatusInternalServerError, msg))
			log.Debug(msg)
			return
		}
	}

	req := pubsub.PublishRequest{
		PubsubName: pubsubName,
		Topic:      topic,
		Data:       data,
		Metadata:   metadata,
	}

	start := time.Now()
	err := a.pubsubAdapter.Publish(&req)
	elapsed := diag.ElapsedSince(start)

	diag.DefaultComponentMonitoring.PubsubEgressEvent(context.Background(), pubsubName, topic, err == nil, elapsed)

	if err != nil {
		status := fasthttp.StatusInternalServerError
		msg := NewErrorResponse("ERR_PUBSUB_PUBLISH_MESSAGE",
			fmt.Sprintf(messages.ErrPubsubPublishMessage, topic, pubsubName, err.Error()))

		if errors.As(err, &runtime_pubsub.NotAllowedError{}) {
			msg = NewErrorResponse("ERR_PUBSUB_FORBIDDEN", err.Error())
			status = fasthttp.StatusForbidden
		}

		if errors.As(err, &runtime_pubsub.NotFoundError{}) {
			msg = NewErrorResponse("ERR_PUBSUB_NOT_FOUND", err.Error())
			status = fasthttp.StatusBadRequest
		}

		respond(reqCtx, withError(status, msg))
		log.Debug(msg)
	} else {
		respond(reqCtx, withEmpty())
	}
}

// GetStatusCodeFromMetadata extracts the http status code from the metadata if it exists.
func GetStatusCodeFromMetadata(metadata map[string]string) int {
	code := metadata[http.HTTPStatusCode]
	if code != "" {
		statusCode, err := strconv.Atoi(code)
		if err == nil {
			return statusCode
		}
	}

	return fasthttp.StatusOK
}

func (a *api) onGetHealthz(reqCtx *fasthttp.RequestCtx) {
	if !a.readyStatus {
		msg := NewErrorResponse("ERR_HEALTH_NOT_READY", messages.ErrHealthNotReady)
		respond(reqCtx, withError(fasthttp.StatusInternalServerError, msg))
		log.Debug(msg)
	} else {
		respond(reqCtx, withEmpty())
	}
}

func (a *api) onGetOutboundHealthz(reqCtx *fasthttp.RequestCtx) {
	if !a.outboundReadyStatus {
		msg := NewErrorResponse("ERR_HEALTH_NOT_READY", messages.ErrHealthNotReady)
		respond(reqCtx, withError(fasthttp.StatusInternalServerError, msg))
		log.Debug(msg)
	} else {
		respond(reqCtx, withEmpty())
	}
}

func getMetadataFromRequest(reqCtx *fasthttp.RequestCtx) map[string]string {
	metadata := map[string]string{}
	reqCtx.QueryArgs().VisitAll(func(key []byte, value []byte) {
		queryKey := string(key)
		if strings.HasPrefix(queryKey, metadataPrefix) {
			k := strings.TrimPrefix(queryKey, metadataPrefix)
			metadata[k] = string(value)
		}
	})

	return metadata
}

func (a *api) onPostStateTransaction(reqCtx *fasthttp.RequestCtx) {
	if a.stateStores == nil || len(a.stateStores) == 0 {
		msg := NewErrorResponse("ERR_STATE_STORE_NOT_CONFIGURED", messages.ErrStateStoresNotConfigured)
		respond(reqCtx, withError(fasthttp.StatusInternalServerError, msg))
		log.Debug(msg)
		return
	}

	storeName := reqCtx.UserValue(storeNameParam).(string)
	_, ok := a.stateStores[storeName]
	if !ok {
		msg := NewErrorResponse("ERR_STATE_STORE_NOT_FOUND", fmt.Sprintf(messages.ErrStateStoreNotFound, storeName))
		respond(reqCtx, withError(fasthttp.StatusBadRequest, msg))
		log.Debug(msg)
		return
	}

	transactionalStore, ok := a.transactionalStateStores[storeName]
	if !ok {
		msg := NewErrorResponse("ERR_STATE_STORE_NOT_SUPPORTED", fmt.Sprintf(messages.ErrStateStoreNotSupported, storeName))
		respond(reqCtx, withError(fasthttp.StatusInternalServerError, msg))
		log.Debug(msg)
		return
	}

	body := reqCtx.PostBody()
	var req state.TransactionalStateRequest
	if err := json.Unmarshal(body, &req); err != nil {
		msg := NewErrorResponse("ERR_MALFORMED_REQUEST", fmt.Sprintf(messages.ErrMalformedRequest, err.Error()))
		respond(reqCtx, withError(fasthttp.StatusBadRequest, msg))
		log.Debug(msg)
		return
	}
	if len(req.Operations) == 0 {
		respond(reqCtx, withEmpty())
		return
	}

	// merge metadata from URL query parameters
	metadata := getMetadataFromRequest(reqCtx)
	if req.Metadata == nil {
		req.Metadata = metadata
	} else {
		for k, v := range metadata {
			req.Metadata[k] = v
		}
	}

	operations := []state.TransactionalStateOperation{}
	for _, o := range req.Operations {
		switch o.Operation {
		case state.Upsert:
			var upsertReq state.SetRequest
			err := mapstructure.Decode(o.Request, &upsertReq)
			if err != nil {
				msg := NewErrorResponse("ERR_MALFORMED_REQUEST",
					fmt.Sprintf(messages.ErrMalformedRequest, err.Error()))
				respond(reqCtx, withError(fasthttp.StatusBadRequest, msg))
				log.Debug(msg)
				return
			}
			upsertReq.Key, err = state_loader.GetModifiedStateKey(upsertReq.Key, storeName, a.id)
			if err != nil {
				msg := NewErrorResponse("ERR_MALFORMED_REQUEST", err.Error())
				respond(reqCtx, withError(fasthttp.StatusBadRequest, msg))
				log.Debug(err)
				return
			}
			operations = append(operations, state.TransactionalStateOperation{
				Request:   upsertReq,
				Operation: state.Upsert,
			})
		case state.Delete:
			var delReq state.DeleteRequest
			err := mapstructure.Decode(o.Request, &delReq)
			if err != nil {
				msg := NewErrorResponse("ERR_MALFORMED_REQUEST",
					fmt.Sprintf(messages.ErrMalformedRequest, err.Error()))
				respond(reqCtx, withError(fasthttp.StatusBadRequest, msg))
				log.Debug(msg)
				return
			}
			delReq.Key, err = state_loader.GetModifiedStateKey(delReq.Key, storeName, a.id)
			if err != nil {
				msg := NewErrorResponse("ERR_MALFORMED_REQUEST", err.Error())
				respond(reqCtx, withError(fasthttp.StatusBadRequest, msg))
				log.Debug(msg)
				return
			}
			operations = append(operations, state.TransactionalStateOperation{
				Request:   delReq,
				Operation: state.Delete,
			})
		default:
			msg := NewErrorResponse(
				"ERR_NOT_SUPPORTED_STATE_OPERATION",
				fmt.Sprintf(messages.ErrNotSupportedStateOperation, o.Operation))
			respond(reqCtx, withError(fasthttp.StatusBadRequest, msg))
			log.Debug(msg)
			return
		}
	}

	if encryption.EncryptedStateStore(storeName) {
		for i, op := range operations {
			if op.Operation == state.Upsert {
				req := op.Request.(*state.SetRequest)
				data := []byte(fmt.Sprintf("%v", req.Value))
				val, err := encryption.TryEncryptValue(storeName, data)
				if err != nil {
					msg := NewErrorResponse(
						"ERR_SAVE_STATE",
						fmt.Sprintf(messages.ErrStateSave, storeName, err.Error()))
					respond(reqCtx, withError(fasthttp.StatusBadRequest, msg))
					log.Debug(msg)
					return
				}

				req.Value = val
				operations[i].Request = req
			}
		}
	}

	start := time.Now()
	policy := a.resiliency.ComponentOutboundPolicy(reqCtx, storeName)
	err := policy(func(ctx context.Context) error {
		return transactionalStore.Multi(&state.TransactionalStateRequest{
			Operations: operations,
			Metadata:   req.Metadata,
		})
	})
	elapsed := diag.ElapsedSince(start)

	diag.DefaultComponentMonitoring.StateInvoked(context.Background(), storeName, diag.StateTransaction, err == nil, elapsed)

	if err != nil {
		msg := NewErrorResponse("ERR_STATE_TRANSACTION", fmt.Sprintf(messages.ErrStateTransaction, err.Error()))
		respond(reqCtx, withError(fasthttp.StatusInternalServerError, msg))
		log.Debug(msg)
	} else {
		respond(reqCtx, withEmpty())
	}
}

func (a *api) onQueryState(reqCtx *fasthttp.RequestCtx) {
	store, storeName, err := a.getStateStoreWithRequestValidation(reqCtx)
	if err != nil {
		// error has been already logged
		return
	}

	querier, ok := store.(state.Querier)
	if !ok {
		msg := NewErrorResponse("ERR_METHOD_NOT_FOUND", fmt.Sprintf(messages.ErrNotFound, "Query"))
		respond(reqCtx, withError(fasthttp.StatusNotFound, msg))
		log.Debug(msg)
		return
	}

	if encryption.EncryptedStateStore(storeName) {
		msg := NewErrorResponse("ERR_STATE_QUERY", fmt.Sprintf(messages.ErrStateQuery, storeName, "cannot query encrypted store"))
		respond(reqCtx, withError(fasthttp.StatusBadRequest, msg))
		log.Debug(msg)
		return
	}

	var req state.QueryRequest
	if err = json.Unmarshal(reqCtx.PostBody(), &req.Query); err != nil {
		msg := NewErrorResponse("ERR_MALFORMED_REQUEST", fmt.Sprintf(messages.ErrMalformedRequest, err.Error()))
		respond(reqCtx, withError(fasthttp.StatusBadRequest, msg))
		log.Debug(msg)
		return
	}
	req.Metadata = getMetadataFromRequest(reqCtx)

	start := time.Now()
	policy := a.resiliency.ComponentOutboundPolicy(reqCtx, storeName)
	var resp *state.QueryResponse
	err = policy(func(ctx context.Context) (rErr error) {
		resp, rErr = querier.Query(&req)
		return rErr
	})
	elapsed := diag.ElapsedSince(start)

	diag.DefaultComponentMonitoring.StateInvoked(context.Background(), storeName, diag.StateQuery, err == nil, elapsed)

	if err != nil {
		msg := NewErrorResponse("ERR_STATE_QUERY", fmt.Sprintf(messages.ErrStateQuery, storeName, err.Error()))
		respond(reqCtx, withError(fasthttp.StatusInternalServerError, msg))
		log.Debug(msg)
		return
	}
	if resp == nil || len(resp.Results) == 0 {
		respond(reqCtx, withEmpty())
		return
	}

	qresp := QueryResponse{
		Results:  make([]QueryItem, len(resp.Results)),
		Token:    resp.Token,
		Metadata: resp.Metadata,
	}
	for i := range resp.Results {
		qresp.Results[i].Key = state_loader.GetOriginalStateKey(resp.Results[i].Key)
		qresp.Results[i].ETag = resp.Results[i].ETag
		qresp.Results[i].Error = resp.Results[i].Error
		qresp.Results[i].Data = json.RawMessage(resp.Results[i].Data)
	}

	b, _ := json.Marshal(qresp)
	respond(reqCtx, withJSON(fasthttp.StatusOK, b))
}

func (a *api) isSecretAllowed(storeName, key string) bool {
	if config, ok := a.secretsConfiguration[storeName]; ok {
		return config.IsSecretAllowed(key)
	}
	// By default, if a configuration is not defined for a secret store, return true.
	return true
}

func (a *api) SetAppChannel(appChannel channel.AppChannel) {
	a.appChannel = appChannel
}

func (a *api) SetDirectMessaging(directMessaging messaging.DirectMessaging) {
	a.directMessaging = directMessaging
}

func (a *api) SetActorRuntime(actor actors.Actors) {
	a.actor = actor
}<|MERGE_RESOLUTION|>--- conflicted
+++ resolved
@@ -37,12 +37,14 @@
 	"github.com/dapr/components-contrib/bindings"
 	"github.com/dapr/components-contrib/configuration"
 	"github.com/dapr/components-contrib/lock"
+
 	lock_loader "github.com/dapr/dapr/pkg/components/lock"
 
 	contrib_metadata "github.com/dapr/components-contrib/metadata"
 	"github.com/dapr/components-contrib/pubsub"
 	"github.com/dapr/components-contrib/secretstores"
 	"github.com/dapr/components-contrib/state"
+
 	"github.com/dapr/dapr/pkg/actors"
 	components_v1alpha1 "github.com/dapr/dapr/pkg/apis/components/v1alpha1"
 	"github.com/dapr/dapr/pkg/channel"
@@ -113,27 +115,6 @@
 }
 
 const (
-<<<<<<< HEAD
-	apiVersionV1         = "v1.0"
-	apiVersionV1alpha1   = "v1.0-alpha1"
-	idParam              = "id"
-	methodParam          = "method"
-	topicParam           = "topic"
-	actorTypeParam       = "actorType"
-	actorIDParam         = "actorId"
-	storeNameParam       = "storeName"
-	stateKeyParam        = "key"
-	secretStoreNameParam = "secretStoreName"
-	secretNameParam      = "key"
-	nameParam            = "name"
-	consistencyParam     = "consistency"
-	concurrencyParam     = "concurrency"
-	pubsubnameparam      = "pubsubname"
-	traceparentHeader    = "traceparent"
-	tracestateHeader     = "tracestate"
-	daprAppID            = "dapr-app-id"
-	refreshCache         = "refresh_cache"
-=======
 	apiVersionV1             = "v1.0"
 	apiVersionV1alpha1       = "v1.0-alpha1"
 	idParam                  = "id"
@@ -154,7 +135,7 @@
 	traceparentHeader        = "traceparent"
 	tracestateHeader         = "tracestate"
 	daprAppID                = "dapr-app-id"
->>>>>>> 29f79f4d
+	refreshCache             = "refresh_cache"
 )
 
 // NewAPI returns a new API.
@@ -1165,7 +1146,7 @@
 	if refresh, _ := strconv.ParseBool(metadata[refreshCache]); cache.EnabledForSecretStore(secretStoreName) && !refresh {
 		cacheData, cacheErr := cache.GetValue(secretStoreName, req)
 		if cacheErr == nil {
-			respBytes, _ := a.json.Marshal(cacheData)
+			respBytes, _ := json.Marshal(cacheData)
 			diag.DefaultComponentMonitoring.SecretInvoked(context.Background(), secretStoreName, diag.Get, true, 0)
 			respond(reqCtx, withJSON(fasthttp.StatusOK, respBytes))
 			return
