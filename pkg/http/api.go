--- conflicted
+++ resolved
@@ -748,19 +748,17 @@
 		Metadata: metadata,
 	}
 
-<<<<<<< HEAD
 	if refresh, _ := strconv.ParseBool(metadata[refreshCache]); cache.EnabledForSecretStore(secretStoreName) && !refresh {
 		cacheData, cacheErr := cache.GetValue(secretStoreName, req)
 		if cacheErr == nil {
 			respBytes, _ := a.json.Marshal(cacheData)
+			diag.DefaultComponentMonitoring.SecretInvoked(context.Background(), secretStoreName, diag.Get, true, 0)
 			respond(reqCtx, withJSON(fasthttp.StatusOK, respBytes))
 			return
 		}
 	}
 
-=======
 	start := time.Now()
->>>>>>> 551722f5
 	resp, err := store.GetSecret(req)
 	elapsed := diag.ElapsedSince(start)
 
