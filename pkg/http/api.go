--- conflicted
+++ resolved
@@ -72,12 +72,12 @@
 }
 
 type api struct {
-<<<<<<< HEAD
 	endpoints                   []Endpoint
 	publicEndpoints             []Endpoint
 	directMessaging             messaging.DirectMessaging
 	appChannel                  channel.AppChannel
 	getComponentsFn             func() []componentsV1alpha1.Component
+	getSubscriptionsFn          func() ([]runtimePubsub.Subscription, error)
 	resiliency                  resiliency.Provider
 	stateStores                 map[string]state.Store
 	lockStores                  map[string]lock.Store
@@ -97,34 +97,6 @@
 	shutdown                    func()
 	getComponentsCapabilitiesFn func() map[string][]string
 	maxRequestBodySize          int64 // In bytes
-=======
-	endpoints                  []Endpoint
-	publicEndpoints            []Endpoint
-	directMessaging            messaging.DirectMessaging
-	appChannel                 channel.AppChannel
-	getComponentsFn            func() []componentsV1alpha1.Component
-	getSubscriptionsFn         func() ([]runtimePubsub.Subscription, error)
-	resiliency                 resiliency.Provider
-	stateStores                map[string]state.Store
-	lockStores                 map[string]lock.Store
-	configurationStores        map[string]configuration.Store
-	configurationSubscribe     map[string]chan struct{}
-	transactionalStateStores   map[string]state.TransactionalStore
-	secretStores               map[string]secretstores.SecretStore
-	secretsConfiguration       map[string]config.SecretsScope
-	actor                      actors.Actors
-	pubsubAdapter              runtimePubsub.Adapter
-	sendToOutputBindingFn      func(name string, req *bindings.InvokeRequest) (*bindings.InvokeResponse, error)
-	id                         string
-	extendedMetadata           sync.Map
-	readyStatus                bool
-	outboundReadyStatus        bool
-	tracingSpec                config.TracingSpec
-	shutdown                   func()
-	getComponentsCapabilitesFn func() map[string][]string
-	daprRunTimeVersion         string
-	maxRequestBodySize         int64 // In bytes
->>>>>>> 51cf47d0
 }
 
 type registeredComponent struct {
@@ -210,11 +182,11 @@
 		}
 	}
 	api := &api{
-<<<<<<< HEAD
 		id:                          opts.AppID,
 		appChannel:                  opts.AppChannel,
 		directMessaging:             opts.DirectMessaging,
 		getComponentsFn:             opts.GetComponentsFn,
+		getSubscriptionsFn:          opts.GetSubscriptionsFn,
 		resiliency:                  opts.Resiliency,
 		stateStores:                 opts.StateStores,
 		lockStores:                  opts.LockStores,
@@ -231,29 +203,6 @@
 		maxRequestBodySize:          opts.MaxRequestBodySize,
 		transactionalStateStores:    transactionalStateStores,
 		configurationSubscribe:      make(map[string]chan struct{}),
-=======
-		id:                         opts.AppID,
-		appChannel:                 opts.AppChannel,
-		directMessaging:            opts.DirectMessaging,
-		getComponentsFn:            opts.GetComponentsFn,
-		getSubscriptionsFn:         opts.GetSubscriptionsFn,
-		resiliency:                 opts.Resiliency,
-		stateStores:                opts.StateStores,
-		lockStores:                 opts.LockStores,
-		secretStores:               opts.SecretStores,
-		secretsConfiguration:       opts.SecretsConfiguration,
-		configurationStores:        opts.ConfigurationStores,
-		pubsubAdapter:              opts.PubsubAdapter,
-		actor:                      opts.Actor,
-		sendToOutputBindingFn:      opts.SendToOutputBindingFn,
-		tracingSpec:                opts.TracingSpec,
-		shutdown:                   opts.Shutdown,
-		getComponentsCapabilitesFn: opts.GetComponentsCapabilitiesFn,
-		maxRequestBodySize:         opts.MaxRequestBodySize,
-		transactionalStateStores:   transactionalStateStores,
-		configurationSubscribe:     make(map[string]chan struct{}),
-		daprRunTimeVersion:         version.Version(),
->>>>>>> 51cf47d0
 	}
 
 	metadataEndpoints := api.constructMetadataEndpoints()
