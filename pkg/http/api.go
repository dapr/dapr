--- conflicted
+++ resolved
@@ -42,12 +42,12 @@
 }
 
 const (
-<<<<<<< HEAD
 	apiVersionV1           = "v1.0"
 	idParam                = "id"
 	methodParam            = "method"
 	actorTypeParam         = "actorType"
 	actorIDParam           = "actorId"
+	storeNameParam         = "storeName"
 	stateKeyParam          = "key"
 	topicParam             = "topic"
 	nameParam              = "name"
@@ -56,25 +56,8 @@
 	retryPatternParam      = "retryPattern"
 	retryThresholdParam    = "retryThreshold"
 	concurrencyParam       = "concurrency"
-	daprSeparator          = "__delim__"
+	daprSeparator          = "||"
 	incompatibleStateStore = "state store does not support transactions - please see https://github.com/dapr/docs"
-=======
-	apiVersionV1        = "v1.0"
-	idParam             = "id"
-	methodParam         = "method"
-	actorTypeParam      = "actorType"
-	actorIDParam        = "actorId"
-	storeNameParam      = "storeName"
-	stateKeyParam       = "key"
-	topicParam          = "topic"
-	nameParam           = "name"
-	consistencyParam    = "consistency"
-	retryIntervalParam  = "retryInterval"
-	retryPatternParam   = "retryPattern"
-	retryThresholdParam = "retryThreshold"
-	concurrencyParam    = "concurrency"
-	daprSeparator       = "||"
->>>>>>> 5b4ec9e4
 )
 
 // NewAPI returns a new API
@@ -95,6 +78,7 @@
 	api.endpoints = append(api.endpoints, api.constructDirectMessagingEndpoints()...)
 	api.endpoints = append(api.endpoints, api.constructMetadataEndpoints()...)
 	api.endpoints = append(api.endpoints, api.constructBindingsEndpoints()...)
+	api.endpoints = append(api.endpoints, api.constructTransactionEndpoints()...)
 
 	return api
 }
@@ -127,6 +111,17 @@
 	}
 }
 
+func (a *api) constructTransactionEndpoints() []Endpoint {
+	return []Endpoint{
+		{
+			Methods: []string{http.Post},
+			Route:   "state/<storeName>/transaction",
+			Version: apiVersionV1,
+			Handler: a.onPerformTransaction,
+		},
+	}
+}
+
 func (a *api) constructPubSubEndpoints() []Endpoint {
 	return []Endpoint{
 		{
@@ -221,17 +216,6 @@
 			Route:   "actors/<actorType>/<actorId>/reminders/<name>",
 			Version: apiVersionV1,
 			Handler: a.onGetActorReminder,
-		},
-	}
-}
-
-func (a *api) constructTransactionEndpoints() []Endpoint {
-	return []Endpoint{
-		{
-			Methods: []string{http.Post},
-			Route:   "state/transaction",
-			Version: apiVersionV1,
-			Handler: a.onPerformTransaction,
 		},
 	}
 }
@@ -414,6 +398,48 @@
 	return nil
 }
 
+func (a *api) onPerformTransaction(c *routing.Context) error {
+
+	if a.stateStores == nil || len(a.stateStores) == 0 {
+		msg := NewErrorResponse("ERR_STATE_STORES_NOT_CONFIGURED", "")
+		respondWithError(c.RequestCtx, 400, msg)
+		return nil
+	}
+
+	storeName := c.Param(storeNameParam)
+
+	if a.stateStores[storeName] == nil {
+		msg := NewErrorResponse("ERR_STATE_STORE_NOT_FOUND", fmt.Sprintf("state store name: %s", storeName))
+		respondWithError(c.RequestCtx, 401, msg)
+		return nil
+	}
+
+	body := c.PostBody()
+
+	var requests = []state.TransactionalRequest{}
+	err := a.json.Unmarshal(body, &requests)
+	if err != nil {
+		msg := NewErrorResponse("ERR_MALFORMED_REQUEST", err.Error())
+		respondWithError(c.RequestCtx, 400, msg)
+		return nil
+	}
+
+	transactionalStore, ok := a.stateStores[storeName].(state.TransactionalStore)
+	if !ok {
+		return errors.New(incompatibleStateStore)
+	}
+
+	err = transactionalStore.Multi(requests)
+	if err != nil {
+		msg := NewErrorResponse("ERR_STATE_TRANSACTION_SAVE", err.Error())
+		respondWithError(c.RequestCtx, 500, msg)
+	} else {
+		respondEmpty(c.RequestCtx, 201)
+	}
+
+	return nil
+}
+
 func (a *api) getModifiedStateKey(key string) string {
 	if a.id != "" {
 		return fmt.Sprintf("%s%s%s", a.id, daprSeparator, key)
@@ -864,33 +890,6 @@
 		respondWithError(c.RequestCtx, 500, msg)
 	} else {
 		respondEmpty(c.RequestCtx, 200)
-	}
-
-	return nil
-}
-
-func (a *api) onPerformTransaction(c *routing.Context) error {
-	body := c.PostBody()
-
-	var requests = []state.TransactionalRequest{}
-	err := a.json.Unmarshal(body, &requests)
-	if err != nil {
-		msg := NewErrorResponse("ERR_MALFORMED_REQUEST", err.Error())
-		respondWithError(c.RequestCtx, 400, msg)
-		return nil
-	}
-
-	transactionalStore, ok := a.stateStore.(state.TransactionalStore)
-	if !ok {
-		return errors.New(incompatibleStateStore)
-	}
-
-	err = transactionalStore.Multi(requests)
-	if err != nil {
-		msg := NewErrorResponse("ERR_STATE_TRANSACTION_SAVE", err.Error())
-		respondWithError(c.RequestCtx, 500, msg)
-	} else {
-		respondEmpty(c.RequestCtx, 201)
 	}
 
 	return nil
