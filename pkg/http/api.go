/*
Copyright 2021 The Dapr Authors
Licensed under the Apache License, Version 2.0 (the "License");
you may not use this file except in compliance with the License.
You may obtain a copy of the License at
    http://www.apache.org/licenses/LICENSE-2.0
Unless required by applicable law or agreed to in writing, software
distributed under the License is distributed on an "AS IS" BASIS,
WITHOUT WARRANTIES OR CONDITIONS OF ANY KIND, either express or implied.
See the License for the specific language governing permissions and
limitations under the License.
*/

package http

import (
	"bytes"
	"context"
	"encoding/base64"
	"encoding/json"
	"fmt"
	"io"
	nethttp "net/http"
	"strconv"
	"strings"
	"sync"
	"time"

	"github.com/fasthttp/router"
	"github.com/mitchellh/mapstructure"
	"github.com/pkg/errors"
	"github.com/valyala/fasthttp"
	"go.opentelemetry.io/otel/trace"
	"google.golang.org/grpc/codes"
	"google.golang.org/grpc/status"

	"github.com/dapr/components-contrib/bindings"
	"github.com/dapr/components-contrib/configuration"
	"github.com/dapr/components-contrib/lock"
	lockLoader "github.com/dapr/dapr/pkg/components/lock"
	"github.com/dapr/dapr/pkg/version"
	streamutils "github.com/dapr/dapr/utils/streams"

	contribMetadata "github.com/dapr/components-contrib/metadata"
	"github.com/dapr/components-contrib/pubsub"
	"github.com/dapr/components-contrib/secretstores"
	"github.com/dapr/components-contrib/state"
	"github.com/dapr/dapr/pkg/actors"
	componentsV1alpha1 "github.com/dapr/dapr/pkg/apis/components/v1alpha1"
	"github.com/dapr/dapr/pkg/channel"
	"github.com/dapr/dapr/pkg/channel/http"
	stateLoader "github.com/dapr/dapr/pkg/components/state"
	"github.com/dapr/dapr/pkg/concurrency"
	"github.com/dapr/dapr/pkg/config"
	diag "github.com/dapr/dapr/pkg/diagnostics"
	diagUtils "github.com/dapr/dapr/pkg/diagnostics/utils"
	"github.com/dapr/dapr/pkg/encryption"
	"github.com/dapr/dapr/pkg/messages"
	"github.com/dapr/dapr/pkg/messaging"
	invokev1 "github.com/dapr/dapr/pkg/messaging/v1"
	"github.com/dapr/dapr/pkg/resiliency"
	"github.com/dapr/dapr/pkg/resiliency/breaker"
	runtimePubsub "github.com/dapr/dapr/pkg/runtime/pubsub"
)

// API returns a list of HTTP endpoints for Dapr.
type API interface {
	APIEndpoints() []Endpoint
	PublicEndpoints() []Endpoint
	MarkStatusAsReady()
	MarkStatusAsOutboundReady()
	SetAppChannel(appChannel channel.AppChannel)
	SetDirectMessaging(directMessaging messaging.DirectMessaging)
	SetActorRuntime(actor actors.Actors)
}

type api struct {
	endpoints                  []Endpoint
	publicEndpoints            []Endpoint
	directMessaging            messaging.DirectMessaging
	appChannel                 channel.AppChannel
	getComponentsFn            func() []componentsV1alpha1.Component
	resiliency                 resiliency.Provider
	stateStores                map[string]state.Store
	lockStores                 map[string]lock.Store
	configurationStores        map[string]configuration.Store
	configurationSubscribe     map[string]chan struct{}
	transactionalStateStores   map[string]state.TransactionalStore
	secretStores               map[string]secretstores.SecretStore
	secretsConfiguration       map[string]config.SecretsScope
	actor                      actors.Actors
	pubsubAdapter              runtimePubsub.Adapter
	sendToOutputBindingFn      func(name string, req *bindings.InvokeRequest) (*bindings.InvokeResponse, error)
	id                         string
	extendedMetadata           sync.Map
	readyStatus                bool
	outboundReadyStatus        bool
	tracingSpec                config.TracingSpec
	shutdown                   func()
	getComponentsCapabilitesFn func() map[string][]string
	daprRunTimeVersion         string
	maxRequestBodySize         int64 // In bytes
}

type registeredComponent struct {
	Name         string   `json:"name"`
	Type         string   `json:"type"`
	Version      string   `json:"version"`
	Capabilities []string `json:"capabilities"`
}

type metadata struct {
	ID                   string                     `json:"id"`
	ActiveActorsCount    []actors.ActiveActorsCount `json:"actors"`
	Extended             map[string]string          `json:"extended"`
	RegisteredComponents []registeredComponent      `json:"components"`
}

const (
	apiVersionV1             = "v1.0"
	apiVersionV1alpha1       = "v1.0-alpha1"
	idParam                  = "id"
	methodParam              = "method"
	topicParam               = "topic"
	actorTypeParam           = "actorType"
	actorIDParam             = "actorId"
	storeNameParam           = "storeName"
	stateKeyParam            = "key"
	configurationKeyParam    = "key"
	configurationSubscribeID = "configurationSubscribeID"
	secretStoreNameParam     = "secretStoreName"
	secretNameParam          = "key"
	nameParam                = "name"
	consistencyParam         = "consistency"
	concurrencyParam         = "concurrency"
	pubsubnameparam          = "pubsubname"
	traceparentHeader        = "traceparent"
	tracestateHeader         = "tracestate"
	daprAppID                = "dapr-app-id"
	daprRuntimeVersionKey    = "daprRuntimeVersion"
)

// APIOpts contains the options for NewAPI.
type APIOpts struct {
	AppID                       string
	AppChannel                  channel.AppChannel
	DirectMessaging             messaging.DirectMessaging
	GetComponentsFn             func() []componentsV1alpha1.Component
	Resiliency                  resiliency.Provider
	StateStores                 map[string]state.Store
	LockStores                  map[string]lock.Store
	SecretStores                map[string]secretstores.SecretStore
	SecretsConfiguration        map[string]config.SecretsScope
	ConfigurationStores         map[string]configuration.Store
	PubsubAdapter               runtimePubsub.Adapter
	Actor                       actors.Actors
	SendToOutputBindingFn       func(name string, req *bindings.InvokeRequest) (*bindings.InvokeResponse, error)
	TracingSpec                 config.TracingSpec
	Shutdown                    func()
	GetComponentsCapabilitiesFn func() map[string][]string
	MaxRequestBodySize          int64 // In bytes
}

// NewAPI returns a new API.
func NewAPI(opts APIOpts) API {
	transactionalStateStores := map[string]state.TransactionalStore{}
	for key, store := range opts.StateStores {
		if state.FeatureTransactional.IsPresent(store.Features()) {
			transactionalStateStores[key] = store.(state.TransactionalStore)
		}
	}
	api := &api{
		id:                         opts.AppID,
		appChannel:                 opts.AppChannel,
		directMessaging:            opts.DirectMessaging,
		getComponentsFn:            opts.GetComponentsFn,
		resiliency:                 opts.Resiliency,
		stateStores:                opts.StateStores,
		lockStores:                 opts.LockStores,
		secretStores:               opts.SecretStores,
		secretsConfiguration:       opts.SecretsConfiguration,
		configurationStores:        opts.ConfigurationStores,
		pubsubAdapter:              opts.PubsubAdapter,
		actor:                      opts.Actor,
		sendToOutputBindingFn:      opts.SendToOutputBindingFn,
		tracingSpec:                opts.TracingSpec,
		shutdown:                   opts.Shutdown,
		getComponentsCapabilitesFn: opts.GetComponentsCapabilitiesFn,
		maxRequestBodySize:         opts.MaxRequestBodySize,
		transactionalStateStores:   transactionalStateStores,
		configurationSubscribe:     make(map[string]chan struct{}),
		daprRunTimeVersion:         version.Version(),
	}

	metadataEndpoints := api.constructMetadataEndpoints()
	healthEndpoints := api.constructHealthzEndpoints()

	api.endpoints = append(api.endpoints, api.constructStateEndpoints()...)
	api.endpoints = append(api.endpoints, api.constructSecretEndpoints()...)
	api.endpoints = append(api.endpoints, api.constructPubSubEndpoints()...)
	api.endpoints = append(api.endpoints, api.constructActorEndpoints()...)
	api.endpoints = append(api.endpoints, api.constructDirectMessagingEndpoints()...)
	api.endpoints = append(api.endpoints, metadataEndpoints...)
	api.endpoints = append(api.endpoints, api.constructShutdownEndpoints()...)
	api.endpoints = append(api.endpoints, api.constructBindingsEndpoints()...)
	api.endpoints = append(api.endpoints, api.constructConfigurationEndpoints()...)
	api.endpoints = append(api.endpoints, healthEndpoints...)
	api.endpoints = append(api.endpoints, api.constructDistributedLockEndpoints()...)

	api.publicEndpoints = append(api.publicEndpoints, metadataEndpoints...)
	api.publicEndpoints = append(api.publicEndpoints, healthEndpoints...)

	return api
}

// APIEndpoints returns the list of registered endpoints.
func (a *api) APIEndpoints() []Endpoint {
	return a.endpoints
}

// PublicEndpoints returns the list of registered endpoints.
func (a *api) PublicEndpoints() []Endpoint {
	return a.publicEndpoints
}

// MarkStatusAsReady marks the ready status of dapr.
func (a *api) MarkStatusAsReady() {
	a.readyStatus = true
}

// MarkStatusAsOutboundReady marks the ready status of dapr for outbound traffic.
func (a *api) MarkStatusAsOutboundReady() {
	a.outboundReadyStatus = true
}

func (a *api) constructStateEndpoints() []Endpoint {
	return []Endpoint{
		{
			Methods: []string{fasthttp.MethodGet},
			Route:   "state/{storeName}/{key}",
			Version: apiVersionV1,
			Handler: a.onGetState,
		},
		{
			Methods: []string{fasthttp.MethodPost, fasthttp.MethodPut},
			Route:   "state/{storeName}",
			Version: apiVersionV1,
			Handler: a.onPostState,
		},
		{
			Methods: []string{fasthttp.MethodDelete},
			Route:   "state/{storeName}/{key}",
			Version: apiVersionV1,
			Handler: a.onDeleteState,
		},
		{
			Methods: []string{fasthttp.MethodPost, fasthttp.MethodPut},
			Route:   "state/{storeName}/bulk",
			Version: apiVersionV1,
			Handler: a.onBulkGetState,
		},
		{
			Methods: []string{fasthttp.MethodPost, fasthttp.MethodPut},
			Route:   "state/{storeName}/transaction",
			Version: apiVersionV1,
			Handler: a.onPostStateTransaction,
		},
		{
			Methods: []string{fasthttp.MethodPost, fasthttp.MethodPut},
			Route:   "state/{storeName}/query",
			Version: apiVersionV1alpha1,
			Handler: a.onQueryState,
		},
	}
}

func (a *api) constructSecretEndpoints() []Endpoint {
	return []Endpoint{
		{
			Methods: []string{fasthttp.MethodGet},
			Route:   "secrets/{secretStoreName}/bulk",
			Version: apiVersionV1,
			Handler: a.onBulkGetSecret,
		},
		{
			Methods: []string{fasthttp.MethodGet},
			Route:   "secrets/{secretStoreName}/{key}",
			Version: apiVersionV1,
			Handler: a.onGetSecret,
		},
	}
}

func (a *api) constructPubSubEndpoints() []Endpoint {
	return []Endpoint{
		{
			Methods: []string{fasthttp.MethodPost, fasthttp.MethodPut},
			Route:   "publish/{pubsubname}/{topic:*}",
			Version: apiVersionV1,
			Handler: a.onPublish,
		},
	}
}

func (a *api) constructBindingsEndpoints() []Endpoint {
	return []Endpoint{
		{
			Methods: []string{fasthttp.MethodPost, fasthttp.MethodPut},
			Route:   "bindings/{name}",
			Version: apiVersionV1,
			Handler: a.onOutputBindingMessage,
		},
	}
}

func (a *api) constructDirectMessagingEndpoints() []Endpoint {
	return []Endpoint{
		{
			Methods:           []string{router.MethodWild},
			Route:             "invoke/{id}/method/{method:*}",
			Alias:             "{method:*}",
			Version:           apiVersionV1,
			KeepParamUnescape: true,
			Handler:           a.onDirectMessage,
		},
	}
}

func (a *api) constructActorEndpoints() []Endpoint {
	return []Endpoint{
		{
			Methods: []string{fasthttp.MethodPost, fasthttp.MethodPut},
			Route:   "actors/{actorType}/{actorId}/state",
			Version: apiVersionV1,
			Handler: a.onActorStateTransaction,
		},
		{
			Methods: []string{fasthttp.MethodGet, fasthttp.MethodPost, fasthttp.MethodDelete, fasthttp.MethodPut},
			Route:   "actors/{actorType}/{actorId}/method/{method}",
			Version: apiVersionV1,
			Handler: a.onDirectActorMessage,
		},
		{
			Methods: []string{fasthttp.MethodGet},
			Route:   "actors/{actorType}/{actorId}/state/{key}",
			Version: apiVersionV1,
			Handler: a.onGetActorState,
		},
		{
			Methods: []string{fasthttp.MethodPost, fasthttp.MethodPut},
			Route:   "actors/{actorType}/{actorId}/reminders/{name}",
			Version: apiVersionV1,
			Handler: a.onCreateActorReminder,
		},
		{
			Methods: []string{fasthttp.MethodPost, fasthttp.MethodPut},
			Route:   "actors/{actorType}/{actorId}/timers/{name}",
			Version: apiVersionV1,
			Handler: a.onCreateActorTimer,
		},
		{
			Methods: []string{fasthttp.MethodDelete},
			Route:   "actors/{actorType}/{actorId}/reminders/{name}",
			Version: apiVersionV1,
			Handler: a.onDeleteActorReminder,
		},
		{
			Methods: []string{fasthttp.MethodDelete},
			Route:   "actors/{actorType}/{actorId}/timers/{name}",
			Version: apiVersionV1,
			Handler: a.onDeleteActorTimer,
		},
		{
			Methods: []string{fasthttp.MethodGet},
			Route:   "actors/{actorType}/{actorId}/reminders/{name}",
			Version: apiVersionV1,
			Handler: a.onGetActorReminder,
		},
		{
			Methods: []string{fasthttp.MethodPatch},
			Route:   "actors/{actorType}/{actorId}/reminders/{name}",
			Version: apiVersionV1,
			Handler: a.onRenameActorReminder,
		},
	}
}

func (a *api) constructMetadataEndpoints() []Endpoint {
	return []Endpoint{
		{
			Methods: []string{fasthttp.MethodGet},
			Route:   "metadata",
			Version: apiVersionV1,
			Handler: a.onGetMetadata,
		},
		{
			Methods: []string{fasthttp.MethodPut},
			Route:   "metadata/{key}",
			Version: apiVersionV1,
			Handler: a.onPutMetadata,
		},
	}
}

func (a *api) constructShutdownEndpoints() []Endpoint {
	return []Endpoint{
		{
			Methods: []string{fasthttp.MethodPost},
			Route:   "shutdown",
			Version: apiVersionV1,
			Handler: a.onShutdown,
		},
	}
}

func (a *api) constructHealthzEndpoints() []Endpoint {
	return []Endpoint{
		{
			Methods: []string{fasthttp.MethodGet},
			Route:   "healthz",
			Version: apiVersionV1,
			Handler: a.onGetHealthz,
		},
		{
			Methods: []string{fasthttp.MethodGet},
			Route:   "healthz/outbound",
			Version: apiVersionV1,
			Handler: a.onGetOutboundHealthz,
		},
	}
}

func (a *api) constructConfigurationEndpoints() []Endpoint {
	return []Endpoint{
		{
			Methods: []string{fasthttp.MethodGet},
			Route:   "configuration/{storeName}",
			Version: apiVersionV1alpha1,
			Handler: a.onGetConfiguration,
		},
		{
			Methods: []string{fasthttp.MethodGet},
			Route:   "configuration/{storeName}/subscribe",
			Version: apiVersionV1alpha1,
			Handler: a.onSubscribeConfiguration,
		},
		{
			Methods: []string{fasthttp.MethodGet},
			Route:   "configuration/{storeName}/{configurationSubscribeID}/unsubscribe",
			Version: apiVersionV1alpha1,
			Handler: a.onUnsubscribeConfiguration,
		},
	}
}

func (a *api) constructDistributedLockEndpoints() []Endpoint {
	return []Endpoint{
		{
			Methods: []string{fasthttp.MethodPost},
			Route:   "lock/{storeName}",
			Version: apiVersionV1alpha1,
			Handler: a.onLock,
		},
		{
			Methods: []string{fasthttp.MethodPost},
			Route:   "unlock/{storeName}",
			Version: apiVersionV1alpha1,
			Handler: a.onUnlock,
		},
	}
}

func (a *api) onOutputBindingMessage(reqCtx *fasthttp.RequestCtx) {
	name := reqCtx.UserValue(nameParam).(string)

	var req OutputBindingRequest
	err := a.parseJSONBody(reqCtx, &req)
	if err != nil {
		msg := NewErrorResponse("ERR_MALFORMED_REQUEST", fmt.Sprintf(messages.ErrMalformedRequest, err))
		respond(reqCtx, withError(fasthttp.StatusBadRequest, msg))
		log.Debug(msg)
		return
	}

	b, err := json.Marshal(req.Data)
	if err != nil {
		msg := NewErrorResponse("ERR_MALFORMED_REQUEST_DATA", fmt.Sprintf(messages.ErrMalformedRequestData, err))
		respond(reqCtx, withError(fasthttp.StatusInternalServerError, msg))
		log.Debug(msg)
		return
	}

	// pass the trace context to output binding in metadata
	if span := diagUtils.SpanFromContext(reqCtx); span != nil {
		sc := span.SpanContext()
		if req.Metadata == nil {
			req.Metadata = map[string]string{}
		}
		// if sc is not empty context, set traceparent Header.
		if !sc.Equal(trace.SpanContext{}) {
			req.Metadata[traceparentHeader] = diag.SpanContextToW3CString(sc)
		}
		if sc.TraceState().Len() == 0 {
			req.Metadata[tracestateHeader] = diag.TraceStateToW3CString(sc)
		}
	}

	start := time.Now()
	resp, err := a.sendToOutputBindingFn(name, &bindings.InvokeRequest{
		Metadata:  req.Metadata,
		Data:      b,
		Operation: bindings.OperationKind(req.Operation),
	})
	elapsed := diag.ElapsedSince(start)

	diag.DefaultComponentMonitoring.OutputBindingEvent(context.Background(), name, req.Operation, err == nil, elapsed)

	if err != nil {
		msg := NewErrorResponse("ERR_INVOKE_OUTPUT_BINDING", fmt.Sprintf(messages.ErrInvokeOutputBinding, name, err))
		respond(reqCtx, withError(fasthttp.StatusInternalServerError, msg))
		log.Debug(msg)
		return
	}

	if resp == nil {
		respond(reqCtx, withEmpty())
	} else {
		respond(reqCtx, withMetadata(resp.Metadata), withJSON(fasthttp.StatusOK, resp.Data))
	}
}

func (a *api) onBulkGetState(reqCtx *fasthttp.RequestCtx) {
	store, storeName, err := a.getStateStoreWithRequestValidation(reqCtx)
	if err != nil {
		log.Debug(err)
		return
	}

	var req BulkGetRequest
	err = a.parseJSONBody(reqCtx, &req)
	if err != nil {
		msg := NewErrorResponse("ERR_MALFORMED_REQUEST", fmt.Sprintf(messages.ErrMalformedRequest, err))
		respond(reqCtx, withError(fasthttp.StatusBadRequest, msg))
		log.Debug(msg)
		return
	}

	// merge metadata from URL query parameters
	metadata := getMetadataFromRequest(reqCtx)
	if req.Metadata == nil {
		req.Metadata = metadata
	} else {
		for k, v := range metadata {
			req.Metadata[k] = v
		}
	}

	bulkResp := make([]BulkGetResponse, len(req.Keys))
	if len(req.Keys) == 0 {
		b, _ := json.Marshal(bulkResp)
		respond(reqCtx, withJSON(fasthttp.StatusOK, b))
		return
	}

	// try bulk get first
	reqs := make([]state.GetRequest, len(req.Keys))
	for i, k := range req.Keys {
		key, err1 := stateLoader.GetModifiedStateKey(k, storeName, a.id)
		if err1 != nil {
			msg := NewErrorResponse("ERR_MALFORMED_REQUEST", fmt.Sprintf(messages.ErrMalformedRequest, err1))
			respond(reqCtx, withError(fasthttp.StatusBadRequest, msg))
			log.Debug(err1)
			return
		}
		r := state.GetRequest{
			Key:      key,
			Metadata: req.Metadata,
		}
		reqs[i] = r
	}

	start := time.Now()
	var bulkGet bool
	var responses []state.BulkGetResponse
	policy := a.resiliency.ComponentOutboundPolicy(reqCtx, storeName, resiliency.Statestore)
	rErr := policy(func(ctx context.Context) (rErr error) {
		bulkGet, responses, rErr = store.BulkGet(reqs)
		return rErr
	})
	elapsed := diag.ElapsedSince(start)

	diag.DefaultComponentMonitoring.StateInvoked(context.Background(), storeName, diag.BulkGet, err == nil, elapsed)

	if bulkGet {
		// if store supports bulk get
		if rErr != nil {
			msg := NewErrorResponse("ERR_MALFORMED_REQUEST", fmt.Sprintf(messages.ErrMalformedRequest, err))
			respond(reqCtx, withError(fasthttp.StatusBadRequest, msg))
			log.Debug(msg)
			return
		}

		for i := 0; i < len(responses) && i < len(req.Keys); i++ {
			bulkResp[i].Key = stateLoader.GetOriginalStateKey(responses[i].Key)
			if responses[i].Error != "" {
				log.Debugf("bulk get: error getting key %s: %s", bulkResp[i].Key, responses[i].Error)
				bulkResp[i].Error = responses[i].Error
			} else {
				bulkResp[i].Data = json.RawMessage(responses[i].Data)
				bulkResp[i].ETag = responses[i].ETag
				bulkResp[i].Metadata = responses[i].Metadata
			}
		}
	} else {
		// if store doesn't support bulk get, fallback to call get() method one by one
		limiter := concurrency.NewLimiter(req.Parallelism)

		for i, k := range req.Keys {
			bulkResp[i].Key = k

			fn := func(param interface{}) {
				r := param.(*BulkGetResponse)
				k, err := stateLoader.GetModifiedStateKey(r.Key, storeName, a.id)
				if err != nil {
					log.Debug(err)
					r.Error = err.Error()
					return
				}
				gr := &state.GetRequest{
					Key:      k,
					Metadata: metadata,
				}

				var resp *state.GetResponse
				err = policy(func(ctx context.Context) (rErr error) {
					resp, rErr = store.Get(gr)
					return rErr
				})
				if err != nil {
					log.Debugf("bulk get: error getting key %s: %s", r.Key, err)
					r.Error = err.Error()
				} else if resp != nil {
					r.Data = json.RawMessage(resp.Data)
					r.ETag = resp.ETag
					r.Metadata = resp.Metadata
				}
			}

			limiter.Execute(fn, &bulkResp[i])
		}
		limiter.Wait()
	}

	if encryption.EncryptedStateStore(storeName) {
		for i := range bulkResp {
			val, err := encryption.TryDecryptValue(storeName, bulkResp[i].Data)
			if err != nil {
				log.Debugf("bulk get error: %s", err)
				bulkResp[i].Error = err.Error()
				continue
			}

			bulkResp[i].Data = val
		}
	}

	b, _ := json.Marshal(bulkResp)
	respond(reqCtx, withJSON(fasthttp.StatusOK, b))
}

func (a *api) getStateStoreWithRequestValidation(reqCtx *fasthttp.RequestCtx) (state.Store, string, error) {
	if a.stateStores == nil || len(a.stateStores) == 0 {
		msg := NewErrorResponse("ERR_STATE_STORE_NOT_CONFIGURED", messages.ErrStateStoresNotConfigured)
		respond(reqCtx, withError(fasthttp.StatusInternalServerError, msg))
		log.Debug(msg)
		return nil, "", errors.New(msg.Message)
	}

	storeName := a.getStateStoreName(reqCtx)

	if a.stateStores[storeName] == nil {
		msg := NewErrorResponse("ERR_STATE_STORE_NOT_FOUND", fmt.Sprintf(messages.ErrStateStoreNotFound, storeName))
		respond(reqCtx, withError(fasthttp.StatusBadRequest, msg))
		log.Debug(msg)
		return nil, "", errors.New(msg.Message)
	}
	return a.stateStores[storeName], storeName, nil
}

func (a *api) getLockStoreWithRequestValidation(reqCtx *fasthttp.RequestCtx) (lock.Store, string, error) {
	if a.lockStores == nil || len(a.lockStores) == 0 {
		msg := NewErrorResponse("ERR_LOCK_STORE_NOT_CONFIGURED", messages.ErrLockStoresNotConfigured)
		respond(reqCtx, withError(fasthttp.StatusInternalServerError, msg))
		log.Debug(msg)
		return nil, "", errors.New(msg.Message)
	}

	storeName := a.getStateStoreName(reqCtx)

	if a.lockStores[storeName] == nil {
		msg := NewErrorResponse("ERR_LOCK_STORE_NOT_FOUND", fmt.Sprintf(messages.ErrLockStoreNotFound, storeName))
		respond(reqCtx, withError(fasthttp.StatusBadRequest, msg))
		log.Debug(msg)
		return nil, "", errors.New(msg.Message)
	}
	return a.lockStores[storeName], storeName, nil
}

func (a *api) onGetState(reqCtx *fasthttp.RequestCtx) {
	store, storeName, err := a.getStateStoreWithRequestValidation(reqCtx)
	if err != nil {
		log.Debug(err)
		return
	}

	metadata := getMetadataFromRequest(reqCtx)

	key := reqCtx.UserValue(stateKeyParam).(string)
	consistency := string(reqCtx.QueryArgs().Peek(consistencyParam))
	k, err := stateLoader.GetModifiedStateKey(key, storeName, a.id)
	if err != nil {
		msg := NewErrorResponse("ERR_MALFORMED_REQUEST", fmt.Sprintf(messages.ErrMalformedRequest, err))
		respond(reqCtx, withError(fasthttp.StatusBadRequest, msg))
		log.Debug(err)
		return
	}
	req := state.GetRequest{
		Key: k,
		Options: state.GetStateOption{
			Consistency: consistency,
		},
		Metadata: metadata,
	}

	start := time.Now()
	policy := a.resiliency.ComponentOutboundPolicy(reqCtx, storeName, resiliency.Statestore)
	var resp *state.GetResponse
	err = policy(func(ctx context.Context) (rErr error) {
		resp, rErr = store.Get(&req)
		return rErr
	})
	elapsed := diag.ElapsedSince(start)

	diag.DefaultComponentMonitoring.StateInvoked(context.Background(), storeName, diag.Get, err == nil, elapsed)

	if err != nil {
		msg := NewErrorResponse("ERR_STATE_GET", fmt.Sprintf(messages.ErrStateGet, key, storeName, err.Error()))
		respond(reqCtx, withError(fasthttp.StatusInternalServerError, msg))
		log.Debug(msg)
		return
	}
	if resp == nil || resp.Data == nil {
		respond(reqCtx, withEmpty())
		return
	}

	if encryption.EncryptedStateStore(storeName) {
		var val []byte
		val, err = encryption.TryDecryptValue(storeName, resp.Data)
		if err != nil {
			msg := NewErrorResponse("ERR_STATE_GET", fmt.Sprintf(messages.ErrStateGet, key, storeName, err.Error()))
			respond(reqCtx, withError(fasthttp.StatusInternalServerError, msg))
			log.Debug(msg)
			return
		}

		resp.Data = val
	}

	respond(reqCtx, withJSON(fasthttp.StatusOK, resp.Data), withEtag(resp.ETag), withMetadata(resp.Metadata))
}

func (a *api) getConfigurationStoreWithRequestValidation(reqCtx *fasthttp.RequestCtx) (configuration.Store, string, error) {
	if a.configurationStores == nil || len(a.configurationStores) == 0 {
		msg := NewErrorResponse("ERR_CONFIGURATION_STORE_NOT_CONFIGURED", messages.ErrConfigurationStoresNotConfigured)
		respond(reqCtx, withError(fasthttp.StatusInternalServerError, msg))
		log.Debug(msg)
		return nil, "", errors.New(msg.Message)
	}

	storeName := a.getStateStoreName(reqCtx)

	if a.configurationStores[storeName] == nil {
		msg := NewErrorResponse("ERR_CONFIGURATION_STORE_NOT_FOUND", fmt.Sprintf(messages.ErrConfigurationStoreNotFound, storeName))
		respond(reqCtx, withError(fasthttp.StatusBadRequest, msg))
		log.Debug(msg)
		return nil, "", errors.New(msg.Message)
	}
	return a.configurationStores[storeName], storeName, nil
}

type subscribeConfigurationResponse struct {
	ID string `json:"id"`
}

type UnsubscribeConfigurationResponse struct {
	Ok      bool   `protobuf:"varint,1,opt,name=ok,proto3" json:"ok,omitempty"`
	Message string `protobuf:"bytes,2,opt,name=message,proto3" json:"message,omitempty"`
}

type configurationEventHandler struct {
	api        *api
	storeName  string
	appChannel channel.AppChannel
	res        resiliency.Provider
}

func (h *configurationEventHandler) updateEventHandler(ctx context.Context, e *configuration.UpdateEvent) error {
	if h.appChannel == nil {
		err := errors.Errorf("app channel is nil. unable to send configuration update from %s", h.storeName)
		log.Error(err)
		return err
	}
	for key := range e.Items {
		eventBody, _ := json.Marshal(e)
		req := invokev1.
			NewInvokeMethodRequest(fmt.Sprintf("/configuration/%s/%s", h.storeName, key)).
			WithHTTPExtension(nethttp.MethodPost, "").
			WithRawDataBytes(eventBody, invokev1.JSONContentType)
		defer req.Close()

		// If the request can be retried, we need to enable replaying
		pd := h.res.GetPolicy(h.storeName, &resiliency.ComponentInboundPolicy)
		if pd != nil && pd.HasRetries() {
			req.WithReplay(true)
		}

		policy := h.res.ComponentInboundPolicy(ctx, h.storeName, resiliency.Configuration)
		err := policy(func(ctx context.Context) (err error) {
			resp, err := h.appChannel.InvokeMethod(ctx, req)
			if err != nil {
				return err
			}
			if resp != nil {
				defer resp.Close()

				if resp.Status().Code != nethttp.StatusOK {
					return errors.Errorf("Error sending configuration item to application, status %d", resp.Status().Code)
				}
			}
			return nil
		})
		if err != nil {
			log.Error(errors.Wrap(err, "error sending configuration item to the app"))
		}
	}
	return nil
}

func (a *api) onLock(reqCtx *fasthttp.RequestCtx) {
	store, storeName, err := a.getLockStoreWithRequestValidation(reqCtx)
	if err != nil {
		log.Debug(err)
		return
	}

	req := lock.TryLockRequest{}
	err = a.parseJSONBody(reqCtx, &req)
	if err != nil {
		msg := NewErrorResponse("ERR_MALFORMED_REQUEST", err.Error())
		respond(reqCtx, withError(fasthttp.StatusBadRequest, msg))
		log.Debug(msg)
		return
	}

	policy := a.resiliency.ComponentOutboundPolicy(reqCtx, storeName, resiliency.Lock)

	var resp *lock.TryLockResponse
	req.ResourceID, err = lockLoader.GetModifiedLockKey(req.ResourceID, storeName, a.id)
	if err != nil {
		msg := NewErrorResponse("ERR_TRY_LOCK", err.Error())
		respond(reqCtx, withError(fasthttp.StatusInternalServerError, msg))
		log.Debug(msg)
		return
	}

	err = policy(func(ctx context.Context) (rErr error) {
		resp, rErr = store.TryLock(&req)
		return rErr
	})
	if err != nil {
		msg := NewErrorResponse("ERR_TRY_LOCK", err.Error())
		respond(reqCtx, withError(fasthttp.StatusInternalServerError, msg))
		log.Debug(msg)
		return
	}

	b, _ := json.Marshal(resp)
	respond(reqCtx, withJSON(200, b))
}

func (a *api) onUnlock(reqCtx *fasthttp.RequestCtx) {
	store, storeName, err := a.getLockStoreWithRequestValidation(reqCtx)
	if err != nil {
		log.Debug(err)
		return
	}

	req := lock.UnlockRequest{}
	err = a.parseJSONBody(reqCtx, &req)
	if err != nil {
		msg := NewErrorResponse("ERR_MALFORMED_REQUEST", err.Error())
		respond(reqCtx, withError(fasthttp.StatusBadRequest, msg))
		log.Debug(msg)
		return
	}

	policy := a.resiliency.ComponentOutboundPolicy(reqCtx, storeName, resiliency.Lock)

	var resp *lock.UnlockResponse
	req.ResourceID, err = lockLoader.GetModifiedLockKey(req.ResourceID, storeName, a.id)
	if err != nil {
		msg := NewErrorResponse("ERR_UNLOCK", err.Error())
		respond(reqCtx, withError(fasthttp.StatusInternalServerError, msg))
		log.Debug(msg)
		return
	}

	err = policy(func(ctx context.Context) (rErr error) {
		resp, rErr = store.Unlock(&req)
		return rErr
	})
	if err != nil {
		msg := NewErrorResponse("ERR_UNLOCK", err.Error())
		respond(reqCtx, withError(fasthttp.StatusInternalServerError, msg))
		log.Debug(msg)
		return
	}

	b, _ := json.Marshal(resp)
	respond(reqCtx, withJSON(200, b))
}

func (a *api) onSubscribeConfiguration(reqCtx *fasthttp.RequestCtx) {
	// Need a context specific to this request. See: https://github.com/valyala/fasthttp/issues/1350
	ctx, cancel := context.WithCancel(reqCtx)
	defer cancel()

	store, storeName, err := a.getConfigurationStoreWithRequestValidation(reqCtx)
	if err != nil {
		log.Debug(err)
		return
	}
	if a.appChannel == nil {
		msg := NewErrorResponse("ERR_APP_CHANNEL_NIL", "app channel is not initialized. cannot subscribe to configuration updates")
		respond(reqCtx, withError(fasthttp.StatusInternalServerError, msg))
		log.Debug(msg)
		return
	}
	metadata := getMetadataFromRequest(reqCtx)
	subscribeKeys := make([]string, 0)

	keys := make([]string, 0)
	queryKeys := reqCtx.QueryArgs().PeekMulti(configurationKeyParam)
	for _, queryKeyByte := range queryKeys {
		keys = append(keys, string(queryKeyByte))
	}

<<<<<<< HEAD
	// empty list means subscribing to all configuration keys
	if len(keys) == 0 {
		getConfigurationReq := &configuration.GetRequest{
			Keys:     []string{},
			Metadata: metadata,
		}

		start := time.Now()
		policy := a.resiliency.ComponentOutboundPolicy(ctx, storeName, resiliency.Configuration)
		var getResponse *configuration.GetResponse
		err = policy(func(ctx context.Context) (rErr error) {
			getResponse, rErr = store.Get(ctx, getConfigurationReq)
			return rErr
		})
		elapsed := diag.ElapsedSince(start)
		diag.DefaultComponentMonitoring.ConfigurationInvoked(context.Background(), storeName, diag.Get, err == nil, elapsed)

		if err != nil {
			msg := NewErrorResponse("ERR_CONFIGURATION_SUBSCRIBE", fmt.Sprintf(messages.ErrConfigurationSubscribe, keys, storeName, err.Error()))
			respond(reqCtx, withError(fasthttp.StatusInternalServerError, msg))
			log.Debug(msg)
			return
		}
		items := getResponse.Items
		for key := range items {
			if _, ok := a.configurationSubscribe[fmt.Sprintf("%s||%s", storeName, key)]; !ok {
				subscribeKeys = append(subscribeKeys, key)
			}
		}
	} else {
=======
	if len(keys) > 0 {
>>>>>>> 1047dfdb
		subscribeKeys = append(subscribeKeys, keys...)
	}

	req := configuration.SubscribeRequest{
		Keys:     subscribeKeys,
		Metadata: metadata,
	}

	// create handler
	handler := &configurationEventHandler{
		api:        a,
		storeName:  storeName,
		appChannel: a.appChannel,
		res:        a.resiliency,
	}

	start := time.Now()
	policy := a.resiliency.ComponentOutboundPolicy(reqCtx, storeName, resiliency.Configuration)
	var subscribeID string
	err = policy(func(ctx context.Context) (rErr error) {
		subscribeID, rErr = store.Subscribe(ctx, &req, handler.updateEventHandler)
		return rErr
	})
	elapsed := diag.ElapsedSince(start)

	diag.DefaultComponentMonitoring.ConfigurationInvoked(context.Background(), storeName, diag.ConfigurationSubscribe, err == nil, elapsed)

	if err != nil {
		msg := NewErrorResponse("ERR_CONFIGURATION_SUBSCRIBE", fmt.Sprintf(messages.ErrConfigurationSubscribe, keys, storeName, err.Error()))
		respond(reqCtx, withError(fasthttp.StatusInternalServerError, msg))
		log.Debug(msg)
		return
	}
	respBytes, _ := json.Marshal(&subscribeConfigurationResponse{
		ID: subscribeID,
	})
	respond(reqCtx, withJSON(fasthttp.StatusOK, respBytes))
}

func (a *api) onUnsubscribeConfiguration(reqCtx *fasthttp.RequestCtx) {
	store, storeName, err := a.getConfigurationStoreWithRequestValidation(reqCtx)
	if err != nil {
		log.Debug(err)
		return
	}
	subscribeID := reqCtx.UserValue(configurationSubscribeID).(string)

	req := configuration.UnsubscribeRequest{
		ID: subscribeID,
	}
	start := time.Now()
	policy := a.resiliency.ComponentOutboundPolicy(reqCtx, storeName, resiliency.Configuration)
	err = policy(func(ctx context.Context) (rErr error) {
		return store.Unsubscribe(ctx, &req)
	})
	elapsed := diag.ElapsedSince(start)
	diag.DefaultComponentMonitoring.ConfigurationInvoked(context.Background(), storeName, diag.ConfigurationUnsubscribe, err == nil, elapsed)

	if err != nil {
		msg := NewErrorResponse("ERR_CONFIGURATION_UNSUBSCRIBE", fmt.Sprintf(messages.ErrConfigurationUnsubscribe, subscribeID, err.Error()))
		errRespBytes, _ := json.Marshal(&UnsubscribeConfigurationResponse{
			Ok:      false,
			Message: msg.Message,
		})
		respond(reqCtx, withJSON(fasthttp.StatusInternalServerError, errRespBytes))
		log.Debug(msg)
		return
	}
	respBytes, _ := json.Marshal(&UnsubscribeConfigurationResponse{
		Ok: true,
	})
	respond(reqCtx, withJSON(fasthttp.StatusOK, respBytes))
}

func (a *api) onGetConfiguration(reqCtx *fasthttp.RequestCtx) {
	store, storeName, err := a.getConfigurationStoreWithRequestValidation(reqCtx)
	if err != nil {
		log.Debug(err)
		return
	}

	metadata := getMetadataFromRequest(reqCtx)

	keys := make([]string, 0)
	queryKeys := reqCtx.QueryArgs().PeekMulti(configurationKeyParam)
	for _, queryKeyByte := range queryKeys {
		keys = append(keys, string(queryKeyByte))
	}
	req := configuration.GetRequest{
		Keys:     keys,
		Metadata: metadata,
	}

	start := time.Now()
	policy := a.resiliency.ComponentOutboundPolicy(reqCtx, storeName, resiliency.Configuration)
	var getResponse *configuration.GetResponse
	err = policy(func(ctx context.Context) (rErr error) {
		getResponse, rErr = store.Get(ctx, &req)
		return rErr
	})
	elapsed := diag.ElapsedSince(start)

	diag.DefaultComponentMonitoring.ConfigurationInvoked(context.Background(), storeName, diag.Get, err == nil, elapsed)

	if err != nil {
		msg := NewErrorResponse("ERR_CONFIGURATION_GET", fmt.Sprintf(messages.ErrConfigurationGet, keys, storeName, err.Error()))
		respond(reqCtx, withError(fasthttp.StatusInternalServerError, msg))
		log.Debug(msg)
		return
	}
	if getResponse == nil || getResponse.Items == nil || len(getResponse.Items) == 0 {
		respond(reqCtx, withEmpty())
		return
	}

	respBytes, _ := json.Marshal(getResponse.Items)

	respond(reqCtx, withJSON(fasthttp.StatusOK, respBytes))
}

func extractEtag(reqCtx *fasthttp.RequestCtx) (bool, string) {
	var etag string
	var hasEtag bool
	reqCtx.Request.Header.VisitAll(func(key []byte, value []byte) {
		if string(key) == "If-Match" {
			etag = string(value)
			hasEtag = true
			return
		}
	})

	return hasEtag, etag
}

func (a *api) onDeleteState(reqCtx *fasthttp.RequestCtx) {
	store, storeName, err := a.getStateStoreWithRequestValidation(reqCtx)
	if err != nil {
		log.Debug(err)
		return
	}

	key := reqCtx.UserValue(stateKeyParam).(string)

	concurrency := string(reqCtx.QueryArgs().Peek(concurrencyParam))
	consistency := string(reqCtx.QueryArgs().Peek(consistencyParam))

	metadata := getMetadataFromRequest(reqCtx)
	k, err := stateLoader.GetModifiedStateKey(key, storeName, a.id)
	if err != nil {
		msg := NewErrorResponse("ERR_MALFORMED_REQUEST", err.Error())
		respond(reqCtx, withError(fasthttp.StatusBadRequest, msg))
		log.Debug(err)
		return
	}
	req := state.DeleteRequest{
		Key: k,
		Options: state.DeleteStateOption{
			Concurrency: concurrency,
			Consistency: consistency,
		},
		Metadata: metadata,
	}

	exists, etag := extractEtag(reqCtx)
	if exists {
		req.ETag = &etag
	}

	start := time.Now()
	policy := a.resiliency.ComponentOutboundPolicy(reqCtx, storeName, resiliency.Statestore)
	err = policy(func(ctx context.Context) error {
		return store.Delete(&req)
	})
	elapsed := diag.ElapsedSince(start)

	diag.DefaultComponentMonitoring.StateInvoked(context.Background(), storeName, diag.Delete, err == nil, elapsed)

	if err != nil {
		statusCode, errMsg, resp := a.stateErrorResponse(err, "ERR_STATE_DELETE")
		resp.Message = fmt.Sprintf(messages.ErrStateDelete, key, errMsg)

		respond(reqCtx, withError(statusCode, resp))
		log.Debug(resp.Message)
		return
	}
	respond(reqCtx, withEmpty())
}

func (a *api) onGetSecret(reqCtx *fasthttp.RequestCtx) {
	store, secretStoreName, err := a.getSecretStoreWithRequestValidation(reqCtx)
	if err != nil {
		log.Debug(err)
		return
	}

	metadata := getMetadataFromRequest(reqCtx)

	key := reqCtx.UserValue(secretNameParam).(string)

	if !a.isSecretAllowed(secretStoreName, key) {
		msg := NewErrorResponse("ERR_PERMISSION_DENIED", fmt.Sprintf(messages.ErrPermissionDenied, key, secretStoreName))
		respond(reqCtx, withError(fasthttp.StatusForbidden, msg))
		return
	}

	req := secretstores.GetSecretRequest{
		Name:     key,
		Metadata: metadata,
	}

	start := time.Now()
	policy := a.resiliency.ComponentOutboundPolicy(reqCtx, secretStoreName, resiliency.Secretstore)
	var resp secretstores.GetSecretResponse
	err = policy(func(ctx context.Context) (rErr error) {
		resp, rErr = store.GetSecret(ctx, req)
		return rErr
	})
	elapsed := diag.ElapsedSince(start)

	diag.DefaultComponentMonitoring.SecretInvoked(context.Background(), secretStoreName, diag.Get, err == nil, elapsed)

	if err != nil {
		msg := NewErrorResponse("ERR_SECRET_GET",
			fmt.Sprintf(messages.ErrSecretGet, req.Name, secretStoreName, err.Error()))
		respond(reqCtx, withError(fasthttp.StatusInternalServerError, msg))
		log.Debug(msg)
		return
	}

	if resp.Data == nil {
		respond(reqCtx, withEmpty())
		return
	}

	respBytes, _ := json.Marshal(resp.Data)
	respond(reqCtx, withJSON(fasthttp.StatusOK, respBytes))
}

func (a *api) onBulkGetSecret(reqCtx *fasthttp.RequestCtx) {
	store, secretStoreName, err := a.getSecretStoreWithRequestValidation(reqCtx)
	if err != nil {
		log.Debug(err)
		return
	}

	metadata := getMetadataFromRequest(reqCtx)

	req := secretstores.BulkGetSecretRequest{
		Metadata: metadata,
	}

	start := time.Now()
	policy := a.resiliency.ComponentOutboundPolicy(reqCtx, secretStoreName, resiliency.Secretstore)
	var resp secretstores.BulkGetSecretResponse
	err = policy(func(ctx context.Context) (rErr error) {
		resp, rErr = store.BulkGetSecret(ctx, req)
		return rErr
	})
	elapsed := diag.ElapsedSince(start)

	diag.DefaultComponentMonitoring.SecretInvoked(context.Background(), secretStoreName, diag.BulkGet, err == nil, elapsed)

	if err != nil {
		msg := NewErrorResponse("ERR_SECRET_GET",
			fmt.Sprintf(messages.ErrBulkSecretGet, secretStoreName, err.Error()))
		respond(reqCtx, withError(fasthttp.StatusInternalServerError, msg))
		log.Debug(msg)
		return
	}

	if resp.Data == nil {
		respond(reqCtx, withEmpty())
		return
	}

	filteredSecrets := map[string]map[string]string{}
	for key, v := range resp.Data {
		if a.isSecretAllowed(secretStoreName, key) {
			filteredSecrets[key] = v
		} else {
			log.Debugf(messages.ErrPermissionDenied, key, secretStoreName)
		}
	}

	respBytes, _ := json.Marshal(filteredSecrets)
	respond(reqCtx, withJSON(fasthttp.StatusOK, respBytes))
}

func (a *api) getSecretStoreWithRequestValidation(reqCtx *fasthttp.RequestCtx) (secretstores.SecretStore, string, error) {
	if a.secretStores == nil || len(a.secretStores) == 0 {
		msg := NewErrorResponse("ERR_SECRET_STORES_NOT_CONFIGURED", messages.ErrSecretStoreNotConfigured)
		respond(reqCtx, withError(fasthttp.StatusInternalServerError, msg))
		return nil, "", errors.New(msg.Message)
	}

	secretStoreName := reqCtx.UserValue(secretStoreNameParam).(string)

	if a.secretStores[secretStoreName] == nil {
		msg := NewErrorResponse("ERR_SECRET_STORE_NOT_FOUND", fmt.Sprintf(messages.ErrSecretStoreNotFound, secretStoreName))
		respond(reqCtx, withError(fasthttp.StatusUnauthorized, msg))
		return nil, "", errors.New(msg.Message)
	}
	return a.secretStores[secretStoreName], secretStoreName, nil
}

func (a *api) onPostState(reqCtx *fasthttp.RequestCtx) {
	store, storeName, err := a.getStateStoreWithRequestValidation(reqCtx)
	if err != nil {
		log.Debug(err)
		return
	}

	reqs := []state.SetRequest{}
	err = a.parseJSONBody(reqCtx, &reqs)
	if err != nil {
		msg := NewErrorResponse("ERR_MALFORMED_REQUEST", err.Error())
		respond(reqCtx, withError(fasthttp.StatusBadRequest, msg))
		log.Debug(msg)
		return
	}
	if len(reqs) == 0 {
		respond(reqCtx, withEmpty())
		return
	}

	metadata := getMetadataFromRequest(reqCtx)

	for i, r := range reqs {
		// merge metadata from URL query parameters
		if reqs[i].Metadata == nil {
			reqs[i].Metadata = metadata
		} else {
			for k, v := range metadata {
				reqs[i].Metadata[k] = v
			}
		}

		reqs[i].Key, err = stateLoader.GetModifiedStateKey(r.Key, storeName, a.id)
		if err != nil {
			msg := NewErrorResponse("ERR_MALFORMED_REQUEST", err.Error())
			respond(reqCtx, withError(fasthttp.StatusBadRequest, msg))
			log.Debug(err)
			return
		}

		if encryption.EncryptedStateStore(storeName) {
			data := []byte(fmt.Sprintf("%v", r.Value))
			val, encErr := encryption.TryEncryptValue(storeName, data)
			if encErr != nil {
				statusCode, errMsg, resp := a.stateErrorResponse(encErr, "ERR_STATE_SAVE")
				resp.Message = fmt.Sprintf(messages.ErrStateSave, storeName, errMsg)

				respond(reqCtx, withError(statusCode, resp))
				log.Debug(resp.Message)
				return
			}

			reqs[i].Value = val
		}
	}

	start := time.Now()
	policy := a.resiliency.ComponentOutboundPolicy(reqCtx, storeName, resiliency.Statestore)
	err = policy(func(ctx context.Context) error {
		return store.BulkSet(reqs)
	})
	elapsed := diag.ElapsedSince(start)

	diag.DefaultComponentMonitoring.StateInvoked(context.Background(), storeName, diag.Set, err == nil, elapsed)

	if err != nil {
		storeName := a.getStateStoreName(reqCtx)

		statusCode, errMsg, resp := a.stateErrorResponse(err, "ERR_STATE_SAVE")
		resp.Message = fmt.Sprintf(messages.ErrStateSave, storeName, errMsg)

		respond(reqCtx, withError(statusCode, resp))
		log.Debug(resp.Message)
		return
	}

	respond(reqCtx, withEmpty())
}

// stateErrorResponse takes a state store error and returns a corresponding status code, error message and modified user error.
func (a *api) stateErrorResponse(err error, errorCode string) (int, string, ErrorResponse) {
	var message string
	var code int
	var etag bool
	etag, code, message = a.etagError(err)

	r := ErrorResponse{
		ErrorCode: errorCode,
	}
	if etag {
		return code, message, r
	}
	message = err.Error()

	return fasthttp.StatusInternalServerError, message, r
}

// etagError checks if the error from the state store is an etag error and returns a bool for indication,
// an status code and an error message.
func (a *api) etagError(err error) (bool, int, string) {
	e, ok := err.(*state.ETagError)
	if !ok {
		return false, -1, ""
	}
	switch e.Kind() {
	case state.ETagMismatch:
		return true, fasthttp.StatusConflict, e.Error()
	case state.ETagInvalid:
		return true, fasthttp.StatusBadRequest, e.Error()
	}

	return false, -1, ""
}

func (a *api) getStateStoreName(reqCtx *fasthttp.RequestCtx) string {
	return reqCtx.UserValue(storeNameParam).(string)
}

func (a *api) onDirectMessage(reqCtx *fasthttp.RequestCtx) {
	// Need a context specific to this request. See: https://github.com/valyala/fasthttp/issues/1350
	// Because this responds with `withStream()`, we can't defer a call to cancel() here
	ctx, cancel := context.WithCancel(reqCtx)

	targetID := a.findTargetID(reqCtx)
	if targetID == "" {
		msg := NewErrorResponse("ERR_DIRECT_INVOKE", messages.ErrDirectInvokeNoAppID)
		respond(reqCtx, withError(fasthttp.StatusNotFound, msg))
		cancel()
		return
	}

	verb := strings.ToUpper(string(reqCtx.Method()))
	invokeMethodName := reqCtx.UserValue(methodParam).(string)

	if a.directMessaging == nil {
		msg := NewErrorResponse("ERR_DIRECT_INVOKE", messages.ErrDirectInvokeNotReady)
		respond(reqCtx, withError(fasthttp.StatusInternalServerError, msg))
		cancel()
		return
	}

	// It's possible for the body stream to be nil if the request is being read in a non-streaming way
	bodyStream := reqCtx.RequestBodyStream()
	if bodyStream == nil {
		bodyStream = bytes.NewReader(reqCtx.Request.Body())
	}
	reqBody := io.NopCloser(bodyStream)

	// Limit the body size if needed
	if a.maxRequestBodySize > 0 {
		reqBody = streamutils.LimitReadCloser(reqBody, a.maxRequestBodySize)
	}

	// Construct internal invoke method request
	req := invokev1.
		NewInvokeMethodRequest(invokeMethodName).
		WithHTTPExtension(verb, reqCtx.QueryArgs().String()).
		// Set the stream
		WithRawData(reqBody, string(reqCtx.Request.Header.ContentType())).
		// Save headers to internal metadata
		WithFastHTTPHeaders(&reqCtx.Request.Header)
	defer req.Close()

	// If the request can be retried, we need to enable replaying
	pd := a.resiliency.GetPolicy(targetID, &resiliency.EndpointPolicy{})
	if pd != nil && pd.HasRetries() {
		req.WithReplay(true)
	}

	policy := a.resiliency.EndpointPolicy(ctx, targetID, targetID+":"+invokeMethodName)
	// Since we don't want to return the actual error, we have to extract several things in order to construct our response.
	var (
		resp          *invokev1.InvokeMethodResponse
		r             io.Reader
		statusCode    int
		errBody       []byte
		msg           ErrorResponse
		errorOccurred bool
	)
	err := policy(func(ctx context.Context) (rErr error) {
		if resp != nil {
			resp.Close()
		}
		resp, rErr = a.directMessaging.Invoke(ctx, targetID, req)

		if rErr != nil {
			// Allowlists policies that are applied on the callee side can return a Permission Denied error.
			// For everything else, treat it as a gRPC transport error
			errorOccurred = true
			statusCode = fasthttp.StatusInternalServerError
			if status.Code(rErr) == codes.PermissionDenied {
				statusCode = invokev1.HTTPStatusFromCode(codes.PermissionDenied)
			}
			msg = NewErrorResponse("ERR_DIRECT_INVOKE", fmt.Sprintf(messages.ErrDirectInvoke, targetID, rErr))
			return rErr
		}

		errorOccurred = false
		invokev1.InternalMetadataToHTTPHeader(reqCtx, resp.Headers(), reqCtx.Response.Header.Set)
		r = resp.RawData()
		reqCtx.Response.Header.SetContentType(resp.ContentType())

		// Construct response
		statusCode = int(resp.Status().Code)
		if !resp.IsHTTPResponse() {
			statusCode = invokev1.HTTPStatusFromCode(codes.Code(statusCode))
			if statusCode != fasthttp.StatusOK {
				errBody, rErr = invokev1.ProtobufToJSON(resp.Status())
				if rErr != nil {
					errorOccurred = true
					msg = NewErrorResponse("ERR_MALFORMED_RESPONSE", rErr.Error())
					statusCode = fasthttp.StatusInternalServerError
					return rErr
				}
				r = io.NopCloser(bytes.NewReader(errBody))
				resp.Close()
			}
		} else if statusCode != fasthttp.StatusOK {
			return errors.Errorf("Received non-successful status code: %d", statusCode)
		}
		return nil
	})

	// Special case for timeouts/circuit breakers since they won't go through the rest of the logic.
	if errors.Is(err, context.DeadlineExceeded) || breaker.IsErrorPermanent(err) {
		respond(reqCtx, withError(500, NewErrorResponse("ERR_DIRECT_INVOKE", err.Error())))
		cancel()
		return
	}

	if errorOccurred {
		respond(reqCtx, withError(statusCode, msg))
		cancel()
		return
	}

	// This will also close the response stream automatically; no need to invoke resp.Close()
	respond(reqCtx, withStream(statusCode, r, cancel))
}

// findTargetID tries to find ID of the target service from the following three places:
// 1. {id} in the URL's path.
// 2. Basic authentication, http://dapr-app-id:<service-id>@localhost:3500/path.
// 3. HTTP header: 'dapr-app-id'.
func (a *api) findTargetID(reqCtx *fasthttp.RequestCtx) string {
	if id := reqCtx.UserValue(idParam); id == nil {
		if appID := reqCtx.Request.Header.Peek(daprAppID); appID == nil {
			if auth := reqCtx.Request.Header.Peek(fasthttp.HeaderAuthorization); auth != nil &&
				strings.HasPrefix(string(auth), "Basic ") {
				if s, err := base64.StdEncoding.DecodeString(strings.TrimPrefix(string(auth), "Basic ")); err == nil {
					pair := strings.Split(string(s), ":")
					if len(pair) == 2 && pair[0] == daprAppID {
						return pair[1]
					}
				}
			}
		} else {
			return string(appID)
		}
	} else {
		return id.(string)
	}

	return ""
}

func (a *api) onCreateActorReminder(reqCtx *fasthttp.RequestCtx) {
	// Need a context specific to this request. See: https://github.com/valyala/fasthttp/issues/1350
	ctx, cancel := context.WithCancel(reqCtx)
	defer cancel()

	if a.actor == nil {
		msg := NewErrorResponse("ERR_ACTOR_RUNTIME_NOT_FOUND", messages.ErrActorRuntimeNotFound)
		respond(reqCtx, withError(fasthttp.StatusInternalServerError, msg))
		return
	}

	actorType := reqCtx.UserValue(actorTypeParam).(string)
	actorID := reqCtx.UserValue(actorIDParam).(string)
	name := reqCtx.UserValue(nameParam).(string)

	var req actors.CreateReminderRequest
	err := a.parseJSONBody(reqCtx, &req)
	if err != nil {
		msg := NewErrorResponse("ERR_MALFORMED_REQUEST", fmt.Sprintf(messages.ErrMalformedRequest, err))
		respond(reqCtx, withError(fasthttp.StatusBadRequest, msg))
		log.Debug(msg)
		return
	}

	req.Name = name
	req.ActorType = actorType
	req.ActorID = actorID

	err = a.actor.CreateReminder(ctx, &req)
	if err != nil {
		msg := NewErrorResponse("ERR_ACTOR_REMINDER_CREATE", fmt.Sprintf(messages.ErrActorReminderCreate, err))
		respond(reqCtx, withError(fasthttp.StatusInternalServerError, msg))
		log.Debug(msg)
	} else {
		respond(reqCtx, withEmpty())
	}
}

func (a *api) onRenameActorReminder(reqCtx *fasthttp.RequestCtx) {
	// Need a context specific to this request. See: https://github.com/valyala/fasthttp/issues/1350
	ctx, cancel := context.WithCancel(reqCtx)
	defer cancel()

	if a.actor == nil {
		msg := NewErrorResponse("ERR_ACTOR_RUNTIME_NOT_FOUND", messages.ErrActorRuntimeNotFound)
		respond(reqCtx, withError(fasthttp.StatusInternalServerError, msg))
		return
	}

	actorType := reqCtx.UserValue(actorTypeParam).(string)
	actorID := reqCtx.UserValue(actorIDParam).(string)
	name := reqCtx.UserValue(nameParam).(string)

	var req actors.RenameReminderRequest
	err := a.parseJSONBody(reqCtx, &req)
	if err != nil {
		msg := NewErrorResponse("ERR_MALFORMED_REQUEST", fmt.Sprintf(messages.ErrMalformedRequest, err))
		respond(reqCtx, withError(fasthttp.StatusBadRequest, msg))
		log.Debug(msg)
		return
	}

	req.OldName = name
	req.ActorType = actorType
	req.ActorID = actorID

	err = a.actor.RenameReminder(ctx, &req)
	if err != nil {
		msg := NewErrorResponse("ERR_ACTOR_REMINDER_RENAME", fmt.Sprintf(messages.ErrActorReminderRename, err))
		respond(reqCtx, withError(fasthttp.StatusInternalServerError, msg))
		log.Debug(msg)
	} else {
		respond(reqCtx, withEmpty())
	}
}

func (a *api) onCreateActorTimer(reqCtx *fasthttp.RequestCtx) {
	// Need a context specific to this request. See: https://github.com/valyala/fasthttp/issues/1350
	ctx, cancel := context.WithCancel(reqCtx)
	defer cancel()

	if a.actor == nil {
		msg := NewErrorResponse("ERR_ACTOR_RUNTIME_NOT_FOUND", messages.ErrActorRuntimeNotFound)
		respond(reqCtx, withError(fasthttp.StatusInternalServerError, msg))
		log.Debug(msg)
		return
	}

	actorType := reqCtx.UserValue(actorTypeParam).(string)
	actorID := reqCtx.UserValue(actorIDParam).(string)
	name := reqCtx.UserValue(nameParam).(string)

	var req actors.CreateTimerRequest
	err := a.parseJSONBody(reqCtx, &req)
	if err != nil {
		msg := NewErrorResponse("ERR_MALFORMED_REQUEST", fmt.Sprintf(messages.ErrMalformedRequest, err))
		respond(reqCtx, withError(fasthttp.StatusBadRequest, msg))
		log.Debug(msg)
		return
	}

	req.Name = name
	req.ActorType = actorType
	req.ActorID = actorID

	err = a.actor.CreateTimer(ctx, &req)
	if err != nil {
		msg := NewErrorResponse("ERR_ACTOR_TIMER_CREATE", fmt.Sprintf(messages.ErrActorTimerCreate, err))
		respond(reqCtx, withError(fasthttp.StatusInternalServerError, msg))
		log.Debug(msg)
	} else {
		respond(reqCtx, withEmpty())
	}
}

func (a *api) onDeleteActorReminder(reqCtx *fasthttp.RequestCtx) {
	// Need a context specific to this request. See: https://github.com/valyala/fasthttp/issues/1350
	ctx, cancel := context.WithCancel(reqCtx)
	defer cancel()

	if a.actor == nil {
		msg := NewErrorResponse("ERR_ACTOR_RUNTIME_NOT_FOUND", messages.ErrActorRuntimeNotFound)
		respond(reqCtx, withError(fasthttp.StatusInternalServerError, msg))
		log.Debug(msg)
		return
	}

	actorType := reqCtx.UserValue(actorTypeParam).(string)
	actorID := reqCtx.UserValue(actorIDParam).(string)
	name := reqCtx.UserValue(nameParam).(string)

	req := actors.DeleteReminderRequest{
		Name:      name,
		ActorID:   actorID,
		ActorType: actorType,
	}

	err := a.actor.DeleteReminder(ctx, &req)
	if err != nil {
		msg := NewErrorResponse("ERR_ACTOR_REMINDER_DELETE", fmt.Sprintf(messages.ErrActorReminderDelete, err))
		respond(reqCtx, withError(fasthttp.StatusInternalServerError, msg))
		log.Debug(msg)
	} else {
		respond(reqCtx, withEmpty())
	}
}

func (a *api) onActorStateTransaction(reqCtx *fasthttp.RequestCtx) {
	// Need a context specific to this request. See: https://github.com/valyala/fasthttp/issues/1350
	ctx, cancel := context.WithCancel(reqCtx)
	defer cancel()

	if a.actor == nil {
		msg := NewErrorResponse("ERR_ACTOR_RUNTIME_NOT_FOUND", messages.ErrActorRuntimeNotFound)
		respond(reqCtx, withError(fasthttp.StatusInternalServerError, msg))
		log.Debug(msg)
		return
	}

	actorType := reqCtx.UserValue(actorTypeParam).(string)
	actorID := reqCtx.UserValue(actorIDParam).(string)

	var ops []actors.TransactionalOperation
	err := a.parseJSONBody(reqCtx, &ops)
	if err != nil {
		msg := NewErrorResponse("ERR_MALFORMED_REQUEST", err.Error())
		respond(reqCtx, withError(fasthttp.StatusBadRequest, msg))
		log.Debug(msg)
		return
	}

	hosted := a.actor.IsActorHosted(ctx, &actors.ActorHostedRequest{
		ActorType: actorType,
		ActorID:   actorID,
	})

	if !hosted {
		msg := NewErrorResponse("ERR_ACTOR_INSTANCE_MISSING", messages.ErrActorInstanceMissing)
		respond(reqCtx, withError(fasthttp.StatusBadRequest, msg))
		log.Debug(msg)
		return
	}

	req := actors.TransactionalRequest{
		ActorID:    actorID,
		ActorType:  actorType,
		Operations: ops,
	}

	err = a.actor.TransactionalStateOperation(ctx, &req)
	if err != nil {
		msg := NewErrorResponse("ERR_ACTOR_STATE_TRANSACTION_SAVE", fmt.Sprintf(messages.ErrActorStateTransactionSave, err))
		respond(reqCtx, withError(fasthttp.StatusInternalServerError, msg))
		log.Debug(msg)
	} else {
		respond(reqCtx, withEmpty())
	}
}

func (a *api) onGetActorReminder(reqCtx *fasthttp.RequestCtx) {
	// Need a context specific to this request. See: https://github.com/valyala/fasthttp/issues/1350
	ctx, cancel := context.WithCancel(reqCtx)
	defer cancel()

	if a.actor == nil {
		msg := NewErrorResponse("ERR_ACTOR_RUNTIME_NOT_FOUND", messages.ErrActorRuntimeNotFound)
		respond(reqCtx, withError(fasthttp.StatusInternalServerError, msg))
		log.Debug(msg)
		return
	}

	actorType := reqCtx.UserValue(actorTypeParam).(string)
	actorID := reqCtx.UserValue(actorIDParam).(string)
	name := reqCtx.UserValue(nameParam).(string)

	resp, err := a.actor.GetReminder(ctx, &actors.GetReminderRequest{
		ActorType: actorType,
		ActorID:   actorID,
		Name:      name,
	})
	if err != nil {
		msg := NewErrorResponse("ERR_ACTOR_REMINDER_GET", fmt.Sprintf(messages.ErrActorReminderGet, err))
		respond(reqCtx, withError(fasthttp.StatusInternalServerError, msg))
		log.Debug(msg)
		return
	}
	b, err := json.Marshal(resp)
	if err != nil {
		msg := NewErrorResponse("ERR_ACTOR_REMINDER_GET", fmt.Sprintf(messages.ErrActorReminderGet, err))
		respond(reqCtx, withError(fasthttp.StatusInternalServerError, msg))
		log.Debug(msg)
		return
	}

	respond(reqCtx, withJSON(fasthttp.StatusOK, b))
}

func (a *api) onDeleteActorTimer(reqCtx *fasthttp.RequestCtx) {
	// Need a context specific to this request. See: https://github.com/valyala/fasthttp/issues/1350
	ctx, cancel := context.WithCancel(reqCtx)
	defer cancel()

	if a.actor == nil {
		msg := NewErrorResponse("ERR_ACTOR_RUNTIME_NOT_FOUND", messages.ErrActorRuntimeNotFound)
		respond(reqCtx, withError(fasthttp.StatusInternalServerError, msg))
		log.Debug(msg)
		return
	}

	actorType := reqCtx.UserValue(actorTypeParam).(string)
	actorID := reqCtx.UserValue(actorIDParam).(string)
	name := reqCtx.UserValue(nameParam).(string)

	req := actors.DeleteTimerRequest{
		Name:      name,
		ActorID:   actorID,
		ActorType: actorType,
	}
	err := a.actor.DeleteTimer(ctx, &req)
	if err != nil {
		msg := NewErrorResponse("ERR_ACTOR_TIMER_DELETE", fmt.Sprintf(messages.ErrActorTimerDelete, err))
		respond(reqCtx, withError(fasthttp.StatusInternalServerError, msg))
		log.Debug(msg)
	} else {
		respond(reqCtx, withEmpty())
	}
}

func (a *api) onDirectActorMessage(reqCtx *fasthttp.RequestCtx) {
	// Need a context specific to this request. See: https://github.com/valyala/fasthttp/issues/1350
	// Because this responds with `withStream()`, we can't defer a call to cancel() here
	ctx, cancel := context.WithCancel(reqCtx)

	if a.actor == nil {
		msg := NewErrorResponse("ERR_ACTOR_RUNTIME_NOT_FOUND", messages.ErrActorRuntimeNotFound)
		respond(reqCtx, withError(fasthttp.StatusInternalServerError, msg))
		log.Debug(msg)
		cancel()
		return
	}

	actorType := reqCtx.UserValue(actorTypeParam).(string)
	actorID := reqCtx.UserValue(actorIDParam).(string)
	verb := strings.ToUpper(string(reqCtx.Method()))
	method := reqCtx.UserValue(methodParam).(string)

	// It's possible for the body stream to be nil if the request is being read in a non-streaming way
	bodyStream := reqCtx.RequestBodyStream()
	if bodyStream == nil {
		bodyStream = bytes.NewReader(reqCtx.Request.Body())
	}
	reqBody := io.NopCloser(bodyStream)

	// Limit the body size if needed
	if a.maxRequestBodySize > 0 {
		reqBody = streamutils.LimitReadCloser(reqBody, a.maxRequestBodySize)
	}

	req := invokev1.
		NewInvokeMethodRequest(method).
		WithActor(actorType, actorID).
		WithHTTPExtension(verb, reqCtx.QueryArgs().String()).
		WithRawData(reqBody, string(reqCtx.Request.Header.ContentType()))
	defer req.Close()

	// Save headers to metadata.
	metadata := map[string][]string{}
	reqCtx.Request.Header.VisitAll(func(key []byte, value []byte) {
		metadata[string(key)] = []string{string(value)}
	})
	req.WithMetadata(metadata)

	// If the request can be retried, we need to enable replaying
	pd := a.resiliency.GetPolicy(actorType, &resiliency.ActorPolicy{})
	if pd != nil && pd.HasRetries() {
		req.WithReplay(true)
	}

	// Unlike other actor calls, resiliency is handled here for invocation.
	// This is due to actor invocation involving a lookup for the host.
	// Having the retry here allows us to capture that and be resilient to host failure.
	// Additionally, we don't perform timeouts at this level. This is because an actor
	// should technically wait forever on the locking mechanism. If we timeout while
	// waiting for the lock, we can also create a queue of calls that will try and continue
	// after the timeout.
	policy := a.resiliency.ActorPreLockPolicy(ctx, actorType, actorID)
	var resp *invokev1.InvokeMethodResponse
	err := policy(func(ctx context.Context) (rErr error) {
		if resp != nil {
			resp.Close()
		}
		resp, rErr = a.actor.Call(ctx, req)
		return rErr
	})
	if err != nil && !errors.Is(err, actors.ErrDaprResponseHeader) {
		msg := NewErrorResponse("ERR_ACTOR_INVOKE_METHOD", fmt.Sprintf(messages.ErrActorInvoke, err))
		respond(reqCtx, withError(fasthttp.StatusInternalServerError, msg))
		log.Debug(msg)
		if resp != nil {
			resp.Close()
		}
		cancel()
		return
	}

	invokev1.InternalMetadataToHTTPHeader(reqCtx, resp.Headers(), reqCtx.Response.Header.Set)
	reqCtx.Response.Header.SetContentType(resp.ContentType())

	// Construct response.
	statusCode := int(resp.Status().Code)
	if !resp.IsHTTPResponse() {
		statusCode = invokev1.HTTPStatusFromCode(codes.Code(statusCode))
	}

	// This will also close the response stream automatically; no need to invoke resp.Close()
	respond(reqCtx, withStream(statusCode, resp.RawData(), cancel))
}

func (a *api) onGetActorState(reqCtx *fasthttp.RequestCtx) {
	// Need a context specific to this request. See: https://github.com/valyala/fasthttp/issues/1350
	ctx, cancel := context.WithCancel(reqCtx)
	defer cancel()

	if a.actor == nil {
		msg := NewErrorResponse("ERR_ACTOR_RUNTIME_NOT_FOUND", messages.ErrActorRuntimeNotFound)
		respond(reqCtx, withError(fasthttp.StatusInternalServerError, msg))
		log.Debug(msg)
		return
	}

	actorType := reqCtx.UserValue(actorTypeParam).(string)
	actorID := reqCtx.UserValue(actorIDParam).(string)
	key := reqCtx.UserValue(stateKeyParam).(string)

	hosted := a.actor.IsActorHosted(ctx, &actors.ActorHostedRequest{
		ActorType: actorType,
		ActorID:   actorID,
	})

	if !hosted {
		msg := NewErrorResponse("ERR_ACTOR_INSTANCE_MISSING", messages.ErrActorInstanceMissing)
		respond(reqCtx, withError(fasthttp.StatusBadRequest, msg))
		log.Debug(msg)
		return
	}

	req := actors.GetStateRequest{
		ActorType: actorType,
		ActorID:   actorID,
		Key:       key,
	}

	resp, err := a.actor.GetState(ctx, &req)
	if err != nil {
		msg := NewErrorResponse("ERR_ACTOR_STATE_GET", fmt.Sprintf(messages.ErrActorStateGet, err))
		respond(reqCtx, withError(fasthttp.StatusInternalServerError, msg))
		log.Debug(msg)
	} else {
		if resp == nil || resp.Data == nil {
			respond(reqCtx, withEmpty())
			return
		}
		respond(reqCtx, withJSON(fasthttp.StatusOK, resp.Data))
	}
}

func (a *api) onGetMetadata(reqCtx *fasthttp.RequestCtx) {
	// Need a context specific to this request. See: https://github.com/valyala/fasthttp/issues/1350
	ctx, cancel := context.WithCancel(reqCtx)
	defer cancel()

	temp := make(map[string]string)

	// Copy synchronously so it can be serialized to JSON.
	a.extendedMetadata.Range(func(key, value interface{}) bool {
		temp[key.(string)] = value.(string)
		return true
	})
	temp[daprRuntimeVersionKey] = a.daprRunTimeVersion
	activeActorsCount := []actors.ActiveActorsCount{}
	if a.actor != nil {
		activeActorsCount = a.actor.GetActiveActorsCount(ctx)
	}
	componentsCapabilties := a.getComponentsCapabilitesFn()
	components := a.getComponentsFn()
	registeredComponents := make([]registeredComponent, 0, len(components))
	for _, comp := range components {
		registeredComp := registeredComponent{
			Name:         comp.Name,
			Version:      comp.Spec.Version,
			Type:         comp.Spec.Type,
			Capabilities: getOrDefaultCapabilites(componentsCapabilties, comp.Name),
		}
		registeredComponents = append(registeredComponents, registeredComp)
	}

	mtd := metadata{
		ID:                   a.id,
		ActiveActorsCount:    activeActorsCount,
		Extended:             temp,
		RegisteredComponents: registeredComponents,
	}

	mtdBytes, err := json.Marshal(mtd)
	if err != nil {
		msg := NewErrorResponse("ERR_METADATA_GET", fmt.Sprintf(messages.ErrMetadataGet, err))
		respond(reqCtx, withError(fasthttp.StatusInternalServerError, msg))
		log.Debug(msg)

		return
	}

	respond(reqCtx, withJSON(fasthttp.StatusOK, mtdBytes))
}

func getOrDefaultCapabilites(dict map[string][]string, key string) []string {
	if val, ok := dict[key]; ok {
		return val
	}
	return make([]string, 0)
}

func (a *api) onPutMetadata(reqCtx *fasthttp.RequestCtx) {
	key := fmt.Sprintf("%v", reqCtx.UserValue("key"))
	body, err := a.readBody(reqCtx)
	if err != nil {
		msg := NewErrorResponse("ERR_MALFORMED_REQUEST", fmt.Sprintf(messages.ErrMalformedRequest, err.Error()))
		respond(reqCtx, withError(fasthttp.StatusBadRequest, msg))
		log.Debug(msg)

		return
	}
	a.extendedMetadata.Store(key, string(body))
	respond(reqCtx, withEmpty())
}

func (a *api) onShutdown(reqCtx *fasthttp.RequestCtx) {
	if !reqCtx.IsPost() {
		log.Warn("Please use POST method when invoking shutdown API")
	}

	respond(reqCtx, withEmpty())
	go func() {
		a.shutdown()
	}()
}

func (a *api) onPublish(reqCtx *fasthttp.RequestCtx) {
	// Need a context specific to this request. See: https://github.com/valyala/fasthttp/issues/1350
	ctx, cancel := context.WithCancel(reqCtx)
	defer cancel()

	if a.pubsubAdapter == nil {
		msg := NewErrorResponse("ERR_PUBSUB_NOT_CONFIGURED", messages.ErrPubsubNotConfigured)
		respond(reqCtx, withError(fasthttp.StatusBadRequest, msg))
		log.Debug(msg)

		return
	}

	pubsubName := reqCtx.UserValue(pubsubnameparam).(string)
	if pubsubName == "" {
		msg := NewErrorResponse("ERR_PUBSUB_EMPTY", messages.ErrPubsubEmpty)
		respond(reqCtx, withError(fasthttp.StatusNotFound, msg))
		log.Debug(msg)

		return
	}

	thepubsub := a.pubsubAdapter.GetPubSub(pubsubName)
	if thepubsub == nil {
		msg := NewErrorResponse("ERR_PUBSUB_NOT_FOUND", fmt.Sprintf(messages.ErrPubsubNotFound, pubsubName))
		respond(reqCtx, withError(fasthttp.StatusNotFound, msg))
		log.Debug(msg)

		return
	}

	topic := reqCtx.UserValue(topicParam).(string)
	if topic == "" {
		msg := NewErrorResponse("ERR_TOPIC_EMPTY", fmt.Sprintf(messages.ErrTopicEmpty, pubsubName))
		respond(reqCtx, withError(fasthttp.StatusNotFound, msg))
		log.Debug(msg)

		return
	}

	body, err := a.readBody(reqCtx)
	if err != nil {
		msg := NewErrorResponse("ERR_MALFORMED_REQUEST", fmt.Sprintf(messages.ErrMalformedRequest, err.Error()))
		respond(reqCtx, withError(fasthttp.StatusBadRequest, msg))
		log.Debug(msg)

		return
	}

	contentType := string(reqCtx.Request.Header.Peek("Content-Type"))
	metadata := getMetadataFromRequest(reqCtx)
	rawPayload, metaErr := contribMetadata.IsRawPayload(metadata)
	if metaErr != nil {
		msg := NewErrorResponse("ERR_PUBSUB_REQUEST_METADATA",
			fmt.Sprintf(messages.ErrMetadataGet, metaErr.Error()))
		respond(reqCtx, withError(fasthttp.StatusBadRequest, msg))
		log.Debug(msg)

		return
	}

	// Extract trace context from context.
	span := diagUtils.SpanFromContext(ctx)
	// Populate W3C traceparent to cloudevent envelope
	corID := diag.SpanContextToW3CString(span.SpanContext())
	// Populate W3C tracestate to cloudevent envelope
	traceState := diag.TraceStateToW3CString(span.SpanContext())

	data := body

	if !rawPayload {
		var envelope map[string]interface{}
		envelope, err = runtimePubsub.NewCloudEvent(&runtimePubsub.CloudEvent{
			ID:              a.id,
			Topic:           topic,
			DataContentType: contentType,
			Data:            body,
			TraceID:         corID,
			TraceState:      traceState,
			Pubsub:          pubsubName,
		})
		if err != nil {
			msg := NewErrorResponse("ERR_PUBSUB_CLOUD_EVENTS_SER",
				fmt.Sprintf(messages.ErrPubsubCloudEventCreation, err.Error()))
			respond(reqCtx, withError(fasthttp.StatusInternalServerError, msg))
			log.Debug(msg)
			return
		}

		features := thepubsub.Features()

		pubsub.ApplyMetadata(envelope, features, metadata)

		data, err = json.Marshal(envelope)
		if err != nil {
			msg := NewErrorResponse("ERR_PUBSUB_CLOUD_EVENTS_SER",
				fmt.Sprintf(messages.ErrPubsubCloudEventsSer, topic, pubsubName, err.Error()))
			respond(reqCtx, withError(fasthttp.StatusInternalServerError, msg))
			log.Debug(msg)
			return
		}
	}

	req := pubsub.PublishRequest{
		PubsubName: pubsubName,
		Topic:      topic,
		Data:       data,
		Metadata:   metadata,
	}

	start := time.Now()
	err = a.pubsubAdapter.Publish(&req)
	elapsed := diag.ElapsedSince(start)

	diag.DefaultComponentMonitoring.PubsubEgressEvent(context.Background(), pubsubName, topic, err == nil, elapsed)

	if err != nil {
		status := fasthttp.StatusInternalServerError
		msg := NewErrorResponse("ERR_PUBSUB_PUBLISH_MESSAGE",
			fmt.Sprintf(messages.ErrPubsubPublishMessage, topic, pubsubName, err.Error()))

		if errors.As(err, &runtimePubsub.NotAllowedError{}) {
			msg = NewErrorResponse("ERR_PUBSUB_FORBIDDEN", err.Error())
			status = fasthttp.StatusForbidden
		}

		if errors.As(err, &runtimePubsub.NotFoundError{}) {
			msg = NewErrorResponse("ERR_PUBSUB_NOT_FOUND", err.Error())
			status = fasthttp.StatusBadRequest
		}

		respond(reqCtx, withError(status, msg))
		log.Debug(msg)
	} else {
		respond(reqCtx, withEmpty())
	}
}

// GetStatusCodeFromMetadata extracts the http status code from the metadata if it exists.
func GetStatusCodeFromMetadata(metadata map[string]string) int {
	code := metadata[http.HTTPStatusCode]
	if code != "" {
		statusCode, err := strconv.Atoi(code)
		if err == nil {
			return statusCode
		}
	}

	return fasthttp.StatusOK
}

func (a *api) onGetHealthz(reqCtx *fasthttp.RequestCtx) {
	if !a.readyStatus {
		msg := NewErrorResponse("ERR_HEALTH_NOT_READY", messages.ErrHealthNotReady)
		respond(reqCtx, withError(fasthttp.StatusInternalServerError, msg))
		log.Debug(msg)
	} else {
		respond(reqCtx, withEmpty())
	}
}

func (a *api) onGetOutboundHealthz(reqCtx *fasthttp.RequestCtx) {
	if !a.outboundReadyStatus {
		msg := NewErrorResponse("ERR_HEALTH_NOT_READY", messages.ErrHealthNotReady)
		respond(reqCtx, withError(fasthttp.StatusInternalServerError, msg))
		log.Debug(msg)
	} else {
		respond(reqCtx, withEmpty())
	}
}

func getMetadataFromRequest(reqCtx *fasthttp.RequestCtx) map[string]string {
	metadata := map[string]string{}
	reqCtx.QueryArgs().VisitAll(func(key []byte, value []byte) {
		queryKey := string(key)
		if strings.HasPrefix(queryKey, metadataPrefix) {
			k := strings.TrimPrefix(queryKey, metadataPrefix)
			metadata[k] = string(value)
		}
	})

	return metadata
}

func (a *api) onPostStateTransaction(reqCtx *fasthttp.RequestCtx) {
	// Need a context specific to this request. See: https://github.com/valyala/fasthttp/issues/1350
	ctx, cancel := context.WithCancel(reqCtx)
	defer cancel()

	if a.stateStores == nil || len(a.stateStores) == 0 {
		msg := NewErrorResponse("ERR_STATE_STORE_NOT_CONFIGURED", messages.ErrStateStoresNotConfigured)
		respond(reqCtx, withError(fasthttp.StatusInternalServerError, msg))
		log.Debug(msg)
		return
	}

	storeName := reqCtx.UserValue(storeNameParam).(string)
	_, ok := a.stateStores[storeName]
	if !ok {
		msg := NewErrorResponse("ERR_STATE_STORE_NOT_FOUND", fmt.Sprintf(messages.ErrStateStoreNotFound, storeName))
		respond(reqCtx, withError(fasthttp.StatusBadRequest, msg))
		log.Debug(msg)
		return
	}

	transactionalStore, ok := a.transactionalStateStores[storeName]
	if !ok {
		msg := NewErrorResponse("ERR_STATE_STORE_NOT_SUPPORTED", fmt.Sprintf(messages.ErrStateStoreNotSupported, storeName))
		respond(reqCtx, withError(fasthttp.StatusInternalServerError, msg))
		log.Debug(msg)
		return
	}

	var req state.TransactionalStateRequest
	err := a.parseJSONBody(reqCtx, &req)
	if err != nil {
		msg := NewErrorResponse("ERR_MALFORMED_REQUEST", fmt.Sprintf(messages.ErrMalformedRequest, err.Error()))
		respond(reqCtx, withError(fasthttp.StatusBadRequest, msg))
		log.Debug(msg)
		return
	}
	if len(req.Operations) == 0 {
		respond(reqCtx, withEmpty())
		return
	}

	// merge metadata from URL query parameters
	metadata := getMetadataFromRequest(reqCtx)
	if req.Metadata == nil {
		req.Metadata = metadata
	} else {
		for k, v := range metadata {
			req.Metadata[k] = v
		}
	}

	operations := []state.TransactionalStateOperation{}
	for _, o := range req.Operations {
		switch o.Operation {
		case state.Upsert:
			var upsertReq state.SetRequest
			err = mapstructure.Decode(o.Request, &upsertReq)
			if err != nil {
				msg := NewErrorResponse("ERR_MALFORMED_REQUEST",
					fmt.Sprintf(messages.ErrMalformedRequest, err.Error()))
				respond(reqCtx, withError(fasthttp.StatusBadRequest, msg))
				log.Debug(msg)
				return
			}
			upsertReq.Key, err = stateLoader.GetModifiedStateKey(upsertReq.Key, storeName, a.id)
			if err != nil {
				msg := NewErrorResponse("ERR_MALFORMED_REQUEST", err.Error())
				respond(reqCtx, withError(fasthttp.StatusBadRequest, msg))
				log.Debug(err)
				return
			}
			operations = append(operations, state.TransactionalStateOperation{
				Request:   upsertReq,
				Operation: state.Upsert,
			})
		case state.Delete:
			var delReq state.DeleteRequest
			err = mapstructure.Decode(o.Request, &delReq)
			if err != nil {
				msg := NewErrorResponse("ERR_MALFORMED_REQUEST",
					fmt.Sprintf(messages.ErrMalformedRequest, err.Error()))
				respond(reqCtx, withError(fasthttp.StatusBadRequest, msg))
				log.Debug(msg)
				return
			}
			delReq.Key, err = stateLoader.GetModifiedStateKey(delReq.Key, storeName, a.id)
			if err != nil {
				msg := NewErrorResponse("ERR_MALFORMED_REQUEST", err.Error())
				respond(reqCtx, withError(fasthttp.StatusBadRequest, msg))
				log.Debug(msg)
				return
			}
			operations = append(operations, state.TransactionalStateOperation{
				Request:   delReq,
				Operation: state.Delete,
			})
		default:
			msg := NewErrorResponse(
				"ERR_NOT_SUPPORTED_STATE_OPERATION",
				fmt.Sprintf(messages.ErrNotSupportedStateOperation, o.Operation))
			respond(reqCtx, withError(fasthttp.StatusBadRequest, msg))
			log.Debug(msg)
			return
		}
	}

	if encryption.EncryptedStateStore(storeName) {
		for i, op := range operations {
			if op.Operation == state.Upsert {
				req := op.Request.(*state.SetRequest)
				data := []byte(fmt.Sprintf("%v", req.Value))
				var val []byte
				val, err = encryption.TryEncryptValue(storeName, data)
				if err != nil {
					msg := NewErrorResponse(
						"ERR_SAVE_STATE",
						fmt.Sprintf(messages.ErrStateSave, storeName, err.Error()))
					respond(reqCtx, withError(fasthttp.StatusBadRequest, msg))
					log.Debug(msg)
					return
				}

				req.Value = val
				operations[i].Request = req
			}
		}
	}

	start := time.Now()
	policy := a.resiliency.ComponentOutboundPolicy(ctx, storeName, resiliency.Statestore)
	err = policy(func(ctx context.Context) error {
		return transactionalStore.Multi(&state.TransactionalStateRequest{
			Operations: operations,
			Metadata:   req.Metadata,
		})
	})
	elapsed := diag.ElapsedSince(start)

	diag.DefaultComponentMonitoring.StateInvoked(context.Background(), storeName, diag.StateTransaction, err == nil, elapsed)

	if err != nil {
		msg := NewErrorResponse("ERR_STATE_TRANSACTION", fmt.Sprintf(messages.ErrStateTransaction, err.Error()))
		respond(reqCtx, withError(fasthttp.StatusInternalServerError, msg))
		log.Debug(msg)
	} else {
		respond(reqCtx, withEmpty())
	}
}

func (a *api) onQueryState(reqCtx *fasthttp.RequestCtx) {
	// Need a context specific to this request. See: https://github.com/valyala/fasthttp/issues/1350
	ctx, cancel := context.WithCancel(reqCtx)
	defer cancel()

	store, storeName, err := a.getStateStoreWithRequestValidation(reqCtx)
	if err != nil {
		// error has been already logged
		return
	}

	querier, ok := store.(state.Querier)
	if !ok {
		msg := NewErrorResponse("ERR_METHOD_NOT_FOUND", fmt.Sprintf(messages.ErrNotFound, "Query"))
		respond(reqCtx, withError(fasthttp.StatusNotFound, msg))
		log.Debug(msg)
		return
	}

	if encryption.EncryptedStateStore(storeName) {
		msg := NewErrorResponse("ERR_STATE_QUERY", fmt.Sprintf(messages.ErrStateQuery, storeName, "cannot query encrypted store"))
		respond(reqCtx, withError(fasthttp.StatusBadRequest, msg))
		log.Debug(msg)
		return
	}

	var req state.QueryRequest
	err = a.parseJSONBody(reqCtx, &req.Query)
	if err != nil {
		msg := NewErrorResponse("ERR_MALFORMED_REQUEST", fmt.Sprintf(messages.ErrMalformedRequest, err.Error()))
		respond(reqCtx, withError(fasthttp.StatusBadRequest, msg))
		log.Debug(msg)
		return
	}
	req.Metadata = getMetadataFromRequest(reqCtx)

	start := time.Now()
	policy := a.resiliency.ComponentOutboundPolicy(ctx, storeName, resiliency.Statestore)
	var resp *state.QueryResponse
	err = policy(func(ctx context.Context) (rErr error) {
		resp, rErr = querier.Query(&req)
		return rErr
	})
	elapsed := diag.ElapsedSince(start)

	diag.DefaultComponentMonitoring.StateInvoked(context.Background(), storeName, diag.StateQuery, err == nil, elapsed)

	if err != nil {
		msg := NewErrorResponse("ERR_STATE_QUERY", fmt.Sprintf(messages.ErrStateQuery, storeName, err.Error()))
		respond(reqCtx, withError(fasthttp.StatusInternalServerError, msg))
		log.Debug(msg)
		return
	}
	if resp == nil || len(resp.Results) == 0 {
		respond(reqCtx, withEmpty())
		return
	}

	qresp := QueryResponse{
		Results:  make([]QueryItem, len(resp.Results)),
		Token:    resp.Token,
		Metadata: resp.Metadata,
	}
	for i := range resp.Results {
		qresp.Results[i].Key = stateLoader.GetOriginalStateKey(resp.Results[i].Key)
		qresp.Results[i].ETag = resp.Results[i].ETag
		qresp.Results[i].Error = resp.Results[i].Error
		qresp.Results[i].Data = json.RawMessage(resp.Results[i].Data)
	}

	b, _ := json.Marshal(qresp)
	respond(reqCtx, withJSON(fasthttp.StatusOK, b))
}

func (a *api) isSecretAllowed(storeName, key string) bool {
	if config, ok := a.secretsConfiguration[storeName]; ok {
		return config.IsSecretAllowed(key)
	}
	// By default, if a configuration is not defined for a secret store, return true.
	return true
}

func (a *api) SetAppChannel(appChannel channel.AppChannel) {
	a.appChannel = appChannel
}

func (a *api) SetDirectMessaging(directMessaging messaging.DirectMessaging) {
	a.directMessaging = directMessaging
}

func (a *api) SetActorRuntime(actor actors.Actors) {
	a.actor = actor
}

// Reads the request body in full, supporting streams as well as in-memory bodies
func (a *api) readBody(reqCtx *fasthttp.RequestCtx) ([]byte, error) {
	if s := reqCtx.RequestBodyStream(); s != nil {
		if a.maxRequestBodySize > 0 {
			s = io.LimitReader(s, a.maxRequestBodySize)
		}
		return io.ReadAll(s)
	}
	return reqCtx.PostBody(), nil
}

// Reads and parses the request body as JSON, supporting streams as well as in-memory bodies
func (a *api) parseJSONBody(reqCtx *fasthttp.RequestCtx, v any) error {
	if s := reqCtx.RequestBodyStream(); s != nil {
		if a.maxRequestBodySize > 0 {
			s = io.LimitReader(s, a.maxRequestBodySize)
		}
		return json.NewDecoder(s).Decode(v)
	}
	return json.Unmarshal(reqCtx.PostBody(), v)
}<|MERGE_RESOLUTION|>--- conflicted
+++ resolved
@@ -956,40 +956,7 @@
 		keys = append(keys, string(queryKeyByte))
 	}
 
-<<<<<<< HEAD
-	// empty list means subscribing to all configuration keys
-	if len(keys) == 0 {
-		getConfigurationReq := &configuration.GetRequest{
-			Keys:     []string{},
-			Metadata: metadata,
-		}
-
-		start := time.Now()
-		policy := a.resiliency.ComponentOutboundPolicy(ctx, storeName, resiliency.Configuration)
-		var getResponse *configuration.GetResponse
-		err = policy(func(ctx context.Context) (rErr error) {
-			getResponse, rErr = store.Get(ctx, getConfigurationReq)
-			return rErr
-		})
-		elapsed := diag.ElapsedSince(start)
-		diag.DefaultComponentMonitoring.ConfigurationInvoked(context.Background(), storeName, diag.Get, err == nil, elapsed)
-
-		if err != nil {
-			msg := NewErrorResponse("ERR_CONFIGURATION_SUBSCRIBE", fmt.Sprintf(messages.ErrConfigurationSubscribe, keys, storeName, err.Error()))
-			respond(reqCtx, withError(fasthttp.StatusInternalServerError, msg))
-			log.Debug(msg)
-			return
-		}
-		items := getResponse.Items
-		for key := range items {
-			if _, ok := a.configurationSubscribe[fmt.Sprintf("%s||%s", storeName, key)]; !ok {
-				subscribeKeys = append(subscribeKeys, key)
-			}
-		}
-	} else {
-=======
 	if len(keys) > 0 {
->>>>>>> 1047dfdb
 		subscribeKeys = append(subscribeKeys, keys...)
 	}
 
@@ -1007,7 +974,7 @@
 	}
 
 	start := time.Now()
-	policy := a.resiliency.ComponentOutboundPolicy(reqCtx, storeName, resiliency.Configuration)
+	policy := a.resiliency.ComponentOutboundPolicy(ctx, storeName, resiliency.Configuration)
 	var subscribeID string
 	err = policy(func(ctx context.Context) (rErr error) {
 		subscribeID, rErr = store.Subscribe(ctx, &req, handler.updateEventHandler)
