/*
Copyright 2021 The Dapr Authors
Licensed under the Apache License, Version 2.0 (the "License");
you may not use this file except in compliance with the License.
You may obtain a copy of the License at
    http://www.apache.org/licenses/LICENSE-2.0
Unless required by applicable law or agreed to in writing, software
distributed under the License is distributed on an "AS IS" BASIS,
WITHOUT WARRANTIES OR CONDITIONS OF ANY KIND, either express or implied.
See the License for the specific language governing permissions and
limitations under the License.
*/

package http

import (
	"context"
	"encoding/base64"
	"encoding/json"
	"fmt"
	nethttp "net/http"
	"strconv"
	"strings"
	"time"

	"github.com/fasthttp/router"
	"github.com/mitchellh/mapstructure"
	"github.com/pkg/errors"
	"github.com/valyala/fasthttp"
	"go.opentelemetry.io/otel/trace"
	"google.golang.org/grpc/codes"
	"google.golang.org/grpc/status"

	"github.com/dapr/components-contrib/bindings"
	"github.com/dapr/components-contrib/configuration"
	"github.com/dapr/components-contrib/lock"
	lockLoader "github.com/dapr/dapr/pkg/components/lock"

	contribMetadata "github.com/dapr/components-contrib/metadata"
	"github.com/dapr/components-contrib/pubsub"
	"github.com/dapr/components-contrib/secretstores"
	"github.com/dapr/components-contrib/state"
	"github.com/dapr/dapr/pkg/actors"
	componentsV1alpha1 "github.com/dapr/dapr/pkg/apis/components/v1alpha1"
	"github.com/dapr/dapr/pkg/channel"
	"github.com/dapr/dapr/pkg/channel/http"
	stateLoader "github.com/dapr/dapr/pkg/components/state"
	"github.com/dapr/dapr/pkg/concurrency"
	"github.com/dapr/dapr/pkg/config"
	diag "github.com/dapr/dapr/pkg/diagnostics"
	diagUtils "github.com/dapr/dapr/pkg/diagnostics/utils"
	"github.com/dapr/dapr/pkg/encryption"
	"github.com/dapr/dapr/pkg/messages"
	"github.com/dapr/dapr/pkg/messaging"
	invokev1 "github.com/dapr/dapr/pkg/messaging/v1"
	daprMetadata "github.com/dapr/dapr/pkg/metadata"
	"github.com/dapr/dapr/pkg/resiliency"
	"github.com/dapr/dapr/pkg/resiliency/breaker"
	runtimePubsub "github.com/dapr/dapr/pkg/runtime/pubsub"
)

// API returns a list of HTTP endpoints for Dapr.
type API interface {
	APIEndpoints() []Endpoint
	PublicEndpoints() []Endpoint
	MarkStatusAsReady()
	MarkStatusAsOutboundReady()
	SetAppChannel(appChannel channel.AppChannel)
	SetDirectMessaging(directMessaging messaging.DirectMessaging)
	SetActorRuntime(actor actors.Actors)
}

type api struct {
<<<<<<< HEAD
	endpoints                   []Endpoint
	publicEndpoints             []Endpoint
	directMessaging             messaging.DirectMessaging
	appChannel                  channel.AppChannel
	getComponentsFn             func() []componentsV1alpha1.Component
	resiliency                  resiliency.Provider
	stateStores                 map[string]state.Store
	lockStores                  map[string]lock.Store
	configurationStores         map[string]configuration.Store
	configurationSubscribe      map[string]chan struct{}
	transactionalStateStores    map[string]state.TransactionalStore
	secretStores                map[string]secretstores.SecretStore
	secretsConfiguration        map[string]config.SecretsScope
	actor                       actors.Actors
	pubsubAdapter               runtimePubsub.Adapter
	sendToOutputBindingFn       func(name string, req *bindings.InvokeRequest) (*bindings.InvokeResponse, error)
	id                          string
	extendedMetadata            daprMetadata.Store
	readyStatus                 bool
	outboundReadyStatus         bool
	tracingSpec                 config.TracingSpec
	shutdown                    func()
	getComponentsCapabilitiesFn func() map[string][]string
=======
	endpoints                  []Endpoint
	publicEndpoints            []Endpoint
	directMessaging            messaging.DirectMessaging
	appChannel                 channel.AppChannel
	getComponentsFn            func() []componentsV1alpha1.Component
	resiliency                 resiliency.Provider
	stateStores                map[string]state.Store
	lockStores                 map[string]lock.Store
	configurationStores        map[string]configuration.Store
	configurationSubscribe     map[string]chan struct{}
	transactionalStateStores   map[string]state.TransactionalStore
	secretStores               map[string]secretstores.SecretStore
	secretsConfiguration       map[string]config.SecretsScope
	actor                      actors.Actors
	pubsubAdapter              runtimePubsub.Adapter
	sendToOutputBindingFn      func(name string, req *bindings.InvokeRequest) (*bindings.InvokeResponse, error)
	id                         string
	extendedMetadata           sync.Map
	readyStatus                bool
	outboundReadyStatus        bool
	tracingSpec                config.TracingSpec
	shutdown                   func()
	getComponentsCapabilitesFn func() map[string][]string
	daprRunTimeVersion         string
	maxRequestBodySize         int64 // In bytes
>>>>>>> 857538fd
}

type registeredComponent struct {
	Name         string   `json:"name"`
	Type         string   `json:"type"`
	Version      string   `json:"version"`
	Capabilities []string `json:"capabilities"`
}

type metadata struct {
	ID                   string                     `json:"id"`
	ActiveActorsCount    []actors.ActiveActorsCount `json:"actors"`
	Extended             map[string]string          `json:"extended"`
	RegisteredComponents []registeredComponent      `json:"components"`
}

const (
	apiVersionV1             = "v1.0"
	apiVersionV1alpha1       = "v1.0-alpha1"
	idParam                  = "id"
	methodParam              = "method"
	topicParam               = "topic"
	actorTypeParam           = "actorType"
	actorIDParam             = "actorId"
	storeNameParam           = "storeName"
	stateKeyParam            = "key"
	configurationKeyParam    = "key"
	configurationSubscribeID = "configurationSubscribeID"
	secretStoreNameParam     = "secretStoreName"
	secretNameParam          = "key"
	nameParam                = "name"
	consistencyParam         = "consistency"
	concurrencyParam         = "concurrency"
	pubsubnameparam          = "pubsubname"
	traceparentHeader        = "traceparent"
	tracestateHeader         = "tracestate"
	daprAppID                = "dapr-app-id"
)

// APIOpts contains the options for NewAPI.
type APIOpts struct {
	AppID                       string
	AppChannel                  channel.AppChannel
	DirectMessaging             messaging.DirectMessaging
	GetComponentsFn             func() []componentsV1alpha1.Component
	Resiliency                  resiliency.Provider
	StateStores                 map[string]state.Store
	LockStores                  map[string]lock.Store
	SecretStores                map[string]secretstores.SecretStore
	SecretsConfiguration        map[string]config.SecretsScope
	ConfigurationStores         map[string]configuration.Store
	PubsubAdapter               runtimePubsub.Adapter
	Actor                       actors.Actors
	SendToOutputBindingFn       func(name string, req *bindings.InvokeRequest) (*bindings.InvokeResponse, error)
	TracingSpec                 config.TracingSpec
	Shutdown                    func()
	GetComponentsCapabilitiesFn func() map[string][]string
	MaxRequestBodySize          int64 // In bytes
}

// NewAPI returns a new API.
<<<<<<< HEAD
func NewAPI(
	appID string,
	appChannel channel.AppChannel,
	directMessaging messaging.DirectMessaging,
	getComponentsFn func() []componentsV1alpha1.Component,
	resiliency resiliency.Provider,
	stateStores map[string]state.Store,
	lockStores map[string]lock.Store,
	secretStores map[string]secretstores.SecretStore,
	secretsConfiguration map[string]config.SecretsScope,
	configurationStores map[string]configuration.Store,
	pubsubAdapter runtimePubsub.Adapter,
	actor actors.Actors,
	sendToOutputBindingFn func(name string, req *bindings.InvokeRequest) (*bindings.InvokeResponse, error),
	tracingSpec config.TracingSpec,
	shutdown func(),
	getComponentsCapabilitiesFn func() map[string][]string,
	extendedMetadata daprMetadata.Store,
) API {
=======
func NewAPI(opts APIOpts) API {
>>>>>>> 857538fd
	transactionalStateStores := map[string]state.TransactionalStore{}
	for key, store := range opts.StateStores {
		if state.FeatureTransactional.IsPresent(store.Features()) {
			transactionalStateStores[key] = store.(state.TransactionalStore)
		}
	}
	api := &api{
<<<<<<< HEAD
		appChannel:                  appChannel,
		getComponentsFn:             getComponentsFn,
		resiliency:                  resiliency,
		directMessaging:             directMessaging,
		stateStores:                 stateStores,
		lockStores:                  lockStores,
		transactionalStateStores:    transactionalStateStores,
		secretStores:                secretStores,
		secretsConfiguration:        secretsConfiguration,
		configurationStores:         configurationStores,
		configurationSubscribe:      make(map[string]chan struct{}),
		actor:                       actor,
		pubsubAdapter:               pubsubAdapter,
		sendToOutputBindingFn:       sendToOutputBindingFn,
		id:                          appID,
		tracingSpec:                 tracingSpec,
		shutdown:                    shutdown,
		getComponentsCapabilitiesFn: getComponentsCapabilitiesFn,
		extendedMetadata:            extendedMetadata,
=======
		id:                         opts.AppID,
		appChannel:                 opts.AppChannel,
		directMessaging:            opts.DirectMessaging,
		getComponentsFn:            opts.GetComponentsFn,
		resiliency:                 opts.Resiliency,
		stateStores:                opts.StateStores,
		lockStores:                 opts.LockStores,
		secretStores:               opts.SecretStores,
		secretsConfiguration:       opts.SecretsConfiguration,
		configurationStores:        opts.ConfigurationStores,
		pubsubAdapter:              opts.PubsubAdapter,
		actor:                      opts.Actor,
		sendToOutputBindingFn:      opts.SendToOutputBindingFn,
		tracingSpec:                opts.TracingSpec,
		shutdown:                   opts.Shutdown,
		getComponentsCapabilitesFn: opts.GetComponentsCapabilitiesFn,
		maxRequestBodySize:         opts.MaxRequestBodySize,
		transactionalStateStores:   transactionalStateStores,
		configurationSubscribe:     make(map[string]chan struct{}),
		daprRunTimeVersion:         version.Version(),
>>>>>>> 857538fd
	}

	metadataEndpoints := api.constructMetadataEndpoints()
	healthEndpoints := api.constructHealthzEndpoints()

	api.endpoints = append(api.endpoints, api.constructStateEndpoints()...)
	api.endpoints = append(api.endpoints, api.constructSecretEndpoints()...)
	api.endpoints = append(api.endpoints, api.constructPubSubEndpoints()...)
	api.endpoints = append(api.endpoints, api.constructActorEndpoints()...)
	api.endpoints = append(api.endpoints, api.constructDirectMessagingEndpoints()...)
	api.endpoints = append(api.endpoints, metadataEndpoints...)
	api.endpoints = append(api.endpoints, api.constructShutdownEndpoints()...)
	api.endpoints = append(api.endpoints, api.constructBindingsEndpoints()...)
	api.endpoints = append(api.endpoints, api.constructConfigurationEndpoints()...)
	api.endpoints = append(api.endpoints, healthEndpoints...)
	api.endpoints = append(api.endpoints, api.constructDistributedLockEndpoints()...)

	api.publicEndpoints = append(api.publicEndpoints, metadataEndpoints...)
	api.publicEndpoints = append(api.publicEndpoints, healthEndpoints...)

	return api
}

// APIEndpoints returns the list of registered endpoints.
func (a *api) APIEndpoints() []Endpoint {
	return a.endpoints
}

// PublicEndpoints returns the list of registered endpoints.
func (a *api) PublicEndpoints() []Endpoint {
	return a.publicEndpoints
}

// MarkStatusAsReady marks the ready status of dapr.
func (a *api) MarkStatusAsReady() {
	a.readyStatus = true
}

// MarkStatusAsOutboundReady marks the ready status of dapr for outbound traffic.
func (a *api) MarkStatusAsOutboundReady() {
	a.outboundReadyStatus = true
}

func (a *api) constructStateEndpoints() []Endpoint {
	return []Endpoint{
		{
			Methods: []string{fasthttp.MethodGet},
			Route:   "state/{storeName}/{key}",
			Version: apiVersionV1,
			Handler: a.onGetState,
		},
		{
			Methods: []string{fasthttp.MethodPost, fasthttp.MethodPut},
			Route:   "state/{storeName}",
			Version: apiVersionV1,
			Handler: a.onPostState,
		},
		{
			Methods: []string{fasthttp.MethodDelete},
			Route:   "state/{storeName}/{key}",
			Version: apiVersionV1,
			Handler: a.onDeleteState,
		},
		{
			Methods: []string{fasthttp.MethodPost, fasthttp.MethodPut},
			Route:   "state/{storeName}/bulk",
			Version: apiVersionV1,
			Handler: a.onBulkGetState,
		},
		{
			Methods: []string{fasthttp.MethodPost, fasthttp.MethodPut},
			Route:   "state/{storeName}/transaction",
			Version: apiVersionV1,
			Handler: a.onPostStateTransaction,
		},
		{
			Methods: []string{fasthttp.MethodPost, fasthttp.MethodPut},
			Route:   "state/{storeName}/query",
			Version: apiVersionV1alpha1,
			Handler: a.onQueryState,
		},
	}
}

func (a *api) constructSecretEndpoints() []Endpoint {
	return []Endpoint{
		{
			Methods: []string{fasthttp.MethodGet},
			Route:   "secrets/{secretStoreName}/bulk",
			Version: apiVersionV1,
			Handler: a.onBulkGetSecret,
		},
		{
			Methods: []string{fasthttp.MethodGet},
			Route:   "secrets/{secretStoreName}/{key}",
			Version: apiVersionV1,
			Handler: a.onGetSecret,
		},
	}
}

func (a *api) constructPubSubEndpoints() []Endpoint {
	return []Endpoint{
		{
			Methods: []string{fasthttp.MethodPost, fasthttp.MethodPut},
			Route:   "publish/{pubsubname}/{topic:*}",
			Version: apiVersionV1,
			Handler: a.onPublish,
		},
	}
}

func (a *api) constructBindingsEndpoints() []Endpoint {
	return []Endpoint{
		{
			Methods: []string{fasthttp.MethodPost, fasthttp.MethodPut},
			Route:   "bindings/{name}",
			Version: apiVersionV1,
			Handler: a.onOutputBindingMessage,
		},
	}
}

func (a *api) constructDirectMessagingEndpoints() []Endpoint {
	return []Endpoint{
		{
			Methods:           []string{router.MethodWild},
			Route:             "invoke/{id}/method/{method:*}",
			Alias:             "{method:*}",
			Version:           apiVersionV1,
			KeepParamUnescape: true,
			Handler:           a.onDirectMessage,
		},
	}
}

func (a *api) constructActorEndpoints() []Endpoint {
	return []Endpoint{
		{
			Methods: []string{fasthttp.MethodPost, fasthttp.MethodPut},
			Route:   "actors/{actorType}/{actorId}/state",
			Version: apiVersionV1,
			Handler: a.onActorStateTransaction,
		},
		{
			Methods: []string{fasthttp.MethodGet, fasthttp.MethodPost, fasthttp.MethodDelete, fasthttp.MethodPut},
			Route:   "actors/{actorType}/{actorId}/method/{method}",
			Version: apiVersionV1,
			Handler: a.onDirectActorMessage,
		},
		{
			Methods: []string{fasthttp.MethodGet},
			Route:   "actors/{actorType}/{actorId}/state/{key}",
			Version: apiVersionV1,
			Handler: a.onGetActorState,
		},
		{
			Methods: []string{fasthttp.MethodPost, fasthttp.MethodPut},
			Route:   "actors/{actorType}/{actorId}/reminders/{name}",
			Version: apiVersionV1,
			Handler: a.onCreateActorReminder,
		},
		{
			Methods: []string{fasthttp.MethodPost, fasthttp.MethodPut},
			Route:   "actors/{actorType}/{actorId}/timers/{name}",
			Version: apiVersionV1,
			Handler: a.onCreateActorTimer,
		},
		{
			Methods: []string{fasthttp.MethodDelete},
			Route:   "actors/{actorType}/{actorId}/reminders/{name}",
			Version: apiVersionV1,
			Handler: a.onDeleteActorReminder,
		},
		{
			Methods: []string{fasthttp.MethodDelete},
			Route:   "actors/{actorType}/{actorId}/timers/{name}",
			Version: apiVersionV1,
			Handler: a.onDeleteActorTimer,
		},
		{
			Methods: []string{fasthttp.MethodGet},
			Route:   "actors/{actorType}/{actorId}/reminders/{name}",
			Version: apiVersionV1,
			Handler: a.onGetActorReminder,
		},
		{
			Methods: []string{fasthttp.MethodPatch},
			Route:   "actors/{actorType}/{actorId}/reminders/{name}",
			Version: apiVersionV1,
			Handler: a.onRenameActorReminder,
		},
	}
}

func (a *api) constructMetadataEndpoints() []Endpoint {
	return []Endpoint{
		{
			Methods: []string{fasthttp.MethodGet},
			Route:   "metadata",
			Version: apiVersionV1,
			Handler: a.onGetMetadata,
		},
		{
			Methods: []string{fasthttp.MethodPut},
			Route:   "metadata/{key}",
			Version: apiVersionV1,
			Handler: a.onPutMetadata,
		},
	}
}

func (a *api) constructShutdownEndpoints() []Endpoint {
	return []Endpoint{
		{
			Methods: []string{fasthttp.MethodPost},
			Route:   "shutdown",
			Version: apiVersionV1,
			Handler: a.onShutdown,
		},
	}
}

func (a *api) constructHealthzEndpoints() []Endpoint {
	return []Endpoint{
		{
			Methods: []string{fasthttp.MethodGet},
			Route:   "healthz",
			Version: apiVersionV1,
			Handler: a.onGetHealthz,
		},
		{
			Methods: []string{fasthttp.MethodGet},
			Route:   "healthz/outbound",
			Version: apiVersionV1,
			Handler: a.onGetOutboundHealthz,
		},
	}
}

func (a *api) constructConfigurationEndpoints() []Endpoint {
	return []Endpoint{
		{
			Methods: []string{fasthttp.MethodGet},
			Route:   "configuration/{storeName}",
			Version: apiVersionV1alpha1,
			Handler: a.onGetConfiguration,
		},
		{
			Methods: []string{fasthttp.MethodGet},
			Route:   "configuration/{storeName}/subscribe",
			Version: apiVersionV1alpha1,
			Handler: a.onSubscribeConfiguration,
		},
		{
			Methods: []string{fasthttp.MethodGet},
			Route:   "configuration/{storeName}/{configurationSubscribeID}/unsubscribe",
			Version: apiVersionV1alpha1,
			Handler: a.onUnsubscribeConfiguration,
		},
	}
}

func (a *api) constructDistributedLockEndpoints() []Endpoint {
	return []Endpoint{
		{
			Methods: []string{fasthttp.MethodPost},
			Route:   "lock/{storeName}",
			Version: apiVersionV1alpha1,
			Handler: a.onLock,
		},
		{
			Methods: []string{fasthttp.MethodPost},
			Route:   "unlock/{storeName}",
			Version: apiVersionV1alpha1,
			Handler: a.onUnlock,
		},
	}
}

func (a *api) onOutputBindingMessage(reqCtx *fasthttp.RequestCtx) {
	name := reqCtx.UserValue(nameParam).(string)
	body := reqCtx.PostBody()

	var req OutputBindingRequest
	err := json.Unmarshal(body, &req)
	if err != nil {
		msg := NewErrorResponse("ERR_MALFORMED_REQUEST", fmt.Sprintf(messages.ErrMalformedRequest, err))
		respond(reqCtx, withError(fasthttp.StatusBadRequest, msg))
		log.Debug(msg)
		return
	}

	b, err := json.Marshal(req.Data)
	if err != nil {
		msg := NewErrorResponse("ERR_MALFORMED_REQUEST_DATA", fmt.Sprintf(messages.ErrMalformedRequestData, err))
		respond(reqCtx, withError(fasthttp.StatusInternalServerError, msg))
		log.Debug(msg)
		return
	}

	// pass the trace context to output binding in metadata
	if span := diagUtils.SpanFromContext(reqCtx); span != nil {
		sc := span.SpanContext()
		if req.Metadata == nil {
			req.Metadata = map[string]string{}
		}
		// if sc is not empty context, set traceparent Header.
		if !sc.Equal(trace.SpanContext{}) {
			req.Metadata[traceparentHeader] = diag.SpanContextToW3CString(sc)
		}
		if sc.TraceState().Len() == 0 {
			req.Metadata[tracestateHeader] = diag.TraceStateToW3CString(sc)
		}
	}

	start := time.Now()
	resp, err := a.sendToOutputBindingFn(name, &bindings.InvokeRequest{
		Metadata:  req.Metadata,
		Data:      b,
		Operation: bindings.OperationKind(req.Operation),
	})
	elapsed := diag.ElapsedSince(start)

	diag.DefaultComponentMonitoring.OutputBindingEvent(context.Background(), name, req.Operation, err == nil, elapsed)

	if err != nil {
		msg := NewErrorResponse("ERR_INVOKE_OUTPUT_BINDING", fmt.Sprintf(messages.ErrInvokeOutputBinding, name, err))
		respond(reqCtx, withError(fasthttp.StatusInternalServerError, msg))
		log.Debug(msg)
		return
	}

	if resp == nil {
		respond(reqCtx, withEmpty())
	} else {
		respond(reqCtx, withMetadata(resp.Metadata), withJSON(fasthttp.StatusOK, resp.Data))
	}
}

func (a *api) onBulkGetState(reqCtx *fasthttp.RequestCtx) {
	store, storeName, err := a.getStateStoreWithRequestValidation(reqCtx)
	if err != nil {
		log.Debug(err)
		return
	}

	var req BulkGetRequest
	err = json.Unmarshal(reqCtx.PostBody(), &req)
	if err != nil {
		msg := NewErrorResponse("ERR_MALFORMED_REQUEST", fmt.Sprintf(messages.ErrMalformedRequest, err))
		respond(reqCtx, withError(fasthttp.StatusBadRequest, msg))
		log.Debug(msg)
		return
	}

	// merge metadata from URL query parameters
	metadata := getMetadataFromRequest(reqCtx)
	if req.Metadata == nil {
		req.Metadata = metadata
	} else {
		for k, v := range metadata {
			req.Metadata[k] = v
		}
	}

	bulkResp := make([]BulkGetResponse, len(req.Keys))
	if len(req.Keys) == 0 {
		b, _ := json.Marshal(bulkResp)
		respond(reqCtx, withJSON(fasthttp.StatusOK, b))
		return
	}

	// try bulk get first
	reqs := make([]state.GetRequest, len(req.Keys))
	for i, k := range req.Keys {
		key, err1 := stateLoader.GetModifiedStateKey(k, storeName, a.id)
		if err1 != nil {
			msg := NewErrorResponse("ERR_MALFORMED_REQUEST", fmt.Sprintf(messages.ErrMalformedRequest, err1))
			respond(reqCtx, withError(fasthttp.StatusBadRequest, msg))
			log.Debug(err1)
			return
		}
		r := state.GetRequest{
			Key:      key,
			Metadata: req.Metadata,
		}
		reqs[i] = r
	}

	start := time.Now()
	var bulkGet bool
	var responses []state.BulkGetResponse
	policy := a.resiliency.ComponentOutboundPolicy(reqCtx, storeName, resiliency.Statestore)
	rErr := policy(func(ctx context.Context) (rErr error) {
		bulkGet, responses, rErr = store.BulkGet(reqs)
		return rErr
	})
	elapsed := diag.ElapsedSince(start)

	diag.DefaultComponentMonitoring.StateInvoked(context.Background(), storeName, diag.BulkGet, err == nil, elapsed)

	if bulkGet {
		// if store supports bulk get
		if rErr != nil {
			msg := NewErrorResponse("ERR_MALFORMED_REQUEST", fmt.Sprintf(messages.ErrMalformedRequest, err))
			respond(reqCtx, withError(fasthttp.StatusBadRequest, msg))
			log.Debug(msg)
			return
		}

		for i := 0; i < len(responses) && i < len(req.Keys); i++ {
			bulkResp[i].Key = stateLoader.GetOriginalStateKey(responses[i].Key)
			if responses[i].Error != "" {
				log.Debugf("bulk get: error getting key %s: %s", bulkResp[i].Key, responses[i].Error)
				bulkResp[i].Error = responses[i].Error
			} else {
				bulkResp[i].Data = json.RawMessage(responses[i].Data)
				bulkResp[i].ETag = responses[i].ETag
				bulkResp[i].Metadata = responses[i].Metadata
			}
		}
	} else {
		// if store doesn't support bulk get, fallback to call get() method one by one
		limiter := concurrency.NewLimiter(req.Parallelism)

		for i, k := range req.Keys {
			bulkResp[i].Key = k

			fn := func(param interface{}) {
				r := param.(*BulkGetResponse)
				k, err := stateLoader.GetModifiedStateKey(r.Key, storeName, a.id)
				if err != nil {
					log.Debug(err)
					r.Error = err.Error()
					return
				}
				gr := &state.GetRequest{
					Key:      k,
					Metadata: metadata,
				}

				var resp *state.GetResponse
				err = policy(func(ctx context.Context) (rErr error) {
					resp, rErr = store.Get(gr)
					return rErr
				})
				if err != nil {
					log.Debugf("bulk get: error getting key %s: %s", r.Key, err)
					r.Error = err.Error()
				} else if resp != nil {
					r.Data = json.RawMessage(resp.Data)
					r.ETag = resp.ETag
					r.Metadata = resp.Metadata
				}
			}

			limiter.Execute(fn, &bulkResp[i])
		}
		limiter.Wait()
	}

	if encryption.EncryptedStateStore(storeName) {
		for i := range bulkResp {
			val, err := encryption.TryDecryptValue(storeName, bulkResp[i].Data)
			if err != nil {
				log.Debugf("bulk get error: %s", err)
				bulkResp[i].Error = err.Error()
				continue
			}

			bulkResp[i].Data = val
		}
	}

	b, _ := json.Marshal(bulkResp)
	respond(reqCtx, withJSON(fasthttp.StatusOK, b))
}

func (a *api) getStateStoreWithRequestValidation(reqCtx *fasthttp.RequestCtx) (state.Store, string, error) {
	if a.stateStores == nil || len(a.stateStores) == 0 {
		msg := NewErrorResponse("ERR_STATE_STORE_NOT_CONFIGURED", messages.ErrStateStoresNotConfigured)
		respond(reqCtx, withError(fasthttp.StatusInternalServerError, msg))
		log.Debug(msg)
		return nil, "", errors.New(msg.Message)
	}

	storeName := a.getStateStoreName(reqCtx)

	if a.stateStores[storeName] == nil {
		msg := NewErrorResponse("ERR_STATE_STORE_NOT_FOUND", fmt.Sprintf(messages.ErrStateStoreNotFound, storeName))
		respond(reqCtx, withError(fasthttp.StatusBadRequest, msg))
		log.Debug(msg)
		return nil, "", errors.New(msg.Message)
	}
	return a.stateStores[storeName], storeName, nil
}

func (a *api) getLockStoreWithRequestValidation(reqCtx *fasthttp.RequestCtx) (lock.Store, string, error) {
	if a.lockStores == nil || len(a.lockStores) == 0 {
		msg := NewErrorResponse("ERR_LOCK_STORE_NOT_CONFIGURED", messages.ErrLockStoresNotConfigured)
		respond(reqCtx, withError(fasthttp.StatusInternalServerError, msg))
		log.Debug(msg)
		return nil, "", errors.New(msg.Message)
	}

	storeName := a.getStateStoreName(reqCtx)

	if a.lockStores[storeName] == nil {
		msg := NewErrorResponse("ERR_LOCK_STORE_NOT_FOUND", fmt.Sprintf(messages.ErrLockStoreNotFound, storeName))
		respond(reqCtx, withError(fasthttp.StatusBadRequest, msg))
		log.Debug(msg)
		return nil, "", errors.New(msg.Message)
	}
	return a.lockStores[storeName], storeName, nil
}

func (a *api) onGetState(reqCtx *fasthttp.RequestCtx) {
	store, storeName, err := a.getStateStoreWithRequestValidation(reqCtx)
	if err != nil {
		log.Debug(err)
		return
	}

	metadata := getMetadataFromRequest(reqCtx)

	key := reqCtx.UserValue(stateKeyParam).(string)
	consistency := string(reqCtx.QueryArgs().Peek(consistencyParam))
	k, err := stateLoader.GetModifiedStateKey(key, storeName, a.id)
	if err != nil {
		msg := NewErrorResponse("ERR_MALFORMED_REQUEST", fmt.Sprintf(messages.ErrMalformedRequest, err))
		respond(reqCtx, withError(fasthttp.StatusBadRequest, msg))
		log.Debug(err)
		return
	}
	req := state.GetRequest{
		Key: k,
		Options: state.GetStateOption{
			Consistency: consistency,
		},
		Metadata: metadata,
	}

	start := time.Now()
	policy := a.resiliency.ComponentOutboundPolicy(reqCtx, storeName, resiliency.Statestore)
	var resp *state.GetResponse
	err = policy(func(ctx context.Context) (rErr error) {
		resp, rErr = store.Get(&req)
		return rErr
	})
	elapsed := diag.ElapsedSince(start)

	diag.DefaultComponentMonitoring.StateInvoked(context.Background(), storeName, diag.Get, err == nil, elapsed)

	if err != nil {
		msg := NewErrorResponse("ERR_STATE_GET", fmt.Sprintf(messages.ErrStateGet, key, storeName, err.Error()))
		respond(reqCtx, withError(fasthttp.StatusInternalServerError, msg))
		log.Debug(msg)
		return
	}
	if resp == nil || resp.Data == nil {
		respond(reqCtx, withEmpty())
		return
	}

	if encryption.EncryptedStateStore(storeName) {
		val, err := encryption.TryDecryptValue(storeName, resp.Data)
		if err != nil {
			msg := NewErrorResponse("ERR_STATE_GET", fmt.Sprintf(messages.ErrStateGet, key, storeName, err.Error()))
			respond(reqCtx, withError(fasthttp.StatusInternalServerError, msg))
			log.Debug(msg)
			return
		}

		resp.Data = val
	}

	respond(reqCtx, withJSON(fasthttp.StatusOK, resp.Data), withEtag(resp.ETag), withMetadata(resp.Metadata))
}

func (a *api) getConfigurationStoreWithRequestValidation(reqCtx *fasthttp.RequestCtx) (configuration.Store, string, error) {
	if a.configurationStores == nil || len(a.configurationStores) == 0 {
		msg := NewErrorResponse("ERR_CONFIGURATION_STORE_NOT_CONFIGURED", messages.ErrConfigurationStoresNotConfigured)
		respond(reqCtx, withError(fasthttp.StatusInternalServerError, msg))
		log.Debug(msg)
		return nil, "", errors.New(msg.Message)
	}

	storeName := a.getStateStoreName(reqCtx)

	if a.configurationStores[storeName] == nil {
		msg := NewErrorResponse("ERR_CONFIGURATION_STORE_NOT_FOUND", fmt.Sprintf(messages.ErrConfigurationStoreNotFound, storeName))
		respond(reqCtx, withError(fasthttp.StatusBadRequest, msg))
		log.Debug(msg)
		return nil, "", errors.New(msg.Message)
	}
	return a.configurationStores[storeName], storeName, nil
}

type subscribeConfigurationResponse struct {
	ID string `json:"id"`
}

type UnsubscribeConfigurationResponse struct {
	Ok      bool   `protobuf:"varint,1,opt,name=ok,proto3" json:"ok,omitempty"`
	Message string `protobuf:"bytes,2,opt,name=message,proto3" json:"message,omitempty"`
}

type configurationEventHandler struct {
	api        *api
	storeName  string
	appChannel channel.AppChannel
	res        resiliency.Provider
}

func (h *configurationEventHandler) updateEventHandler(ctx context.Context, e *configuration.UpdateEvent) error {
	if h.appChannel == nil {
		err := errors.Errorf("app channel is nil. unable to send configuration update from %s", h.storeName)
		log.Error(err)
		return err
	}
	for key := range e.Items {
		req := invokev1.NewInvokeMethodRequest(fmt.Sprintf("/configuration/%s/%s", h.storeName, key))
		req.WithHTTPExtension(nethttp.MethodPost, "")
		eventBody, _ := json.Marshal(e)
		req.WithRawData(eventBody, invokev1.JSONContentType)

		policy := h.res.ComponentInboundPolicy(ctx, h.storeName, resiliency.Configuration)
		err := policy(func(ctx context.Context) (err error) {
			resp, err := h.appChannel.InvokeMethod(ctx, req)
			if err != nil {
				return err
			}

			if resp != nil && resp.Status().Code != nethttp.StatusOK {
				return errors.Errorf("Error sending configuration item to application, status %d", resp.Status().Code)
			}
			return nil
		})
		if err != nil {
			log.Error(errors.Wrap(err, "error sending configuration item to the app"))
		}
	}
	return nil
}

func (a *api) onLock(reqCtx *fasthttp.RequestCtx) {
	store, storeName, err := a.getLockStoreWithRequestValidation(reqCtx)
	if err != nil {
		log.Debug(err)
		return
	}

	req := lock.TryLockRequest{}
	err = json.Unmarshal(reqCtx.PostBody(), &req)
	if err != nil {
		msg := NewErrorResponse("ERR_MALFORMED_REQUEST", err.Error())
		respond(reqCtx, withError(fasthttp.StatusBadRequest, msg))
		log.Debug(msg)
		return
	}

	policy := a.resiliency.ComponentOutboundPolicy(reqCtx, storeName, resiliency.Lock)

	var resp *lock.TryLockResponse
	req.ResourceID, err = lockLoader.GetModifiedLockKey(req.ResourceID, storeName, a.id)
	if err != nil {
		msg := NewErrorResponse("ERR_TRY_LOCK", err.Error())
		respond(reqCtx, withError(fasthttp.StatusInternalServerError, msg))
		log.Debug(msg)
		return
	}

	err = policy(func(ctx context.Context) (rErr error) {
		resp, rErr = store.TryLock(&req)
		return rErr
	})
	if err != nil {
		msg := NewErrorResponse("ERR_TRY_LOCK", err.Error())
		respond(reqCtx, withError(fasthttp.StatusInternalServerError, msg))
		log.Debug(msg)
		return
	}

	b, _ := json.Marshal(resp)
	respond(reqCtx, withJSON(200, b))
}

func (a *api) onUnlock(reqCtx *fasthttp.RequestCtx) {
	store, storeName, err := a.getLockStoreWithRequestValidation(reqCtx)
	if err != nil {
		log.Debug(err)
		return
	}

	req := lock.UnlockRequest{}
	err = json.Unmarshal(reqCtx.PostBody(), &req)
	if err != nil {
		msg := NewErrorResponse("ERR_MALFORMED_REQUEST", err.Error())
		respond(reqCtx, withError(fasthttp.StatusBadRequest, msg))
		log.Debug(msg)
		return
	}

	policy := a.resiliency.ComponentOutboundPolicy(reqCtx, storeName, resiliency.Lock)

	var resp *lock.UnlockResponse
	req.ResourceID, err = lockLoader.GetModifiedLockKey(req.ResourceID, storeName, a.id)
	if err != nil {
		msg := NewErrorResponse("ERR_UNLOCK", err.Error())
		respond(reqCtx, withError(fasthttp.StatusInternalServerError, msg))
		log.Debug(msg)
		return
	}

	err = policy(func(ctx context.Context) (rErr error) {
		resp, rErr = store.Unlock(&req)
		return rErr
	})
	if err != nil {
		msg := NewErrorResponse("ERR_UNLOCK", err.Error())
		respond(reqCtx, withError(fasthttp.StatusInternalServerError, msg))
		log.Debug(msg)
		return
	}

	b, _ := json.Marshal(resp)
	respond(reqCtx, withJSON(200, b))
}

func (a *api) onSubscribeConfiguration(reqCtx *fasthttp.RequestCtx) {
	store, storeName, err := a.getConfigurationStoreWithRequestValidation(reqCtx)
	if err != nil {
		log.Debug(err)
		return
	}
	if a.appChannel == nil {
		msg := NewErrorResponse("ERR_APP_CHANNEL_NIL", "app channel is not initialized. cannot subscribe to configuration updates")
		respond(reqCtx, withError(fasthttp.StatusInternalServerError, msg))
		log.Debug(msg)
		return
	}
	metadata := getMetadataFromRequest(reqCtx)
	subscribeKeys := make([]string, 0)

	keys := make([]string, 0)
	queryKeys := reqCtx.QueryArgs().PeekMulti(configurationKeyParam)
	for _, queryKeyByte := range queryKeys {
		keys = append(keys, string(queryKeyByte))
	}

	// empty list means subscribing to all configuration keys
	if len(keys) == 0 {
		getConfigurationReq := &configuration.GetRequest{
			Keys:     []string{},
			Metadata: metadata,
		}

		start := time.Now()
		policy := a.resiliency.ComponentOutboundPolicy(reqCtx, storeName, resiliency.Configuration)
		var getResponse *configuration.GetResponse
		err = policy(func(ctx context.Context) (rErr error) {
			getResponse, rErr = store.Get(ctx, getConfigurationReq)
			return rErr
		})
		elapsed := diag.ElapsedSince(start)
		diag.DefaultComponentMonitoring.ConfigurationInvoked(context.Background(), storeName, diag.Get, err == nil, elapsed)

		if err != nil {
			msg := NewErrorResponse("ERR_CONFIGURATION_SUBSCRIBE", fmt.Sprintf(messages.ErrConfigurationSubscribe, keys, storeName, err.Error()))
			respond(reqCtx, withError(fasthttp.StatusInternalServerError, msg))
			log.Debug(msg)
			return
		}
		items := getResponse.Items
		for key := range items {
			if _, ok := a.configurationSubscribe[fmt.Sprintf("%s||%s", storeName, key)]; !ok {
				subscribeKeys = append(subscribeKeys, key)
			}
		}
	} else {
		subscribeKeys = append(subscribeKeys, keys...)
	}

	req := configuration.SubscribeRequest{
		Keys:     subscribeKeys,
		Metadata: metadata,
	}

	// create handler
	handler := &configurationEventHandler{
		api:        a,
		storeName:  storeName,
		appChannel: a.appChannel,
		res:        a.resiliency,
	}

	start := time.Now()
	policy := a.resiliency.ComponentOutboundPolicy(reqCtx, storeName, resiliency.Configuration)
	var subscribeID string
	err = policy(func(ctx context.Context) (rErr error) {
		subscribeID, rErr = store.Subscribe(ctx, &req, handler.updateEventHandler)
		return rErr
	})
	elapsed := diag.ElapsedSince(start)

	diag.DefaultComponentMonitoring.ConfigurationInvoked(context.Background(), storeName, diag.ConfigurationSubscribe, err == nil, elapsed)

	if err != nil {
		msg := NewErrorResponse("ERR_CONFIGURATION_SUBSCRIBE", fmt.Sprintf(messages.ErrConfigurationSubscribe, keys, storeName, err.Error()))
		respond(reqCtx, withError(fasthttp.StatusInternalServerError, msg))
		log.Debug(msg)
		return
	}
	respBytes, _ := json.Marshal(&subscribeConfigurationResponse{
		ID: subscribeID,
	})
	respond(reqCtx, withJSON(fasthttp.StatusOK, respBytes))
}

func (a *api) onUnsubscribeConfiguration(reqCtx *fasthttp.RequestCtx) {
	store, storeName, err := a.getConfigurationStoreWithRequestValidation(reqCtx)
	if err != nil {
		log.Debug(err)
		return
	}
	subscribeID := reqCtx.UserValue(configurationSubscribeID).(string)

	req := configuration.UnsubscribeRequest{
		ID: subscribeID,
	}
	start := time.Now()
	policy := a.resiliency.ComponentOutboundPolicy(reqCtx, storeName, resiliency.Configuration)
	err = policy(func(ctx context.Context) (rErr error) {
		return store.Unsubscribe(ctx, &req)
	})
	elapsed := diag.ElapsedSince(start)
	diag.DefaultComponentMonitoring.ConfigurationInvoked(context.Background(), storeName, diag.ConfigurationUnsubscribe, err == nil, elapsed)

	if err != nil {
		msg := NewErrorResponse("ERR_CONFIGURATION_UNSUBSCRIBE", fmt.Sprintf(messages.ErrConfigurationUnsubscribe, subscribeID, err.Error()))
		errRespBytes, _ := json.Marshal(&UnsubscribeConfigurationResponse{
			Ok:      false,
			Message: msg.Message,
		})
		respond(reqCtx, withJSON(fasthttp.StatusInternalServerError, errRespBytes))
		log.Debug(msg)
		return
	}
	respBytes, _ := json.Marshal(&UnsubscribeConfigurationResponse{
		Ok: true,
	})
	respond(reqCtx, withJSON(fasthttp.StatusOK, respBytes))
}

func (a *api) onGetConfiguration(reqCtx *fasthttp.RequestCtx) {
	store, storeName, err := a.getConfigurationStoreWithRequestValidation(reqCtx)
	if err != nil {
		log.Debug(err)
		return
	}

	metadata := getMetadataFromRequest(reqCtx)

	keys := make([]string, 0)
	queryKeys := reqCtx.QueryArgs().PeekMulti(configurationKeyParam)
	for _, queryKeyByte := range queryKeys {
		keys = append(keys, string(queryKeyByte))
	}
	req := configuration.GetRequest{
		Keys:     keys,
		Metadata: metadata,
	}

	start := time.Now()
	policy := a.resiliency.ComponentOutboundPolicy(reqCtx, storeName, resiliency.Configuration)
	var getResponse *configuration.GetResponse
	err = policy(func(ctx context.Context) (rErr error) {
		getResponse, rErr = store.Get(ctx, &req)
		return rErr
	})
	elapsed := diag.ElapsedSince(start)

	diag.DefaultComponentMonitoring.ConfigurationInvoked(context.Background(), storeName, diag.Get, err == nil, elapsed)

	if err != nil {
		msg := NewErrorResponse("ERR_CONFIGURATION_GET", fmt.Sprintf(messages.ErrConfigurationGet, keys, storeName, err.Error()))
		respond(reqCtx, withError(fasthttp.StatusInternalServerError, msg))
		log.Debug(msg)
		return
	}
	if getResponse == nil || getResponse.Items == nil || len(getResponse.Items) == 0 {
		respond(reqCtx, withEmpty())
		return
	}

	respBytes, _ := json.Marshal(getResponse.Items)

	respond(reqCtx, withJSON(fasthttp.StatusOK, respBytes))
}

func extractEtag(reqCtx *fasthttp.RequestCtx) (bool, string) {
	var etag string
	var hasEtag bool
	reqCtx.Request.Header.VisitAll(func(key []byte, value []byte) {
		if string(key) == "If-Match" {
			etag = string(value)
			hasEtag = true
			return
		}
	})

	return hasEtag, etag
}

func (a *api) onDeleteState(reqCtx *fasthttp.RequestCtx) {
	store, storeName, err := a.getStateStoreWithRequestValidation(reqCtx)
	if err != nil {
		log.Debug(err)
		return
	}

	key := reqCtx.UserValue(stateKeyParam).(string)

	concurrency := string(reqCtx.QueryArgs().Peek(concurrencyParam))
	consistency := string(reqCtx.QueryArgs().Peek(consistencyParam))

	metadata := getMetadataFromRequest(reqCtx)
	k, err := stateLoader.GetModifiedStateKey(key, storeName, a.id)
	if err != nil {
		msg := NewErrorResponse("ERR_MALFORMED_REQUEST", err.Error())
		respond(reqCtx, withError(fasthttp.StatusBadRequest, msg))
		log.Debug(err)
		return
	}
	req := state.DeleteRequest{
		Key: k,
		Options: state.DeleteStateOption{
			Concurrency: concurrency,
			Consistency: consistency,
		},
		Metadata: metadata,
	}

	exists, etag := extractEtag(reqCtx)
	if exists {
		req.ETag = &etag
	}

	start := time.Now()
	policy := a.resiliency.ComponentOutboundPolicy(reqCtx, storeName, resiliency.Statestore)
	err = policy(func(ctx context.Context) error {
		return store.Delete(&req)
	})
	elapsed := diag.ElapsedSince(start)

	diag.DefaultComponentMonitoring.StateInvoked(context.Background(), storeName, diag.Delete, err == nil, elapsed)

	if err != nil {
		statusCode, errMsg, resp := a.stateErrorResponse(err, "ERR_STATE_DELETE")
		resp.Message = fmt.Sprintf(messages.ErrStateDelete, key, errMsg)

		respond(reqCtx, withError(statusCode, resp))
		log.Debug(resp.Message)
		return
	}
	respond(reqCtx, withEmpty())
}

func (a *api) onGetSecret(reqCtx *fasthttp.RequestCtx) {
	store, secretStoreName, err := a.getSecretStoreWithRequestValidation(reqCtx)
	if err != nil {
		log.Debug(err)
		return
	}

	metadata := getMetadataFromRequest(reqCtx)

	key := reqCtx.UserValue(secretNameParam).(string)

	if !a.isSecretAllowed(secretStoreName, key) {
		msg := NewErrorResponse("ERR_PERMISSION_DENIED", fmt.Sprintf(messages.ErrPermissionDenied, key, secretStoreName))
		respond(reqCtx, withError(fasthttp.StatusForbidden, msg))
		return
	}

	req := secretstores.GetSecretRequest{
		Name:     key,
		Metadata: metadata,
	}

	start := time.Now()
	policy := a.resiliency.ComponentOutboundPolicy(reqCtx, secretStoreName, resiliency.Secretstore)
	var resp secretstores.GetSecretResponse
	err = policy(func(ctx context.Context) (rErr error) {
		resp, rErr = store.GetSecret(ctx, req)
		return rErr
	})
	elapsed := diag.ElapsedSince(start)

	diag.DefaultComponentMonitoring.SecretInvoked(context.Background(), secretStoreName, diag.Get, err == nil, elapsed)

	if err != nil {
		msg := NewErrorResponse("ERR_SECRET_GET",
			fmt.Sprintf(messages.ErrSecretGet, req.Name, secretStoreName, err.Error()))
		respond(reqCtx, withError(fasthttp.StatusInternalServerError, msg))
		log.Debug(msg)
		return
	}

	if resp.Data == nil {
		respond(reqCtx, withEmpty())
		return
	}

	respBytes, _ := json.Marshal(resp.Data)
	respond(reqCtx, withJSON(fasthttp.StatusOK, respBytes))
}

func (a *api) onBulkGetSecret(reqCtx *fasthttp.RequestCtx) {
	store, secretStoreName, err := a.getSecretStoreWithRequestValidation(reqCtx)
	if err != nil {
		log.Debug(err)
		return
	}

	metadata := getMetadataFromRequest(reqCtx)

	req := secretstores.BulkGetSecretRequest{
		Metadata: metadata,
	}

	start := time.Now()
	policy := a.resiliency.ComponentOutboundPolicy(reqCtx, secretStoreName, resiliency.Secretstore)
	var resp secretstores.BulkGetSecretResponse
	err = policy(func(ctx context.Context) (rErr error) {
		resp, rErr = store.BulkGetSecret(ctx, req)
		return rErr
	})
	elapsed := diag.ElapsedSince(start)

	diag.DefaultComponentMonitoring.SecretInvoked(context.Background(), secretStoreName, diag.BulkGet, err == nil, elapsed)

	if err != nil {
		msg := NewErrorResponse("ERR_SECRET_GET",
			fmt.Sprintf(messages.ErrBulkSecretGet, secretStoreName, err.Error()))
		respond(reqCtx, withError(fasthttp.StatusInternalServerError, msg))
		log.Debug(msg)
		return
	}

	if resp.Data == nil {
		respond(reqCtx, withEmpty())
		return
	}

	filteredSecrets := map[string]map[string]string{}
	for key, v := range resp.Data {
		if a.isSecretAllowed(secretStoreName, key) {
			filteredSecrets[key] = v
		} else {
			log.Debugf(messages.ErrPermissionDenied, key, secretStoreName)
		}
	}

	respBytes, _ := json.Marshal(filteredSecrets)
	respond(reqCtx, withJSON(fasthttp.StatusOK, respBytes))
}

func (a *api) getSecretStoreWithRequestValidation(reqCtx *fasthttp.RequestCtx) (secretstores.SecretStore, string, error) {
	if a.secretStores == nil || len(a.secretStores) == 0 {
		msg := NewErrorResponse("ERR_SECRET_STORES_NOT_CONFIGURED", messages.ErrSecretStoreNotConfigured)
		respond(reqCtx, withError(fasthttp.StatusInternalServerError, msg))
		return nil, "", errors.New(msg.Message)
	}

	secretStoreName := reqCtx.UserValue(secretStoreNameParam).(string)

	if a.secretStores[secretStoreName] == nil {
		msg := NewErrorResponse("ERR_SECRET_STORE_NOT_FOUND", fmt.Sprintf(messages.ErrSecretStoreNotFound, secretStoreName))
		respond(reqCtx, withError(fasthttp.StatusUnauthorized, msg))
		return nil, "", errors.New(msg.Message)
	}
	return a.secretStores[secretStoreName], secretStoreName, nil
}

func (a *api) onPostState(reqCtx *fasthttp.RequestCtx) {
	store, storeName, err := a.getStateStoreWithRequestValidation(reqCtx)
	if err != nil {
		log.Debug(err)
		return
	}

	reqs := []state.SetRequest{}
	err = json.Unmarshal(reqCtx.PostBody(), &reqs)
	if err != nil {
		msg := NewErrorResponse("ERR_MALFORMED_REQUEST", err.Error())
		respond(reqCtx, withError(fasthttp.StatusBadRequest, msg))
		log.Debug(msg)
		return
	}
	if len(reqs) == 0 {
		respond(reqCtx, withEmpty())
		return
	}

	metadata := getMetadataFromRequest(reqCtx)

	for i, r := range reqs {
		// merge metadata from URL query parameters
		if reqs[i].Metadata == nil {
			reqs[i].Metadata = metadata
		} else {
			for k, v := range metadata {
				reqs[i].Metadata[k] = v
			}
		}

		reqs[i].Key, err = stateLoader.GetModifiedStateKey(r.Key, storeName, a.id)
		if err != nil {
			msg := NewErrorResponse("ERR_MALFORMED_REQUEST", err.Error())
			respond(reqCtx, withError(fasthttp.StatusBadRequest, msg))
			log.Debug(err)
			return
		}

		if encryption.EncryptedStateStore(storeName) {
			data := []byte(fmt.Sprintf("%v", r.Value))
			val, encErr := encryption.TryEncryptValue(storeName, data)
			if encErr != nil {
				statusCode, errMsg, resp := a.stateErrorResponse(encErr, "ERR_STATE_SAVE")
				resp.Message = fmt.Sprintf(messages.ErrStateSave, storeName, errMsg)

				respond(reqCtx, withError(statusCode, resp))
				log.Debug(resp.Message)
				return
			}

			reqs[i].Value = val
		}
	}

	start := time.Now()
	policy := a.resiliency.ComponentOutboundPolicy(reqCtx, storeName, resiliency.Statestore)
	err = policy(func(ctx context.Context) error {
		return store.BulkSet(reqs)
	})
	elapsed := diag.ElapsedSince(start)

	diag.DefaultComponentMonitoring.StateInvoked(context.Background(), storeName, diag.Set, err == nil, elapsed)

	if err != nil {
		storeName := a.getStateStoreName(reqCtx)

		statusCode, errMsg, resp := a.stateErrorResponse(err, "ERR_STATE_SAVE")
		resp.Message = fmt.Sprintf(messages.ErrStateSave, storeName, errMsg)

		respond(reqCtx, withError(statusCode, resp))
		log.Debug(resp.Message)
		return
	}

	respond(reqCtx, withEmpty())
}

// stateErrorResponse takes a state store error and returns a corresponding status code, error message and modified user error.
func (a *api) stateErrorResponse(err error, errorCode string) (int, string, ErrorResponse) {
	var message string
	var code int
	var etag bool
	etag, code, message = a.etagError(err)

	r := ErrorResponse{
		ErrorCode: errorCode,
	}
	if etag {
		return code, message, r
	}
	message = err.Error()

	return fasthttp.StatusInternalServerError, message, r
}

// etagError checks if the error from the state store is an etag error and returns a bool for indication,
// an status code and an error message.
func (a *api) etagError(err error) (bool, int, string) {
	e, ok := err.(*state.ETagError)
	if !ok {
		return false, -1, ""
	}
	switch e.Kind() {
	case state.ETagMismatch:
		return true, fasthttp.StatusConflict, e.Error()
	case state.ETagInvalid:
		return true, fasthttp.StatusBadRequest, e.Error()
	}

	return false, -1, ""
}

func (a *api) getStateStoreName(reqCtx *fasthttp.RequestCtx) string {
	return reqCtx.UserValue(storeNameParam).(string)
}

func (a *api) onDirectMessage(reqCtx *fasthttp.RequestCtx) {
	targetID := a.findTargetID(reqCtx)
	if targetID == "" {
		msg := NewErrorResponse("ERR_DIRECT_INVOKE", messages.ErrDirectInvokeNoAppID)
		respond(reqCtx, withError(fasthttp.StatusNotFound, msg))
		return
	}

	verb := strings.ToUpper(string(reqCtx.Method()))
	invokeMethodName := reqCtx.UserValue(methodParam).(string)

	if a.directMessaging == nil {
		msg := NewErrorResponse("ERR_DIRECT_INVOKE", messages.ErrDirectInvokeNotReady)
		respond(reqCtx, withError(fasthttp.StatusInternalServerError, msg))
		return
	}

	// Construct internal invoke method request
	req := invokev1.NewInvokeMethodRequest(invokeMethodName).WithHTTPExtension(verb, reqCtx.QueryArgs().String())
	req.WithRawData(reqCtx.Request.Body(), string(reqCtx.Request.Header.ContentType()))
	// Save headers to internal metadata
	req.WithFastHTTPHeaders(&reqCtx.Request.Header)

	policy := a.resiliency.EndpointPolicy(reqCtx, targetID, fmt.Sprintf("%s:%s", targetID, invokeMethodName))
	// Since we don't want to return the actual error, we have to extract several things in order to construct our response.
	var resp *invokev1.InvokeMethodResponse
	var body []byte
	var statusCode int
	var msg ErrorResponse
	errorOccurred := false
	err := policy(func(ctx context.Context) (rErr error) {
		resp, rErr = a.directMessaging.Invoke(ctx, targetID, req)

		if rErr != nil {
			// Allowlists policies that are applied on the callee side can return a Permission Denied error.
			// For everything else, treat it as a gRPC transport error
			errorOccurred = true
			statusCode = fasthttp.StatusInternalServerError
			if status.Code(rErr) == codes.PermissionDenied {
				statusCode = invokev1.HTTPStatusFromCode(codes.PermissionDenied)
			}
			msg = NewErrorResponse("ERR_DIRECT_INVOKE", fmt.Sprintf(messages.ErrDirectInvoke, targetID, rErr))
			return rErr
		}

		errorOccurred = false
		invokev1.InternalMetadataToHTTPHeader(reqCtx, resp.Headers(), reqCtx.Response.Header.Set)
		var contentType string
		contentType, body = resp.RawData()
		reqCtx.Response.Header.SetContentType(contentType)

		// Construct response
		statusCode = int(resp.Status().Code)
		if !resp.IsHTTPResponse() {
			statusCode = invokev1.HTTPStatusFromCode(codes.Code(statusCode))
			if statusCode != fasthttp.StatusOK {
				if body, rErr = invokev1.ProtobufToJSON(resp.Status()); rErr != nil {
					errorOccurred = true
					msg = NewErrorResponse("ERR_MALFORMED_RESPONSE", rErr.Error())
					statusCode = fasthttp.StatusInternalServerError
					return rErr
				}
			}
		} else if statusCode != fasthttp.StatusOK {
			return errors.Errorf("Received non-successful status code: %d", statusCode)
		}
		return nil
	})

	// Special case for timeouts/circuit breakers since they won't go through the rest of the logic.
	if errors.Is(err, context.DeadlineExceeded) || breaker.IsErrorPermanent(err) {
		respond(reqCtx, withError(500, NewErrorResponse("ERR_DIRECT_INVOKE", err.Error())))
		return
	}

	if errorOccurred {
		respond(reqCtx, withError(statusCode, msg))
		return
	}
	respond(reqCtx, with(statusCode, body))
}

// findTargetID tries to find ID of the target service from the following three places:
// 1. {id} in the URL's path.
// 2. Basic authentication, http://dapr-app-id:<service-id>@localhost:3500/path.
// 3. HTTP header: 'dapr-app-id'.
func (a *api) findTargetID(reqCtx *fasthttp.RequestCtx) string {
	if id := reqCtx.UserValue(idParam); id == nil {
		if appID := reqCtx.Request.Header.Peek(daprAppID); appID == nil {
			if auth := reqCtx.Request.Header.Peek(fasthttp.HeaderAuthorization); auth != nil &&
				strings.HasPrefix(string(auth), "Basic ") {
				if s, err := base64.StdEncoding.DecodeString(strings.TrimPrefix(string(auth), "Basic ")); err == nil {
					pair := strings.Split(string(s), ":")
					if len(pair) == 2 && pair[0] == daprAppID {
						return pair[1]
					}
				}
			}
		} else {
			return string(appID)
		}
	} else {
		return id.(string)
	}

	return ""
}

func (a *api) onCreateActorReminder(reqCtx *fasthttp.RequestCtx) {
	if a.actor == nil {
		msg := NewErrorResponse("ERR_ACTOR_RUNTIME_NOT_FOUND", messages.ErrActorRuntimeNotFound)
		respond(reqCtx, withError(fasthttp.StatusInternalServerError, msg))
		return
	}

	actorType := reqCtx.UserValue(actorTypeParam).(string)
	actorID := reqCtx.UserValue(actorIDParam).(string)
	name := reqCtx.UserValue(nameParam).(string)

	var req actors.CreateReminderRequest
	err := json.Unmarshal(reqCtx.PostBody(), &req)
	if err != nil {
		msg := NewErrorResponse("ERR_MALFORMED_REQUEST", fmt.Sprintf(messages.ErrMalformedRequest, err))
		respond(reqCtx, withError(fasthttp.StatusBadRequest, msg))
		log.Debug(msg)
		return
	}

	req.Name = name
	req.ActorType = actorType
	req.ActorID = actorID

	err = a.actor.CreateReminder(reqCtx, &req)
	if err != nil {
		msg := NewErrorResponse("ERR_ACTOR_REMINDER_CREATE", fmt.Sprintf(messages.ErrActorReminderCreate, err))
		respond(reqCtx, withError(fasthttp.StatusInternalServerError, msg))
		log.Debug(msg)
	} else {
		respond(reqCtx, withEmpty())
	}
}

func (a *api) onRenameActorReminder(reqCtx *fasthttp.RequestCtx) {
	if a.actor == nil {
		msg := NewErrorResponse("ERR_ACTOR_RUNTIME_NOT_FOUND", messages.ErrActorRuntimeNotFound)
		respond(reqCtx, withError(fasthttp.StatusInternalServerError, msg))
		return
	}

	actorType := reqCtx.UserValue(actorTypeParam).(string)
	actorID := reqCtx.UserValue(actorIDParam).(string)
	name := reqCtx.UserValue(nameParam).(string)

	var req actors.RenameReminderRequest
	err := json.Unmarshal(reqCtx.PostBody(), &req)
	if err != nil {
		msg := NewErrorResponse("ERR_MALFORMED_REQUEST", fmt.Sprintf(messages.ErrMalformedRequest, err))
		respond(reqCtx, withError(fasthttp.StatusBadRequest, msg))
		log.Debug(msg)
		return
	}

	req.OldName = name
	req.ActorType = actorType
	req.ActorID = actorID

	err = a.actor.RenameReminder(reqCtx, &req)
	if err != nil {
		msg := NewErrorResponse("ERR_ACTOR_REMINDER_RENAME", fmt.Sprintf(messages.ErrActorReminderRename, err))
		respond(reqCtx, withError(fasthttp.StatusInternalServerError, msg))
		log.Debug(msg)
	} else {
		respond(reqCtx, withEmpty())
	}
}

func (a *api) onCreateActorTimer(reqCtx *fasthttp.RequestCtx) {
	if a.actor == nil {
		msg := NewErrorResponse("ERR_ACTOR_RUNTIME_NOT_FOUND", messages.ErrActorRuntimeNotFound)
		respond(reqCtx, withError(fasthttp.StatusInternalServerError, msg))
		log.Debug(msg)
		return
	}

	actorType := reqCtx.UserValue(actorTypeParam).(string)
	actorID := reqCtx.UserValue(actorIDParam).(string)
	name := reqCtx.UserValue(nameParam).(string)

	var req actors.CreateTimerRequest
	err := json.Unmarshal(reqCtx.PostBody(), &req)
	if err != nil {
		msg := NewErrorResponse("ERR_MALFORMED_REQUEST", fmt.Sprintf(messages.ErrMalformedRequest, err))
		respond(reqCtx, withError(fasthttp.StatusBadRequest, msg))
		log.Debug(msg)
		return
	}

	req.Name = name
	req.ActorType = actorType
	req.ActorID = actorID

	err = a.actor.CreateTimer(reqCtx, &req)
	if err != nil {
		msg := NewErrorResponse("ERR_ACTOR_TIMER_CREATE", fmt.Sprintf(messages.ErrActorTimerCreate, err))
		respond(reqCtx, withError(fasthttp.StatusInternalServerError, msg))
		log.Debug(msg)
	} else {
		respond(reqCtx, withEmpty())
	}
}

func (a *api) onDeleteActorReminder(reqCtx *fasthttp.RequestCtx) {
	if a.actor == nil {
		msg := NewErrorResponse("ERR_ACTOR_RUNTIME_NOT_FOUND", messages.ErrActorRuntimeNotFound)
		respond(reqCtx, withError(fasthttp.StatusInternalServerError, msg))
		log.Debug(msg)
		return
	}

	actorType := reqCtx.UserValue(actorTypeParam).(string)
	actorID := reqCtx.UserValue(actorIDParam).(string)
	name := reqCtx.UserValue(nameParam).(string)

	req := actors.DeleteReminderRequest{
		Name:      name,
		ActorID:   actorID,
		ActorType: actorType,
	}

	err := a.actor.DeleteReminder(reqCtx, &req)
	if err != nil {
		msg := NewErrorResponse("ERR_ACTOR_REMINDER_DELETE", fmt.Sprintf(messages.ErrActorReminderDelete, err))
		respond(reqCtx, withError(fasthttp.StatusInternalServerError, msg))
		log.Debug(msg)
	} else {
		respond(reqCtx, withEmpty())
	}
}

func (a *api) onActorStateTransaction(reqCtx *fasthttp.RequestCtx) {
	if a.actor == nil {
		msg := NewErrorResponse("ERR_ACTOR_RUNTIME_NOT_FOUND", messages.ErrActorRuntimeNotFound)
		respond(reqCtx, withError(fasthttp.StatusInternalServerError, msg))
		log.Debug(msg)
		return
	}

	actorType := reqCtx.UserValue(actorTypeParam).(string)
	actorID := reqCtx.UserValue(actorIDParam).(string)
	body := reqCtx.PostBody()

	var ops []actors.TransactionalOperation
	err := json.Unmarshal(body, &ops)
	if err != nil {
		msg := NewErrorResponse("ERR_MALFORMED_REQUEST", err.Error())
		respond(reqCtx, withError(fasthttp.StatusBadRequest, msg))
		log.Debug(msg)
		return
	}

	hosted := a.actor.IsActorHosted(reqCtx, &actors.ActorHostedRequest{
		ActorType: actorType,
		ActorID:   actorID,
	})

	if !hosted {
		msg := NewErrorResponse("ERR_ACTOR_INSTANCE_MISSING", messages.ErrActorInstanceMissing)
		respond(reqCtx, withError(fasthttp.StatusBadRequest, msg))
		log.Debug(msg)
		return
	}

	req := actors.TransactionalRequest{
		ActorID:    actorID,
		ActorType:  actorType,
		Operations: ops,
	}

	err = a.actor.TransactionalStateOperation(reqCtx, &req)
	if err != nil {
		msg := NewErrorResponse("ERR_ACTOR_STATE_TRANSACTION_SAVE", fmt.Sprintf(messages.ErrActorStateTransactionSave, err))
		respond(reqCtx, withError(fasthttp.StatusInternalServerError, msg))
		log.Debug(msg)
	} else {
		respond(reqCtx, withEmpty())
	}
}

func (a *api) onGetActorReminder(reqCtx *fasthttp.RequestCtx) {
	if a.actor == nil {
		msg := NewErrorResponse("ERR_ACTOR_RUNTIME_NOT_FOUND", messages.ErrActorRuntimeNotFound)
		respond(reqCtx, withError(fasthttp.StatusInternalServerError, msg))
		log.Debug(msg)
		return
	}

	actorType := reqCtx.UserValue(actorTypeParam).(string)
	actorID := reqCtx.UserValue(actorIDParam).(string)
	name := reqCtx.UserValue(nameParam).(string)

	resp, err := a.actor.GetReminder(reqCtx, &actors.GetReminderRequest{
		ActorType: actorType,
		ActorID:   actorID,
		Name:      name,
	})
	if err != nil {
		msg := NewErrorResponse("ERR_ACTOR_REMINDER_GET", fmt.Sprintf(messages.ErrActorReminderGet, err))
		respond(reqCtx, withError(fasthttp.StatusInternalServerError, msg))
		log.Debug(msg)
		return
	}
	b, err := json.Marshal(resp)
	if err != nil {
		msg := NewErrorResponse("ERR_ACTOR_REMINDER_GET", fmt.Sprintf(messages.ErrActorReminderGet, err))
		respond(reqCtx, withError(fasthttp.StatusInternalServerError, msg))
		log.Debug(msg)
		return
	}

	respond(reqCtx, withJSON(fasthttp.StatusOK, b))
}

func (a *api) onDeleteActorTimer(reqCtx *fasthttp.RequestCtx) {
	if a.actor == nil {
		msg := NewErrorResponse("ERR_ACTOR_RUNTIME_NOT_FOUND", messages.ErrActorRuntimeNotFound)
		respond(reqCtx, withError(fasthttp.StatusInternalServerError, msg))
		log.Debug(msg)
		return
	}

	actorType := reqCtx.UserValue(actorTypeParam).(string)
	actorID := reqCtx.UserValue(actorIDParam).(string)
	name := reqCtx.UserValue(nameParam).(string)

	req := actors.DeleteTimerRequest{
		Name:      name,
		ActorID:   actorID,
		ActorType: actorType,
	}
	err := a.actor.DeleteTimer(reqCtx, &req)
	if err != nil {
		msg := NewErrorResponse("ERR_ACTOR_TIMER_DELETE", fmt.Sprintf(messages.ErrActorTimerDelete, err))
		respond(reqCtx, withError(fasthttp.StatusInternalServerError, msg))
		log.Debug(msg)
	} else {
		respond(reqCtx, withEmpty())
	}
}

func (a *api) onDirectActorMessage(reqCtx *fasthttp.RequestCtx) {
	if a.actor == nil {
		msg := NewErrorResponse("ERR_ACTOR_RUNTIME_NOT_FOUND", messages.ErrActorRuntimeNotFound)
		respond(reqCtx, withError(fasthttp.StatusInternalServerError, msg))
		log.Debug(msg)
		return
	}

	actorType := reqCtx.UserValue(actorTypeParam).(string)
	actorID := reqCtx.UserValue(actorIDParam).(string)
	verb := strings.ToUpper(string(reqCtx.Method()))
	method := reqCtx.UserValue(methodParam).(string)
	body := reqCtx.PostBody()

	req := invokev1.NewInvokeMethodRequest(method)
	req.WithActor(actorType, actorID)
	req.WithHTTPExtension(verb, reqCtx.QueryArgs().String())
	req.WithRawData(body, string(reqCtx.Request.Header.ContentType()))

	// Save headers to metadata.
	metadata := map[string][]string{}
	reqCtx.Request.Header.VisitAll(func(key []byte, value []byte) {
		metadata[string(key)] = []string{string(value)}
	})
	req.WithMetadata(metadata)

	// Unlike other actor calls, resiliency is handled here for invocation.
	// This is due to actor invocation involving a lookup for the host.
	// Having the retry here allows us to capture that and be resilient to host failure.
	// Additionally, we don't perform timeouts at this level. This is because an actor
	// should technically wait forever on the locking mechanism. If we timeout while
	// waiting for the lock, we can also create a queue of calls that will try and continue
	// after the timeout.
	policy := a.resiliency.ActorPreLockPolicy(reqCtx, actorType, actorID)
	var resp *invokev1.InvokeMethodResponse
	err := policy(func(ctx context.Context) (rErr error) {
		resp, rErr = a.actor.Call(ctx, req)
		return rErr
	})
	if err != nil && !errors.Is(err, actors.ErrDaprResponseHeader) {
		msg := NewErrorResponse("ERR_ACTOR_INVOKE_METHOD", fmt.Sprintf(messages.ErrActorInvoke, err))
		respond(reqCtx, withError(fasthttp.StatusInternalServerError, msg))
		log.Debug(msg)
		return
	}

	invokev1.InternalMetadataToHTTPHeader(reqCtx, resp.Headers(), reqCtx.Response.Header.Set)
	contentType, body := resp.RawData()
	reqCtx.Response.Header.SetContentType(contentType)

	// Construct response.
	statusCode := int(resp.Status().Code)
	if !resp.IsHTTPResponse() {
		statusCode = invokev1.HTTPStatusFromCode(codes.Code(statusCode))
	}
	respond(reqCtx, with(statusCode, body))
}

func (a *api) onGetActorState(reqCtx *fasthttp.RequestCtx) {
	if a.actor == nil {
		msg := NewErrorResponse("ERR_ACTOR_RUNTIME_NOT_FOUND", messages.ErrActorRuntimeNotFound)
		respond(reqCtx, withError(fasthttp.StatusInternalServerError, msg))
		log.Debug(msg)
		return
	}

	actorType := reqCtx.UserValue(actorTypeParam).(string)
	actorID := reqCtx.UserValue(actorIDParam).(string)
	key := reqCtx.UserValue(stateKeyParam).(string)

	hosted := a.actor.IsActorHosted(reqCtx, &actors.ActorHostedRequest{
		ActorType: actorType,
		ActorID:   actorID,
	})

	if !hosted {
		msg := NewErrorResponse("ERR_ACTOR_INSTANCE_MISSING", messages.ErrActorInstanceMissing)
		respond(reqCtx, withError(fasthttp.StatusBadRequest, msg))
		log.Debug(msg)
		return
	}

	req := actors.GetStateRequest{
		ActorType: actorType,
		ActorID:   actorID,
		Key:       key,
	}

	resp, err := a.actor.GetState(reqCtx, &req)
	if err != nil {
		msg := NewErrorResponse("ERR_ACTOR_STATE_GET", fmt.Sprintf(messages.ErrActorStateGet, err))
		respond(reqCtx, withError(fasthttp.StatusInternalServerError, msg))
		log.Debug(msg)
	} else {
		if resp == nil || resp.Data == nil {
			respond(reqCtx, withEmpty())
			return
		}
		respond(reqCtx, withJSON(fasthttp.StatusOK, resp.Data))
	}
}

func (a *api) onGetMetadata(reqCtx *fasthttp.RequestCtx) {
	extendedMetadata, _ := a.extendedMetadata.MetadataGet()
	activeActorsCount := []actors.ActiveActorsCount{}
	if a.actor != nil {
		activeActorsCount = a.actor.GetActiveActorsCount(reqCtx)
	}
	componentsCapabilities := a.getComponentsCapabilitiesFn()
	components := a.getComponentsFn()
	registeredComponents := make([]registeredComponent, 0, len(components))
	for _, comp := range components {
		registeredComp := registeredComponent{
			Name:         comp.Name,
			Version:      comp.Spec.Version,
			Type:         comp.Spec.Type,
			Capabilities: getOrDefaultCapabilities(componentsCapabilities, comp.Name),
		}
		registeredComponents = append(registeredComponents, registeredComp)
	}

	mtd := metadata{
		ID:                   a.id,
		ActiveActorsCount:    activeActorsCount,
		Extended:             extendedMetadata,
		RegisteredComponents: registeredComponents,
	}

	mtdBytes, err := json.Marshal(mtd)
	if err != nil {
		msg := NewErrorResponse("ERR_METADATA_GET", fmt.Sprintf(messages.ErrMetadataGet, err))
		respond(reqCtx, withError(fasthttp.StatusInternalServerError, msg))
		log.Debug(msg)
	} else {
		respond(reqCtx, withJSON(fasthttp.StatusOK, mtdBytes))
	}
}

func getOrDefaultCapabilities(dict map[string][]string, key string) []string {
	if val, ok := dict[key]; ok {
		return val
	}
	return make([]string, 0)
}

func (a *api) onPutMetadata(reqCtx *fasthttp.RequestCtx) {
	key := fmt.Sprintf("%v", reqCtx.UserValue("key"))
	body := reqCtx.PostBody()
	err := a.extendedMetadata.MetadataSet(key, string(body))
	if err != nil {
		msg := NewErrorResponse("ERR_METADATA_SET", fmt.Sprintf(messages.ErrMetadataSet, err.Error()))
		respond(reqCtx, withError(fasthttp.StatusInternalServerError, msg))
		log.Debug(msg)
	}
	respond(reqCtx, withEmpty())
}

func (a *api) onShutdown(reqCtx *fasthttp.RequestCtx) {
	if !reqCtx.IsPost() {
		log.Warn("Please use POST method when invoking shutdown API")
	}

	respond(reqCtx, withEmpty())
	go func() {
		a.shutdown()
	}()
}

func (a *api) onPublish(reqCtx *fasthttp.RequestCtx) {
	if a.pubsubAdapter == nil {
		msg := NewErrorResponse("ERR_PUBSUB_NOT_CONFIGURED", messages.ErrPubsubNotConfigured)
		respond(reqCtx, withError(fasthttp.StatusBadRequest, msg))
		log.Debug(msg)

		return
	}

	pubsubName := reqCtx.UserValue(pubsubnameparam).(string)
	if pubsubName == "" {
		msg := NewErrorResponse("ERR_PUBSUB_EMPTY", messages.ErrPubsubEmpty)
		respond(reqCtx, withError(fasthttp.StatusNotFound, msg))
		log.Debug(msg)

		return
	}

	thepubsub := a.pubsubAdapter.GetPubSub(pubsubName)
	if thepubsub == nil {
		msg := NewErrorResponse("ERR_PUBSUB_NOT_FOUND", fmt.Sprintf(messages.ErrPubsubNotFound, pubsubName))
		respond(reqCtx, withError(fasthttp.StatusNotFound, msg))
		log.Debug(msg)

		return
	}

	topic := reqCtx.UserValue(topicParam).(string)
	if topic == "" {
		msg := NewErrorResponse("ERR_TOPIC_EMPTY", fmt.Sprintf(messages.ErrTopicEmpty, pubsubName))
		respond(reqCtx, withError(fasthttp.StatusNotFound, msg))
		log.Debug(msg)

		return
	}

	body := reqCtx.PostBody()
	contentType := string(reqCtx.Request.Header.Peek("Content-Type"))
	metadata := getMetadataFromRequest(reqCtx)
	rawPayload, metaErr := contribMetadata.IsRawPayload(metadata)
	if metaErr != nil {
		msg := NewErrorResponse("ERR_PUBSUB_REQUEST_METADATA",
			fmt.Sprintf(messages.ErrMetadataGet, metaErr.Error()))
		respond(reqCtx, withError(fasthttp.StatusBadRequest, msg))
		log.Debug(msg)

		return
	}

	// Extract trace context from context.
	span := diagUtils.SpanFromContext(reqCtx)
	// Populate W3C traceparent to cloudevent envelope
	corID := diag.SpanContextToW3CString(span.SpanContext())
	// Populate W3C tracestate to cloudevent envelope
	traceState := diag.TraceStateToW3CString(span.SpanContext())

	data := body

	if !rawPayload {
		envelope, err := runtimePubsub.NewCloudEvent(&runtimePubsub.CloudEvent{
			ID:              a.id,
			Topic:           topic,
			DataContentType: contentType,
			Data:            body,
			TraceID:         corID,
			TraceState:      traceState,
			Pubsub:          pubsubName,
		})
		if err != nil {
			msg := NewErrorResponse("ERR_PUBSUB_CLOUD_EVENTS_SER",
				fmt.Sprintf(messages.ErrPubsubCloudEventCreation, err.Error()))
			respond(reqCtx, withError(fasthttp.StatusInternalServerError, msg))
			log.Debug(msg)
			return
		}

		features := thepubsub.Features()

		pubsub.ApplyMetadata(envelope, features, metadata)

		data, err = json.Marshal(envelope)
		if err != nil {
			msg := NewErrorResponse("ERR_PUBSUB_CLOUD_EVENTS_SER",
				fmt.Sprintf(messages.ErrPubsubCloudEventsSer, topic, pubsubName, err.Error()))
			respond(reqCtx, withError(fasthttp.StatusInternalServerError, msg))
			log.Debug(msg)
			return
		}
	}

	req := pubsub.PublishRequest{
		PubsubName: pubsubName,
		Topic:      topic,
		Data:       data,
		Metadata:   metadata,
	}

	start := time.Now()
	err := a.pubsubAdapter.Publish(&req)
	elapsed := diag.ElapsedSince(start)

	diag.DefaultComponentMonitoring.PubsubEgressEvent(context.Background(), pubsubName, topic, err == nil, elapsed)

	if err != nil {
		status := fasthttp.StatusInternalServerError
		msg := NewErrorResponse("ERR_PUBSUB_PUBLISH_MESSAGE",
			fmt.Sprintf(messages.ErrPubsubPublishMessage, topic, pubsubName, err.Error()))

		if errors.As(err, &runtimePubsub.NotAllowedError{}) {
			msg = NewErrorResponse("ERR_PUBSUB_FORBIDDEN", err.Error())
			status = fasthttp.StatusForbidden
		}

		if errors.As(err, &runtimePubsub.NotFoundError{}) {
			msg = NewErrorResponse("ERR_PUBSUB_NOT_FOUND", err.Error())
			status = fasthttp.StatusBadRequest
		}

		respond(reqCtx, withError(status, msg))
		log.Debug(msg)
	} else {
		respond(reqCtx, withEmpty())
	}
}

// GetStatusCodeFromMetadata extracts the http status code from the metadata if it exists.
func GetStatusCodeFromMetadata(metadata map[string]string) int {
	code := metadata[http.HTTPStatusCode]
	if code != "" {
		statusCode, err := strconv.Atoi(code)
		if err == nil {
			return statusCode
		}
	}

	return fasthttp.StatusOK
}

func (a *api) onGetHealthz(reqCtx *fasthttp.RequestCtx) {
	if !a.readyStatus {
		msg := NewErrorResponse("ERR_HEALTH_NOT_READY", messages.ErrHealthNotReady)
		respond(reqCtx, withError(fasthttp.StatusInternalServerError, msg))
		log.Debug(msg)
	} else {
		respond(reqCtx, withEmpty())
	}
}

func (a *api) onGetOutboundHealthz(reqCtx *fasthttp.RequestCtx) {
	if !a.outboundReadyStatus {
		msg := NewErrorResponse("ERR_HEALTH_NOT_READY", messages.ErrHealthNotReady)
		respond(reqCtx, withError(fasthttp.StatusInternalServerError, msg))
		log.Debug(msg)
	} else {
		respond(reqCtx, withEmpty())
	}
}

func getMetadataFromRequest(reqCtx *fasthttp.RequestCtx) map[string]string {
	metadata := map[string]string{}
	reqCtx.QueryArgs().VisitAll(func(key []byte, value []byte) {
		queryKey := string(key)
		if strings.HasPrefix(queryKey, metadataPrefix) {
			k := strings.TrimPrefix(queryKey, metadataPrefix)
			metadata[k] = string(value)
		}
	})

	return metadata
}

func (a *api) onPostStateTransaction(reqCtx *fasthttp.RequestCtx) {
	if a.stateStores == nil || len(a.stateStores) == 0 {
		msg := NewErrorResponse("ERR_STATE_STORE_NOT_CONFIGURED", messages.ErrStateStoresNotConfigured)
		respond(reqCtx, withError(fasthttp.StatusInternalServerError, msg))
		log.Debug(msg)
		return
	}

	storeName := reqCtx.UserValue(storeNameParam).(string)
	_, ok := a.stateStores[storeName]
	if !ok {
		msg := NewErrorResponse("ERR_STATE_STORE_NOT_FOUND", fmt.Sprintf(messages.ErrStateStoreNotFound, storeName))
		respond(reqCtx, withError(fasthttp.StatusBadRequest, msg))
		log.Debug(msg)
		return
	}

	transactionalStore, ok := a.transactionalStateStores[storeName]
	if !ok {
		msg := NewErrorResponse("ERR_STATE_STORE_NOT_SUPPORTED", fmt.Sprintf(messages.ErrStateStoreNotSupported, storeName))
		respond(reqCtx, withError(fasthttp.StatusInternalServerError, msg))
		log.Debug(msg)
		return
	}

	body := reqCtx.PostBody()
	var req state.TransactionalStateRequest
	if err := json.Unmarshal(body, &req); err != nil {
		msg := NewErrorResponse("ERR_MALFORMED_REQUEST", fmt.Sprintf(messages.ErrMalformedRequest, err.Error()))
		respond(reqCtx, withError(fasthttp.StatusBadRequest, msg))
		log.Debug(msg)
		return
	}
	if len(req.Operations) == 0 {
		respond(reqCtx, withEmpty())
		return
	}

	// merge metadata from URL query parameters
	metadata := getMetadataFromRequest(reqCtx)
	if req.Metadata == nil {
		req.Metadata = metadata
	} else {
		for k, v := range metadata {
			req.Metadata[k] = v
		}
	}

	operations := []state.TransactionalStateOperation{}
	for _, o := range req.Operations {
		switch o.Operation {
		case state.Upsert:
			var upsertReq state.SetRequest
			err := mapstructure.Decode(o.Request, &upsertReq)
			if err != nil {
				msg := NewErrorResponse("ERR_MALFORMED_REQUEST",
					fmt.Sprintf(messages.ErrMalformedRequest, err.Error()))
				respond(reqCtx, withError(fasthttp.StatusBadRequest, msg))
				log.Debug(msg)
				return
			}
			upsertReq.Key, err = stateLoader.GetModifiedStateKey(upsertReq.Key, storeName, a.id)
			if err != nil {
				msg := NewErrorResponse("ERR_MALFORMED_REQUEST", err.Error())
				respond(reqCtx, withError(fasthttp.StatusBadRequest, msg))
				log.Debug(err)
				return
			}
			operations = append(operations, state.TransactionalStateOperation{
				Request:   upsertReq,
				Operation: state.Upsert,
			})
		case state.Delete:
			var delReq state.DeleteRequest
			err := mapstructure.Decode(o.Request, &delReq)
			if err != nil {
				msg := NewErrorResponse("ERR_MALFORMED_REQUEST",
					fmt.Sprintf(messages.ErrMalformedRequest, err.Error()))
				respond(reqCtx, withError(fasthttp.StatusBadRequest, msg))
				log.Debug(msg)
				return
			}
			delReq.Key, err = stateLoader.GetModifiedStateKey(delReq.Key, storeName, a.id)
			if err != nil {
				msg := NewErrorResponse("ERR_MALFORMED_REQUEST", err.Error())
				respond(reqCtx, withError(fasthttp.StatusBadRequest, msg))
				log.Debug(msg)
				return
			}
			operations = append(operations, state.TransactionalStateOperation{
				Request:   delReq,
				Operation: state.Delete,
			})
		default:
			msg := NewErrorResponse(
				"ERR_NOT_SUPPORTED_STATE_OPERATION",
				fmt.Sprintf(messages.ErrNotSupportedStateOperation, o.Operation))
			respond(reqCtx, withError(fasthttp.StatusBadRequest, msg))
			log.Debug(msg)
			return
		}
	}

	if encryption.EncryptedStateStore(storeName) {
		for i, op := range operations {
			if op.Operation == state.Upsert {
				req := op.Request.(*state.SetRequest)
				data := []byte(fmt.Sprintf("%v", req.Value))
				val, err := encryption.TryEncryptValue(storeName, data)
				if err != nil {
					msg := NewErrorResponse(
						"ERR_SAVE_STATE",
						fmt.Sprintf(messages.ErrStateSave, storeName, err.Error()))
					respond(reqCtx, withError(fasthttp.StatusBadRequest, msg))
					log.Debug(msg)
					return
				}

				req.Value = val
				operations[i].Request = req
			}
		}
	}

	start := time.Now()
	policy := a.resiliency.ComponentOutboundPolicy(reqCtx, storeName, resiliency.Statestore)
	err := policy(func(ctx context.Context) error {
		return transactionalStore.Multi(&state.TransactionalStateRequest{
			Operations: operations,
			Metadata:   req.Metadata,
		})
	})
	elapsed := diag.ElapsedSince(start)

	diag.DefaultComponentMonitoring.StateInvoked(context.Background(), storeName, diag.StateTransaction, err == nil, elapsed)

	if err != nil {
		msg := NewErrorResponse("ERR_STATE_TRANSACTION", fmt.Sprintf(messages.ErrStateTransaction, err.Error()))
		respond(reqCtx, withError(fasthttp.StatusInternalServerError, msg))
		log.Debug(msg)
	} else {
		respond(reqCtx, withEmpty())
	}
}

func (a *api) onQueryState(reqCtx *fasthttp.RequestCtx) {
	store, storeName, err := a.getStateStoreWithRequestValidation(reqCtx)
	if err != nil {
		// error has been already logged
		return
	}

	querier, ok := store.(state.Querier)
	if !ok {
		msg := NewErrorResponse("ERR_METHOD_NOT_FOUND", fmt.Sprintf(messages.ErrNotFound, "Query"))
		respond(reqCtx, withError(fasthttp.StatusNotFound, msg))
		log.Debug(msg)
		return
	}

	if encryption.EncryptedStateStore(storeName) {
		msg := NewErrorResponse("ERR_STATE_QUERY", fmt.Sprintf(messages.ErrStateQuery, storeName, "cannot query encrypted store"))
		respond(reqCtx, withError(fasthttp.StatusBadRequest, msg))
		log.Debug(msg)
		return
	}

	var req state.QueryRequest
	if err = json.Unmarshal(reqCtx.PostBody(), &req.Query); err != nil {
		msg := NewErrorResponse("ERR_MALFORMED_REQUEST", fmt.Sprintf(messages.ErrMalformedRequest, err.Error()))
		respond(reqCtx, withError(fasthttp.StatusBadRequest, msg))
		log.Debug(msg)
		return
	}
	req.Metadata = getMetadataFromRequest(reqCtx)

	start := time.Now()
	policy := a.resiliency.ComponentOutboundPolicy(reqCtx, storeName, resiliency.Statestore)
	var resp *state.QueryResponse
	err = policy(func(ctx context.Context) (rErr error) {
		resp, rErr = querier.Query(&req)
		return rErr
	})
	elapsed := diag.ElapsedSince(start)

	diag.DefaultComponentMonitoring.StateInvoked(context.Background(), storeName, diag.StateQuery, err == nil, elapsed)

	if err != nil {
		msg := NewErrorResponse("ERR_STATE_QUERY", fmt.Sprintf(messages.ErrStateQuery, storeName, err.Error()))
		respond(reqCtx, withError(fasthttp.StatusInternalServerError, msg))
		log.Debug(msg)
		return
	}
	if resp == nil || len(resp.Results) == 0 {
		respond(reqCtx, withEmpty())
		return
	}

	qresp := QueryResponse{
		Results:  make([]QueryItem, len(resp.Results)),
		Token:    resp.Token,
		Metadata: resp.Metadata,
	}
	for i := range resp.Results {
		qresp.Results[i].Key = stateLoader.GetOriginalStateKey(resp.Results[i].Key)
		qresp.Results[i].ETag = resp.Results[i].ETag
		qresp.Results[i].Error = resp.Results[i].Error
		qresp.Results[i].Data = json.RawMessage(resp.Results[i].Data)
	}

	b, _ := json.Marshal(qresp)
	respond(reqCtx, withJSON(fasthttp.StatusOK, b))
}

func (a *api) isSecretAllowed(storeName, key string) bool {
	if config, ok := a.secretsConfiguration[storeName]; ok {
		return config.IsSecretAllowed(key)
	}
	// By default, if a configuration is not defined for a secret store, return true.
	return true
}

func (a *api) SetAppChannel(appChannel channel.AppChannel) {
	a.appChannel = appChannel
}

func (a *api) SetDirectMessaging(directMessaging messaging.DirectMessaging) {
	a.directMessaging = directMessaging
}

func (a *api) SetActorRuntime(actor actors.Actors) {
	a.actor = actor
}<|MERGE_RESOLUTION|>--- conflicted
+++ resolved
@@ -71,7 +71,6 @@
 }
 
 type api struct {
-<<<<<<< HEAD
 	endpoints                   []Endpoint
 	publicEndpoints             []Endpoint
 	directMessaging             messaging.DirectMessaging
@@ -95,33 +94,7 @@
 	tracingSpec                 config.TracingSpec
 	shutdown                    func()
 	getComponentsCapabilitiesFn func() map[string][]string
-=======
-	endpoints                  []Endpoint
-	publicEndpoints            []Endpoint
-	directMessaging            messaging.DirectMessaging
-	appChannel                 channel.AppChannel
-	getComponentsFn            func() []componentsV1alpha1.Component
-	resiliency                 resiliency.Provider
-	stateStores                map[string]state.Store
-	lockStores                 map[string]lock.Store
-	configurationStores        map[string]configuration.Store
-	configurationSubscribe     map[string]chan struct{}
-	transactionalStateStores   map[string]state.TransactionalStore
-	secretStores               map[string]secretstores.SecretStore
-	secretsConfiguration       map[string]config.SecretsScope
-	actor                      actors.Actors
-	pubsubAdapter              runtimePubsub.Adapter
-	sendToOutputBindingFn      func(name string, req *bindings.InvokeRequest) (*bindings.InvokeResponse, error)
-	id                         string
-	extendedMetadata           sync.Map
-	readyStatus                bool
-	outboundReadyStatus        bool
-	tracingSpec                config.TracingSpec
-	shutdown                   func()
-	getComponentsCapabilitesFn func() map[string][]string
-	daprRunTimeVersion         string
-	maxRequestBodySize         int64 // In bytes
->>>>>>> 857538fd
+	maxRequestBodySize          int64 // In bytes
 }
 
 type registeredComponent struct {
@@ -179,33 +152,12 @@
 	TracingSpec                 config.TracingSpec
 	Shutdown                    func()
 	GetComponentsCapabilitiesFn func() map[string][]string
+	extendedMetadata            daprMetadata.Store
 	MaxRequestBodySize          int64 // In bytes
 }
 
 // NewAPI returns a new API.
-<<<<<<< HEAD
-func NewAPI(
-	appID string,
-	appChannel channel.AppChannel,
-	directMessaging messaging.DirectMessaging,
-	getComponentsFn func() []componentsV1alpha1.Component,
-	resiliency resiliency.Provider,
-	stateStores map[string]state.Store,
-	lockStores map[string]lock.Store,
-	secretStores map[string]secretstores.SecretStore,
-	secretsConfiguration map[string]config.SecretsScope,
-	configurationStores map[string]configuration.Store,
-	pubsubAdapter runtimePubsub.Adapter,
-	actor actors.Actors,
-	sendToOutputBindingFn func(name string, req *bindings.InvokeRequest) (*bindings.InvokeResponse, error),
-	tracingSpec config.TracingSpec,
-	shutdown func(),
-	getComponentsCapabilitiesFn func() map[string][]string,
-	extendedMetadata daprMetadata.Store,
-) API {
-=======
 func NewAPI(opts APIOpts) API {
->>>>>>> 857538fd
 	transactionalStateStores := map[string]state.TransactionalStore{}
 	for key, store := range opts.StateStores {
 		if state.FeatureTransactional.IsPresent(store.Features()) {
@@ -213,48 +165,26 @@
 		}
 	}
 	api := &api{
-<<<<<<< HEAD
-		appChannel:                  appChannel,
-		getComponentsFn:             getComponentsFn,
-		resiliency:                  resiliency,
-		directMessaging:             directMessaging,
-		stateStores:                 stateStores,
-		lockStores:                  lockStores,
+		id:                          opts.AppID,
+		appChannel:                  opts.AppChannel,
+		directMessaging:             opts.DirectMessaging,
+		getComponentsFn:             opts.GetComponentsFn,
+		resiliency:                  opts.Resiliency,
+		stateStores:                 opts.StateStores,
+		lockStores:                  opts.LockStores,
+		secretStores:                opts.SecretStores,
+		secretsConfiguration:        opts.SecretsConfiguration,
+		configurationStores:         opts.ConfigurationStores,
+		pubsubAdapter:               opts.PubsubAdapter,
+		actor:                       opts.Actor,
+		sendToOutputBindingFn:       opts.SendToOutputBindingFn,
+		tracingSpec:                 opts.TracingSpec,
+		shutdown:                    opts.Shutdown,
+		getComponentsCapabilitiesFn: opts.GetComponentsCapabilitiesFn,
+		extendedMetadata:            opts.extendedMetadata,
+		maxRequestBodySize:          opts.MaxRequestBodySize,
 		transactionalStateStores:    transactionalStateStores,
-		secretStores:                secretStores,
-		secretsConfiguration:        secretsConfiguration,
-		configurationStores:         configurationStores,
 		configurationSubscribe:      make(map[string]chan struct{}),
-		actor:                       actor,
-		pubsubAdapter:               pubsubAdapter,
-		sendToOutputBindingFn:       sendToOutputBindingFn,
-		id:                          appID,
-		tracingSpec:                 tracingSpec,
-		shutdown:                    shutdown,
-		getComponentsCapabilitiesFn: getComponentsCapabilitiesFn,
-		extendedMetadata:            extendedMetadata,
-=======
-		id:                         opts.AppID,
-		appChannel:                 opts.AppChannel,
-		directMessaging:            opts.DirectMessaging,
-		getComponentsFn:            opts.GetComponentsFn,
-		resiliency:                 opts.Resiliency,
-		stateStores:                opts.StateStores,
-		lockStores:                 opts.LockStores,
-		secretStores:               opts.SecretStores,
-		secretsConfiguration:       opts.SecretsConfiguration,
-		configurationStores:        opts.ConfigurationStores,
-		pubsubAdapter:              opts.PubsubAdapter,
-		actor:                      opts.Actor,
-		sendToOutputBindingFn:      opts.SendToOutputBindingFn,
-		tracingSpec:                opts.TracingSpec,
-		shutdown:                   opts.Shutdown,
-		getComponentsCapabilitesFn: opts.GetComponentsCapabilitiesFn,
-		maxRequestBodySize:         opts.MaxRequestBodySize,
-		transactionalStateStores:   transactionalStateStores,
-		configurationSubscribe:     make(map[string]chan struct{}),
-		daprRunTimeVersion:         version.Version(),
->>>>>>> 857538fd
 	}
 
 	metadataEndpoints := api.constructMetadataEndpoints()
