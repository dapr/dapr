// ------------------------------------------------------------
// Copyright (c) Microsoft Corporation.
// Licensed under the MIT License.
// ------------------------------------------------------------

package http

import (
	"fmt"
	"strconv"
	"strings"
	"sync"

	"github.com/dapr/dapr/pkg/common"

	"github.com/dapr/components-contrib/bindings"
	"github.com/dapr/components-contrib/pubsub"
	"github.com/dapr/components-contrib/secretstores"
	"github.com/dapr/components-contrib/state"
	"github.com/dapr/dapr/pkg/actors"
	"github.com/dapr/dapr/pkg/channel"
	"github.com/dapr/dapr/pkg/channel/http"
	"github.com/dapr/dapr/pkg/concurrency"
	"github.com/dapr/dapr/pkg/config"
	diag "github.com/dapr/dapr/pkg/diagnostics"
	diag_utils "github.com/dapr/dapr/pkg/diagnostics/utils"
	"github.com/dapr/dapr/pkg/messaging"
	invokev1 "github.com/dapr/dapr/pkg/messaging/v1"
	"github.com/google/uuid"
	jsoniter "github.com/json-iterator/go"
	"github.com/mitchellh/mapstructure"
	"github.com/pkg/errors"
	"github.com/valyala/fasthttp"
	"google.golang.org/grpc/codes"
)

// API returns a list of HTTP endpoints for Dapr
type API interface {
	APIEndpoints() []Endpoint
	MarkStatusAsReady()
}

type api struct {
	endpoints             []Endpoint
	directMessaging       messaging.DirectMessaging
	appChannel            channel.AppChannel
	stateStores           map[string]state.Store
	secretStores          map[string]secretstores.SecretStore
	secretsConfiguration  map[string]config.SecretsScope
	json                  jsoniter.API
	actor                 actors.Actors
	publishFn             func(req *pubsub.PublishRequest) error
	sendToOutputBindingFn func(name string, req *bindings.InvokeRequest) (*bindings.InvokeResponse, error)
	id                    string
	extendedMetadata      sync.Map
	readyStatus           bool
	tracingSpec           config.TracingSpec
}

type metadata struct {
	ID                string                      `json:"id"`
	ActiveActorsCount []actors.ActiveActorsCount  `json:"actors"`
	Extended          map[interface{}]interface{} `json:"extended"`
}

const (
	apiVersionV1         = "v1.0"
	idParam              = "id"
	methodParam          = "method"
	topicParam           = "topic"
	actorTypeParam       = "actorType"
	actorIDParam         = "actorId"
	storeNameParam       = "storeName"
	stateKeyParam        = "key"
	secretStoreNameParam = "secretStoreName"
	secretNameParam      = "key"
	nameParam            = "name"
	consistencyParam     = "consistency"
	concurrencyParam     = "concurrency"
	daprSeparator        = "||"
	pubsubnameparam      = "pubsubname"
	traceparentHeader    = "traceparent"
	tracestateHeader     = "tracestate"
)

// NewAPI returns a new API
func NewAPI(
	appID string,
	appChannel channel.AppChannel,
	directMessaging messaging.DirectMessaging,
	stateStores map[string]state.Store,
	secretStores map[string]secretstores.SecretStore,
	secretsConfiguration map[string]config.SecretsScope,
	publishFn func(*pubsub.PublishRequest) error,
	actor actors.Actors,
	sendToOutputBindingFn func(name string, req *bindings.InvokeRequest) (*bindings.InvokeResponse, error),
	tracingSpec config.TracingSpec) API {
	api := &api{
		appChannel:            appChannel,
		directMessaging:       directMessaging,
		stateStores:           stateStores,
		secretStores:          secretStores,
		secretsConfiguration:  secretsConfiguration,
		json:                  jsoniter.ConfigFastest,
		actor:                 actor,
		publishFn:             publishFn,
		sendToOutputBindingFn: sendToOutputBindingFn,
		id:                    appID,
		tracingSpec:           tracingSpec,
	}
	api.endpoints = append(api.endpoints, api.constructStateEndpoints()...)
	api.endpoints = append(api.endpoints, api.constructSecretEndpoints()...)
	api.endpoints = append(api.endpoints, api.constructPubSubEndpoints()...)
	api.endpoints = append(api.endpoints, api.constructActorEndpoints()...)
	api.endpoints = append(api.endpoints, api.constructDirectMessagingEndpoints()...)
	api.endpoints = append(api.endpoints, api.constructMetadataEndpoints()...)
	api.endpoints = append(api.endpoints, api.constructBindingsEndpoints()...)
	api.endpoints = append(api.endpoints, api.constructHealthzEndpoints()...)

	return api
}

// APIEndpoints returns the list of registered endpoints
func (a *api) APIEndpoints() []Endpoint {
	return a.endpoints
}

// MarkStatusAsReady marks the ready status of dapr
func (a *api) MarkStatusAsReady() {
	a.readyStatus = true
}

func (a *api) constructStateEndpoints() []Endpoint {
	return []Endpoint{
		{
			Methods: []string{fasthttp.MethodGet},
			Route:   "state/{storeName}/{key}",
			Version: apiVersionV1,
			Handler: a.onGetState,
		},
		{
			Methods: []string{fasthttp.MethodPost, fasthttp.MethodPut},
			Route:   "state/{storeName}",
			Version: apiVersionV1,
			Handler: a.onPostState,
		},
		{
			Methods: []string{fasthttp.MethodDelete},
			Route:   "state/{storeName}/{key}",
			Version: apiVersionV1,
			Handler: a.onDeleteState,
		},
		{
			Methods: []string{fasthttp.MethodPost, fasthttp.MethodPut},
			Route:   "state/{storeName}/bulk",
			Version: apiVersionV1,
			Handler: a.onBulkGetState,
		},
		{
			Methods: []string{fasthttp.MethodPost, fasthttp.MethodPut},
			Route:   "state/{storeName}/transaction",
			Version: apiVersionV1,
			Handler: a.onPostStateTransaction,
		},
	}
}

func (a *api) constructSecretEndpoints() []Endpoint {
	return []Endpoint{
		{
			Methods: []string{fasthttp.MethodGet},
			Route:   "secrets/{secretStoreName}/{key}",
			Version: apiVersionV1,
			Handler: a.onGetSecret,
		},
	}
}

func (a *api) constructPubSubEndpoints() []Endpoint {
	return []Endpoint{
		{
			Methods: []string{fasthttp.MethodPost, fasthttp.MethodPut},
			Route:   "publish/{pubsubname}/{topic:*}",
			Version: apiVersionV1,
			Handler: a.onPublish,
		},
	}
}

func (a *api) constructBindingsEndpoints() []Endpoint {
	return []Endpoint{
		{
			Methods: []string{fasthttp.MethodPost, fasthttp.MethodPut},
			Route:   "bindings/{name}",
			Version: apiVersionV1,
			Handler: a.onOutputBindingMessage,
		},
	}
}

func (a *api) constructDirectMessagingEndpoints() []Endpoint {
	return []Endpoint{
		{
			Methods: []string{fasthttp.MethodGet, fasthttp.MethodPost, fasthttp.MethodDelete, fasthttp.MethodPut},
			Route:   "invoke/{id}/method/{method:*}",
			Version: apiVersionV1,
			Handler: a.onDirectMessage,
		},
	}
}

func (a *api) constructActorEndpoints() []Endpoint {
	return []Endpoint{
		{
			Methods: []string{fasthttp.MethodPost, fasthttp.MethodPut},
			Route:   "actors/{actorType}/{actorId}/state",
			Version: apiVersionV1,
			Handler: a.onActorStateTransaction,
		},
		{
			Methods: []string{fasthttp.MethodGet, fasthttp.MethodPost, fasthttp.MethodDelete, fasthttp.MethodPut},
			Route:   "actors/{actorType}/{actorId}/method/{method}",
			Version: apiVersionV1,
			Handler: a.onDirectActorMessage,
		},
		{
			Methods: []string{fasthttp.MethodGet},
			Route:   "actors/{actorType}/{actorId}/state/{key}",
			Version: apiVersionV1,
			Handler: a.onGetActorState,
		},
		{
			Methods: []string{fasthttp.MethodPost, fasthttp.MethodPut},
			Route:   "actors/{actorType}/{actorId}/reminders/{name}",
			Version: apiVersionV1,
			Handler: a.onCreateActorReminder,
		},
		{
			Methods: []string{fasthttp.MethodPost, fasthttp.MethodPut},
			Route:   "actors/{actorType}/{actorId}/timers/{name}",
			Version: apiVersionV1,
			Handler: a.onCreateActorTimer,
		},
		{
			Methods: []string{fasthttp.MethodDelete},
			Route:   "actors/{actorType}/{actorId}/reminders/{name}",
			Version: apiVersionV1,
			Handler: a.onDeleteActorReminder,
		},
		{
			Methods: []string{fasthttp.MethodDelete},
			Route:   "actors/{actorType}/{actorId}/timers/{name}",
			Version: apiVersionV1,
			Handler: a.onDeleteActorTimer,
		},
		{
			Methods: []string{fasthttp.MethodGet},
			Route:   "actors/{actorType}/{actorId}/reminders/{name}",
			Version: apiVersionV1,
			Handler: a.onGetActorReminder,
		},
	}
}

func (a *api) constructMetadataEndpoints() []Endpoint {
	return []Endpoint{
		{
			Methods: []string{fasthttp.MethodGet},
			Route:   "metadata",
			Version: apiVersionV1,
			Handler: a.onGetMetadata,
		},
		{
			Methods: []string{fasthttp.MethodPut},
			Route:   "metadata/{key}",
			Version: apiVersionV1,
			Handler: a.onPutMetadata,
		},
	}
}

func (a *api) constructHealthzEndpoints() []Endpoint {
	return []Endpoint{
		{
			Methods: []string{fasthttp.MethodGet},
			Route:   "healthz",
			Version: apiVersionV1,
			Handler: a.onGetHealthz,
		},
	}
}

func (a *api) onOutputBindingMessage(reqCtx *fasthttp.RequestCtx) {
	name := reqCtx.UserValue(nameParam).(string)
	body := reqCtx.PostBody()

	var req OutputBindingRequest
	err := a.json.Unmarshal(body, &req)
	if err != nil {
		msg := NewErrorResponse("ERR_MALFORMED_REQUEST", fmt.Sprintf(common.ErrMalformedRequest, err))
		respondWithError(reqCtx, fasthttp.StatusInternalServerError, msg)
		log.Debug(msg)
		return
	}

	b, err := a.json.Marshal(req.Data)
	if err != nil {
		msg := NewErrorResponse("ERR_MALFORMED_REQUEST_DATA", fmt.Sprintf(common.ErrMalformedRequestData, err))
		respondWithError(reqCtx, fasthttp.StatusInternalServerError, msg)
		log.Debug(msg)
		return
	}

	// pass the trace context to output binding in metadata
	if span := diag_utils.SpanFromContext(reqCtx); span != nil {
		sc := span.SpanContext()
		if req.Metadata == nil {
			req.Metadata = map[string]string{}
		}
		req.Metadata[traceparentHeader] = diag.SpanContextToW3CString(sc)
		if sc.Tracestate != nil {
			req.Metadata[tracestateHeader] = diag.TraceStateToW3CString(sc)
		}
	}

	resp, err := a.sendToOutputBindingFn(name, &bindings.InvokeRequest{
		Metadata:  req.Metadata,
		Data:      b,
		Operation: bindings.OperationKind(req.Operation),
	})
	if err != nil {
		msg := NewErrorResponse("ERR_INVOKE_OUTPUT_BINDING", fmt.Sprintf(common.ErrInvokeOutputBinding, name, err))
		respondWithError(reqCtx, fasthttp.StatusInternalServerError, msg)
		log.Debug(msg)
		return
	}
	if resp == nil {
		respondEmpty(reqCtx, fasthttp.StatusOK)
	} else {
		respondWithJSON(reqCtx, fasthttp.StatusOK, resp.Data)
	}
}

func (a *api) onBulkGetState(reqCtx *fasthttp.RequestCtx) {
	store, err := a.getStateStoreWithRequestValidation(reqCtx)
	if err != nil {
		log.Debug(err)
		return
	}

	var req BulkGetRequest
	err = a.json.Unmarshal(reqCtx.PostBody(), &req)
	if err != nil {
		msg := NewErrorResponse("ERR_MALFORMED_REQUEST", fmt.Sprintf(common.ErrMalformedRequest, err))
		respondWithError(reqCtx, fasthttp.StatusBadRequest, msg)
		log.Debug(msg)
		return
	}

	metadata := getMetadataFromRequest(reqCtx)

	bulkResp := make([]BulkGetResponse, len(req.Keys))
	limiter := concurrency.NewLimiter(req.Parallelism)

	for i, k := range req.Keys {
		bulkResp[i].Key = k
		fn := func(param interface{}) {
			r := param.(*BulkGetResponse)
			gr := &state.GetRequest{
				Key:      a.getModifiedStateKey(r.Key),
				Metadata: metadata,
			}

			resp, err := store.Get(gr)
			if err != nil {
				log.Debugf("bulk get: error getting key %s: %s", r.Key, err)
				r.Error = err.Error()
			} else if resp != nil {
				r.Data = jsoniter.RawMessage(resp.Data)
				r.ETag = resp.ETag
			}
		}

		limiter.Execute(fn, &bulkResp[i])
	}
	limiter.Wait()

	b, _ := a.json.Marshal(bulkResp)
	respondWithJSON(reqCtx, fasthttp.StatusOK, b)
}

func (a *api) getStateStoreWithRequestValidation(reqCtx *fasthttp.RequestCtx) (state.Store, error) {
	if a.stateStores == nil || len(a.stateStores) == 0 {
		msg := NewErrorResponse("ERR_STATE_STORES_NOT_CONFIGURED", common.ErrStateStoresNotConfigured)
		respondWithError(reqCtx, fasthttp.StatusBadRequest, msg)
		log.Debug(msg)
		return nil, errors.New(msg.Message)
	}

	storeName := a.getStateStoreName(reqCtx)

	if a.stateStores[storeName] == nil {
		msg := NewErrorResponse("ERR_STATE_STORE_NOT_FOUND", fmt.Sprintf(common.ErrStateStoreNotFound, storeName))
		respondWithError(reqCtx, fasthttp.StatusBadRequest, msg)
		log.Debug(msg)
		return nil, errors.New(msg.Message)
	}
	return a.stateStores[storeName], nil
}

func (a *api) onGetState(reqCtx *fasthttp.RequestCtx) {
	store, err := a.getStateStoreWithRequestValidation(reqCtx)
	if err != nil {
		log.Debug(err)
		return
	}

	metadata := getMetadataFromRequest(reqCtx)

	key := reqCtx.UserValue(stateKeyParam).(string)
	consistency := string(reqCtx.QueryArgs().Peek(consistencyParam))
	req := state.GetRequest{
		Key: a.getModifiedStateKey(key),
		Options: state.GetStateOption{
			Consistency: consistency,
		},
		Metadata: metadata,
	}

	resp, err := store.Get(&req)
	if err != nil {
		storeName := a.getStateStoreName(reqCtx)
		msg := NewErrorResponse("ERR_STATE_GET", fmt.Sprintf(common.ErrStateGet, key, storeName, err.Error()))
		respondWithError(reqCtx, fasthttp.StatusBadRequest, msg)
		log.Debug(msg)
		return
	}
	if resp == nil || resp.Data == nil {
		respondEmpty(reqCtx, fasthttp.StatusNoContent)
		return
	}
	respondWithETaggedJSON(reqCtx, fasthttp.StatusOK, resp.Data, resp.ETag)
}

func (a *api) onDeleteState(reqCtx *fasthttp.RequestCtx) {
	store, err := a.getStateStoreWithRequestValidation(reqCtx)
	if err != nil {
		log.Debug(err)
		return
	}

	key := reqCtx.UserValue(stateKeyParam).(string)
	etag := string(reqCtx.Request.Header.Peek("If-Match"))

	concurrency := string(reqCtx.QueryArgs().Peek(concurrencyParam))
	consistency := string(reqCtx.QueryArgs().Peek(consistencyParam))

	metadata := getMetadataFromRequest(reqCtx)

	req := state.DeleteRequest{
		Key:  a.getModifiedStateKey(key),
		ETag: etag,
		Options: state.DeleteStateOption{
			Concurrency: concurrency,
			Consistency: consistency,
		},
		Metadata: metadata,
	}

	err = store.Delete(&req)
	if err != nil {
		msg := NewErrorResponse("ERR_STATE_DELETE", fmt.Sprintf(common.ErrStateDelete, key, err))
		respondWithError(reqCtx, fasthttp.StatusInternalServerError, msg)
		log.Debug(msg)
		return
	}
	respondEmpty(reqCtx, fasthttp.StatusOK)
}

func (a *api) onGetSecret(reqCtx *fasthttp.RequestCtx) {
	if a.secretStores == nil || len(a.secretStores) == 0 {
		msg := NewErrorResponse("ERR_SECRET_STORE_NOT_CONFIGURED", common.ErrSecretStoreNotConfigured)
		respondWithError(reqCtx, fasthttp.StatusBadRequest, msg)
		log.Debug(msg)
		return
	}

	secretStoreName := reqCtx.UserValue(secretStoreNameParam).(string)

	if a.secretStores[secretStoreName] == nil {
		msg := NewErrorResponse("ERR_SECRET_STORE_NOT_FOUND", fmt.Sprintf(common.ErrSecretStoreNotFound, secretStoreName))
		respondWithError(reqCtx, fasthttp.StatusUnauthorized, msg)
		log.Debug(msg)
		return
	}

	metadata := getMetadataFromRequest(reqCtx)

	key := reqCtx.UserValue(secretNameParam).(string)

	if !a.isSecretAllowed(secretStoreName, key) {
		msg := NewErrorResponse("ERR_PERMISSION_DENIED", fmt.Sprintf(common.ErrPermissionDenied, key, secretStoreName))
		respondWithError(reqCtx, fasthttp.StatusForbidden, msg)
		return
	}

	req := secretstores.GetSecretRequest{
		Name:     key,
		Metadata: metadata,
	}

	resp, err := a.secretStores[secretStoreName].GetSecret(req)
	if err != nil {
		msg := NewErrorResponse("ERR_SECRET_GET",
			fmt.Sprintf(common.ErrSecretGet, req.Name, secretStoreName, err.Error()))
		respondWithError(reqCtx, fasthttp.StatusInternalServerError, msg)
		log.Debug(msg)
		return
	}

	if resp.Data == nil {
		respondEmpty(reqCtx, fasthttp.StatusNoContent)
		return
	}

	respBytes, _ := a.json.Marshal(resp.Data)
	respondWithJSON(reqCtx, fasthttp.StatusOK, respBytes)
}

func (a *api) onPostState(reqCtx *fasthttp.RequestCtx) {
	store, err := a.getStateStoreWithRequestValidation(reqCtx)
	if err != nil {
		log.Debug(err)
		return
	}

	reqs := []state.SetRequest{}
	err = a.json.Unmarshal(reqCtx.PostBody(), &reqs)
	if err != nil {
		msg := NewErrorResponse("ERR_MALFORMED_REQUEST", err.Error())
		respondWithError(reqCtx, fasthttp.StatusBadRequest, msg)
		log.Debug(msg)
		return
	}

	for i, r := range reqs {
		reqs[i].Key = a.getModifiedStateKey(r.Key)
	}

	err = store.BulkSet(reqs)
	if err != nil {
		storeName := a.getStateStoreName(reqCtx)
		msg := NewErrorResponse("ERR_STATE_SAVE", fmt.Sprintf(common.ErrStateSave, storeName, err.Error()))
		respondWithError(reqCtx, fasthttp.StatusInternalServerError, msg)
		log.Debug(msg)
		return
	}

	respondEmpty(reqCtx, fasthttp.StatusCreated)
}

func (a *api) getStateStoreName(reqCtx *fasthttp.RequestCtx) string {
	return reqCtx.UserValue(storeNameParam).(string)
}

func (a *api) getModifiedStateKey(key string) string {
	if a.id != "" {
		return fmt.Sprintf("%s%s%s", a.id, daprSeparator, key)
	}

	return key
}

func (a *api) onDirectMessage(reqCtx *fasthttp.RequestCtx) {
	targetID := reqCtx.UserValue(idParam).(string)
	verb := strings.ToUpper(string(reqCtx.Method()))
	invokeMethodName := reqCtx.UserValue(methodParam).(string)
	if invokeMethodName == "" {
		msg := NewErrorResponse("ERR_DIRECT_INVOKE", common.ErrDirectInvokeMethod)
		respondWithError(reqCtx, fasthttp.StatusBadRequest, msg)
		log.Debug(msg)
		return
	}

	// Construct internal invoke method request
	req := invokev1.NewInvokeMethodRequest(invokeMethodName).WithHTTPExtension(verb, reqCtx.QueryArgs().String())
	req.WithRawData(reqCtx.Request.Body(), string(reqCtx.Request.Header.ContentType()))
	// Save headers to internal metadata
	req.WithFastHTTPHeaders(&reqCtx.Request.Header)

	resp, err := a.directMessaging.Invoke(reqCtx, targetID, req)
	// err does not represent user application response
	if err != nil {
		msg := NewErrorResponse("ERR_DIRECT_INVOKE", fmt.Sprintf(common.ErrDirectInvoke, targetID, err))
		respondWithError(reqCtx, fasthttp.StatusInternalServerError, msg)
		return
	}

	invokev1.InternalMetadataToHTTPHeader(reqCtx, resp.Headers(), reqCtx.Response.Header.Set)
	contentType, body := resp.RawData()
	reqCtx.Response.Header.SetContentType(contentType)

	// Construct response
	statusCode := int(resp.Status().Code)
	if !resp.IsHTTPResponse() {
		statusCode = invokev1.HTTPStatusFromCode(codes.Code(statusCode))
	}

	respond(reqCtx, statusCode, body)
}

func (a *api) onCreateActorReminder(reqCtx *fasthttp.RequestCtx) {
	if a.actor == nil {
		msg := NewErrorResponse("ERR_ACTOR_RUNTIME_NOT_FOUND", common.ErrActorRuntimeNotFound)
		respondWithError(reqCtx, fasthttp.StatusBadRequest, msg)
		return
	}

	actorType := reqCtx.UserValue(actorTypeParam).(string)
	actorID := reqCtx.UserValue(actorIDParam).(string)
	name := reqCtx.UserValue(nameParam).(string)

	var req actors.CreateReminderRequest
	err := a.json.Unmarshal(reqCtx.PostBody(), &req)
	if err != nil {
		msg := NewErrorResponse("ERR_MALFORMED_REQUEST", fmt.Sprintf(common.ErrMalformedRequest, err))
		respondWithError(reqCtx, fasthttp.StatusBadRequest, msg)
		log.Debug(msg)
		return
	}

	req.Name = name
	req.ActorType = actorType
	req.ActorID = actorID

	err = a.actor.CreateReminder(reqCtx, &req)
	if err != nil {
		msg := NewErrorResponse("ERR_ACTOR_REMINDER_CREATE", fmt.Sprintf(common.ErrActorReminderCreate, err))
		respondWithError(reqCtx, fasthttp.StatusInternalServerError, msg)
		log.Debug(msg)
	} else {
		respondEmpty(reqCtx, fasthttp.StatusOK)
	}
}

func (a *api) onCreateActorTimer(reqCtx *fasthttp.RequestCtx) {
	if a.actor == nil {
		msg := NewErrorResponse("ERR_ACTOR_RUNTIME_NOT_FOUND", common.ErrActorRuntimeNotFound)
		respondWithError(reqCtx, fasthttp.StatusBadRequest, msg)
		log.Debug(msg)
		return
	}

	actorType := reqCtx.UserValue(actorTypeParam).(string)
	actorID := reqCtx.UserValue(actorIDParam).(string)
	name := reqCtx.UserValue(nameParam).(string)

	var req actors.CreateTimerRequest
	err := a.json.Unmarshal(reqCtx.PostBody(), &req)
	if err != nil {
		msg := NewErrorResponse("ERR_MALFORMED_REQUEST", fmt.Sprintf(common.ErrMalformedRequest, err))
		respondWithError(reqCtx, fasthttp.StatusBadRequest, msg)
		log.Debug(msg)
		return
	}

	req.Name = name
	req.ActorType = actorType
	req.ActorID = actorID

	err = a.actor.CreateTimer(reqCtx, &req)
	if err != nil {
		msg := NewErrorResponse("ERR_ACTOR_TIMER_CREATE", fmt.Sprintf(common.ErrActorTimerCreate, err))
		respondWithError(reqCtx, fasthttp.StatusInternalServerError, msg)
		log.Debug(msg)
	} else {
		respondEmpty(reqCtx, fasthttp.StatusOK)
	}
}

func (a *api) onDeleteActorReminder(reqCtx *fasthttp.RequestCtx) {
	if a.actor == nil {
		msg := NewErrorResponse("ERR_ACTOR_RUNTIME_NOT_FOUND", common.ErrActorRuntimeNotFound)
		respondWithError(reqCtx, fasthttp.StatusBadRequest, msg)
		log.Debug(msg)
		return
	}

	actorType := reqCtx.UserValue(actorTypeParam).(string)
	actorID := reqCtx.UserValue(actorIDParam).(string)
	name := reqCtx.UserValue(nameParam).(string)

	req := actors.DeleteReminderRequest{
		Name:      name,
		ActorID:   actorID,
		ActorType: actorType,
	}

	err := a.actor.DeleteReminder(reqCtx, &req)
	if err != nil {
		msg := NewErrorResponse("ERR_ACTOR_REMINDER_DELETE", fmt.Sprintf(common.ErrActorReminderDelete, err))
		respondWithError(reqCtx, fasthttp.StatusInternalServerError, msg)
		log.Debug(msg)
	} else {
		respondEmpty(reqCtx, fasthttp.StatusOK)
	}
}

func (a *api) onActorStateTransaction(reqCtx *fasthttp.RequestCtx) {
	if a.actor == nil {
		msg := NewErrorResponse("ERR_ACTOR_RUNTIME_NOT_FOUND", common.ErrActorRuntimeNotFound)
		respondWithError(reqCtx, fasthttp.StatusBadRequest, msg)
		log.Debug(msg)
		return
	}

	actorType := reqCtx.UserValue(actorTypeParam).(string)
	actorID := reqCtx.UserValue(actorIDParam).(string)
	body := reqCtx.PostBody()

	var ops []actors.TransactionalOperation
	err := a.json.Unmarshal(body, &ops)
	if err != nil {
		msg := NewErrorResponse("ERR_MALFORMED_REQUEST", err.Error())
		respondWithError(reqCtx, fasthttp.StatusBadRequest, msg)
		log.Debug(msg)
		return
	}

	hosted := a.actor.IsActorHosted(reqCtx, &actors.ActorHostedRequest{
		ActorType: actorType,
		ActorID:   actorID,
	})

	if !hosted {
		msg := NewErrorResponse("ERR_ACTOR_INSTANCE_MISSING", common.ErrActorInstanceMissing)
		respondWithError(reqCtx, fasthttp.StatusBadRequest, msg)
		log.Debug(msg)
		return
	}

<<<<<<< HEAD
	var ops []actors.TransactionalOperation
	err := a.json.Unmarshal(body, &ops)
	if err != nil {
		msg := NewErrorResponse("ERR_MALFORMED_REQUEST", fmt.Sprintf(common.ErrMalformedRequest, err))
		respondWithError(reqCtx, fasthttp.StatusBadRequest, msg)
		log.Debug(msg)
		return
	}

=======
>>>>>>> 67994335
	req := actors.TransactionalRequest{
		ActorID:    actorID,
		ActorType:  actorType,
		Operations: ops,
	}

	err = a.actor.TransactionalStateOperation(reqCtx, &req)
	if err != nil {
		msg := NewErrorResponse("ERR_ACTOR_STATE_TRANSACTION_SAVE", fmt.Sprintf(common.ErrActorStateTransactionSave, err))
		respondWithError(reqCtx, fasthttp.StatusInternalServerError, msg)
		log.Debug(msg)
	} else {
		respondEmpty(reqCtx, fasthttp.StatusCreated)
	}
}

func (a *api) onGetActorReminder(reqCtx *fasthttp.RequestCtx) {
	if a.actor == nil {
		msg := NewErrorResponse("ERR_ACTOR_RUNTIME_NOT_FOUND", common.ErrActorRuntimeNotFound)
		respondWithError(reqCtx, fasthttp.StatusBadRequest, msg)
		log.Debug(msg)
		return
	}

	actorType := reqCtx.UserValue(actorTypeParam).(string)
	actorID := reqCtx.UserValue(actorIDParam).(string)
	name := reqCtx.UserValue(nameParam).(string)

	resp, err := a.actor.GetReminder(reqCtx, &actors.GetReminderRequest{
		ActorType: actorType,
		ActorID:   actorID,
		Name:      name,
	})
	if err != nil {
		msg := NewErrorResponse("ERR_ACTOR_REMINDER_GET", fmt.Sprintf(common.ErrActorReminderGet, err))
		respondWithError(reqCtx, fasthttp.StatusInternalServerError, msg)
		log.Debug(msg)
		return
	}
	b, err := a.json.Marshal(resp)
	if err != nil {
		msg := NewErrorResponse("ERR_ACTOR_REMINDER_GET", fmt.Sprintf(common.ErrActorReminderGet, err))
		respondWithError(reqCtx, fasthttp.StatusInternalServerError, msg)
		log.Debug(msg)
		return
	}

	respondWithJSON(reqCtx, fasthttp.StatusOK, b)
}

func (a *api) onDeleteActorTimer(reqCtx *fasthttp.RequestCtx) {
	if a.actor == nil {
		msg := NewErrorResponse("ERR_ACTOR_RUNTIME_NOT_FOUND", common.ErrActorRuntimeNotFound)
		respondWithError(reqCtx, fasthttp.StatusBadRequest, msg)
		log.Debug(msg)
		return
	}

	actorType := reqCtx.UserValue(actorTypeParam).(string)
	actorID := reqCtx.UserValue(actorIDParam).(string)
	name := reqCtx.UserValue(nameParam).(string)

	req := actors.DeleteTimerRequest{
		Name:      name,
		ActorID:   actorID,
		ActorType: actorType,
	}
	err := a.actor.DeleteTimer(reqCtx, &req)
	if err != nil {
		msg := NewErrorResponse("ERR_ACTOR_TIMER_DELETE", fmt.Sprintf(common.ErrActorTimerDelete, err))
		respondWithError(reqCtx, fasthttp.StatusInternalServerError, msg)
		log.Debug(msg)
	} else {
		respondEmpty(reqCtx, fasthttp.StatusOK)
	}
}

func (a *api) onDirectActorMessage(reqCtx *fasthttp.RequestCtx) {
	if a.actor == nil {
		msg := NewErrorResponse("ERR_ACTOR_RUNTIME_NOT_FOUND", common.ErrActorRuntimeNotFound)
		respondWithError(reqCtx, fasthttp.StatusBadRequest, msg)
		log.Debug(msg)
		return
	}

	actorType := reqCtx.UserValue(actorTypeParam).(string)
	actorID := reqCtx.UserValue(actorIDParam).(string)
	verb := strings.ToUpper(string(reqCtx.Method()))
	method := reqCtx.UserValue(methodParam).(string)
	body := reqCtx.PostBody()

	req := invokev1.NewInvokeMethodRequest(method)
	req.WithActor(actorType, actorID)
	req.WithHTTPExtension(verb, reqCtx.QueryArgs().String())
	req.WithRawData(body, string(reqCtx.Request.Header.ContentType()))

	// Save headers to metadata
	metadata := map[string][]string{}
	reqCtx.Request.Header.VisitAll(func(key []byte, value []byte) {
		metadata[string(key)] = []string{string(value)}
	})
	req.WithMetadata(metadata)

	resp, err := a.actor.Call(reqCtx, req)
	if err != nil {
		msg := NewErrorResponse("ERR_ACTOR_INVOKE", fmt.Sprintf(common.ErrActorInvoke, err))
		respondWithError(reqCtx, fasthttp.StatusInternalServerError, msg)
		log.Debug(msg)
		return
	}

	invokev1.InternalMetadataToHTTPHeader(reqCtx, resp.Headers(), reqCtx.Response.Header.Set)
	contentType, body := resp.RawData()
	reqCtx.Response.Header.SetContentType(contentType)

	// Construct response
	statusCode := int(resp.Status().Code)
	if !resp.IsHTTPResponse() {
		statusCode = invokev1.HTTPStatusFromCode(codes.Code(statusCode))
	}
	respond(reqCtx, statusCode, body)
}

func (a *api) onGetActorState(reqCtx *fasthttp.RequestCtx) {
	if a.actor == nil {
		msg := NewErrorResponse("ERR_ACTOR_RUNTIME_NOT_FOUND", common.ErrActorRuntimeNotFound)
		respondWithError(reqCtx, fasthttp.StatusBadRequest, msg)
		log.Debug(msg)
		return
	}

	actorType := reqCtx.UserValue(actorTypeParam).(string)
	actorID := reqCtx.UserValue(actorIDParam).(string)
	key := reqCtx.UserValue(stateKeyParam).(string)

	hosted := a.actor.IsActorHosted(reqCtx, &actors.ActorHostedRequest{
		ActorType: actorType,
		ActorID:   actorID,
	})

	if !hosted {
		msg := NewErrorResponse("ERR_ACTOR_INSTANCE_MISSING", common.ErrActorInstanceMissing)
		respondWithError(reqCtx, fasthttp.StatusBadRequest, msg)
		log.Debug(msg)
		return
	}

	req := actors.GetStateRequest{
		ActorType: actorType,
		ActorID:   actorID,
		Key:       key,
	}

	resp, err := a.actor.GetState(reqCtx, &req)
	if err != nil {
		msg := NewErrorResponse("ERR_ACTOR_STATE_GET", fmt.Sprintf(common.ErrActorStateGet, err))
		respondWithError(reqCtx, fasthttp.StatusInternalServerError, msg)
		log.Debug(msg)
	} else {
		if resp == nil || resp.Data == nil {
			respondEmpty(reqCtx, fasthttp.StatusNoContent)
			return
		}
		respondWithJSON(reqCtx, fasthttp.StatusOK, resp.Data)
	}
}

func (a *api) onGetMetadata(reqCtx *fasthttp.RequestCtx) {
	temp := make(map[interface{}]interface{})

	// Copy synchronously so it can be serialized to JSON.
	a.extendedMetadata.Range(func(key, value interface{}) bool {
		temp[key] = value
		return true
	})

	mtd := metadata{
		ID:                a.id,
		ActiveActorsCount: a.actor.GetActiveActorsCount(reqCtx),
		Extended:          temp,
	}

	mtdBytes, err := a.json.Marshal(mtd)
	if err != nil {
		msg := NewErrorResponse("ERR_METADATA_GET", fmt.Sprintf(common.ErrMetadataGet, err))
		respondWithError(reqCtx, fasthttp.StatusInternalServerError, msg)
		log.Debug(msg)
	} else {
		respondWithJSON(reqCtx, fasthttp.StatusOK, mtdBytes)
	}
}

func (a *api) onPutMetadata(reqCtx *fasthttp.RequestCtx) {
	key := fmt.Sprintf("%v", reqCtx.UserValue("key"))
	body := reqCtx.PostBody()
	a.extendedMetadata.Store(key, string(body))
	respondEmpty(reqCtx, fasthttp.StatusOK)
}

func (a *api) onPublish(reqCtx *fasthttp.RequestCtx) {
	if a.publishFn == nil {
		msg := NewErrorResponse("ERR_PUBSUB_NOT_FOUND", common.ErrPubsubNotFound)
		respondWithError(reqCtx, fasthttp.StatusBadRequest, msg)
		log.Debug(msg)
		return
	}

	pubsubName := reqCtx.UserValue(pubsubnameparam).(string)
	if pubsubName == "" {
		msg := NewErrorResponse("ERR_PUBSUB_EMPTY", common.ErrPubsubEmpty)
		respondWithError(reqCtx, fasthttp.StatusNotFound, msg)
		log.Debug(msg)
		return
	}

	topic := reqCtx.UserValue(topicParam).(string)
	// FIXME: isn't it "" instead?
	if topic == "/" {
		msg := NewErrorResponse("ERR_TOPIC_EMPTY", fmt.Sprintf(common.ErrTopicEmpty, pubsubName))
		respondWithError(reqCtx, fasthttp.StatusNotFound, msg)
		log.Debug(msg)
		return
	}

	body := reqCtx.PostBody()

	// Extract trace context from context.
	span := diag_utils.SpanFromContext(reqCtx)
	// Populate W3C traceparent to cloudevent envelope
	corID := diag.SpanContextToW3CString(span.SpanContext())
	envelope := pubsub.NewCloudEventsEnvelope(uuid.New().String(), a.id, pubsub.DefaultCloudEventType, corID, topic, pubsubName, body)

	b, err := a.json.Marshal(envelope)
	if err != nil {
		msg := NewErrorResponse("ERR_PUBSUB_CLOUD_EVENTS_SER",
			fmt.Sprintf(common.ErrPubsubCloudEventsSer, topic, pubsubName, err.Error()))
		respondWithError(reqCtx, fasthttp.StatusInternalServerError, msg)
		log.Debug(msg)
		return
	}

	req := pubsub.PublishRequest{
		PubsubName: pubsubName,
		Topic:      topic,
		Data:       b,
	}

	err = a.publishFn(&req)
	if err != nil {
		msg := NewErrorResponse("ERR_PUBSUB_PUBLISH_MESSAGE",
			fmt.Sprintf(common.ErrPubsubPublishMessage, topic, pubsubName, err.Error()))
		respondWithError(reqCtx, fasthttp.StatusInternalServerError, msg)
		log.Debug(msg)
	} else {
		respondEmpty(reqCtx, fasthttp.StatusOK)
	}
}

// GetStatusCodeFromMetadata extracts the http status code from the metadata if it exists
func GetStatusCodeFromMetadata(metadata map[string]string) int {
	code := metadata[http.HTTPStatusCode]
	if code != "" {
		statusCode, err := strconv.Atoi(code)
		if err == nil {
			return statusCode
		}
	}
	return fasthttp.StatusOK
}

func (a *api) onGetHealthz(reqCtx *fasthttp.RequestCtx) {
	if !a.readyStatus {
		msg := NewErrorResponse("ERR_HEALTH_NOT_READY", common.ErrHealthNotReady)
		respondWithError(reqCtx, fasthttp.StatusInternalServerError, msg)
		log.Debug(msg)
	} else {
		respondEmpty(reqCtx, fasthttp.StatusOK)
	}
}

func getMetadataFromRequest(reqCtx *fasthttp.RequestCtx) map[string]string {
	metadata := map[string]string{}
	const metadataPrefix string = "metadata."
	reqCtx.QueryArgs().VisitAll(func(key []byte, value []byte) {
		queryKey := string(key)
		if strings.HasPrefix(queryKey, metadataPrefix) {
			k := strings.TrimPrefix(queryKey, metadataPrefix)
			metadata[k] = string(value)
		}
	})

	return metadata
}

func (a *api) onPostStateTransaction(reqCtx *fasthttp.RequestCtx) {
	if a.stateStores == nil || len(a.stateStores) == 0 {
		msg := NewErrorResponse("ERR_STATE_STORES_NOT_CONFIGURED", common.ErrStateStoresNotConfigured)
		respondWithError(reqCtx, fasthttp.StatusBadRequest, msg)
		log.Debug(msg)
		return
	}

	storeName := reqCtx.UserValue(storeNameParam).(string)
	stateStore, ok := a.stateStores[storeName]
	if !ok {
		msg := NewErrorResponse("ERR_STATE_STORE_NOT_FOUND", fmt.Sprintf(common.ErrStateStoreNotFound, storeName))
		respondWithError(reqCtx, fasthttp.StatusUnauthorized, msg)
		log.Debug(msg)
		return
	}

	transactionalStore, ok := stateStore.(state.TransactionalStore)
	if !ok {
		msg := NewErrorResponse("ERR_STATE_STORE_NOT_SUPPORTED", fmt.Sprintf(common.ErrStateStoreNotSupported, storeName))
		respondWithError(reqCtx, fasthttp.StatusInternalServerError, msg)
		log.Debug(msg)
		return
	}

	body := reqCtx.PostBody()
	var req state.TransactionalStateRequest
	if err := a.json.Unmarshal(body, &req); err != nil {
		msg := NewErrorResponse("ERR_MALFORMED_REQUEST", fmt.Sprintf(common.ErrMalformedRequest, err.Error()))
		respondWithError(reqCtx, fasthttp.StatusBadRequest, msg)
		log.Debug(msg)
		return
	}

	operations := []state.TransactionalStateOperation{}
	for _, o := range req.Operations {
		switch o.Operation {
		case state.Upsert:
			var upsertReq state.SetRequest
			if err := mapstructure.Decode(o.Request, &upsertReq); err != nil {
				msg := NewErrorResponse("ERR_MALFORMED_REQUEST",
					fmt.Sprintf(common.ErrMalformedRequest, err.Error()))
				respondWithError(reqCtx, fasthttp.StatusBadRequest, msg)
				log.Debug(msg)
				return
			}
			upsertReq.Key = a.getModifiedStateKey(upsertReq.Key)
			operations = append(operations, state.TransactionalStateOperation{
				Request:   upsertReq,
				Operation: state.Upsert,
			})
		case state.Delete:
			var delReq state.DeleteRequest
			if err := mapstructure.Decode(o.Request, &delReq); err != nil {
				msg := NewErrorResponse("ERR_MALFORMED_REQUEST",
					fmt.Sprintf(common.ErrMalformedRequest, err.Error()))
				respondWithError(reqCtx, fasthttp.StatusBadRequest, msg)
				log.Debug(msg)
				return
			}
			delReq.Key = a.getModifiedStateKey(delReq.Key)
			operations = append(operations, state.TransactionalStateOperation{
				Request:   delReq,
				Operation: state.Delete,
			})
		default:
			msg := NewErrorResponse(
				"ERR_NOT_SUPPORTED_STATE_OPERATION",
				fmt.Sprintf(common.ErrNotSupportedStateOperation, o.Operation))
			respondWithError(reqCtx, fasthttp.StatusBadRequest, msg)
			log.Debug(msg)
			return
		}
	}

	err := transactionalStore.Multi(&state.TransactionalStateRequest{
		Operations: operations,
		Metadata:   req.Metadata,
	})

	if err != nil {
		msg := NewErrorResponse("ERR_STATE_TRANSACTION", fmt.Sprintf(common.ErrStateTransaction, err.Error()))
		respondWithError(reqCtx, fasthttp.StatusInternalServerError, msg)
		log.Debug(msg)
	} else {
		respondEmpty(reqCtx, fasthttp.StatusCreated)
	}
}

func (a *api) isSecretAllowed(storeName, key string) bool {
	if config, ok := a.secretsConfiguration[storeName]; ok {
		return config.IsSecretAllowed(key)
	}
	// By default if a configuration is not defined for a secret store, return true.
	return true
}<|MERGE_RESOLUTION|>--- conflicted
+++ resolved
@@ -739,18 +739,6 @@
 		return
 	}
 
-<<<<<<< HEAD
-	var ops []actors.TransactionalOperation
-	err := a.json.Unmarshal(body, &ops)
-	if err != nil {
-		msg := NewErrorResponse("ERR_MALFORMED_REQUEST", fmt.Sprintf(common.ErrMalformedRequest, err))
-		respondWithError(reqCtx, fasthttp.StatusBadRequest, msg)
-		log.Debug(msg)
-		return
-	}
-
-=======
->>>>>>> 67994335
 	req := actors.TransactionalRequest{
 		ActorID:    actorID,
 		ActorType:  actorType,
