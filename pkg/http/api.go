--- conflicted
+++ resolved
@@ -28,13 +28,7 @@
 	"strings"
 	"time"
 
-<<<<<<< HEAD
-	"github.com/dapr/dapr/pkg/cache"
-
-	"github.com/fasthttp/router"
-=======
 	"github.com/go-chi/chi/v5"
->>>>>>> 7b274957
 	"github.com/mitchellh/mapstructure"
 	"github.com/valyala/fasthttp"
 	"go.opentelemetry.io/otel/trace"
@@ -43,20 +37,11 @@
 
 	"github.com/dapr/components-contrib/bindings"
 	"github.com/dapr/components-contrib/configuration"
-<<<<<<< HEAD
-	contribCrypto "github.com/dapr/components-contrib/crypto"
-	"github.com/dapr/components-contrib/lock"
-
-=======
->>>>>>> 7b274957
+
 	contribMetadata "github.com/dapr/components-contrib/metadata"
 	"github.com/dapr/components-contrib/pubsub"
 	"github.com/dapr/components-contrib/state"
-<<<<<<< HEAD
-	wfs "github.com/dapr/components-contrib/workflows"
-
-=======
->>>>>>> 7b274957
+
 	"github.com/dapr/dapr/pkg/actors"
 	"github.com/dapr/dapr/pkg/channel"
 	"github.com/dapr/dapr/pkg/channel/http"
@@ -951,150 +936,7 @@
 		log.Debug(resp.Message)
 		return
 	}
-<<<<<<< HEAD
-	respond(reqCtx, withEmpty())
-}
-
-func (a *api) onGetSecret(reqCtx *fasthttp.RequestCtx) {
-	store, secretStoreName, err := a.getSecretStoreWithRequestValidation(reqCtx)
-	if err != nil {
-		log.Debug(err)
-		return
-	}
-
-	metadata := getMetadataFromRequest(reqCtx)
-
-	key := reqCtx.UserValue(secretNameParam).(string)
-
-	if !a.isSecretAllowed(secretStoreName, key) {
-		apiErr := messages.ErrSecretPermissionDenied.WithFormat(key, secretStoreName)
-		msg := NewErrorResponse(apiErr.Tag(), apiErr.Message())
-		respond(reqCtx, withError(apiErr.HTTPCode(), msg))
-		return
-	}
-
-	req := secretstores.GetSecretRequest{
-		Name:     key,
-		Metadata: metadata,
-	}
-
-	if refresh, _ := strconv.ParseBool(metadata[refreshCache]); cache.EnabledForSecretStore(secretStoreName) && !refresh {
-		cacheData, cacheErr := cache.GetValue(secretStoreName, req)
-		if cacheErr == nil {
-			respBytes, _ := json.Marshal(cacheData)
-			diag.DefaultComponentMonitoring.SecretInvoked(context.Background(), secretStoreName, diag.Get, true, 0)
-			respond(reqCtx, withJSON(fasthttp.StatusOK, respBytes))
-			return
-		}
-	}
-
-	start := time.Now()
-	policyRunner := resiliency.NewRunner[*secretstores.GetSecretResponse](reqCtx,
-		a.resiliency.ComponentOutboundPolicy(secretStoreName, resiliency.Secretstore),
-	)
-	resp, err := policyRunner(func(ctx context.Context) (*secretstores.GetSecretResponse, error) {
-		rResp, rErr := store.GetSecret(ctx, req)
-		return &rResp, rErr
-	})
-	elapsed := diag.ElapsedSince(start)
-
-	diag.DefaultComponentMonitoring.SecretInvoked(context.Background(), secretStoreName, diag.Get, err == nil, elapsed)
-
-	if err != nil {
-		apiErr := messages.ErrSecretGet.WithFormat(req.Name, secretStoreName, err.Error())
-		msg := NewErrorResponse(apiErr.Tag(), apiErr.Message())
-		respond(reqCtx, withError(apiErr.HTTPCode(), msg))
-		log.Debug(msg)
-		return
-	}
-
-	if resp == nil || resp.Data == nil {
-		respond(reqCtx, withEmpty())
-		return
-	}
-	if cache.EnabledForSecretStore(secretStoreName) {
-		cache.SetValueAsync(secretStoreName, req, resp.Data)
-	}
-
-	respBytes, _ := json.Marshal(resp.Data)
-	respond(reqCtx, withJSON(fasthttp.StatusOK, respBytes))
-}
-
-func (a *api) onBulkGetSecret(reqCtx *fasthttp.RequestCtx) {
-	store, secretStoreName, err := a.getSecretStoreWithRequestValidation(reqCtx)
-	if err != nil {
-		log.Debug(err)
-		return
-	}
-
-	metadata := getMetadataFromRequest(reqCtx)
-
-	req := secretstores.BulkGetSecretRequest{
-		Metadata: metadata,
-	}
-
-	start := time.Now()
-	policyRunner := resiliency.NewRunner[*secretstores.BulkGetSecretResponse](reqCtx,
-		a.resiliency.ComponentOutboundPolicy(secretStoreName, resiliency.Secretstore),
-	)
-	resp, err := policyRunner(func(ctx context.Context) (*secretstores.BulkGetSecretResponse, error) {
-		rResp, rErr := store.BulkGetSecret(ctx, req)
-		return &rResp, rErr
-	})
-	elapsed := diag.ElapsedSince(start)
-
-	diag.DefaultComponentMonitoring.SecretInvoked(context.Background(), secretStoreName, diag.BulkGet, err == nil, elapsed)
-
-	if err != nil {
-		apiErr := messages.ErrBulkSecretGet.WithFormat(secretStoreName, err.Error())
-		msg := NewErrorResponse(apiErr.Tag(), apiErr.Message())
-		respond(reqCtx, withError(apiErr.HTTPCode(), msg))
-		log.Debug(msg)
-		return
-	}
-
-	if resp == nil || resp.Data == nil {
-		respond(reqCtx, withEmpty())
-		return
-	}
-
-	filteredSecrets := map[string]map[string]string{}
-	for key, v := range resp.Data {
-		if a.isSecretAllowed(secretStoreName, key) {
-			filteredSecrets[key] = v
-			// since we don't know the key, so for bulk get only cache the allowed items
-			if cache.EnabledForSecretStore(secretStoreName) {
-				cache.SetValueAsync(secretStoreName, secretstores.GetSecretRequest{Name: key, Metadata: req.Metadata}, v)
-			}
-		} else {
-			log.Debugf(messages.ErrSecretPermissionDenied.WithFormat(key, secretStoreName).String())
-		}
-	}
-
-	respBytes, _ := json.Marshal(filteredSecrets)
-	respond(reqCtx, withJSON(fasthttp.StatusOK, respBytes))
-}
-
-func (a *api) getSecretStoreWithRequestValidation(reqCtx *fasthttp.RequestCtx) (secretstores.SecretStore, string, error) {
-	if a.secretStores == nil || len(a.secretStores) == 0 {
-		apiErr := messages.ErrSecretStoreNotConfigured
-		msg := NewErrorResponse(apiErr.Tag(), apiErr.Message())
-		respond(reqCtx, withError(apiErr.HTTPCode(), msg))
-		return nil, "", errors.New(msg.Message)
-	}
-
-	secretStoreName := reqCtx.UserValue(secretStoreNameParam).(string)
-
-	if a.secretStores[secretStoreName] == nil {
-		apiErr := messages.ErrSecretStoreNotFound.WithFormat(secretStoreName)
-		msg := NewErrorResponse(apiErr.Tag(), apiErr.Message())
-		respond(reqCtx, withError(apiErr.HTTPCode(), msg))
-		return nil, "", errors.New(msg.Message)
-	}
-	return a.secretStores[secretStoreName], secretStoreName, nil
-=======
 	fasthttpRespond(reqCtx, fasthttpResponseWithEmpty())
->>>>>>> 7b274957
 }
 
 func (a *api) onPostState(reqCtx *fasthttp.RequestCtx) {
