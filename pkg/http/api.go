/*
Copyright 2023 The Dapr Authors
Licensed under the Apache License, Version 2.0 (the "License");
you may not use this file except in compliance with the License.
You may obtain a copy of the License at
    http://www.apache.org/licenses/LICENSE-2.0
Unless required by applicable law or agreed to in writing, software
distributed under the License is distributed on an "AS IS" BASIS,
WITHOUT WARRANTIES OR CONDITIONS OF ANY KIND, either express or implied.
See the License for the specific language governing permissions and
limitations under the License.
*/

package http

import (
	"bytes"
	"context"
	"encoding/base64"
	"encoding/json"
	"errors"
	"fmt"
	"io"
	nethttp "net/http"
	"net/url"
	"path"
	"strconv"
	"strings"
	"time"

	"github.com/go-chi/chi/v5"
	"github.com/mitchellh/mapstructure"
	"github.com/valyala/fasthttp"
	"go.opentelemetry.io/otel/trace"
	"google.golang.org/grpc/codes"
	"google.golang.org/grpc/status"

	"github.com/dapr/components-contrib/bindings"
	"github.com/dapr/components-contrib/configuration"
	contribMetadata "github.com/dapr/components-contrib/metadata"
	"github.com/dapr/components-contrib/pubsub"
	"github.com/dapr/components-contrib/state"
	"github.com/dapr/dapr/pkg/actors"
	"github.com/dapr/dapr/pkg/channel"
	"github.com/dapr/dapr/pkg/channel/http"
	stateLoader "github.com/dapr/dapr/pkg/components/state"
	"github.com/dapr/dapr/pkg/config"
	diag "github.com/dapr/dapr/pkg/diagnostics"
	diagUtils "github.com/dapr/dapr/pkg/diagnostics/utils"
	"github.com/dapr/dapr/pkg/encryption"
	"github.com/dapr/dapr/pkg/grpc/universalapi"
	"github.com/dapr/dapr/pkg/messages"
	"github.com/dapr/dapr/pkg/messaging"
	invokev1 "github.com/dapr/dapr/pkg/messaging/v1"
	runtimev1pb "github.com/dapr/dapr/pkg/proto/runtime/v1"
	"github.com/dapr/dapr/pkg/resiliency"
	"github.com/dapr/dapr/pkg/resiliency/breaker"
	"github.com/dapr/dapr/pkg/runtime/compstore"
	runtimePubsub "github.com/dapr/dapr/pkg/runtime/pubsub"
	"github.com/dapr/dapr/utils"
	"github.com/dapr/dapr/utils/responsewriter"
)

// API returns a list of HTTP endpoints for Dapr.
type API interface {
	APIEndpoints() []Endpoint
	PublicEndpoints() []Endpoint
	MarkStatusAsReady()
	MarkStatusAsOutboundReady()
	SetAppChannel(appChannel channel.AppChannel)
	SetDirectMessaging(directMessaging messaging.DirectMessaging)
	SetActorRuntime(actor actors.Actors)
}

type api struct {
	universal               *universalapi.UniversalAPI
	endpoints               []Endpoint
	publicEndpoints         []Endpoint
	directMessaging         messaging.DirectMessaging
	appChannel              channel.AppChannel
	httpEndpointsAppChannel channel.HTTPEndpointAppChannel
	resiliency              resiliency.Provider
	pubsubAdapter           runtimePubsub.Adapter
	sendToOutputBindingFn   func(ctx context.Context, name string, req *bindings.InvokeRequest) (*bindings.InvokeResponse, error)
	readyStatus             bool
	outboundReadyStatus     bool
	tracingSpec             config.TracingSpec
	maxRequestBodySize      int64 // In bytes
	compStore               *compstore.ComponentStore
}

const (
	apiVersionV1             = "v1.0"
	apiVersionV1alpha1       = "v1.0-alpha1"
	methodParam              = "method"
	wildcardParam            = "*"
	topicParam               = "topic"
	actorTypeParam           = "actorType"
	actorIDParam             = "actorId"
	storeNameParam           = "storeName"
	stateKeyParam            = "key"
	configurationKeyParam    = "key"
	configurationSubscribeID = "configurationSubscribeID"
	secretStoreNameParam     = "secretStoreName"
	secretNameParam          = "key"
	nameParam                = "name"
	workflowComponent        = "workflowComponent"
	workflowName             = "workflowName"
	instanceID               = "instanceID"
	eventName                = "eventName"
	consistencyParam         = "consistency"
	concurrencyParam         = "concurrency"
	pubsubnameparam          = "pubsubname"
	traceparentHeader        = "traceparent"
	tracestateHeader         = "tracestate"
	daprAppID                = "dapr-app-id"
	daprRuntimeVersionKey    = "daprRuntimeVersion"
)

// APIOpts contains the options for NewAPI.
type APIOpts struct {
	AppID                       string
	AppChannel                  channel.AppChannel
	HTTPEndpointsAppChannel     channel.HTTPEndpointAppChannel
	DirectMessaging             messaging.DirectMessaging
	Resiliency                  resiliency.Provider
	CompStore                   *compstore.ComponentStore
	PubsubAdapter               runtimePubsub.Adapter
	Actors                      actors.Actors
	SendToOutputBindingFn       func(ctx context.Context, name string, req *bindings.InvokeRequest) (*bindings.InvokeResponse, error)
	TracingSpec                 config.TracingSpec
	Shutdown                    func()
	GetComponentsCapabilitiesFn func() map[string][]string
	MaxRequestBodySize          int64 // In bytes
	AppConnectionConfig         config.AppConnectionConfig
	GlobalConfig                *config.Configuration
}

// NewAPI returns a new API.
func NewAPI(opts APIOpts) API {
	api := &api{
		appChannel:              opts.AppChannel,
		httpEndpointsAppChannel: opts.HTTPEndpointsAppChannel,
		directMessaging:         opts.DirectMessaging,
		resiliency:              opts.Resiliency,
		pubsubAdapter:           opts.PubsubAdapter,
		sendToOutputBindingFn:   opts.SendToOutputBindingFn,
		tracingSpec:             opts.TracingSpec,
		maxRequestBodySize:      opts.MaxRequestBodySize,
		compStore:               opts.CompStore,
		universal: &universalapi.UniversalAPI{
			AppID:                      opts.AppID,
			Logger:                     log,
			Resiliency:                 opts.Resiliency,
			Actors:                     opts.Actors,
			CompStore:                  opts.CompStore,
			ShutdownFn:                 opts.Shutdown,
			GetComponentsCapabilitesFn: opts.GetComponentsCapabilitiesFn,
			AppConnectionConfig:        opts.AppConnectionConfig,
			GlobalConfig:               opts.GlobalConfig,
		},
	}

	metadataEndpoints := api.constructMetadataEndpoints()
	healthEndpoints := api.constructHealthzEndpoints()

	api.endpoints = append(api.endpoints, api.constructStateEndpoints()...)
	api.endpoints = append(api.endpoints, api.constructSecretEndpoints()...)
	api.endpoints = append(api.endpoints, api.constructPubSubEndpoints()...)
	api.endpoints = append(api.endpoints, api.constructActorEndpoints()...)
	api.endpoints = append(api.endpoints, api.constructDirectMessagingEndpoints()...)
	api.endpoints = append(api.endpoints, metadataEndpoints...)
	api.endpoints = append(api.endpoints, api.constructShutdownEndpoints()...)
	api.endpoints = append(api.endpoints, api.constructBindingsEndpoints()...)
	api.endpoints = append(api.endpoints, api.constructConfigurationEndpoints()...)
	api.endpoints = append(api.endpoints, api.constructSubtleCryptoEndpoints()...)
	api.endpoints = append(api.endpoints, api.constructCryptoEndpoints()...)
	api.endpoints = append(api.endpoints, healthEndpoints...)
	api.endpoints = append(api.endpoints, api.constructDistributedLockEndpoints()...)
	api.endpoints = append(api.endpoints, api.constructWorkflowEndpoints()...)

	api.publicEndpoints = append(api.publicEndpoints, metadataEndpoints...)
	api.publicEndpoints = append(api.publicEndpoints, healthEndpoints...)

	return api
}

// APIEndpoints returns the list of registered endpoints.
func (a *api) APIEndpoints() []Endpoint {
	return a.endpoints
}

// PublicEndpoints returns the list of registered endpoints.
func (a *api) PublicEndpoints() []Endpoint {
	return a.publicEndpoints
}

// MarkStatusAsReady marks the ready status of dapr.
func (a *api) MarkStatusAsReady() {
	a.readyStatus = true
}

// MarkStatusAsOutboundReady marks the ready status of dapr for outbound traffic.
func (a *api) MarkStatusAsOutboundReady() {
	a.outboundReadyStatus = true
}

func (a *api) constructStateEndpoints() []Endpoint {
	return []Endpoint{
		{
			Methods:         []string{nethttp.MethodGet},
			Route:           "state/{storeName}/{key}",
			Version:         apiVersionV1,
			FastHTTPHandler: a.onGetState,
		},
		{
			Methods:         []string{nethttp.MethodPost, nethttp.MethodPut},
			Route:           "state/{storeName}",
			Version:         apiVersionV1,
			FastHTTPHandler: a.onPostState,
		},
		{
			Methods:         []string{nethttp.MethodDelete},
			Route:           "state/{storeName}/{key}",
			Version:         apiVersionV1,
			FastHTTPHandler: a.onDeleteState,
		},
		{
			Methods:         []string{nethttp.MethodPost, nethttp.MethodPut},
			Route:           "state/{storeName}/bulk",
			Version:         apiVersionV1,
			FastHTTPHandler: a.onBulkGetState,
		},
		{
			Methods:         []string{nethttp.MethodPost, nethttp.MethodPut},
			Route:           "state/{storeName}/transaction",
			Version:         apiVersionV1,
			FastHTTPHandler: a.onPostStateTransaction,
		},
		{
			Methods: []string{nethttp.MethodPost, nethttp.MethodPut},
			Route:   "state/{storeName}/query",
			Version: apiVersionV1alpha1,
			Handler: a.onQueryStateHandler(),
		},
	}
}

func (a *api) constructPubSubEndpoints() []Endpoint {
	return []Endpoint{
		{
			Methods:         []string{nethttp.MethodPost, nethttp.MethodPut},
			Route:           "publish/{pubsubname}/*",
			Version:         apiVersionV1,
			FastHTTPHandler: a.onPublish,
		},
		{
			Methods:         []string{nethttp.MethodPost, nethttp.MethodPut},
			Route:           "publish/bulk/{pubsubname}/*",
			Version:         apiVersionV1alpha1,
			FastHTTPHandler: a.onBulkPublish,
		},
	}
}

func (a *api) constructBindingsEndpoints() []Endpoint {
	return []Endpoint{
		{
			Methods:         []string{nethttp.MethodPost, nethttp.MethodPut},
			Route:           "bindings/{name}",
			Version:         apiVersionV1,
			FastHTTPHandler: a.onOutputBindingMessage,
		},
	}
}

func (a *api) constructDirectMessagingEndpoints() []Endpoint {
	return []Endpoint{
		{
			// No method is defined here to match any method
			Methods: []string{},
			Route:   "invoke/*",
			// This is the fallback route for when no other method is matched by the router
			IsFallback:            true,
			Version:               apiVersionV1,
			KeepWildcardUnescaped: true,
			Handler:               a.onDirectMessage,
		},
	}
}

func (a *api) constructActorEndpoints() []Endpoint {
	endpoints := []Endpoint{
		{
			Methods:         []string{nethttp.MethodPost, nethttp.MethodPut},
			Route:           "actors/{actorType}/{actorId}/state",
			Version:         apiVersionV1,
			FastHTTPHandler: a.onActorStateTransaction,
		},
		{
			Methods:         []string{nethttp.MethodGet, nethttp.MethodPost, nethttp.MethodDelete, nethttp.MethodPut},
			Route:           "actors/{actorType}/{actorId}/method/{method}",
			Version:         apiVersionV1,
			FastHTTPHandler: a.onDirectActorMessage,
		},
		{
			Methods:         []string{nethttp.MethodGet},
			Route:           "actors/{actorType}/{actorId}/state/{key}",
			Version:         apiVersionV1,
			FastHTTPHandler: a.onGetActorState,
		},
		{
			Methods:         []string{nethttp.MethodPost, nethttp.MethodPut},
			Route:           "actors/{actorType}/{actorId}/reminders/{name}",
			Version:         apiVersionV1,
			FastHTTPHandler: a.onCreateActorReminder,
		},
		{
			Methods:         []string{nethttp.MethodPost, nethttp.MethodPut},
			Route:           "actors/{actorType}/{actorId}/timers/{name}",
			Version:         apiVersionV1,
			FastHTTPHandler: a.onCreateActorTimer,
		},
		{
			Methods:         []string{nethttp.MethodDelete},
			Route:           "actors/{actorType}/{actorId}/reminders/{name}",
			Version:         apiVersionV1,
			FastHTTPHandler: a.onDeleteActorReminder,
		},
		{
			Methods:         []string{nethttp.MethodDelete},
			Route:           "actors/{actorType}/{actorId}/timers/{name}",
			Version:         apiVersionV1,
			FastHTTPHandler: a.onDeleteActorTimer,
		},
<<<<<<< HEAD
	}
	for idx := range endpoints {
		endpoints[idx].Handler = a.actorPrerequisiteWrapper(endpoints[idx].Handler)
	}
	return endpoints
}

func (a *api) constructHealthzEndpoints() []Endpoint {
	return []Endpoint{
=======
>>>>>>> 82654aeb
		{
			Methods:         []string{nethttp.MethodGet},
			Route:           "actors/{actorType}/{actorId}/reminders/{name}",
			Version:         apiVersionV1,
			FastHTTPHandler: a.onGetActorReminder,
		},
		{
			Methods:         []string{nethttp.MethodPatch},
			Route:           "actors/{actorType}/{actorId}/reminders/{name}",
			Version:         apiVersionV1,
			FastHTTPHandler: a.onRenameActorReminder,
		},
	}
}

func (a *api) constructConfigurationEndpoints() []Endpoint {
	return []Endpoint{
		{
			Methods:         []string{nethttp.MethodGet},
			Route:           "configuration/{storeName}",
			Version:         apiVersionV1alpha1,
			FastHTTPHandler: a.onGetConfiguration,
		},
		{
			Methods:         []string{nethttp.MethodGet},
			Route:           "configuration/{storeName}",
			Version:         apiVersionV1,
			FastHTTPHandler: a.onGetConfiguration,
		},
		{
			Methods:         []string{nethttp.MethodGet},
			Route:           "configuration/{storeName}/subscribe",
			Version:         apiVersionV1alpha1,
			FastHTTPHandler: a.onSubscribeConfiguration,
		},
		{
			Methods:         []string{nethttp.MethodGet},
			Route:           "configuration/{storeName}/subscribe",
			Version:         apiVersionV1,
			FastHTTPHandler: a.onSubscribeConfiguration,
		},
		{
			Methods:         []string{nethttp.MethodGet},
			Route:           "configuration/{storeName}/{configurationSubscribeID}/unsubscribe",
			Version:         apiVersionV1alpha1,
			FastHTTPHandler: a.onUnsubscribeConfiguration,
		},
		{
			Methods:         []string{nethttp.MethodGet},
			Route:           "configuration/{storeName}/{configurationSubscribeID}/unsubscribe",
			Version:         apiVersionV1,
			FastHTTPHandler: a.onUnsubscribeConfiguration,
		},
	}
}

func (a *api) onOutputBindingMessage(reqCtx *fasthttp.RequestCtx) {
	name := reqCtx.UserValue(nameParam).(string)
	body := reqCtx.PostBody()

	var req OutputBindingRequest
	err := json.Unmarshal(body, &req)
	if err != nil {
		msg := messages.ErrMalformedRequest.WithFormat(err)
		universalFastHTTPErrorResponder(reqCtx, msg)
		log.Debug(msg)
		return
	}

	b, err := json.Marshal(req.Data)
	if err != nil {
		msg := NewErrorResponse("ERR_MALFORMED_REQUEST_DATA", fmt.Sprintf(messages.ErrMalformedRequestData, err))
		fasthttpRespond(reqCtx, fasthttpResponseWithError(nethttp.StatusInternalServerError, msg))
		log.Debug(msg)
		return
	}

	// pass the trace context to output binding in metadata
	if span := diagUtils.SpanFromContext(reqCtx); span != nil {
		sc := span.SpanContext()
		if req.Metadata == nil {
			req.Metadata = map[string]string{}
		}
		// if sc is not empty context, set traceparent Header.
		if !sc.Equal(trace.SpanContext{}) {
			req.Metadata[traceparentHeader] = diag.SpanContextToW3CString(sc)
		}
		if sc.TraceState().Len() == 0 {
			req.Metadata[tracestateHeader] = diag.TraceStateToW3CString(sc)
		}
	}

	start := time.Now()
	resp, err := a.sendToOutputBindingFn(reqCtx, name, &bindings.InvokeRequest{
		Metadata:  req.Metadata,
		Data:      b,
		Operation: bindings.OperationKind(req.Operation),
	})
	elapsed := diag.ElapsedSince(start)

	diag.DefaultComponentMonitoring.OutputBindingEvent(context.Background(), name, req.Operation, err == nil, elapsed)

	if err != nil {
		msg := NewErrorResponse("ERR_INVOKE_OUTPUT_BINDING", fmt.Sprintf(messages.ErrInvokeOutputBinding, name, err))
		fasthttpRespond(reqCtx, fasthttpResponseWithError(nethttp.StatusInternalServerError, msg))
		log.Debug(msg)
		return
	}

	if resp == nil {
		fasthttpRespond(reqCtx, fasthttpResponseWithEmpty())
	} else {
		for k, v := range resp.Metadata {
			reqCtx.Response.Header.Add(metadataPrefix+k, v)
		}
		fasthttpRespond(reqCtx, fasthttpResponseWithJSON(nethttp.StatusOK, resp.Data))
	}
}

func (a *api) onBulkGetState(reqCtx *fasthttp.RequestCtx) {
	store, storeName, err := a.getStateStoreWithRequestValidation(reqCtx)
	if err != nil {
		log.Debug(err)
		return
	}

	var req BulkGetRequest
	err = json.Unmarshal(reqCtx.PostBody(), &req)
	if err != nil {
		msg := messages.ErrMalformedRequest.WithFormat(err)
		universalFastHTTPErrorResponder(reqCtx, msg)
		log.Debug(msg)
		return
	}

	// merge metadata from URL query parameters
	metadata := getMetadataFromFastHTTPRequest(reqCtx)
	if req.Metadata == nil {
		req.Metadata = metadata
	} else {
		for k, v := range metadata {
			req.Metadata[k] = v
		}
	}

	bulkResp := make([]BulkGetResponse, len(req.Keys))
	if len(req.Keys) == 0 {
		b, _ := json.Marshal(bulkResp)
		fasthttpRespond(reqCtx, fasthttpResponseWithJSON(nethttp.StatusOK, b))
		return
	}

	var key string
	reqs := make([]state.GetRequest, len(req.Keys))
	for i, k := range req.Keys {
		key, err = stateLoader.GetModifiedStateKey(k, storeName, a.universal.AppID)
		if err != nil {
			msg := messages.ErrMalformedRequest.WithFormat(err)
			universalFastHTTPErrorResponder(reqCtx, msg)
			log.Debug(err)
			return
		}
		r := state.GetRequest{
			Key:      key,
			Metadata: req.Metadata,
		}
		reqs[i] = r
	}

	start := time.Now()
	policyRunner := resiliency.NewRunner[[]state.BulkGetResponse](reqCtx,
		a.resiliency.ComponentOutboundPolicy(storeName, resiliency.Statestore),
	)
	responses, err := policyRunner(func(ctx context.Context) ([]state.BulkGetResponse, error) {
		return store.BulkGet(ctx, reqs, state.BulkGetOpts{
			Parallelism: req.Parallelism,
		})
	})

	elapsed := diag.ElapsedSince(start)
	diag.DefaultComponentMonitoring.StateInvoked(context.Background(), storeName, diag.BulkGet, err == nil, elapsed)

	if err != nil {
		msg := NewErrorResponse("ERR_STATE_BULK_GET", err.Error())
		fasthttpRespond(reqCtx, fasthttpResponseWithError(nethttp.StatusInternalServerError, msg))
		log.Debug(msg)
		return
	}

	for i := 0; i < len(responses) && i < len(req.Keys); i++ {
		bulkResp[i].Key = stateLoader.GetOriginalStateKey(responses[i].Key)
		if responses[i].Error != "" {
			log.Debugf("bulk get: error getting key %s: %s", bulkResp[i].Key, responses[i].Error)
			bulkResp[i].Error = responses[i].Error
		} else {
			bulkResp[i].Data = json.RawMessage(responses[i].Data)
			bulkResp[i].ETag = responses[i].ETag
			bulkResp[i].Metadata = responses[i].Metadata
		}
	}

	if encryption.EncryptedStateStore(storeName) {
		for i := range bulkResp {
			if bulkResp[i].Error != "" || len(bulkResp[i].Data) == 0 {
				bulkResp[i].Data = nil
				continue
			}

			val, err := encryption.TryDecryptValue(storeName, bulkResp[i].Data)
			if err != nil {
				log.Debugf("Bulk get error: %v", err)
				bulkResp[i].Data = nil
				bulkResp[i].Error = err.Error()
				continue
			}

			bulkResp[i].Data = val
		}
	}

	b, _ := json.Marshal(bulkResp)
	fasthttpRespond(reqCtx, fasthttpResponseWithJSON(nethttp.StatusOK, b))
}

func (a *api) getStateStoreWithRequestValidation(reqCtx *fasthttp.RequestCtx) (state.Store, string, error) {
	if a.universal.CompStore.StateStoresLen() == 0 {
		err := messages.ErrStateStoresNotConfigured
		log.Debug(err)
		universalFastHTTPErrorResponder(reqCtx, err)
		return nil, "", err
	}

	storeName := a.getStateStoreName(reqCtx)

	state, ok := a.universal.CompStore.GetStateStore(storeName)
	if !ok {
		err := messages.ErrStateStoreNotFound.WithFormat(storeName)
		log.Debug(err)
		universalFastHTTPErrorResponder(reqCtx, err)
		return nil, "", err
	}
	return state, storeName, nil
}

func (a *api) onGetState(reqCtx *fasthttp.RequestCtx) {
	store, storeName, err := a.getStateStoreWithRequestValidation(reqCtx)
	if err != nil {
		log.Debug(err)
		return
	}

	metadata := getMetadataFromFastHTTPRequest(reqCtx)

	key := reqCtx.UserValue(stateKeyParam).(string)
	consistency := string(reqCtx.QueryArgs().Peek(consistencyParam))
	k, err := stateLoader.GetModifiedStateKey(key, storeName, a.universal.AppID)
	if err != nil {
		msg := messages.ErrMalformedRequest.WithFormat(err)
		universalFastHTTPErrorResponder(reqCtx, msg)
		log.Debug(err)
		return
	}
	req := &state.GetRequest{
		Key: k,
		Options: state.GetStateOption{
			Consistency: consistency,
		},
		Metadata: metadata,
	}

	start := time.Now()
	policyRunner := resiliency.NewRunner[*state.GetResponse](reqCtx,
		a.resiliency.ComponentOutboundPolicy(storeName, resiliency.Statestore),
	)
	resp, err := policyRunner(func(ctx context.Context) (*state.GetResponse, error) {
		return store.Get(ctx, req)
	})
	elapsed := diag.ElapsedSince(start)

	diag.DefaultComponentMonitoring.StateInvoked(context.Background(), storeName, diag.Get, err == nil, elapsed)

	if err != nil {
		msg := NewErrorResponse("ERR_STATE_GET", fmt.Sprintf(messages.ErrStateGet, key, storeName, err.Error()))
		fasthttpRespond(reqCtx, fasthttpResponseWithError(nethttp.StatusInternalServerError, msg))
		log.Debug(msg)
		return
	}

	if resp == nil || resp.Data == nil {
		fasthttpRespond(reqCtx, fasthttpResponseWithEmpty())
		return
	}

	if encryption.EncryptedStateStore(storeName) {
		val, err := encryption.TryDecryptValue(storeName, resp.Data)
		if err != nil {
			msg := NewErrorResponse("ERR_STATE_GET", fmt.Sprintf(messages.ErrStateGet, key, storeName, err.Error()))
			fasthttpRespond(reqCtx, fasthttpResponseWithError(nethttp.StatusInternalServerError, msg))
			log.Debug(msg)
			return
		}

		resp.Data = val
	}

	if resp.ETag != nil {
		reqCtx.Response.Header.Add(etagHeader, *resp.ETag)
	}

	for k, v := range resp.Metadata {
		reqCtx.Response.Header.Add(metadataPrefix+k, v)
	}
	fasthttpRespond(reqCtx, fasthttpResponseWithJSON(nethttp.StatusOK, resp.Data))
}

func (a *api) getConfigurationStoreWithRequestValidation(reqCtx *fasthttp.RequestCtx) (configuration.Store, string, error) {
	if a.universal.CompStore.ConfigurationsLen() == 0 {
		msg := NewErrorResponse("ERR_CONFIGURATION_STORE_NOT_CONFIGURED", messages.ErrConfigurationStoresNotConfigured)
		fasthttpRespond(reqCtx, fasthttpResponseWithError(nethttp.StatusInternalServerError, msg))
		log.Debug(msg)
		return nil, "", errors.New(msg.Message)
	}

	storeName := a.getStateStoreName(reqCtx)

	conf, ok := a.universal.CompStore.GetConfiguration(storeName)
	if !ok {
		msg := NewErrorResponse("ERR_CONFIGURATION_STORE_NOT_FOUND", fmt.Sprintf(messages.ErrConfigurationStoreNotFound, storeName))
		fasthttpRespond(reqCtx, fasthttpResponseWithError(nethttp.StatusBadRequest, msg))
		log.Debug(msg)
		return nil, "", errors.New(msg.Message)
	}
	return conf, storeName, nil
}

type subscribeConfigurationResponse struct {
	ID string `json:"id"`
}

type UnsubscribeConfigurationResponse struct {
	Ok      bool   `protobuf:"varint,1,opt,name=ok,proto3" json:"ok,omitempty"`
	Message string `protobuf:"bytes,2,opt,name=message,proto3" json:"message,omitempty"`
}

type configurationEventHandler struct {
	api        *api
	storeName  string
	appChannel channel.AppChannel
	res        resiliency.Provider
}

func (h *configurationEventHandler) updateEventHandler(ctx context.Context, e *configuration.UpdateEvent) error {
	if h.appChannel == nil {
		err := fmt.Errorf("app channel is nil. unable to send configuration update from %s", h.storeName)
		log.Error(err)
		return err
	}
	for key := range e.Items {
		policyDef := h.res.ComponentInboundPolicy(h.storeName, resiliency.Configuration)

		eventBody := &bytes.Buffer{}
		_ = json.NewEncoder(eventBody).Encode(e)

		req := invokev1.NewInvokeMethodRequest("/configuration/"+h.storeName+"/"+key).
			WithHTTPExtension(nethttp.MethodPost, "").
			WithRawData(eventBody).
			WithContentType(invokev1.JSONContentType)
		if policyDef != nil {
			req.WithReplay(policyDef.HasRetries())
		}
		defer req.Close()

		policyRunner := resiliency.NewRunner[struct{}](ctx, policyDef)
		_, err := policyRunner(func(ctx context.Context) (struct{}, error) {
			rResp, rErr := h.appChannel.InvokeMethod(ctx, req, "")
			if rErr != nil {
				return struct{}{}, rErr
			}
			if rResp != nil {
				defer rResp.Close()
			}

			if rResp != nil && rResp.Status().Code != nethttp.StatusOK {
				return struct{}{}, fmt.Errorf("error sending configuration item to application, status %d", rResp.Status().Code)
			}
			return struct{}{}, nil
		})
		if err != nil {
			log.Errorf("error sending configuration item to the app: %v", err)
		}
	}
	return nil
}

func (a *api) onSubscribeConfiguration(reqCtx *fasthttp.RequestCtx) {
	store, storeName, err := a.getConfigurationStoreWithRequestValidation(reqCtx)
	if err != nil {
		log.Debug(err)
		return
	}
	if a.appChannel == nil {
		msg := NewErrorResponse("ERR_APP_CHANNEL_NIL", "app channel is not initialized. cannot subscribe to configuration updates")
		fasthttpRespond(reqCtx, fasthttpResponseWithError(nethttp.StatusInternalServerError, msg))
		log.Debug(msg)
		return
	}
	metadata := getMetadataFromFastHTTPRequest(reqCtx)
	subscribeKeys := make([]string, 0)

	keys := make([]string, 0)
	queryKeys := reqCtx.QueryArgs().PeekMulti(configurationKeyParam)
	for _, queryKeyByte := range queryKeys {
		keys = append(keys, string(queryKeyByte))
	}

	if len(keys) > 0 {
		subscribeKeys = append(subscribeKeys, keys...)
	}

	req := &configuration.SubscribeRequest{
		Keys:     subscribeKeys,
		Metadata: metadata,
	}

	// create handler
	handler := &configurationEventHandler{
		api:        a,
		storeName:  storeName,
		appChannel: a.appChannel,
		res:        a.resiliency,
	}

	start := time.Now()
	policyRunner := resiliency.NewRunner[string](reqCtx,
		a.resiliency.ComponentOutboundPolicy(storeName, resiliency.Configuration),
	)
	subscribeID, err := policyRunner(func(ctx context.Context) (string, error) {
		return store.Subscribe(ctx, req, handler.updateEventHandler)
	})
	elapsed := diag.ElapsedSince(start)

	diag.DefaultComponentMonitoring.ConfigurationInvoked(context.Background(), storeName, diag.ConfigurationSubscribe, err == nil, elapsed)

	if err != nil {
		msg := NewErrorResponse("ERR_CONFIGURATION_SUBSCRIBE", fmt.Sprintf(messages.ErrConfigurationSubscribe, keys, storeName, err.Error()))
		fasthttpRespond(reqCtx, fasthttpResponseWithError(nethttp.StatusInternalServerError, msg))
		log.Debug(msg)
		return
	}
	respBytes, _ := json.Marshal(&subscribeConfigurationResponse{
		ID: subscribeID,
	})
	fasthttpRespond(reqCtx, fasthttpResponseWithJSON(nethttp.StatusOK, respBytes))
}

func (a *api) onUnsubscribeConfiguration(reqCtx *fasthttp.RequestCtx) {
	store, storeName, err := a.getConfigurationStoreWithRequestValidation(reqCtx)
	if err != nil {
		log.Debug(err)
		return
	}
	subscribeID := reqCtx.UserValue(configurationSubscribeID).(string)

	req := configuration.UnsubscribeRequest{
		ID: subscribeID,
	}
	start := time.Now()
	policyRunner := resiliency.NewRunner[any](reqCtx,
		a.resiliency.ComponentOutboundPolicy(storeName, resiliency.Configuration),
	)
	_, err = policyRunner(func(ctx context.Context) (any, error) {
		return nil, store.Unsubscribe(ctx, &req)
	})
	elapsed := diag.ElapsedSince(start)
	diag.DefaultComponentMonitoring.ConfigurationInvoked(context.Background(), storeName, diag.ConfigurationUnsubscribe, err == nil, elapsed)

	if err != nil {
		msg := NewErrorResponse("ERR_CONFIGURATION_UNSUBSCRIBE", fmt.Sprintf(messages.ErrConfigurationUnsubscribe, subscribeID, err.Error()))
		errRespBytes, _ := json.Marshal(&UnsubscribeConfigurationResponse{
			Ok:      false,
			Message: msg.Message,
		})
		fasthttpRespond(reqCtx, fasthttpResponseWithJSON(nethttp.StatusInternalServerError, errRespBytes))
		log.Debug(msg)
		return
	}
	respBytes, _ := json.Marshal(&UnsubscribeConfigurationResponse{
		Ok: true,
	})
	fasthttpRespond(reqCtx, fasthttpResponseWithJSON(nethttp.StatusOK, respBytes))
}

func (a *api) onGetConfiguration(reqCtx *fasthttp.RequestCtx) {
	store, storeName, err := a.getConfigurationStoreWithRequestValidation(reqCtx)
	if err != nil {
		log.Debug(err)
		return
	}

	metadata := getMetadataFromFastHTTPRequest(reqCtx)

	keys := make([]string, 0)
	queryKeys := reqCtx.QueryArgs().PeekMulti(configurationKeyParam)
	for _, queryKeyByte := range queryKeys {
		keys = append(keys, string(queryKeyByte))
	}
	req := &configuration.GetRequest{
		Keys:     keys,
		Metadata: metadata,
	}

	start := time.Now()
	policyRunner := resiliency.NewRunner[*configuration.GetResponse](reqCtx,
		a.resiliency.ComponentOutboundPolicy(storeName, resiliency.Configuration),
	)
	getResponse, err := policyRunner(func(ctx context.Context) (*configuration.GetResponse, error) {
		return store.Get(ctx, req)
	})
	elapsed := diag.ElapsedSince(start)

	diag.DefaultComponentMonitoring.ConfigurationInvoked(context.Background(), storeName, diag.Get, err == nil, elapsed)

	if err != nil {
		msg := NewErrorResponse("ERR_CONFIGURATION_GET", fmt.Sprintf(messages.ErrConfigurationGet, keys, storeName, err.Error()))
		fasthttpRespond(reqCtx, fasthttpResponseWithError(nethttp.StatusInternalServerError, msg))
		log.Debug(msg)
		return
	}

	if getResponse == nil || getResponse.Items == nil || len(getResponse.Items) == 0 {
		fasthttpRespond(reqCtx, fasthttpResponseWithEmpty())
		return
	}

	respBytes, _ := json.Marshal(getResponse.Items)

	fasthttpRespond(reqCtx, fasthttpResponseWithJSON(nethttp.StatusOK, respBytes))
}

func extractEtag(reqCtx *fasthttp.RequestCtx) (hasEtag bool, etag string) {
	reqCtx.Request.Header.VisitAll(func(key []byte, value []byte) {
		if string(key) == "If-Match" {
			etag = string(value)
			hasEtag = true
			return
		}
	})

	return hasEtag, etag
}

func (a *api) onDeleteState(reqCtx *fasthttp.RequestCtx) {
	store, storeName, err := a.getStateStoreWithRequestValidation(reqCtx)
	if err != nil {
		log.Debug(err)
		return
	}

	key := reqCtx.UserValue(stateKeyParam).(string)

	concurrency := string(reqCtx.QueryArgs().Peek(concurrencyParam))
	consistency := string(reqCtx.QueryArgs().Peek(consistencyParam))

	metadata := getMetadataFromFastHTTPRequest(reqCtx)
	k, err := stateLoader.GetModifiedStateKey(key, storeName, a.universal.AppID)
	if err != nil {
		msg := NewErrorResponse("ERR_MALFORMED_REQUEST", err.Error())
		fasthttpRespond(reqCtx, fasthttpResponseWithError(nethttp.StatusBadRequest, msg))
		log.Debug(err)
		return
	}
	req := state.DeleteRequest{
		Key: k,
		Options: state.DeleteStateOption{
			Concurrency: concurrency,
			Consistency: consistency,
		},
		Metadata: metadata,
	}

	exists, etag := extractEtag(reqCtx)
	if exists {
		req.ETag = &etag
	}

	start := time.Now()
	policyRunner := resiliency.NewRunner[any](reqCtx,
		a.resiliency.ComponentOutboundPolicy(storeName, resiliency.Statestore),
	)
	_, err = policyRunner(func(ctx context.Context) (any, error) {
		return nil, store.Delete(ctx, &req)
	})
	elapsed := diag.ElapsedSince(start)

	diag.DefaultComponentMonitoring.StateInvoked(reqCtx, storeName, diag.Delete, err == nil, elapsed)

	if err != nil {
		statusCode, errMsg, resp := a.stateErrorResponse(err, "ERR_STATE_DELETE")
		resp.Message = fmt.Sprintf(messages.ErrStateDelete, key, errMsg)

		fasthttpRespond(reqCtx, fasthttpResponseWithError(statusCode, resp))
		log.Debug(resp.Message)
		return
	}
	fasthttpRespond(reqCtx, fasthttpResponseWithEmpty())
}

func (a *api) onPostState(reqCtx *fasthttp.RequestCtx) {
	store, storeName, err := a.getStateStoreWithRequestValidation(reqCtx)
	if err != nil {
		log.Debug(err)
		return
	}

	reqs := []state.SetRequest{}
	err = json.Unmarshal(reqCtx.PostBody(), &reqs)
	if err != nil {
		msg := NewErrorResponse("ERR_MALFORMED_REQUEST", err.Error())
		fasthttpRespond(reqCtx, fasthttpResponseWithError(nethttp.StatusBadRequest, msg))
		log.Debug(msg)
		return
	}
	if len(reqs) == 0 {
		fasthttpRespond(reqCtx, fasthttpResponseWithEmpty())
		return
	}

	metadata := getMetadataFromFastHTTPRequest(reqCtx)

	for i, r := range reqs {
		if len(reqs[i].Key) == 0 {
			msg := NewErrorResponse("ERR_MALFORMED_REQUEST", `"key" is a required field`)
			fasthttpRespond(reqCtx, fasthttpResponseWithError(nethttp.StatusBadRequest, msg))
			log.Debug(msg)
			return
		}

		// merge metadata from URL query parameters
		if reqs[i].Metadata == nil {
			reqs[i].Metadata = metadata
		} else {
			for k, v := range metadata {
				reqs[i].Metadata[k] = v
			}
		}

		reqs[i].Key, err = stateLoader.GetModifiedStateKey(r.Key, storeName, a.universal.AppID)
		if err != nil {
			msg := NewErrorResponse("ERR_MALFORMED_REQUEST", err.Error())
			fasthttpRespond(reqCtx, fasthttpResponseWithError(nethttp.StatusBadRequest, msg))
			log.Debug(err)
			return
		}

		if encryption.EncryptedStateStore(storeName) {
			data := []byte(fmt.Sprintf("%v", r.Value))
			val, encErr := encryption.TryEncryptValue(storeName, data)
			if encErr != nil {
				statusCode, errMsg, resp := a.stateErrorResponse(encErr, "ERR_STATE_SAVE")
				resp.Message = fmt.Sprintf(messages.ErrStateSave, storeName, errMsg)

				fasthttpRespond(reqCtx, fasthttpResponseWithError(statusCode, resp))
				log.Debug(resp.Message)
				return
			}

			reqs[i].Value = val
		}
	}

	start := time.Now()
	err = stateLoader.PerformBulkStoreOperation(reqCtx, reqs,
		a.resiliency.ComponentOutboundPolicy(storeName, resiliency.Statestore),
		state.BulkStoreOpts{},
		store.Set,
		store.BulkSet,
	)
	elapsed := diag.ElapsedSince(start)

	diag.DefaultComponentMonitoring.StateInvoked(reqCtx, storeName, diag.Set, err == nil, elapsed)

	if err != nil {
		statusCode, errMsg, resp := a.stateErrorResponse(err, "ERR_STATE_SAVE")
		resp.Message = fmt.Sprintf(messages.ErrStateSave, storeName, errMsg)

		fasthttpRespond(reqCtx, fasthttpResponseWithError(statusCode, resp))
		log.Debug(resp.Message)
		return
	}

	fasthttpRespond(reqCtx, fasthttpResponseWithEmpty())
}

// stateErrorResponse takes a state store error and returns a corresponding status code, error message and modified user error.
func (a *api) stateErrorResponse(err error, errorCode string) (int, string, ErrorResponse) {
	etag, code, message := a.etagError(err)

	r := ErrorResponse{
		ErrorCode: errorCode,
	}
	if etag {
		return code, message, r
	}
	message = err.Error()

	return nethttp.StatusInternalServerError, message, r
}

// etagError checks if the error from the state store is an etag error and returns a bool for indication,
// an status code and an error message.
func (a *api) etagError(err error) (bool, int, string) {
	var etagErr *state.ETagError
	if errors.As(err, &etagErr) {
		switch etagErr.Kind() {
		case state.ETagMismatch:
			return true, nethttp.StatusConflict, etagErr.Error()
		case state.ETagInvalid:
			return true, nethttp.StatusBadRequest, etagErr.Error()
		}
	}
	return false, -1, ""
}

func (a *api) getStateStoreName(reqCtx *fasthttp.RequestCtx) string {
	return reqCtx.UserValue(storeNameParam).(string)
}

type invokeError struct {
	statusCode int
	msg        []byte
}

func (ie invokeError) Error() string {
	return fmt.Sprintf("invokeError (statusCode='%d') msg='%v'", ie.statusCode, string(ie.msg))
}

func (a *api) isHTTPEndpoint(appID string) bool {
	endpoint, ok := a.universal.CompStore.GetHTTPEndpoint(appID)
	return ok && endpoint.Name == appID
}

// getBaseURL takes an app id and checks if the app id is an HTTP endpoint CRD.
// It returns the baseURL if found.
func (a *api) getBaseURL(targetAppID string) string {
	endpoint, ok := a.universal.CompStore.GetHTTPEndpoint(targetAppID)
	if ok && endpoint.Name == targetAppID {
		return endpoint.Spec.BaseURL
	}
	return ""
}

func (a *api) onDirectMessage(w nethttp.ResponseWriter, r *nethttp.Request) {
	targetID, invokeMethodName := findTargetIDAndMethod(r.URL.String(), r.Header)
	if targetID == "" {
		respondWithError(w, messages.ErrDirectInvokeNoAppID)
		return
	}

	// Store target and method as values in the context so they can be picked up by the tracing library
	rw := responsewriter.EnsureResponseWriter(w)
	rw.SetUserValue("id", targetID)
	rw.SetUserValue("method", invokeMethodName)

	verb := strings.ToUpper(r.Method)
	if a.directMessaging == nil {
		respondWithError(w, messages.ErrDirectInvokeNotReady)
		return
	}

	var policyDef *resiliency.PolicyDefinition
	switch {
	case strings.HasPrefix(targetID, "http://") || strings.HasPrefix(targetID, "https://"):
		policyDef = a.universal.Resiliency.EndpointPolicy(targetID, targetID+"/"+invokeMethodName)

	case a.isHTTPEndpoint(targetID):
		// http endpoint CRD resource is detected being used for service invocation
		baseURL := a.getBaseURL(targetID)
		policyDef = a.universal.Resiliency.EndpointPolicy(targetID, targetID+":"+baseURL)

	default:
		// regular service to service invocation
		policyDef = a.universal.Resiliency.EndpointPolicy(targetID, targetID+":"+invokeMethodName)
	}

	req := invokev1.NewInvokeMethodRequest(invokeMethodName).
		WithHTTPExtension(verb, r.URL.RawQuery).
		WithRawData(r.Body).
		WithContentType(r.Header.Get("content-type")).
		// Save headers to internal metadata
		WithHTTPHeaders(r.Header)
	if policyDef != nil {
		req.WithReplay(policyDef.HasRetries())
	}
	defer req.Close()

	policyRunner := resiliency.NewRunnerWithOptions(
		r.Context(), policyDef,
		resiliency.RunnerOpts[*invokev1.InvokeMethodResponse]{
			Disposer: resiliency.DisposerCloser[*invokev1.InvokeMethodResponse],
		},
	)
	// Since we don't want to return the actual error, we have to extract several things in order to construct our response.
	resp, err := policyRunner(func(ctx context.Context) (*invokev1.InvokeMethodResponse, error) {
		rResp, rErr := a.directMessaging.Invoke(ctx, targetID, req)
		if rErr != nil {
			// Allowlist policies that are applied on the callee side can return a Permission Denied error.
			// For everything else, treat it as a gRPC transport error
			apiErr := messages.ErrDirectInvoke.WithFormat(targetID, rErr)
			invokeErr := invokeError{
				statusCode: apiErr.HTTPCode(),
				msg:        apiErr.JSONErrorValue(),
			}

			if status.Code(rErr) == codes.PermissionDenied {
				invokeErr.statusCode = invokev1.HTTPStatusFromCode(codes.PermissionDenied)
			}
			return rResp, invokeErr
		}

		// Construct response if not HTTP
		resStatus := rResp.Status()
		if !rResp.IsHTTPResponse() {
			statusCode := int32(invokev1.HTTPStatusFromCode(codes.Code(resStatus.Code)))
			if statusCode != nethttp.StatusOK {
				// Close the response to replace the body
				_ = rResp.Close()
				var body []byte
				body, rErr = invokev1.ProtobufToJSON(resStatus)
				rResp.WithRawDataBytes(body)
				resStatus.Code = statusCode
				if rErr != nil {
					return rResp, invokeError{
						statusCode: nethttp.StatusInternalServerError,
						msg:        NewErrorResponse("ERR_MALFORMED_RESPONSE", rErr.Error()).JSONErrorValue(),
					}
				}
			} else {
				resStatus.Code = statusCode
			}
		} else if resStatus.Code < 200 || resStatus.Code > 399 {
			// We are not returning an `invokeError` here on purpose.
			// Returning an error that is not an `invokeError` will cause Resiliency to retry the request (if retries are enabled), but if the request continues to fail, the response is sent to the user with whatever status code the app returned so the "received non-successful status code" is "swallowed" (will appear in logs but won't be returned to the app).
			return rResp, fmt.Errorf("received non-successful status code: %d", resStatus.Code)
		}
		return rResp, nil
	})

	// Special case for timeouts/circuit breakers since they won't go through the rest of the logic.
	if errors.Is(err, context.DeadlineExceeded) || breaker.IsErrorPermanent(err) {
		respondWithError(w, messages.ErrDirectInvoke.WithFormat(targetID, err))
		return
	}

	if resp != nil {
		headers := resp.Headers()
		if len(headers) > 0 {
			invokev1.InternalMetadataToHTTPHeader(r.Context(), headers, w.Header().Add)
		}
	}

	invokeErr := invokeError{}
	if errors.As(err, &invokeErr) {
		respondWithData(w, invokeErr.statusCode, invokeErr.msg)
		if resp != nil {
			_ = resp.Close()
		}
		return
	}

	if resp == nil {
		respondWithError(w, messages.ErrDirectInvoke.WithFormat(targetID, "response object is nil"))
		return
	}
	defer resp.Close()

	statusCode := int(resp.Status().Code)

	if ct := resp.ContentType(); ct != "" {
		w.Header().Set("content-type", ct)
	}

	w.WriteHeader(statusCode)

	_, err = io.Copy(w, resp.RawData())
	if err != nil {
		respondWithError(w, messages.ErrDirectInvoke.WithFormat(targetID, err))
		return
	}
}

// findTargetIDAndMethod finds ID of the target service and method from the following three places:
// 1. HTTP header 'dapr-app-id' (path is method)
// 2. Basic auth header: `http://dapr-app-id:<service-id>@localhost:3500/<method>`
// 3. URL parameter: `http://localhost:3500/v1.0/invoke/<app-id>/method/<method>`
func findTargetIDAndMethod(reqPath string, headers nethttp.Header) (targetID string, method string) {
	if appID := headers.Get(daprAppID); appID != "" {
		return appID, strings.TrimPrefix(path.Clean(reqPath), "/")
	}

	if auth := headers.Get(fasthttp.HeaderAuthorization); strings.HasPrefix(auth, "Basic ") {
		if s, err := base64.StdEncoding.DecodeString(strings.TrimPrefix(auth, "Basic ")); err == nil {
			pair := strings.Split(string(s), ":")
			if len(pair) == 2 && pair[0] == daprAppID {
				return pair[1], strings.TrimPrefix(path.Clean(reqPath), "/")
			}
		}
	}

	// If we're here, the handler was probably invoked with /v1.0/invoke/ (or the invocation is invalid, missing the app id provided as header or Basic auth)
	// However, we are not relying on wildcardParam because the URL may have been sanitized to remove `//``, so `http://` would have been turned into `http:/`
	// First, check to make sure that the path has the prefix
	if idx := pathHasPrefix(reqPath, apiVersionV1, "invoke"); idx > 0 {
		reqPath = reqPath[idx:]

		// Scan to find app ID and method
		// Matches `<appid>/method/<method>`.
		// Examples:
		// - `appid/method/mymethod`
		// - `http://example.com/method/mymethod`
		// - `https://example.com/method/mymethod`
		// - `http%3A%2F%2Fexample.com/method/mymethod`
		if idx = strings.Index(reqPath, "/method/"); idx > 0 {
			targetID = reqPath[:idx]
			method = reqPath[(idx + len("/method/")):]
			if t, _ := url.QueryUnescape(targetID); t != "" {
				targetID = t
			}
			return
		}
	}

	return "", ""
}

// Returns true if a path has the parts as prefix (and a trailing slash), and returns the index of the first byte after the prefix (and after any trailing slashes).
func pathHasPrefix(path string, prefixParts ...string) int {
	pl := len(path)
	ppl := len(prefixParts)
	if pl == 0 {
		return -1
	}

	var i, start, found int
	for i = 0; i < pl; i++ {
		if path[i] != '/' {
			if found >= ppl {
				return i
			}
			continue
		}

		if i-start > 0 {
			if path[start:i] == prefixParts[found] {
				found++
			} else {
				return -1
			}
		}
		start = i + 1
	}
	if found >= ppl {
		return i
	}
	return -1
}

<<<<<<< HEAD
// actorPrerequisiteWrapper wraps the actor handler with the common actor prerequisite check.
func (a *api) actorPrerequisiteWrapper(next fasthttp.RequestHandler) fasthttp.RequestHandler {
	return func(ctx *fasthttp.RequestCtx) {
		// check if app channel has been initialized. For actor client use case the app channel will not be initialized but actor runtime should start successfully.
		if a.appChannel == nil && a.universal.Actors == nil {
			msg := NewErrorResponse("ERR_APP_CHANNEL_NIL", messages.ErrChannelNotFound)
			respond(ctx, withError(fasthttp.StatusInternalServerError, msg))
			log.Debug(msg)
			return
		}
		// app channel is initialized but actor runtime isn't initialized, there is more likely a misconfiguration.
		if a.universal.Actors == nil {
			msg := NewErrorResponse("ERR_ACTOR_RUNTIME_NOT_FOUND", messages.ErrActorRuntimeNotFound)
			respond(ctx, withError(fasthttp.StatusInternalServerError, msg))
			log.Debug(msg)
			return
		}
		next(ctx)
=======
func (a *api) onCreateActorReminder(reqCtx *fasthttp.RequestCtx) {
	if a.universal.Actors == nil {
		msg := NewErrorResponse("ERR_ACTOR_RUNTIME_NOT_FOUND", messages.ErrActorRuntimeNotFound)
		fasthttpRespond(reqCtx, fasthttpResponseWithError(nethttp.StatusInternalServerError, msg))
		return
>>>>>>> 82654aeb
	}
}

func (a *api) onCreateActorReminder(reqCtx *fasthttp.RequestCtx) {
	actorType := reqCtx.UserValue(actorTypeParam).(string)
	actorID := reqCtx.UserValue(actorIDParam).(string)
	name := reqCtx.UserValue(nameParam).(string)

	var req actors.CreateReminderRequest
	err := json.Unmarshal(reqCtx.PostBody(), &req)
	if err != nil {
		msg := messages.ErrMalformedRequest.WithFormat(err)
		universalFastHTTPErrorResponder(reqCtx, msg)
		log.Debug(msg)
		return
	}

	req.Name = name
	req.ActorType = actorType
	req.ActorID = actorID

	err = a.universal.Actors.CreateReminder(reqCtx, &req)
	if err != nil {
		if errors.Is(err, actors.ErrReminderOpActorNotHosted) {
			msg := messages.ErrActorReminderOpActorNotHosted
			universalFastHTTPErrorResponder(reqCtx, msg)
			log.Debug(msg)
			return
		}

		msg := NewErrorResponse("ERR_ACTOR_REMINDER_CREATE", fmt.Sprintf(messages.ErrActorReminderCreate, err))
		fasthttpRespond(reqCtx, fasthttpResponseWithError(nethttp.StatusInternalServerError, msg))
		log.Debug(msg)
		return
	}

	fasthttpRespond(reqCtx, fasthttpResponseWithEmpty())
}

func (a *api) onRenameActorReminder(reqCtx *fasthttp.RequestCtx) {
<<<<<<< HEAD
=======
	if a.universal.Actors == nil {
		msg := NewErrorResponse("ERR_ACTOR_RUNTIME_NOT_FOUND", messages.ErrActorRuntimeNotFound)
		fasthttpRespond(reqCtx, fasthttpResponseWithError(nethttp.StatusInternalServerError, msg))
		return
	}

>>>>>>> 82654aeb
	actorType := reqCtx.UserValue(actorTypeParam).(string)
	actorID := reqCtx.UserValue(actorIDParam).(string)
	name := reqCtx.UserValue(nameParam).(string)

	var req actors.RenameReminderRequest
	err := json.Unmarshal(reqCtx.PostBody(), &req)
	if err != nil {
		msg := messages.ErrMalformedRequest.WithFormat(err)
		universalFastHTTPErrorResponder(reqCtx, msg)
		log.Debug(msg)
		return
	}

	req.OldName = name
	req.ActorType = actorType
	req.ActorID = actorID

	err = a.universal.Actors.RenameReminder(reqCtx, &req)
	if err != nil {
		if errors.Is(err, actors.ErrReminderOpActorNotHosted) {
			msg := messages.ErrActorReminderOpActorNotHosted
			universalFastHTTPErrorResponder(reqCtx, msg)
			log.Debug(msg)
			return
		}

		msg := NewErrorResponse("ERR_ACTOR_REMINDER_RENAME", fmt.Sprintf(messages.ErrActorReminderRename, err))
		fasthttpRespond(reqCtx, fasthttpResponseWithError(nethttp.StatusInternalServerError, msg))
		log.Debug(msg)
		return
	}

	fasthttpRespond(reqCtx, fasthttpResponseWithEmpty())
}

func (a *api) onCreateActorTimer(reqCtx *fasthttp.RequestCtx) {
<<<<<<< HEAD
=======
	if a.universal.Actors == nil {
		msg := NewErrorResponse("ERR_ACTOR_RUNTIME_NOT_FOUND", messages.ErrActorRuntimeNotFound)
		fasthttpRespond(reqCtx, fasthttpResponseWithError(nethttp.StatusInternalServerError, msg))
		log.Debug(msg)
		return
	}

>>>>>>> 82654aeb
	actorType := reqCtx.UserValue(actorTypeParam).(string)
	actorID := reqCtx.UserValue(actorIDParam).(string)
	name := reqCtx.UserValue(nameParam).(string)

	var req actors.CreateTimerRequest
	err := json.Unmarshal(reqCtx.PostBody(), &req)
	if err != nil {
		msg := messages.ErrMalformedRequest.WithFormat(err)
		universalFastHTTPErrorResponder(reqCtx, msg)
		log.Debug(msg)
		return
	}

	req.Name = name
	req.ActorType = actorType
	req.ActorID = actorID

	err = a.universal.Actors.CreateTimer(reqCtx, &req)
	if err != nil {
		msg := NewErrorResponse("ERR_ACTOR_TIMER_CREATE", fmt.Sprintf(messages.ErrActorTimerCreate, err))
		fasthttpRespond(reqCtx, fasthttpResponseWithError(nethttp.StatusInternalServerError, msg))
		log.Debug(msg)
	} else {
		fasthttpRespond(reqCtx, fasthttpResponseWithEmpty())
	}
}

func (a *api) onDeleteActorReminder(reqCtx *fasthttp.RequestCtx) {
<<<<<<< HEAD
=======
	if a.universal.Actors == nil {
		msg := NewErrorResponse("ERR_ACTOR_RUNTIME_NOT_FOUND", messages.ErrActorRuntimeNotFound)
		fasthttpRespond(reqCtx, fasthttpResponseWithError(nethttp.StatusInternalServerError, msg))
		log.Debug(msg)
		return
	}

>>>>>>> 82654aeb
	actorType := reqCtx.UserValue(actorTypeParam).(string)
	actorID := reqCtx.UserValue(actorIDParam).(string)
	name := reqCtx.UserValue(nameParam).(string)

	req := actors.DeleteReminderRequest{
		Name:      name,
		ActorID:   actorID,
		ActorType: actorType,
	}

	err := a.universal.Actors.DeleteReminder(reqCtx, &req)
	if err != nil {
		if errors.Is(err, actors.ErrReminderOpActorNotHosted) {
			msg := messages.ErrActorReminderOpActorNotHosted
			universalFastHTTPErrorResponder(reqCtx, msg)
			log.Debug(msg)
			return
		}

		msg := NewErrorResponse("ERR_ACTOR_REMINDER_DELETE", fmt.Sprintf(messages.ErrActorReminderDelete, err))
		fasthttpRespond(reqCtx, fasthttpResponseWithError(nethttp.StatusInternalServerError, msg))
		log.Debug(msg)
		return
	}

	fasthttpRespond(reqCtx, fasthttpResponseWithEmpty())
}

func (a *api) onActorStateTransaction(reqCtx *fasthttp.RequestCtx) {
<<<<<<< HEAD
=======
	if a.universal.Actors == nil {
		msg := NewErrorResponse("ERR_ACTOR_RUNTIME_NOT_FOUND", messages.ErrActorRuntimeNotFound)
		fasthttpRespond(reqCtx, fasthttpResponseWithError(nethttp.StatusInternalServerError, msg))
		log.Debug(msg)
		return
	}

>>>>>>> 82654aeb
	actorType := reqCtx.UserValue(actorTypeParam).(string)
	actorID := reqCtx.UserValue(actorIDParam).(string)
	body := reqCtx.PostBody()

	var ops []actors.TransactionalOperation
	err := json.Unmarshal(body, &ops)
	if err != nil {
		msg := NewErrorResponse("ERR_MALFORMED_REQUEST", err.Error())
		fasthttpRespond(reqCtx, fasthttpResponseWithError(nethttp.StatusBadRequest, msg))
		log.Debug(msg)
		return
	}

	hosted := a.universal.Actors.IsActorHosted(reqCtx, &actors.ActorHostedRequest{
		ActorType: actorType,
		ActorID:   actorID,
	})

	if !hosted {
		msg := NewErrorResponse("ERR_ACTOR_INSTANCE_MISSING", messages.ErrActorInstanceMissing)
		fasthttpRespond(reqCtx, fasthttpResponseWithError(nethttp.StatusBadRequest, msg))
		log.Debug(msg)
		return
	}

	req := actors.TransactionalRequest{
		ActorID:    actorID,
		ActorType:  actorType,
		Operations: ops,
	}

	err = a.universal.Actors.TransactionalStateOperation(reqCtx, &req)
	if err != nil {
		msg := NewErrorResponse("ERR_ACTOR_STATE_TRANSACTION_SAVE", fmt.Sprintf(messages.ErrActorStateTransactionSave, err))
		fasthttpRespond(reqCtx, fasthttpResponseWithError(nethttp.StatusInternalServerError, msg))
		log.Debug(msg)
	} else {
		fasthttpRespond(reqCtx, fasthttpResponseWithEmpty())
	}
}

func (a *api) onGetActorReminder(reqCtx *fasthttp.RequestCtx) {
<<<<<<< HEAD
=======
	if a.universal.Actors == nil {
		msg := NewErrorResponse("ERR_ACTOR_RUNTIME_NOT_FOUND", messages.ErrActorRuntimeNotFound)
		fasthttpRespond(reqCtx, fasthttpResponseWithError(nethttp.StatusInternalServerError, msg))
		log.Debug(msg)
		return
	}

>>>>>>> 82654aeb
	actorType := reqCtx.UserValue(actorTypeParam).(string)
	actorID := reqCtx.UserValue(actorIDParam).(string)
	name := reqCtx.UserValue(nameParam).(string)

	resp, err := a.universal.Actors.GetReminder(reqCtx, &actors.GetReminderRequest{
		ActorType: actorType,
		ActorID:   actorID,
		Name:      name,
	})
	if err != nil {
		if errors.Is(err, actors.ErrReminderOpActorNotHosted) {
			msg := messages.ErrActorReminderOpActorNotHosted
			universalFastHTTPErrorResponder(reqCtx, msg)
			log.Debug(msg)
			return
		}

		msg := NewErrorResponse("ERR_ACTOR_REMINDER_GET", fmt.Sprintf(messages.ErrActorReminderGet, err))
		fasthttpRespond(reqCtx, fasthttpResponseWithError(nethttp.StatusInternalServerError, msg))
		log.Debug(msg)
		return
	}

	b, err := json.Marshal(resp)
	if err != nil {
		msg := NewErrorResponse("ERR_ACTOR_REMINDER_GET", fmt.Sprintf(messages.ErrActorReminderGet, err))
		fasthttpRespond(reqCtx, fasthttpResponseWithError(nethttp.StatusInternalServerError, msg))
		log.Debug(msg)
		return
	}

	fasthttpRespond(reqCtx, fasthttpResponseWithJSON(nethttp.StatusOK, b))
}

func (a *api) onDeleteActorTimer(reqCtx *fasthttp.RequestCtx) {
<<<<<<< HEAD
=======
	if a.universal.Actors == nil {
		msg := NewErrorResponse("ERR_ACTOR_RUNTIME_NOT_FOUND", messages.ErrActorRuntimeNotFound)
		fasthttpRespond(reqCtx, fasthttpResponseWithError(nethttp.StatusInternalServerError, msg))
		log.Debug(msg)
		return
	}

>>>>>>> 82654aeb
	actorType := reqCtx.UserValue(actorTypeParam).(string)
	actorID := reqCtx.UserValue(actorIDParam).(string)
	name := reqCtx.UserValue(nameParam).(string)

	req := actors.DeleteTimerRequest{
		Name:      name,
		ActorID:   actorID,
		ActorType: actorType,
	}
	err := a.universal.Actors.DeleteTimer(reqCtx, &req)
	if err != nil {
		msg := NewErrorResponse("ERR_ACTOR_TIMER_DELETE", fmt.Sprintf(messages.ErrActorTimerDelete, err))
		fasthttpRespond(reqCtx, fasthttpResponseWithError(nethttp.StatusInternalServerError, msg))
		log.Debug(msg)
	} else {
		fasthttpRespond(reqCtx, fasthttpResponseWithEmpty())
	}
}

func (a *api) onDirectActorMessage(reqCtx *fasthttp.RequestCtx) {
<<<<<<< HEAD
=======
	if a.universal.Actors == nil {
		msg := NewErrorResponse("ERR_ACTOR_RUNTIME_NOT_FOUND", messages.ErrActorRuntimeNotFound)
		fasthttpRespond(reqCtx, fasthttpResponseWithError(nethttp.StatusInternalServerError, msg))
		log.Debug(msg)
		return
	}

>>>>>>> 82654aeb
	actorType := reqCtx.UserValue(actorTypeParam).(string)
	actorID := reqCtx.UserValue(actorIDParam).(string)
	verb := strings.ToUpper(string(reqCtx.Method()))
	method := reqCtx.UserValue(methodParam).(string)

	policyDef := a.resiliency.ActorPreLockPolicy(actorType, actorID)

	req := invokev1.NewInvokeMethodRequest(method).
		WithActor(actorType, actorID).
		WithHTTPExtension(verb, reqCtx.QueryArgs().String()).
		WithRawDataBytes(reqCtx.PostBody()).
		WithContentType(string(reqCtx.Request.Header.ContentType())).
		// Save headers to internal metadata
		WithFastHTTPHeaders(&reqCtx.Request.Header)
	if policyDef != nil {
		req.WithReplay(policyDef.HasRetries())
	}
	defer req.Close()

	// Unlike other actor calls, resiliency is handled here for invocation.
	// This is due to actor invocation involving a lookup for the host.
	// Having the retry here allows us to capture that and be resilient to host failure.
	// Additionally, we don't perform timeouts at this level. This is because an actor
	// should technically wait forever on the locking mechanism. If we timeout while
	// waiting for the lock, we can also create a queue of calls that will try and continue
	// after the timeout.
	policyRunner := resiliency.NewRunnerWithOptions(reqCtx, policyDef,
		resiliency.RunnerOpts[*invokev1.InvokeMethodResponse]{
			Disposer: resiliency.DisposerCloser[*invokev1.InvokeMethodResponse],
		},
	)
	resp, err := policyRunner(func(ctx context.Context) (*invokev1.InvokeMethodResponse, error) {
		return a.universal.Actors.Call(ctx, req)
	})
	if err != nil && !errors.Is(err, actors.ErrDaprResponseHeader) {
		msg := NewErrorResponse("ERR_ACTOR_INVOKE_METHOD", fmt.Sprintf(messages.ErrActorInvoke, err))
		fasthttpRespond(reqCtx, fasthttpResponseWithError(nethttp.StatusInternalServerError, msg))
		log.Debug(msg)
		return
	}

	if resp == nil {
		msg := NewErrorResponse("ERR_ACTOR_INVOKE_METHOD", fmt.Sprintf(messages.ErrActorInvoke, "failed to cast response"))
		fasthttpRespond(reqCtx, fasthttpResponseWithError(nethttp.StatusInternalServerError, msg))
		log.Debug(msg)
		return
	}
	defer resp.Close()

	// Use Add to ensure headers are appended and not replaced
	invokev1.InternalMetadataToHTTPHeader(reqCtx, resp.Headers(), reqCtx.Response.Header.Add)
	body, err := resp.RawDataFull()
	if err != nil {
		msg := NewErrorResponse("ERR_ACTOR_INVOKE_METHOD", fmt.Sprintf(messages.ErrActorInvoke, err))
		fasthttpRespond(reqCtx, fasthttpResponseWithError(nethttp.StatusInternalServerError, msg))
		log.Debug(msg)
		return
	}
	reqCtx.Response.Header.SetContentType(resp.ContentType())

	// Construct response.
	statusCode := int(resp.Status().Code)
	if !resp.IsHTTPResponse() {
		statusCode = invokev1.HTTPStatusFromCode(codes.Code(statusCode))
	}
	fasthttpRespond(reqCtx, fasthttpResponseWith(statusCode, body))
}

func (a *api) onGetActorState(reqCtx *fasthttp.RequestCtx) {
<<<<<<< HEAD
=======
	if a.universal.Actors == nil {
		msg := NewErrorResponse("ERR_ACTOR_RUNTIME_NOT_FOUND", messages.ErrActorRuntimeNotFound)
		fasthttpRespond(reqCtx, fasthttpResponseWithError(nethttp.StatusInternalServerError, msg))
		log.Debug(msg)
		return
	}

>>>>>>> 82654aeb
	actorType := reqCtx.UserValue(actorTypeParam).(string)
	actorID := reqCtx.UserValue(actorIDParam).(string)
	key := reqCtx.UserValue(stateKeyParam).(string)

	hosted := a.universal.Actors.IsActorHosted(reqCtx, &actors.ActorHostedRequest{
		ActorType: actorType,
		ActorID:   actorID,
	})

	if !hosted {
		msg := NewErrorResponse("ERR_ACTOR_INSTANCE_MISSING", messages.ErrActorInstanceMissing)
		fasthttpRespond(reqCtx, fasthttpResponseWithError(nethttp.StatusBadRequest, msg))
		log.Debug(msg)
		return
	}

	req := actors.GetStateRequest{
		ActorType: actorType,
		ActorID:   actorID,
		Key:       key,
	}

	resp, err := a.universal.Actors.GetState(reqCtx, &req)
	if err != nil {
		msg := NewErrorResponse("ERR_ACTOR_STATE_GET", fmt.Sprintf(messages.ErrActorStateGet, err))
		fasthttpRespond(reqCtx, fasthttpResponseWithError(nethttp.StatusInternalServerError, msg))
		log.Debug(msg)
	} else {
		if resp == nil || len(resp.Data) == 0 {
			fasthttpRespond(reqCtx, fasthttpResponseWithEmpty())
			return
		}
		fasthttpRespond(reqCtx, fasthttpResponseWithJSON(nethttp.StatusOK, resp.Data))
	}
}

func (a *api) onPublish(reqCtx *fasthttp.RequestCtx) {
	thepubsub, pubsubName, topic, sc, errRes := a.validateAndGetPubsubAndTopic(reqCtx)
	if errRes != nil {
		fasthttpRespond(reqCtx, fasthttpResponseWithError(sc, *errRes))

		return
	}

	body := reqCtx.PostBody()
	contentType := string(reqCtx.Request.Header.Peek("Content-Type"))
	metadata := getMetadataFromFastHTTPRequest(reqCtx)
	rawPayload, metaErr := contribMetadata.IsRawPayload(metadata)
	if metaErr != nil {
		msg := messages.ErrPubSubMetadataDeserialize.WithFormat(metaErr)
		universalFastHTTPErrorResponder(reqCtx, msg)
		log.Debug(msg)

		return
	}

	// Extract trace context from context.
	span := diagUtils.SpanFromContext(reqCtx)
	// Populate W3C traceparent to cloudevent envelope
	corID := diag.SpanContextToW3CString(span.SpanContext())
	// Populate W3C tracestate to cloudevent envelope
	traceState := diag.TraceStateToW3CString(span.SpanContext())

	data := body

	if !rawPayload {
		envelope, err := runtimePubsub.NewCloudEvent(&runtimePubsub.CloudEvent{
			Source:          a.universal.AppID,
			Topic:           topic,
			DataContentType: contentType,
			Data:            body,
			TraceID:         corID,
			TraceState:      traceState,
			Pubsub:          pubsubName,
		}, metadata)
		if err != nil {
			msg := NewErrorResponse("ERR_PUBSUB_CLOUD_EVENTS_SER",
				fmt.Sprintf(messages.ErrPubsubCloudEventCreation, err.Error()))
			fasthttpRespond(reqCtx, fasthttpResponseWithError(nethttp.StatusInternalServerError, msg))
			log.Debug(msg)
			return
		}

		features := thepubsub.Features()

		pubsub.ApplyMetadata(envelope, features, metadata)

		data, err = json.Marshal(envelope)
		if err != nil {
			msg := NewErrorResponse("ERR_PUBSUB_CLOUD_EVENTS_SER",
				fmt.Sprintf(messages.ErrPubsubCloudEventsSer, topic, pubsubName, err.Error()))
			fasthttpRespond(reqCtx, fasthttpResponseWithError(nethttp.StatusInternalServerError, msg))
			log.Debug(msg)
			return
		}
	}

	req := pubsub.PublishRequest{
		PubsubName: pubsubName,
		Topic:      topic,
		Data:       data,
		Metadata:   metadata,
	}

	start := time.Now()
	err := a.pubsubAdapter.Publish(reqCtx, &req)
	elapsed := diag.ElapsedSince(start)

	diag.DefaultComponentMonitoring.PubsubEgressEvent(context.Background(), pubsubName, topic, err == nil, elapsed)

	if err != nil {
		status := nethttp.StatusInternalServerError
		msg := NewErrorResponse("ERR_PUBSUB_PUBLISH_MESSAGE",
			fmt.Sprintf(messages.ErrPubsubPublishMessage, topic, pubsubName, err.Error()))

		if errors.As(err, &runtimePubsub.NotAllowedError{}) {
			msg = NewErrorResponse("ERR_PUBSUB_FORBIDDEN", err.Error())
			status = nethttp.StatusForbidden
		}

		if errors.As(err, &runtimePubsub.NotFoundError{}) {
			msg = NewErrorResponse("ERR_PUBSUB_NOT_FOUND", err.Error())
			status = nethttp.StatusBadRequest
		}

		fasthttpRespond(reqCtx, fasthttpResponseWithError(status, msg))
		log.Debug(msg)
	} else {
		fasthttpRespond(reqCtx, fasthttpResponseWithEmpty())
	}
}

type bulkPublishMessageEntry struct {
	EntryID     string            `json:"entryId,omitempty"`
	Event       interface{}       `json:"event"`
	ContentType string            `json:"contentType"`
	Metadata    map[string]string `json:"metadata,omitempty"`
}

func (a *api) onBulkPublish(reqCtx *fasthttp.RequestCtx) {
	thepubsub, pubsubName, topic, sc, errRes := a.validateAndGetPubsubAndTopic(reqCtx)
	if errRes != nil {
		fasthttpRespond(reqCtx, fasthttpResponseWithError(sc, errRes))

		return
	}

	body := reqCtx.PostBody()
	metadata := getMetadataFromFastHTTPRequest(reqCtx)
	rawPayload, metaErr := contribMetadata.IsRawPayload(metadata)
	if metaErr != nil {
		msg := messages.ErrPubSubMetadataDeserialize.WithFormat(metaErr)
		universalFastHTTPErrorResponder(reqCtx, msg)
		log.Debug(msg)

		return
	}

	// Extract trace context from context.
	span := diagUtils.SpanFromContext(reqCtx)
	// Populate W3C tracestate to cloudevent envelope
	traceState := diag.TraceStateToW3CString(span.SpanContext())

	incomingEntries := make([]bulkPublishMessageEntry, 0)
	err := json.Unmarshal(body, &incomingEntries)
	if err != nil {
		msg := NewErrorResponse("ERR_PUBSUB_EVENTS_SER",
			fmt.Sprintf(messages.ErrPubsubUnmarshal, topic, pubsubName, err.Error()))
		fasthttpRespond(reqCtx, fasthttpResponseWithError(nethttp.StatusBadRequest, msg))
		log.Debug(msg)

		return
	}
	entries := make([]pubsub.BulkMessageEntry, len(incomingEntries))

	entryIDSet := map[string]struct{}{}

	for i, entry := range incomingEntries {
		var dBytes []byte
		dBytes, err = ConvertEventToBytes(entry.Event, entry.ContentType)
		if err != nil {
			msg := NewErrorResponse("ERR_PUBSUB_EVENTS_SER",
				fmt.Sprintf(messages.ErrPubsubMarshal, topic, pubsubName, err.Error()))
			fasthttpRespond(reqCtx, fasthttpResponseWithError(nethttp.StatusBadRequest, msg))
			log.Debug(msg)
			return
		}
		entries[i] = pubsub.BulkMessageEntry{
			Event:       dBytes,
			ContentType: entry.ContentType,
		}
		if entry.Metadata != nil {
			// Populate entry metadata with request level metadata. Entry level metadata keys
			// override request level metadata.
			entries[i].Metadata = utils.PopulateMetadataForBulkPublishEntry(metadata, entry.Metadata)
		}
		if _, ok := entryIDSet[entry.EntryID]; ok || entry.EntryID == "" {
			msg := NewErrorResponse("ERR_PUBSUB_EVENTS_SER",
				fmt.Sprintf(messages.ErrPubsubMarshal, topic, pubsubName, "error: entryId is duplicated or not present for entry"))
			fasthttpRespond(reqCtx, fasthttpResponseWithError(nethttp.StatusBadRequest, msg))
			log.Debug(msg)

			return
		}
		entryIDSet[entry.EntryID] = struct{}{}
		entries[i].EntryId = entry.EntryID
	}

	spanMap := map[int]trace.Span{}
	// closeChildSpans method is called on every respond() call in all return paths in the following block of code.
	closeChildSpans := func(ctx *fasthttp.RequestCtx) {
		for _, span := range spanMap {
			diag.UpdateSpanStatusFromHTTPStatus(span, ctx.Response.StatusCode())
			span.End()
		}
	}
	features := thepubsub.Features()
	if !rawPayload {
		for i := range entries {
			// For multiple events in a single bulk call traceParent is different for each event.
			childSpan := diag.StartProducerSpanChildFromParent(reqCtx, span)
			// Populate W3C traceparent to cloudevent envelope
			corID := diag.SpanContextToW3CString(childSpan.SpanContext())
			spanMap[i] = childSpan

			var envelope map[string]interface{}
			envelope, err = runtimePubsub.NewCloudEvent(&runtimePubsub.CloudEvent{
				Source:          a.universal.AppID,
				Topic:           topic,
				DataContentType: entries[i].ContentType,
				Data:            entries[i].Event,
				TraceID:         corID,
				TraceState:      traceState,
				Pubsub:          pubsubName,
			}, entries[i].Metadata)
			if err != nil {
				msg := NewErrorResponse("ERR_PUBSUB_CLOUD_EVENTS_SER",
					fmt.Sprintf(messages.ErrPubsubCloudEventCreation, err.Error()))
				fasthttpRespond(reqCtx, fasthttpResponseWithError(nethttp.StatusInternalServerError, msg), closeChildSpans)
				log.Debug(msg)

				return
			}

			pubsub.ApplyMetadata(envelope, features, entries[i].Metadata)

			entries[i].Event, err = json.Marshal(envelope)
			if err != nil {
				msg := NewErrorResponse("ERR_PUBSUB_CLOUD_EVENTS_SER",
					fmt.Sprintf(messages.ErrPubsubCloudEventsSer, topic, pubsubName, err.Error()))
				fasthttpRespond(reqCtx, fasthttpResponseWithError(nethttp.StatusInternalServerError, msg), closeChildSpans)
				log.Debug(msg)

				return
			}
		}
	}

	req := pubsub.BulkPublishRequest{
		PubsubName: pubsubName,
		Topic:      topic,
		Entries:    entries,
		Metadata:   metadata,
	}

	start := time.Now()
	res, err := a.pubsubAdapter.BulkPublish(reqCtx, &req)
	elapsed := diag.ElapsedSince(start)

	// BulkPublishResponse contains all failed entries from the request.
	// If there are no errors, then an empty response is returned.
	bulkRes := BulkPublishResponse{}
	eventsPublished := int64(len(req.Entries))
	if len(res.FailedEntries) != 0 {
		eventsPublished -= int64(len(res.FailedEntries))
	}

	diag.DefaultComponentMonitoring.BulkPubsubEgressEvent(context.Background(), pubsubName, topic, err == nil, eventsPublished, elapsed)

	if err != nil {
		bulkRes.FailedEntries = make([]BulkPublishResponseFailedEntry, 0, len(res.FailedEntries))
		for _, r := range res.FailedEntries {
			resEntry := BulkPublishResponseFailedEntry{EntryId: r.EntryId}
			if r.Error != nil {
				resEntry.Error = r.Error.Error()
			}
			bulkRes.FailedEntries = append(bulkRes.FailedEntries, resEntry)
		}
		status := nethttp.StatusInternalServerError
		bulkRes.ErrorCode = "ERR_PUBSUB_PUBLISH_MESSAGE"

		if errors.As(err, &runtimePubsub.NotAllowedError{}) {
			msg := NewErrorResponse("ERR_PUBSUB_FORBIDDEN", err.Error())
			status = nethttp.StatusForbidden
			fasthttpRespond(reqCtx, fasthttpResponseWithError(status, msg), closeChildSpans)
			log.Debug(msg)

			return
		}

		if errors.As(err, &runtimePubsub.NotFoundError{}) {
			msg := NewErrorResponse("ERR_PUBSUB_NOT_FOUND", err.Error())
			status = nethttp.StatusBadRequest
			fasthttpRespond(reqCtx, fasthttpResponseWithError(status, msg), closeChildSpans)
			log.Debug(msg)

			return
		}

		// Return the error along with the list of failed entries.
		resData, _ := json.Marshal(bulkRes)
		fasthttpRespond(reqCtx, fasthttpResponseWithJSON(status, resData), closeChildSpans)
		return
	}

	// If there are no errors, then an empty response is returned.
	fasthttpRespond(reqCtx, fasthttpResponseWithEmpty(), closeChildSpans)
}

// validateAndGetPubsubAndTopic takes input as request context and returns the pubsub interface, pubsub name, topic name,
// or error status code and an ErrorResponse object.
func (a *api) validateAndGetPubsubAndTopic(reqCtx *fasthttp.RequestCtx) (pubsub.PubSub, string, string, int, *ErrorResponse) {
	if a.pubsubAdapter == nil {
		msg := NewErrorResponse("ERR_PUBSUB_NOT_CONFIGURED", messages.ErrPubsubNotConfigured)

		return nil, "", "", nethttp.StatusBadRequest, &msg
	}

	pubsubName := reqCtx.UserValue(pubsubnameparam).(string)
	if pubsubName == "" {
		msg := NewErrorResponse("ERR_PUBSUB_EMPTY", messages.ErrPubsubEmpty)

		return nil, "", "", nethttp.StatusNotFound, &msg
	}

	thepubsub, ok := a.compStore.GetPubSub(pubsubName)
	if !ok {
		msg := NewErrorResponse("ERR_PUBSUB_NOT_FOUND", fmt.Sprintf(messages.ErrPubsubNotFound, pubsubName))

		return nil, "", "", nethttp.StatusNotFound, &msg
	}

	topic := reqCtx.UserValue(wildcardParam).(string)
	if topic == "" {
		msg := NewErrorResponse("ERR_TOPIC_EMPTY", fmt.Sprintf(messages.ErrTopicEmpty, pubsubName))

		return nil, "", "", nethttp.StatusNotFound, &msg
	}
	return thepubsub.Component, pubsubName, topic, nethttp.StatusOK, nil
}

// GetStatusCodeFromMetadata extracts the http status code from the metadata if it exists.
func GetStatusCodeFromMetadata(metadata map[string]string) int {
	code := metadata[http.HTTPStatusCode]
	if code != "" {
		statusCode, err := strconv.Atoi(code)
		if err == nil {
			return statusCode
		}
	}

	return nethttp.StatusOK
}

func getMetadataFromRequest(r *nethttp.Request) map[string]string {
	pl := len(metadataPrefix)
	qs := r.URL.Query()

	metadata := make(map[string]string, len(qs))
	for key, value := range qs {
		if !strings.HasPrefix(key, metadataPrefix) {
			continue
		}
		metadata[key[pl:]] = value[0]
	}

	return metadata
}

func getMetadataFromFastHTTPRequest(reqCtx *fasthttp.RequestCtx) map[string]string {
	metadata := map[string]string{}
	prefixBytes := []byte(metadataPrefix)
	reqCtx.QueryArgs().VisitAll(func(key []byte, value []byte) {
		if bytes.HasPrefix(key, prefixBytes) {
			k := string(key[len(prefixBytes):])
			metadata[k] = string(value)
		}
	})

	return metadata
}

type stateTransactionRequestBody struct {
	Operations []stateTransactionRequestBodyOperation `json:"operations"`
	Metadata   map[string]string                      `json:"metadata,omitempty"`
}

type stateTransactionRequestBodyOperation struct {
	Operation string      `json:"operation"`
	Request   interface{} `json:"request"`
}

func (a *api) onPostStateTransaction(reqCtx *fasthttp.RequestCtx) {
	if a.universal.CompStore.StateStoresLen() == 0 {
		err := messages.ErrStateStoresNotConfigured
		log.Debug(err)
		universalFastHTTPErrorResponder(reqCtx, err)
		return
	}

	storeName := reqCtx.UserValue(storeNameParam).(string)
	store, ok := a.universal.CompStore.GetStateStore(storeName)
	if !ok {
		err := messages.ErrStateStoreNotFound.WithFormat(storeName)
		log.Debug(err)
		universalFastHTTPErrorResponder(reqCtx, err)
		return
	}

	transactionalStore, ok := store.(state.TransactionalStore)
	if !ok {
		msg := NewErrorResponse("ERR_STATE_STORE_NOT_SUPPORTED", fmt.Sprintf(messages.ErrStateStoreNotSupported, storeName))
		fasthttpRespond(reqCtx, fasthttpResponseWithError(nethttp.StatusInternalServerError, msg))
		log.Debug(msg)
		return
	}

	body := reqCtx.PostBody()
	var req stateTransactionRequestBody
	if err := json.Unmarshal(body, &req); err != nil {
		msg := messages.ErrMalformedRequest.WithFormat(err)
		universalFastHTTPErrorResponder(reqCtx, msg)
		log.Debug(msg)
		return
	}
	if len(req.Operations) == 0 {
		fasthttpRespond(reqCtx, fasthttpResponseWithEmpty())
		return
	}

	// merge metadata from URL query parameters
	metadata := getMetadataFromFastHTTPRequest(reqCtx)
	if req.Metadata == nil {
		req.Metadata = metadata
	} else {
		for k, v := range metadata {
			req.Metadata[k] = v
		}
	}

	operations := make([]state.TransactionalStateOperation, len(req.Operations))
	for i, o := range req.Operations {
		switch o.Operation {
		case string(state.OperationUpsert):
			var upsertReq state.SetRequest
			err := mapstructure.Decode(o.Request, &upsertReq)
			if err != nil {
				msg := messages.ErrMalformedRequest.WithFormat(err)
				universalFastHTTPErrorResponder(reqCtx, msg)
				log.Debug(msg)
				return
			}
			upsertReq.Key, err = stateLoader.GetModifiedStateKey(upsertReq.Key, storeName, a.universal.AppID)
			if err != nil {
				msg := messages.ErrMalformedRequest.WithFormat(err)
				universalFastHTTPErrorResponder(reqCtx, msg)
				log.Debug(err)
				return
			}
			operations[i] = upsertReq
		case string(state.OperationDelete):
			var delReq state.DeleteRequest
			err := mapstructure.Decode(o.Request, &delReq)
			if err != nil {
				msg := messages.ErrMalformedRequest.WithFormat(err)
				universalFastHTTPErrorResponder(reqCtx, msg)
				log.Debug(msg)
				return
			}
			delReq.Key, err = stateLoader.GetModifiedStateKey(delReq.Key, storeName, a.universal.AppID)
			if err != nil {
				msg := NewErrorResponse("ERR_MALFORMED_REQUEST", err.Error())
				fasthttpRespond(reqCtx, fasthttpResponseWithError(nethttp.StatusBadRequest, msg))
				log.Debug(msg)
				return
			}
			operations[i] = delReq
		default:
			msg := NewErrorResponse(
				"ERR_NOT_SUPPORTED_STATE_OPERATION",
				fmt.Sprintf(messages.ErrNotSupportedStateOperation, o.Operation))
			fasthttpRespond(reqCtx, fasthttpResponseWithError(nethttp.StatusBadRequest, msg))
			log.Debug(msg)
			return
		}
	}

	if encryption.EncryptedStateStore(storeName) {
		for i, op := range operations {
			switch req := op.(type) {
			case state.SetRequest:
				data := []byte(fmt.Sprintf("%v", req.Value))
				val, err := encryption.TryEncryptValue(storeName, data)
				if err != nil {
					msg := NewErrorResponse(
						"ERR_SAVE_STATE",
						fmt.Sprintf(messages.ErrStateSave, storeName, err.Error()))
					fasthttpRespond(reqCtx, fasthttpResponseWithError(nethttp.StatusBadRequest, msg))
					log.Debug(msg)
					return
				}

				req.Value = val
				operations[i] = req
			}
		}
	}

	start := time.Now()
	policyRunner := resiliency.NewRunner[any](reqCtx,
		a.resiliency.ComponentOutboundPolicy(storeName, resiliency.Statestore),
	)
	storeReq := &state.TransactionalStateRequest{
		Operations: operations,
		Metadata:   req.Metadata,
	}
	_, err := policyRunner(func(ctx context.Context) (any, error) {
		return nil, transactionalStore.Multi(reqCtx, storeReq)
	})
	elapsed := diag.ElapsedSince(start)

	diag.DefaultComponentMonitoring.StateInvoked(context.Background(), storeName, diag.StateTransaction, err == nil, elapsed)

	if err != nil {
		msg := NewErrorResponse("ERR_STATE_TRANSACTION", fmt.Sprintf(messages.ErrStateTransaction, err.Error()))
		fasthttpRespond(reqCtx, fasthttpResponseWithError(nethttp.StatusInternalServerError, msg))
		log.Debug(msg)
	} else {
		fasthttpRespond(reqCtx, fasthttpResponseWithEmpty())
	}
}

func (a *api) onQueryStateHandler() nethttp.HandlerFunc {
	return UniversalHTTPHandler(
		a.universal.QueryStateAlpha1,
		UniversalHTTPHandlerOpts[*runtimev1pb.QueryStateRequest, *runtimev1pb.QueryStateResponse]{
			// We pass the input body manually rather than parsing it using protojson
			SkipInputBody: true,
			InModifier: func(r *nethttp.Request, in *runtimev1pb.QueryStateRequest) (*runtimev1pb.QueryStateRequest, error) {
				in.StoreName = chi.URLParam(r, storeNameParam)
				in.Metadata = getMetadataFromRequest(r)

				body, err := io.ReadAll(r.Body)
				if err != nil {
					return nil, messages.ErrBodyRead.WithFormat(err)
				}
				in.Query = string(body)
				return in, nil
			},
			OutModifier: func(out *runtimev1pb.QueryStateResponse) (any, error) {
				// If the response is empty, return nil
				if out == nil || len(out.Results) == 0 {
					return nil, nil
				}

				// We need to translate this to a JSON object because one of the fields must be returned as json.RawMessage
				qresp := &QueryResponse{
					Results:  make([]QueryItem, len(out.Results)),
					Token:    out.Token,
					Metadata: out.Metadata,
				}
				for i := range out.Results {
					qresp.Results[i].Key = stateLoader.GetOriginalStateKey(out.Results[i].Key)
					if out.Results[i].Etag != "" {
						qresp.Results[i].ETag = &out.Results[i].Etag
					}
					qresp.Results[i].Error = out.Results[i].Error
					qresp.Results[i].Data = json.RawMessage(out.Results[i].Data)
				}
				return qresp, nil
			},
		},
	)
}

func (a *api) SetAppChannel(appChannel channel.AppChannel) {
	a.appChannel = appChannel
}

func (a *api) SetDirectMessaging(directMessaging messaging.DirectMessaging) {
	a.directMessaging = directMessaging
}

func (a *api) SetActorRuntime(actor actors.Actors) {
	a.universal.Actors = actor
}<|MERGE_RESOLUTION|>--- conflicted
+++ resolved
@@ -333,18 +333,6 @@
 			Version:         apiVersionV1,
 			FastHTTPHandler: a.onDeleteActorTimer,
 		},
-<<<<<<< HEAD
-	}
-	for idx := range endpoints {
-		endpoints[idx].Handler = a.actorPrerequisiteWrapper(endpoints[idx].Handler)
-	}
-	return endpoints
-}
-
-func (a *api) constructHealthzEndpoints() []Endpoint {
-	return []Endpoint{
-=======
->>>>>>> 82654aeb
 		{
 			Methods:         []string{nethttp.MethodGet},
 			Route:           "actors/{actorType}/{actorId}/reminders/{name}",
@@ -358,6 +346,10 @@
 			FastHTTPHandler: a.onRenameActorReminder,
 		},
 	}
+	for idx := range endpoints {
+		endpoints[idx].FastHTTPHandler = a.actorPrerequisiteWrapper(endpoints[idx].FastHTTPHandler)
+	}
+	return endpoints
 }
 
 func (a *api) constructConfigurationEndpoints() []Endpoint {
@@ -1311,32 +1303,25 @@
 	return -1
 }
 
-<<<<<<< HEAD
 // actorPrerequisiteWrapper wraps the actor handler with the common actor prerequisite check.
 func (a *api) actorPrerequisiteWrapper(next fasthttp.RequestHandler) fasthttp.RequestHandler {
 	return func(ctx *fasthttp.RequestCtx) {
 		// check if app channel has been initialized. For actor client use case the app channel will not be initialized but actor runtime should start successfully.
 		if a.appChannel == nil && a.universal.Actors == nil {
 			msg := NewErrorResponse("ERR_APP_CHANNEL_NIL", messages.ErrChannelNotFound)
-			respond(ctx, withError(fasthttp.StatusInternalServerError, msg))
+			fasthttpRespond(ctx, fasthttpResponseWithError(nethttp.StatusInternalServerError, msg))
 			log.Debug(msg)
 			return
 		}
+
 		// app channel is initialized but actor runtime isn't initialized, there is more likely a misconfiguration.
 		if a.universal.Actors == nil {
 			msg := NewErrorResponse("ERR_ACTOR_RUNTIME_NOT_FOUND", messages.ErrActorRuntimeNotFound)
-			respond(ctx, withError(fasthttp.StatusInternalServerError, msg))
+			fasthttpRespond(ctx, fasthttpResponseWithError(nethttp.StatusInternalServerError, msg))
 			log.Debug(msg)
 			return
 		}
 		next(ctx)
-=======
-func (a *api) onCreateActorReminder(reqCtx *fasthttp.RequestCtx) {
-	if a.universal.Actors == nil {
-		msg := NewErrorResponse("ERR_ACTOR_RUNTIME_NOT_FOUND", messages.ErrActorRuntimeNotFound)
-		fasthttpRespond(reqCtx, fasthttpResponseWithError(nethttp.StatusInternalServerError, msg))
-		return
->>>>>>> 82654aeb
 	}
 }
 
@@ -1377,15 +1362,6 @@
 }
 
 func (a *api) onRenameActorReminder(reqCtx *fasthttp.RequestCtx) {
-<<<<<<< HEAD
-=======
-	if a.universal.Actors == nil {
-		msg := NewErrorResponse("ERR_ACTOR_RUNTIME_NOT_FOUND", messages.ErrActorRuntimeNotFound)
-		fasthttpRespond(reqCtx, fasthttpResponseWithError(nethttp.StatusInternalServerError, msg))
-		return
-	}
-
->>>>>>> 82654aeb
 	actorType := reqCtx.UserValue(actorTypeParam).(string)
 	actorID := reqCtx.UserValue(actorIDParam).(string)
 	name := reqCtx.UserValue(nameParam).(string)
@@ -1422,16 +1398,6 @@
 }
 
 func (a *api) onCreateActorTimer(reqCtx *fasthttp.RequestCtx) {
-<<<<<<< HEAD
-=======
-	if a.universal.Actors == nil {
-		msg := NewErrorResponse("ERR_ACTOR_RUNTIME_NOT_FOUND", messages.ErrActorRuntimeNotFound)
-		fasthttpRespond(reqCtx, fasthttpResponseWithError(nethttp.StatusInternalServerError, msg))
-		log.Debug(msg)
-		return
-	}
-
->>>>>>> 82654aeb
 	actorType := reqCtx.UserValue(actorTypeParam).(string)
 	actorID := reqCtx.UserValue(actorIDParam).(string)
 	name := reqCtx.UserValue(nameParam).(string)
@@ -1460,16 +1426,6 @@
 }
 
 func (a *api) onDeleteActorReminder(reqCtx *fasthttp.RequestCtx) {
-<<<<<<< HEAD
-=======
-	if a.universal.Actors == nil {
-		msg := NewErrorResponse("ERR_ACTOR_RUNTIME_NOT_FOUND", messages.ErrActorRuntimeNotFound)
-		fasthttpRespond(reqCtx, fasthttpResponseWithError(nethttp.StatusInternalServerError, msg))
-		log.Debug(msg)
-		return
-	}
-
->>>>>>> 82654aeb
 	actorType := reqCtx.UserValue(actorTypeParam).(string)
 	actorID := reqCtx.UserValue(actorIDParam).(string)
 	name := reqCtx.UserValue(nameParam).(string)
@@ -1499,16 +1455,6 @@
 }
 
 func (a *api) onActorStateTransaction(reqCtx *fasthttp.RequestCtx) {
-<<<<<<< HEAD
-=======
-	if a.universal.Actors == nil {
-		msg := NewErrorResponse("ERR_ACTOR_RUNTIME_NOT_FOUND", messages.ErrActorRuntimeNotFound)
-		fasthttpRespond(reqCtx, fasthttpResponseWithError(nethttp.StatusInternalServerError, msg))
-		log.Debug(msg)
-		return
-	}
-
->>>>>>> 82654aeb
 	actorType := reqCtx.UserValue(actorTypeParam).(string)
 	actorID := reqCtx.UserValue(actorIDParam).(string)
 	body := reqCtx.PostBody()
@@ -1551,16 +1497,6 @@
 }
 
 func (a *api) onGetActorReminder(reqCtx *fasthttp.RequestCtx) {
-<<<<<<< HEAD
-=======
-	if a.universal.Actors == nil {
-		msg := NewErrorResponse("ERR_ACTOR_RUNTIME_NOT_FOUND", messages.ErrActorRuntimeNotFound)
-		fasthttpRespond(reqCtx, fasthttpResponseWithError(nethttp.StatusInternalServerError, msg))
-		log.Debug(msg)
-		return
-	}
-
->>>>>>> 82654aeb
 	actorType := reqCtx.UserValue(actorTypeParam).(string)
 	actorID := reqCtx.UserValue(actorIDParam).(string)
 	name := reqCtx.UserValue(nameParam).(string)
@@ -1596,16 +1532,6 @@
 }
 
 func (a *api) onDeleteActorTimer(reqCtx *fasthttp.RequestCtx) {
-<<<<<<< HEAD
-=======
-	if a.universal.Actors == nil {
-		msg := NewErrorResponse("ERR_ACTOR_RUNTIME_NOT_FOUND", messages.ErrActorRuntimeNotFound)
-		fasthttpRespond(reqCtx, fasthttpResponseWithError(nethttp.StatusInternalServerError, msg))
-		log.Debug(msg)
-		return
-	}
-
->>>>>>> 82654aeb
 	actorType := reqCtx.UserValue(actorTypeParam).(string)
 	actorID := reqCtx.UserValue(actorIDParam).(string)
 	name := reqCtx.UserValue(nameParam).(string)
@@ -1626,16 +1552,6 @@
 }
 
 func (a *api) onDirectActorMessage(reqCtx *fasthttp.RequestCtx) {
-<<<<<<< HEAD
-=======
-	if a.universal.Actors == nil {
-		msg := NewErrorResponse("ERR_ACTOR_RUNTIME_NOT_FOUND", messages.ErrActorRuntimeNotFound)
-		fasthttpRespond(reqCtx, fasthttpResponseWithError(nethttp.StatusInternalServerError, msg))
-		log.Debug(msg)
-		return
-	}
-
->>>>>>> 82654aeb
 	actorType := reqCtx.UserValue(actorTypeParam).(string)
 	actorID := reqCtx.UserValue(actorIDParam).(string)
 	verb := strings.ToUpper(string(reqCtx.Method()))
@@ -1705,16 +1621,6 @@
 }
 
 func (a *api) onGetActorState(reqCtx *fasthttp.RequestCtx) {
-<<<<<<< HEAD
-=======
-	if a.universal.Actors == nil {
-		msg := NewErrorResponse("ERR_ACTOR_RUNTIME_NOT_FOUND", messages.ErrActorRuntimeNotFound)
-		fasthttpRespond(reqCtx, fasthttpResponseWithError(nethttp.StatusInternalServerError, msg))
-		log.Debug(msg)
-		return
-	}
-
->>>>>>> 82654aeb
 	actorType := reqCtx.UserValue(actorTypeParam).(string)
 	actorID := reqCtx.UserValue(actorIDParam).(string)
 	key := reqCtx.UserValue(stateKeyParam).(string)
