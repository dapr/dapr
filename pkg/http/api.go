// ------------------------------------------------------------
// Copyright (c) Microsoft Corporation.
// Licensed under the MIT License.
// ------------------------------------------------------------

package http

import (
	"fmt"
	"strconv"
	"strings"
	"sync"

	"github.com/dapr/components-contrib/bindings"
	"github.com/dapr/components-contrib/pubsub"
	"github.com/dapr/components-contrib/secretstores"
	"github.com/dapr/components-contrib/state"
	"github.com/dapr/dapr/pkg/actors"
	"github.com/dapr/dapr/pkg/channel"
	"github.com/dapr/dapr/pkg/channel/http"
	"github.com/dapr/dapr/pkg/concurrency"
	"github.com/dapr/dapr/pkg/config"
	diag "github.com/dapr/dapr/pkg/diagnostics"
	diag_utils "github.com/dapr/dapr/pkg/diagnostics/utils"
	"github.com/dapr/dapr/pkg/messaging"
	invokev1 "github.com/dapr/dapr/pkg/messaging/v1"
	"github.com/google/uuid"
	jsoniter "github.com/json-iterator/go"
	"github.com/valyala/fasthttp"
	"google.golang.org/grpc/codes"
)

// API returns a list of HTTP endpoints for Dapr
type API interface {
	APIEndpoints() []Endpoint
	MarkStatusAsReady()
}

type api struct {
	endpoints             []Endpoint
	directMessaging       messaging.DirectMessaging
	appChannel            channel.AppChannel
	stateStores           map[string]state.Store
	secretStores          map[string]secretstores.SecretStore
	json                  jsoniter.API
	actor                 actors.Actors
	publishFn             func(req *pubsub.PublishRequest) error
	sendToOutputBindingFn func(name string, req *bindings.InvokeRequest) (*bindings.InvokeResponse, error)
	id                    string
	extendedMetadata      sync.Map
	readyStatus           bool
	tracingSpec           config.TracingSpec
}

type metadata struct {
	ID                string                      `json:"id"`
	ActiveActorsCount []actors.ActiveActorsCount  `json:"actors"`
	Extended          map[interface{}]interface{} `json:"extended"`
}

const (
	apiVersionV1         = "v1.0"
	idParam              = "id"
	methodParam          = "method"
	topicParam           = "topic"
	actorTypeParam       = "actorType"
	actorIDParam         = "actorId"
	storeNameParam       = "storeName"
	stateKeyParam        = "key"
	secretStoreNameParam = "secretStoreName"
	secretNameParam      = "key"
	nameParam            = "name"
	consistencyParam     = "consistency"
	concurrencyParam     = "concurrency"
	daprSeparator        = "||"
)

// NewAPI returns a new API
func NewAPI(appID string, appChannel channel.AppChannel, directMessaging messaging.DirectMessaging, stateStores map[string]state.Store, secretStores map[string]secretstores.SecretStore, publishFn func(*pubsub.PublishRequest) error, actor actors.Actors, sendToOutputBindingFn func(name string, req *bindings.InvokeRequest) (*bindings.InvokeResponse, error), tracingSpec config.TracingSpec) API {
	api := &api{
		appChannel:            appChannel,
		directMessaging:       directMessaging,
		stateStores:           stateStores,
		secretStores:          secretStores,
		json:                  jsoniter.ConfigFastest,
		actor:                 actor,
		publishFn:             publishFn,
		sendToOutputBindingFn: sendToOutputBindingFn,
		id:                    appID,
		tracingSpec:           tracingSpec,
	}
	api.endpoints = append(api.endpoints, api.constructStateEndpoints()...)
	api.endpoints = append(api.endpoints, api.constructSecretEndpoints()...)
	api.endpoints = append(api.endpoints, api.constructPubSubEndpoints()...)
	api.endpoints = append(api.endpoints, api.constructActorEndpoints()...)
	api.endpoints = append(api.endpoints, api.constructDirectMessagingEndpoints()...)
	api.endpoints = append(api.endpoints, api.constructMetadataEndpoints()...)
	api.endpoints = append(api.endpoints, api.constructBindingsEndpoints()...)
	api.endpoints = append(api.endpoints, api.constructHealthzEndpoints()...)

	return api
}

// APIEndpoints returns the list of registered endpoints
func (a *api) APIEndpoints() []Endpoint {
	return a.endpoints
}

// MarkStatusAsReady marks the ready status of dapr
func (a *api) MarkStatusAsReady() {
	a.readyStatus = true
}

func (a *api) constructStateEndpoints() []Endpoint {
	return []Endpoint{
		{
			Methods: []string{fasthttp.MethodGet},
			Route:   "state/{storeName}/{key}",
			Version: apiVersionV1,
			Handler: a.onGetState,
		},
		{
			Methods: []string{fasthttp.MethodPost},
			Route:   "state/{storeName}",
			Version: apiVersionV1,
			Handler: a.onPostState,
		},
		{
			Methods: []string{fasthttp.MethodDelete},
			Route:   "state/{storeName}/{key}",
			Version: apiVersionV1,
			Handler: a.onDeleteState,
		},
		{
			Methods: []string{fasthttp.MethodPost},
<<<<<<< HEAD
			Route:   "state/{storeName}/transaction",
			Version: apiVersionV1,
			Handler: a.onPostStateTransaction,
=======
			Route:   "state/{storeName}/bulk",
			Version: apiVersionV1,
			Handler: a.onBulkGetState,
>>>>>>> e3f5ee0b
		},
	}
}

func (a *api) constructSecretEndpoints() []Endpoint {
	return []Endpoint{
		{
			Methods: []string{fasthttp.MethodGet},
			Route:   "secrets/{secretStoreName}/{key}",
			Version: apiVersionV1,
			Handler: a.onGetSecret,
		},
	}
}

func (a *api) constructPubSubEndpoints() []Endpoint {
	return []Endpoint{
		{
			Methods: []string{fasthttp.MethodPost, fasthttp.MethodPut},
			Route:   "publish/{topic:*}",
			Version: apiVersionV1,
			Handler: a.onPublish,
		},
	}
}

func (a *api) constructBindingsEndpoints() []Endpoint {
	return []Endpoint{
		{
			Methods: []string{fasthttp.MethodPost, fasthttp.MethodPut},
			Route:   "bindings/{name}",
			Version: apiVersionV1,
			Handler: a.onOutputBindingMessage,
		},
	}
}

func (a *api) constructDirectMessagingEndpoints() []Endpoint {
	return []Endpoint{
		{
			Methods: []string{fasthttp.MethodGet, fasthttp.MethodPost, fasthttp.MethodDelete, fasthttp.MethodPut},
			Route:   "invoke/{id}/method/{method:*}",
			Version: apiVersionV1,
			Handler: a.onDirectMessage,
		},
	}
}

func (a *api) constructActorEndpoints() []Endpoint {
	return []Endpoint{
		{
			Methods: []string{fasthttp.MethodPost, fasthttp.MethodPut},
			Route:   "actors/{actorType}/{actorId}/state",
			Version: apiVersionV1,
			Handler: a.onActorStateTransaction,
		},
		{
			Methods: []string{fasthttp.MethodGet, fasthttp.MethodPost, fasthttp.MethodDelete, fasthttp.MethodPut},
			Route:   "actors/{actorType}/{actorId}/method/{method}",
			Version: apiVersionV1,
			Handler: a.onDirectActorMessage,
		},
		{
			Methods: []string{fasthttp.MethodPost, fasthttp.MethodPut},
			Route:   "actors/{actorType}/{actorId}/state/{key}",
			Version: apiVersionV1,
			Handler: a.onSaveActorState,
		},
		{
			Methods: []string{fasthttp.MethodGet},
			Route:   "actors/{actorType}/{actorId}/state/{key}",
			Version: apiVersionV1,
			Handler: a.onGetActorState,
		},
		{
			Methods: []string{fasthttp.MethodDelete},
			Route:   "actors/{actorType}/{actorId}/state/{key}",
			Version: apiVersionV1,
			Handler: a.onDeleteActorState,
		},
		{
			Methods: []string{fasthttp.MethodPost, fasthttp.MethodPut},
			Route:   "actors/{actorType}/{actorId}/reminders/{name}",
			Version: apiVersionV1,
			Handler: a.onCreateActorReminder,
		},
		{
			Methods: []string{fasthttp.MethodPost, fasthttp.MethodPut},
			Route:   "actors/{actorType}/{actorId}/timers/{name}",
			Version: apiVersionV1,
			Handler: a.onCreateActorTimer,
		},
		{
			Methods: []string{fasthttp.MethodDelete},
			Route:   "actors/{actorType}/{actorId}/reminders/{name}",
			Version: apiVersionV1,
			Handler: a.onDeleteActorReminder,
		},
		{
			Methods: []string{fasthttp.MethodDelete},
			Route:   "actors/{actorType}/{actorId}/timers/{name}",
			Version: apiVersionV1,
			Handler: a.onDeleteActorTimer,
		},
		{
			Methods: []string{fasthttp.MethodGet},
			Route:   "actors/{actorType}/{actorId}/reminders/{name}",
			Version: apiVersionV1,
			Handler: a.onGetActorReminder,
		},
	}
}

func (a *api) constructMetadataEndpoints() []Endpoint {
	return []Endpoint{
		{
			Methods: []string{fasthttp.MethodGet},
			Route:   "metadata",
			Version: apiVersionV1,
			Handler: a.onGetMetadata,
		},
		{
			Methods: []string{fasthttp.MethodPut},
			Route:   "metadata/{key}",
			Version: apiVersionV1,
			Handler: a.onPutMetadata,
		},
	}
}

func (a *api) constructHealthzEndpoints() []Endpoint {
	return []Endpoint{
		{
			Methods: []string{fasthttp.MethodGet},
			Route:   "healthz",
			Version: apiVersionV1,
			Handler: a.onGetHealthz,
		},
	}
}

func (a *api) onOutputBindingMessage(reqCtx *fasthttp.RequestCtx) {
	name := reqCtx.UserValue(nameParam).(string)
	body := reqCtx.PostBody()

	var req OutputBindingRequest
	err := a.json.Unmarshal(body, &req)
	if err != nil {
		msg := NewErrorResponse("ERR_INVOKE_OUTPUT_BINDING", fmt.Sprintf("can't deserialize request: %s", err))
		respondWithError(reqCtx, 500, msg)
		return
	}

	b, err := a.json.Marshal(req.Data)
	if err != nil {
		msg := NewErrorResponse("ERR_INVOKE_OUTPUT_BINDING", fmt.Sprintf("can't deserialize request data field: %s", err))
		respondWithError(reqCtx, 500, msg)
		return
	}

	resp, err := a.sendToOutputBindingFn(name, &bindings.InvokeRequest{
		Metadata:  req.Metadata,
		Data:      b,
		Operation: bindings.OperationKind(req.Operation),
	})
	if err != nil {
		errMsg := fmt.Sprintf("error invoking output binding %s: %s", name, err)
		msg := NewErrorResponse("ERR_INVOKE_OUTPUT_BINDING", errMsg)
		respondWithError(reqCtx, 500, msg)
		return
	}
	if resp == nil {
		respondEmpty(reqCtx, 200)
	} else {
		respondWithJSON(reqCtx, 200, resp.Data)
	}
}

func (a *api) onBulkGetState(reqCtx *fasthttp.RequestCtx) {
	store, err := a.getStateStoreWithRequestValidation(reqCtx)
	if err != nil {
		log.Debug(err)
		return
	}

	var req BulkGetRequest
	err = a.json.Unmarshal(reqCtx.PostBody(), &req)
	if err != nil {
		msg := NewErrorResponse("ERR_MALFORMED_REQUEST", err.Error())
		respondWithError(reqCtx, 400, msg)
		return
	}

	metadata := getMetadataFromRequest(reqCtx)

	bulkResp := []BulkGetResponse{}
	limiter := concurrency.NewLimiter(req.Parallelism)

	for _, k := range req.Keys {
		fn := func(param interface{}) {
			gr := &state.GetRequest{
				Key:      a.getModifiedStateKey(param.(string)),
				Metadata: metadata,
			}

			resp, err := store.Get(gr)
			if err != nil {
				log.Debugf("bulk get: error getting key %s: %s", param.(string), err)
			} else if resp != nil && resp.Data != nil {
				bulkResp = append(bulkResp, BulkGetResponse{
					Key:  param.(string),
					Data: jsoniter.RawMessage(resp.Data),
					ETag: resp.ETag,
				})
			}
		}

		limiter.Execute(fn, k)
	}
	limiter.Wait()

	b, _ := a.json.Marshal(bulkResp)
	respondWithJSON(reqCtx, 200, b)
}

func (a *api) getStateStoreWithRequestValidation(reqCtx *fasthttp.RequestCtx) (state.Store, error) {
	if a.stateStores == nil || len(a.stateStores) == 0 {
		msg := NewErrorResponse("ERR_STATE_STORE_NOT_CONFIGURED", "")
		respondWithError(reqCtx, 400, msg)
		return nil, fmt.Errorf(msg.Message)
	}

	storeName := reqCtx.UserValue(storeNameParam).(string)

	if a.stateStores[storeName] == nil {
		msg := NewErrorResponse("ERR_STATE_STORE_NOT_FOUND", fmt.Sprintf("state store name: %s", storeName))
		respondWithError(reqCtx, 400, msg)
		return nil, fmt.Errorf(msg.Message)
	}
	return a.stateStores[storeName], nil
}

func (a *api) onGetState(reqCtx *fasthttp.RequestCtx) {
	store, err := a.getStateStoreWithRequestValidation(reqCtx)
	if err != nil {
		log.Debug(err)
		return
	}

	metadata := getMetadataFromRequest(reqCtx)

	key := reqCtx.UserValue(stateKeyParam).(string)
	consistency := string(reqCtx.QueryArgs().Peek(consistencyParam))
	req := state.GetRequest{
		Key: a.getModifiedStateKey(key),
		Options: state.GetStateOption{
			Consistency: consistency,
		},
		Metadata: metadata,
	}

	resp, err := store.Get(&req)
	if err != nil {
		msg := NewErrorResponse("ERR_STATE_GET", err.Error())
		respondWithError(reqCtx, 400, msg)
		return
	}
	if resp == nil || resp.Data == nil {
		respondEmpty(reqCtx, 204)
		return
	}
	respondWithETaggedJSON(reqCtx, 200, resp.Data, resp.ETag)
}

func (a *api) onDeleteState(reqCtx *fasthttp.RequestCtx) {
	store, err := a.getStateStoreWithRequestValidation(reqCtx)
	if err != nil {
		log.Debug(err)
		return
	}

	key := reqCtx.UserValue(stateKeyParam).(string)
	etag := string(reqCtx.Request.Header.Peek("If-Match"))

	concurrency := string(reqCtx.QueryArgs().Peek(concurrencyParam))
	consistency := string(reqCtx.QueryArgs().Peek(consistencyParam))

	req := state.DeleteRequest{
		Key:  a.getModifiedStateKey(key),
		ETag: etag,
		Options: state.DeleteStateOption{
			Concurrency: concurrency,
			Consistency: consistency,
		},
	}

	err = store.Delete(&req)
	if err != nil {
		msg := NewErrorResponse("ERR_STATE_DELETE", fmt.Sprintf("failed deleting state with key %s: %s", key, err))
		respondWithError(reqCtx, 500, msg)
		return
	}
	respondEmpty(reqCtx, 200)
}

func (a *api) onGetSecret(reqCtx *fasthttp.RequestCtx) {
	if a.secretStores == nil || len(a.secretStores) == 0 {
		msg := NewErrorResponse("ERR_SECRET_STORE_NOT_CONFIGURED", "")
		respondWithError(reqCtx, 400, msg)
		return
	}

	secretStoreName := reqCtx.UserValue(secretStoreNameParam).(string)

	if a.secretStores[secretStoreName] == nil {
		msg := NewErrorResponse("ERR_SECRET_STORE_NOT_FOUND", fmt.Sprintf("secret store name: %s", secretStoreName))
		respondWithError(reqCtx, 401, msg)
		return
	}

	metadata := getMetadataFromRequest(reqCtx)

	key := reqCtx.UserValue(secretNameParam).(string)
	req := secretstores.GetSecretRequest{
		Name:     key,
		Metadata: metadata,
	}

	resp, err := a.secretStores[secretStoreName].GetSecret(req)
	if err != nil {
		msg := NewErrorResponse("ERR_STATE_GET", err.Error())
		respondWithError(reqCtx, 500, msg)
		return
	}

	if resp.Data == nil {
		respondEmpty(reqCtx, 204)
		return
	}

	respBytes, _ := a.json.Marshal(resp.Data)
	respondWithJSON(reqCtx, 200, respBytes)
}

func (a *api) onPostState(reqCtx *fasthttp.RequestCtx) {
	store, err := a.getStateStoreWithRequestValidation(reqCtx)
	if err != nil {
		log.Debug(err)
		return
	}

	reqs := []state.SetRequest{}
	err = a.json.Unmarshal(reqCtx.PostBody(), &reqs)
	if err != nil {
		msg := NewErrorResponse("ERR_MALFORMED_REQUEST", err.Error())
		respondWithError(reqCtx, 400, msg)
		return
	}

	for i, r := range reqs {
		reqs[i].Key = a.getModifiedStateKey(r.Key)
	}

	err = store.BulkSet(reqs)
	if err != nil {
		msg := NewErrorResponse("ERR_STATE_SAVE", err.Error())
		respondWithError(reqCtx, 500, msg)
		return
	}

	respondEmpty(reqCtx, 201)
}

func (a *api) getModifiedStateKey(key string) string {
	if a.id != "" {
		return fmt.Sprintf("%s%s%s", a.id, daprSeparator, key)
	}

	return key
}

func (a *api) onDirectMessage(reqCtx *fasthttp.RequestCtx) {
	targetID := reqCtx.UserValue(idParam).(string)
	verb := strings.ToUpper(string(reqCtx.Method()))
	invokeMethodName := reqCtx.UserValue(methodParam).(string)
	if invokeMethodName == "" {
		msg := NewErrorResponse("ERR_DIRECT_INVOKE", "invalid method name")
		respondWithError(reqCtx, fasthttp.StatusBadRequest, msg)
		return
	}

	// Construct internal invoke method request
	req := invokev1.NewInvokeMethodRequest(invokeMethodName).WithHTTPExtension(verb, reqCtx.QueryArgs().String())
	req.WithRawData(reqCtx.Request.Body(), string(reqCtx.Request.Header.ContentType()))
	// Save headers to internal metadata
	req.WithFastHTTPHeaders(&reqCtx.Request.Header)

	resp, err := a.directMessaging.Invoke(reqCtx, targetID, req)
	// err does not represent user application response
	if err != nil {
		msg := NewErrorResponse("ERR_DIRECT_INVOKE", err.Error())
		respondWithError(reqCtx, fasthttp.StatusInternalServerError, msg)
		return
	}

	invokev1.InternalMetadataToHTTPHeader(reqCtx, resp.Headers(), reqCtx.Response.Header.Set)
	contentType, body := resp.RawData()
	reqCtx.Response.Header.SetContentType(contentType)

	// Construct response
	statusCode := int(resp.Status().Code)
	if !resp.IsHTTPResponse() {
		statusCode = invokev1.HTTPStatusFromCode(codes.Code(statusCode))
	}

	respond(reqCtx, statusCode, body)
}

func (a *api) onCreateActorReminder(reqCtx *fasthttp.RequestCtx) {
	if a.actor == nil {
		msg := NewErrorResponse("ERR_ACTOR_RUNTIME_NOT_FOUND", "")
		respondWithError(reqCtx, 400, msg)
		return
	}

	actorType := reqCtx.UserValue(actorTypeParam).(string)
	actorID := reqCtx.UserValue(actorIDParam).(string)
	name := reqCtx.UserValue(nameParam).(string)

	var req actors.CreateReminderRequest
	err := a.json.Unmarshal(reqCtx.PostBody(), &req)
	if err != nil {
		msg := NewErrorResponse("ERR_MALFORMED_REQUEST", err.Error())
		respondWithError(reqCtx, 400, msg)
		return
	}

	req.Name = name
	req.ActorType = actorType
	req.ActorID = actorID

	err = a.actor.CreateReminder(reqCtx, &req)
	if err != nil {
		msg := NewErrorResponse("ERR_ACTOR_REMINDER_CREATE", err.Error())
		respondWithError(reqCtx, 500, msg)
	} else {
		respondEmpty(reqCtx, 200)
	}
}

func (a *api) onCreateActorTimer(reqCtx *fasthttp.RequestCtx) {
	if a.actor == nil {
		msg := NewErrorResponse("ERR_ACTOR_RUNTIME_NOT_FOUND", "")
		respondWithError(reqCtx, 400, msg)
		return
	}

	actorType := reqCtx.UserValue(actorTypeParam).(string)
	actorID := reqCtx.UserValue(actorIDParam).(string)
	name := reqCtx.UserValue(nameParam).(string)

	var req actors.CreateTimerRequest
	err := a.json.Unmarshal(reqCtx.PostBody(), &req)
	if err != nil {
		msg := NewErrorResponse("ERR_MALFORMED_REQUEST", err.Error())
		respondWithError(reqCtx, 400, msg)
		return
	}

	req.Name = name
	req.ActorType = actorType
	req.ActorID = actorID

	err = a.actor.CreateTimer(reqCtx, &req)
	if err != nil {
		msg := NewErrorResponse("ERR_ACTOR_TIMER_CREATE", err.Error())
		respondWithError(reqCtx, 500, msg)
	} else {
		respondEmpty(reqCtx, 200)
	}
}

func (a *api) onDeleteActorReminder(reqCtx *fasthttp.RequestCtx) {
	if a.actor == nil {
		msg := NewErrorResponse("ERR_ACTOR_RUNTIME_NOT_FOUND", "")
		respondWithError(reqCtx, 400, msg)
		return
	}

	actorType := reqCtx.UserValue(actorTypeParam).(string)
	actorID := reqCtx.UserValue(actorIDParam).(string)
	name := reqCtx.UserValue(nameParam).(string)

	req := actors.DeleteReminderRequest{
		Name:      name,
		ActorID:   actorID,
		ActorType: actorType,
	}

	err := a.actor.DeleteReminder(reqCtx, &req)
	if err != nil {
		msg := NewErrorResponse("ERR_ACTOR_REMINDER_DELETE", err.Error())
		respondWithError(reqCtx, 500, msg)
	} else {
		respondEmpty(reqCtx, 200)
	}
}

func (a *api) onActorStateTransaction(reqCtx *fasthttp.RequestCtx) {
	if a.actor == nil {
		msg := NewErrorResponse("ERR_ACTOR_RUNTIME_NOT_FOUND", "")
		respondWithError(reqCtx, 400, msg)
		return
	}

	actorType := reqCtx.UserValue(actorTypeParam).(string)
	actorID := reqCtx.UserValue(actorIDParam).(string)
	body := reqCtx.PostBody()

	hosted := a.actor.IsActorHosted(reqCtx, &actors.ActorHostedRequest{
		ActorType: actorType,
		ActorID:   actorID,
	})

	if !hosted {
		msg := NewErrorResponse("ERR_ACTOR_INSTANCE_MISSING", "")
		respondWithError(reqCtx, 400, msg)
		return
	}

	var ops []actors.TransactionalOperation
	err := a.json.Unmarshal(body, &ops)
	if err != nil {
		msg := NewErrorResponse("ERR_MALFORMED_REQUEST", err.Error())
		respondWithError(reqCtx, 400, msg)
		return
	}

	req := actors.TransactionalRequest{
		ActorID:    actorID,
		ActorType:  actorType,
		Operations: ops,
	}

	err = a.actor.TransactionalStateOperation(reqCtx, &req)
	if err != nil {
		msg := NewErrorResponse("ERR_ACTOR_STATE_TRANSACTION_SAVE", err.Error())
		respondWithError(reqCtx, 500, msg)
	} else {
		respondEmpty(reqCtx, 201)
	}
}

func (a *api) onGetActorReminder(reqCtx *fasthttp.RequestCtx) {
	if a.actor == nil {
		msg := NewErrorResponse("ERR_ACTOR_RUNTIME_NOT_FOUND", "")
		respondWithError(reqCtx, 400, msg)
		return
	}

	actorType := reqCtx.UserValue(actorTypeParam).(string)
	actorID := reqCtx.UserValue(actorIDParam).(string)
	name := reqCtx.UserValue(nameParam).(string)

	resp, err := a.actor.GetReminder(reqCtx, &actors.GetReminderRequest{
		ActorType: actorType,
		ActorID:   actorID,
		Name:      name,
	})
	if err != nil {
		msg := NewErrorResponse("ERR_ACTOR_REMINDER_GET", err.Error())
		respondWithError(reqCtx, 500, msg)
	}
	b, err := a.json.Marshal(resp)
	if err != nil {
		msg := NewErrorResponse("ERR_ACTOR_REMINDER_GET", err.Error())
		respondWithError(reqCtx, 500, msg)
	} else {
		respondWithJSON(reqCtx, 200, b)
	}
}

func (a *api) onDeleteActorTimer(reqCtx *fasthttp.RequestCtx) {
	if a.actor == nil {
		msg := NewErrorResponse("ERR_ACTOR_RUNTIME_NOT_FOUND", "")
		respondWithError(reqCtx, 400, msg)
		return
	}

	actorType := reqCtx.UserValue(actorTypeParam).(string)
	actorID := reqCtx.UserValue(actorIDParam).(string)
	name := reqCtx.UserValue(nameParam).(string)

	req := actors.DeleteTimerRequest{
		Name:      name,
		ActorID:   actorID,
		ActorType: actorType,
	}
	err := a.actor.DeleteTimer(reqCtx, &req)
	if err != nil {
		msg := NewErrorResponse("ERR_ACTOR_TIMER_DELETE", err.Error())
		respondWithError(reqCtx, 500, msg)
	} else {
		respondEmpty(reqCtx, 200)
	}
}

func (a *api) onDirectActorMessage(reqCtx *fasthttp.RequestCtx) {
	if a.actor == nil {
		msg := NewErrorResponse("ERR_ACTOR_RUNTIME_NOT_FOUND", "")
		respondWithError(reqCtx, fasthttp.StatusBadRequest, msg)
		return
	}

	actorType := reqCtx.UserValue(actorTypeParam).(string)
	actorID := reqCtx.UserValue(actorIDParam).(string)
	verb := strings.ToUpper(string(reqCtx.Method()))
	method := reqCtx.UserValue(methodParam).(string)
	body := reqCtx.PostBody()

	req := invokev1.NewInvokeMethodRequest(method)
	req.WithActor(actorType, actorID)
	req.WithHTTPExtension(verb, reqCtx.QueryArgs().String())
	req.WithRawData(body, string(reqCtx.Request.Header.ContentType()))

	// Save headers to metadata
	metadata := map[string][]string{}
	reqCtx.Request.Header.VisitAll(func(key []byte, value []byte) {
		metadata[string(key)] = []string{string(value)}
	})
	req.WithMetadata(metadata)

	resp, err := a.actor.Call(reqCtx, req)
	if err != nil {
		msg := NewErrorResponse("ERR_ACTOR_INVOKE_METHOD", err.Error())
		respondWithError(reqCtx, fasthttp.StatusInternalServerError, msg)
		return
	}

	invokev1.InternalMetadataToHTTPHeader(reqCtx, resp.Headers(), reqCtx.Response.Header.Set)
	contentType, body := resp.RawData()
	reqCtx.Response.Header.SetContentType(contentType)

	// Construct response
	statusCode := int(resp.Status().Code)
	if !resp.IsHTTPResponse() {
		statusCode = invokev1.HTTPStatusFromCode(codes.Code(statusCode))
	}
	respond(reqCtx, statusCode, body)
}

func (a *api) onSaveActorState(reqCtx *fasthttp.RequestCtx) {
	if a.actor == nil {
		msg := NewErrorResponse("ERR_ACTOR_RUNTIME_NOT_FOUND", "")
		respondWithError(reqCtx, 400, msg)
		return
	}

	actorType := reqCtx.UserValue(actorTypeParam).(string)
	actorID := reqCtx.UserValue(actorIDParam).(string)
	key := reqCtx.UserValue(stateKeyParam).(string)
	body := reqCtx.PostBody()

	hosted := a.actor.IsActorHosted(reqCtx, &actors.ActorHostedRequest{
		ActorType: actorType,
		ActorID:   actorID,
	})

	if !hosted {
		msg := NewErrorResponse("ERR_ACTOR_INSTANCE_MISSING", "")
		respondWithError(reqCtx, 400, msg)
		return
	}

	// Deserialize body to validate JSON compatible body
	// and remove useless characters before saving
	var val interface{}
	err := a.json.Unmarshal(body, &val)
	if err != nil {
		msg := NewErrorResponse("ERR_DESERIALIZE_HTTP_BODY", err.Error())
		respondWithError(reqCtx, 400, msg)
		return
	}

	req := actors.SaveStateRequest{
		ActorID:   actorID,
		ActorType: actorType,
		Key:       key,
		Value:     val,
	}

	err = a.actor.SaveState(reqCtx, &req)
	if err != nil {
		msg := NewErrorResponse("ERR_ACTOR_STATE_SAVE", err.Error())
		respondWithError(reqCtx, 500, msg)
	} else {
		respondEmpty(reqCtx, 201)
	}
}

func (a *api) onGetActorState(reqCtx *fasthttp.RequestCtx) {
	if a.actor == nil {
		msg := NewErrorResponse("ERR_ACTOR_RUNTIME_NOT_FOUND", "")
		respondWithError(reqCtx, 400, msg)
		return
	}

	actorType := reqCtx.UserValue(actorTypeParam).(string)
	actorID := reqCtx.UserValue(actorIDParam).(string)
	key := reqCtx.UserValue(stateKeyParam).(string)

	req := actors.GetStateRequest{
		ActorType: actorType,
		ActorID:   actorID,
		Key:       key,
	}

	resp, err := a.actor.GetState(reqCtx, &req)
	if err != nil {
		msg := NewErrorResponse("ERR_ACTOR_STATE_GET", err.Error())
		respondWithError(reqCtx, 500, msg)
	} else {
		respondWithJSON(reqCtx, 200, resp.Data)
	}
}

func (a *api) onDeleteActorState(reqCtx *fasthttp.RequestCtx) {
	if a.actor == nil {
		msg := NewErrorResponse("ERR_ACTOR_RUNTIME_NOT_FOUND", "")
		respondWithError(reqCtx, 400, msg)
		return
	}

	actorType := reqCtx.UserValue(actorTypeParam).(string)
	actorID := reqCtx.UserValue(actorIDParam).(string)
	key := reqCtx.UserValue(stateKeyParam).(string)

	hosted := a.actor.IsActorHosted(reqCtx, &actors.ActorHostedRequest{
		ActorType: actorType,
		ActorID:   actorID,
	})

	if !hosted {
		msg := NewErrorResponse("ERR_ACTOR_INSTANCE_MISSING", "")
		respondWithError(reqCtx, 400, msg)
		return
	}

	req := actors.DeleteStateRequest{
		ActorID:   actorID,
		ActorType: actorType,
		Key:       key,
	}

	err := a.actor.DeleteState(reqCtx, &req)
	if err != nil {
		msg := NewErrorResponse("ERR_ACTOR_STATE_DELETE", err.Error())
		respondWithError(reqCtx, 500, msg)
	} else {
		respondEmpty(reqCtx, 200)
	}
}

func (a *api) onGetMetadata(reqCtx *fasthttp.RequestCtx) {
	temp := make(map[interface{}]interface{})

	// Copy synchronously so it can be serialized to JSON.
	a.extendedMetadata.Range(func(key, value interface{}) bool {
		temp[key] = value
		return true
	})

	mtd := metadata{
		ID:                a.id,
		ActiveActorsCount: a.actor.GetActiveActorsCount(reqCtx),
		Extended:          temp,
	}

	mtdBytes, err := a.json.Marshal(mtd)
	if err != nil {
		msg := NewErrorResponse("ERR_METADATA_GET", err.Error())
		respondWithError(reqCtx, 500, msg)
	} else {
		respondWithJSON(reqCtx, 200, mtdBytes)
	}
}

func (a *api) onPutMetadata(reqCtx *fasthttp.RequestCtx) {
	key := fmt.Sprintf("%v", reqCtx.UserValue("key"))
	body := reqCtx.PostBody()
	a.extendedMetadata.Store(key, string(body))
	respondEmpty(reqCtx, 200)
}

func (a *api) onPublish(reqCtx *fasthttp.RequestCtx) {
	if a.publishFn == nil {
		msg := NewErrorResponse("ERR_PUBSUB_NOT_FOUND", "")
		respondWithError(reqCtx, 400, msg)
		return
	}

	topic := reqCtx.UserValue(topicParam).(string)
	body := reqCtx.PostBody()

	// Extract trace context from context.
	span := diag_utils.SpanFromContext(reqCtx)
	// Populate W3C traceparent to cloudevent envelope
	corID := diag.SpanContextToW3CString(span.SpanContext())
	envelope := pubsub.NewCloudEventsEnvelope(uuid.New().String(), a.id, pubsub.DefaultCloudEventType, corID, topic, body)

	b, err := a.json.Marshal(envelope)
	if err != nil {
		msg := NewErrorResponse("ERR_PUBSUB_CLOUD_EVENTS_SER", err.Error())
		respondWithError(reqCtx, 500, msg)
		return
	}

	req := pubsub.PublishRequest{
		Topic: topic,
		Data:  b,
	}

	err = a.publishFn(&req)
	if err != nil {
		msg := NewErrorResponse("ERR_PUBSUB_PUBLISH_MESSAGE", err.Error())
		respondWithError(reqCtx, 500, msg)
	} else {
		respondEmpty(reqCtx, 200)
	}
}

// GetStatusCodeFromMetadata extracts the http status code from the metadata if it exists
func GetStatusCodeFromMetadata(metadata map[string]string) int {
	code := metadata[http.HTTPStatusCode]
	if code != "" {
		statusCode, err := strconv.Atoi(code)
		if err == nil {
			return statusCode
		}
	}
	return 200
}

func (a *api) onGetHealthz(reqCtx *fasthttp.RequestCtx) {
	if !a.readyStatus {
		msg := NewErrorResponse("ERR_HEALTH_NOT_READY", "dapr is not ready")
		respondWithError(reqCtx, 500, msg)
	} else {
		respondEmpty(reqCtx, 200)
	}
}

func getMetadataFromRequest(reqCtx *fasthttp.RequestCtx) map[string]string {
	metadata := map[string]string{}
	const metadataPrefix string = "metadata."
	reqCtx.QueryArgs().VisitAll(func(key []byte, value []byte) {
		queryKey := string(key)
		if strings.HasPrefix(queryKey, metadataPrefix) {
			k := strings.TrimPrefix(queryKey, metadataPrefix)
			metadata[k] = string(value)
		}
	})

	return metadata
}

func (a *api) onPostStateTransaction(reqCtx *fasthttp.RequestCtx) {
	var err error
	if a.stateStores == nil || len(a.stateStores) == 0 {
		msg := NewErrorResponse("ERR_STATE_STORES_NOT_CONFIGURED", "")
		respondWithError(reqCtx, 400, msg)
		return
	}

	storeName := reqCtx.UserValue(storeNameParam).(string)
	stateStore, ok := a.stateStores[storeName]
	if !ok {
		msg := NewErrorResponse("ERR_STATE_STORE_NOT_FOUND:", fmt.Sprintf("state store name: %s", storeName))
		respondWithError(reqCtx, 401, msg)
		return
	}

	transactionalStore, ok := stateStore.(state.TransactionalStore)
	if !ok {
		msg := NewErrorResponse("ERR_STATE_STORE_NOT_SUPPORTED", fmt.Sprintf("state store name: %s", storeName))
		respondWithError(reqCtx, 500, msg)
		return
	}

	body := reqCtx.PostBody()
	var request state.TransactionalStateRequest
	if err = a.json.Unmarshal(body, &request); err != nil {
		msg := NewErrorResponse("ERR_DESERIALIZE_HTTP_BODY", err.Error())
		respondWithError(reqCtx, 400, msg)
		return
	}

	err = transactionalStore.Multi(&request)
	if err != nil {
		msg := NewErrorResponse("ERR_STATE_TRANSACTION_SAVE", err.Error())
		respondWithError(reqCtx, 500, msg)
	} else {
		respondEmpty(reqCtx, 201)
	}
}<|MERGE_RESOLUTION|>--- conflicted
+++ resolved
@@ -133,15 +133,15 @@
 		},
 		{
 			Methods: []string{fasthttp.MethodPost},
-<<<<<<< HEAD
+			Route:   "state/{storeName}/bulk",
+			Version: apiVersionV1,
+			Handler: a.onBulkGetState,
+		},
+		{
+			Methods: []string{fasthttp.MethodPost},
 			Route:   "state/{storeName}/transaction",
 			Version: apiVersionV1,
 			Handler: a.onPostStateTransaction,
-=======
-			Route:   "state/{storeName}/bulk",
-			Version: apiVersionV1,
-			Handler: a.onBulkGetState,
->>>>>>> e3f5ee0b
 		},
 	}
 }
