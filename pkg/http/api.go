/*
Copyright 2021 The Dapr Authors
Licensed under the Apache License, Version 2.0 (the "License");
you may not use this file except in compliance with the License.
You may obtain a copy of the License at
    http://www.apache.org/licenses/LICENSE-2.0
Unless required by applicable law or agreed to in writing, software
distributed under the License is distributed on an "AS IS" BASIS,
WITHOUT WARRANTIES OR CONDITIONS OF ANY KIND, either express or implied.
See the License for the specific language governing permissions and
limitations under the License.
*/

package http

import (
	"context"
	"encoding/base64"
	"encoding/json"
	"fmt"
	nethttp "net/http"
	"strconv"
	"strings"
	"sync"
	"time"

	"github.com/fasthttp/router"
	"github.com/mitchellh/mapstructure"
	"github.com/pkg/errors"
	"github.com/valyala/fasthttp"
	"go.opencensus.io/trace"
	"google.golang.org/grpc/codes"
	"google.golang.org/grpc/status"

	"github.com/dapr/components-contrib/bindings"
	"github.com/dapr/components-contrib/configuration"
	"github.com/dapr/components-contrib/lock"
	lock_loader "github.com/dapr/dapr/pkg/components/lock"
	"github.com/dapr/dapr/pkg/version"

	contrib_metadata "github.com/dapr/components-contrib/metadata"
	"github.com/dapr/components-contrib/pubsub"
	"github.com/dapr/components-contrib/secretstores"
	"github.com/dapr/components-contrib/state"
	"github.com/dapr/components-contrib/transaction"
	"github.com/dapr/dapr/pkg/actors"
	components_v1alpha1 "github.com/dapr/dapr/pkg/apis/components/v1alpha1"
	"github.com/dapr/dapr/pkg/channel"
	"github.com/dapr/dapr/pkg/channel/http"
	state_loader "github.com/dapr/dapr/pkg/components/state"
	"github.com/dapr/dapr/pkg/concurrency"
	"github.com/dapr/dapr/pkg/config"
	diag "github.com/dapr/dapr/pkg/diagnostics"
	diag_utils "github.com/dapr/dapr/pkg/diagnostics/utils"
	"github.com/dapr/dapr/pkg/encryption"
	"github.com/dapr/dapr/pkg/messages"
	"github.com/dapr/dapr/pkg/messaging"
	invokev1 "github.com/dapr/dapr/pkg/messaging/v1"
	"github.com/dapr/dapr/pkg/resiliency"
	"github.com/dapr/dapr/pkg/resiliency/breaker"
	runtime_pubsub "github.com/dapr/dapr/pkg/runtime/pubsub"
	uuid "github.com/gofrs/uuid"
)

// API returns a list of HTTP endpoints for Dapr.
type API interface {
	APIEndpoints() []Endpoint
	PublicEndpoints() []Endpoint
	MarkStatusAsReady()
	MarkStatusAsOutboundReady()
	SetAppChannel(appChannel channel.AppChannel)
	SetDirectMessaging(directMessaging messaging.DirectMessaging)
	SetActorRuntime(actor actors.Actors)
}

type api struct {
<<<<<<< HEAD
	endpoints                []Endpoint
	publicEndpoints          []Endpoint
	directMessaging          messaging.DirectMessaging
	appChannel               channel.AppChannel
	getComponentsFn          func() []components_v1alpha1.Component
	resiliency               resiliency.Provider
	stateStores              map[string]state.Store
	transactionalStateStores map[string]state.TransactionalStore
	secretStores             map[string]secretstores.SecretStore
	secretsConfiguration     map[string]config.SecretsScope
	actor                    actors.Actors
	pubsubAdapter            runtime_pubsub.Adapter
	sendToOutputBindingFn    func(name string, req *bindings.InvokeRequest) (*bindings.InvokeResponse, error)
	id                       string
	extendedMetadata         sync.Map
	readyStatus              bool
	outboundReadyStatus      bool
	tracingSpec              config.TracingSpec
	shutdown                 func()
	transactions             map[string]transaction.Transaction
=======
	endpoints                  []Endpoint
	publicEndpoints            []Endpoint
	directMessaging            messaging.DirectMessaging
	appChannel                 channel.AppChannel
	getComponentsFn            func() []components_v1alpha1.Component
	resiliency                 resiliency.Provider
	stateStores                map[string]state.Store
	lockStores                 map[string]lock.Store
	configurationStores        map[string]configuration.Store
	configurationSubscribe     map[string]chan struct{}
	transactionalStateStores   map[string]state.TransactionalStore
	secretStores               map[string]secretstores.SecretStore
	secretsConfiguration       map[string]config.SecretsScope
	actor                      actors.Actors
	pubsubAdapter              runtime_pubsub.Adapter
	sendToOutputBindingFn      func(name string, req *bindings.InvokeRequest) (*bindings.InvokeResponse, error)
	id                         string
	extendedMetadata           sync.Map
	readyStatus                bool
	outboundReadyStatus        bool
	tracingSpec                config.TracingSpec
	shutdown                   func()
	getComponentsCapabilitesFn func() map[string][]string
	daprRunTimeVersion         string
>>>>>>> 91af1367
}

type registeredComponent struct {
	Name         string   `json:"name"`
	Type         string   `json:"type"`
	Version      string   `json:"version"`
	Capabilities []string `json:"capabilities"`
}

type metadata struct {
	ID                   string                     `json:"id"`
	ActiveActorsCount    []actors.ActiveActorsCount `json:"actors"`
	Extended             map[string]string          `json:"extended"`
	RegisteredComponents []registeredComponent      `json:"components"`
}

const (
<<<<<<< HEAD
	apiVersionV1         = "v1.0"
	apiVersionV1alpha1   = "v1.0-alpha1"
	idParam              = "id"
	methodParam          = "method"
	topicParam           = "topic"
	actorTypeParam       = "actorType"
	actorIDParam         = "actorId"
	storeNameParam       = "storeName"
	stateKeyParam        = "key"
	secretStoreNameParam = "secretStoreName"
	secretNameParam      = "key"
	nameParam            = "name"
	consistencyParam     = "consistency"
	concurrencyParam     = "concurrency"
	pubsubnameparam      = "pubsubname"
	traceparentHeader    = "traceparent"
	tracestateHeader     = "tracestate"
	daprAppID            = "dapr-app-id"
	transactionParam     = "transactionName"
	transactionState     = "transactionstate"
=======
	apiVersionV1             = "v1.0"
	apiVersionV1alpha1       = "v1.0-alpha1"
	idParam                  = "id"
	methodParam              = "method"
	topicParam               = "topic"
	actorTypeParam           = "actorType"
	actorIDParam             = "actorId"
	storeNameParam           = "storeName"
	stateKeyParam            = "key"
	configurationKeyParam    = "key"
	configurationSubscribeID = "configurationSubscribeID"
	secretStoreNameParam     = "secretStoreName"
	secretNameParam          = "key"
	nameParam                = "name"
	consistencyParam         = "consistency"
	concurrencyParam         = "concurrency"
	pubsubnameparam          = "pubsubname"
	traceparentHeader        = "traceparent"
	tracestateHeader         = "tracestate"
	daprAppID                = "dapr-app-id"
	daprRuntimeVersionKey    = "daprRuntimeVersion"
>>>>>>> 91af1367
)

// NewAPI returns a new API.
func NewAPI(
	appID string,
	appChannel channel.AppChannel,
	directMessaging messaging.DirectMessaging,
	getComponentsFn func() []components_v1alpha1.Component,
	resiliency resiliency.Provider,
	stateStores map[string]state.Store,
	lockStores map[string]lock.Store,
	secretStores map[string]secretstores.SecretStore,
	secretsConfiguration map[string]config.SecretsScope,
	configurationStores map[string]configuration.Store,
	pubsubAdapter runtime_pubsub.Adapter,
	actor actors.Actors,
	sendToOutputBindingFn func(name string, req *bindings.InvokeRequest) (*bindings.InvokeResponse, error),
	tracingSpec config.TracingSpec,
	shutdown func(),
<<<<<<< HEAD
	transactions map[string]transaction.Transaction,
=======
	getComponentsCapabilitiesFn func() map[string][]string,
>>>>>>> 91af1367
) API {
	transactionalStateStores := map[string]state.TransactionalStore{}
	for key, store := range stateStores {
		if state.FeatureTransactional.IsPresent(store.Features()) {
			transactionalStateStores[key] = store.(state.TransactionalStore)
		}
	}
	api := &api{
<<<<<<< HEAD
		appChannel:               appChannel,
		getComponentsFn:          getComponentsFn,
		resiliency:               resiliency,
		directMessaging:          directMessaging,
		stateStores:              stateStores,
		transactionalStateStores: transactionalStateStores,
		secretStores:             secretStores,
		secretsConfiguration:     secretsConfiguration,
		actor:                    actor,
		pubsubAdapter:            pubsubAdapter,
		sendToOutputBindingFn:    sendToOutputBindingFn,
		id:                       appID,
		tracingSpec:              tracingSpec,
		shutdown:                 shutdown,
		transactions:             transactions,
=======
		appChannel:                 appChannel,
		getComponentsFn:            getComponentsFn,
		resiliency:                 resiliency,
		directMessaging:            directMessaging,
		stateStores:                stateStores,
		lockStores:                 lockStores,
		transactionalStateStores:   transactionalStateStores,
		secretStores:               secretStores,
		secretsConfiguration:       secretsConfiguration,
		configurationStores:        configurationStores,
		configurationSubscribe:     make(map[string]chan struct{}),
		actor:                      actor,
		pubsubAdapter:              pubsubAdapter,
		sendToOutputBindingFn:      sendToOutputBindingFn,
		id:                         appID,
		tracingSpec:                tracingSpec,
		shutdown:                   shutdown,
		getComponentsCapabilitesFn: getComponentsCapabilitiesFn,
		daprRunTimeVersion:         version.Version(),
>>>>>>> 91af1367
	}

	metadataEndpoints := api.constructMetadataEndpoints()
	healthEndpoints := api.constructHealthzEndpoints()

	api.endpoints = append(api.endpoints, api.constructStateEndpoints()...)
	api.endpoints = append(api.endpoints, api.constructSecretEndpoints()...)
	api.endpoints = append(api.endpoints, api.constructPubSubEndpoints()...)
	api.endpoints = append(api.endpoints, api.constructActorEndpoints()...)
	api.endpoints = append(api.endpoints, api.constructDirectMessagingEndpoints()...)
	api.endpoints = append(api.endpoints, metadataEndpoints...)
	api.endpoints = append(api.endpoints, api.constructShutdownEndpoints()...)
	api.endpoints = append(api.endpoints, api.constructBindingsEndpoints()...)
	api.endpoints = append(api.endpoints, api.constructConfigurationEndpoints()...)
	api.endpoints = append(api.endpoints, healthEndpoints...)
<<<<<<< HEAD
	api.endpoints = append(api.endpoints, api.constructTransactionEndpoints()...)
=======
	api.endpoints = append(api.endpoints, api.constructDistributedLockEndpoints()...)
>>>>>>> 91af1367

	api.publicEndpoints = append(api.publicEndpoints, metadataEndpoints...)
	api.publicEndpoints = append(api.publicEndpoints, healthEndpoints...)

	return api
}

// APIEndpoints returns the list of registered endpoints.
func (a *api) APIEndpoints() []Endpoint {
	return a.endpoints
}

// PublicEndpoints returns the list of registered endpoints.
func (a *api) PublicEndpoints() []Endpoint {
	return a.publicEndpoints
}

// MarkStatusAsReady marks the ready status of dapr.
func (a *api) MarkStatusAsReady() {
	a.readyStatus = true
}

// MarkStatusAsOutboundReady marks the ready status of dapr for outbound traffic.
func (a *api) MarkStatusAsOutboundReady() {
	a.outboundReadyStatus = true
}

func (a *api) constructStateEndpoints() []Endpoint {
	return []Endpoint{
		{
			Methods: []string{fasthttp.MethodGet},
			Route:   "state/{storeName}/{key}",
			Version: apiVersionV1,
			Handler: a.onGetState,
		},
		{
			Methods: []string{fasthttp.MethodPost, fasthttp.MethodPut},
			Route:   "state/{storeName}",
			Version: apiVersionV1,
			Handler: a.onPostState,
		},
		{
			Methods: []string{fasthttp.MethodDelete},
			Route:   "state/{storeName}/{key}",
			Version: apiVersionV1,
			Handler: a.onDeleteState,
		},
		{
			Methods: []string{fasthttp.MethodPost, fasthttp.MethodPut},
			Route:   "state/{storeName}/bulk",
			Version: apiVersionV1,
			Handler: a.onBulkGetState,
		},
		{
			Methods: []string{fasthttp.MethodPost, fasthttp.MethodPut},
			Route:   "state/{storeName}/transaction",
			Version: apiVersionV1,
			Handler: a.onPostStateTransaction,
		},
		{
			Methods: []string{fasthttp.MethodPost, fasthttp.MethodPut},
			Route:   "state/{storeName}/query",
			Version: apiVersionV1alpha1,
			Handler: a.onQueryState,
		},
	}
}

func (a *api) constructSecretEndpoints() []Endpoint {
	return []Endpoint{
		{
			Methods: []string{fasthttp.MethodGet},
			Route:   "secrets/{secretStoreName}/bulk",
			Version: apiVersionV1,
			Handler: a.onBulkGetSecret,
		},
		{
			Methods: []string{fasthttp.MethodGet},
			Route:   "secrets/{secretStoreName}/{key}",
			Version: apiVersionV1,
			Handler: a.onGetSecret,
		},
	}
}

func (a *api) constructPubSubEndpoints() []Endpoint {
	return []Endpoint{
		{
			Methods: []string{fasthttp.MethodPost, fasthttp.MethodPut},
			Route:   "publish/{pubsubname}/{topic:*}",
			Version: apiVersionV1,
			Handler: a.onPublish,
		},
	}
}

func (a *api) constructBindingsEndpoints() []Endpoint {
	return []Endpoint{
		{
			Methods: []string{fasthttp.MethodPost, fasthttp.MethodPut},
			Route:   "bindings/{name}",
			Version: apiVersionV1,
			Handler: a.onOutputBindingMessage,
		},
	}
}

func (a *api) constructDirectMessagingEndpoints() []Endpoint {
	return []Endpoint{
		{
			Methods:           []string{router.MethodWild},
			Route:             "invoke/{id}/method/{method:*}",
			Alias:             "{method:*}",
			Version:           apiVersionV1,
			KeepParamUnescape: true,
			Handler:           a.onDirectMessage,
		},
	}
}

func (a *api) constructActorEndpoints() []Endpoint {
	return []Endpoint{
		{
			Methods: []string{fasthttp.MethodPost, fasthttp.MethodPut},
			Route:   "actors/{actorType}/{actorId}/state",
			Version: apiVersionV1,
			Handler: a.onActorStateTransaction,
		},
		{
			Methods: []string{fasthttp.MethodGet, fasthttp.MethodPost, fasthttp.MethodDelete, fasthttp.MethodPut},
			Route:   "actors/{actorType}/{actorId}/method/{method}",
			Version: apiVersionV1,
			Handler: a.onDirectActorMessage,
		},
		{
			Methods: []string{fasthttp.MethodGet},
			Route:   "actors/{actorType}/{actorId}/state/{key}",
			Version: apiVersionV1,
			Handler: a.onGetActorState,
		},
		{
			Methods: []string{fasthttp.MethodPost, fasthttp.MethodPut},
			Route:   "actors/{actorType}/{actorId}/reminders/{name}",
			Version: apiVersionV1,
			Handler: a.onCreateActorReminder,
		},
		{
			Methods: []string{fasthttp.MethodPost, fasthttp.MethodPut},
			Route:   "actors/{actorType}/{actorId}/timers/{name}",
			Version: apiVersionV1,
			Handler: a.onCreateActorTimer,
		},
		{
			Methods: []string{fasthttp.MethodDelete},
			Route:   "actors/{actorType}/{actorId}/reminders/{name}",
			Version: apiVersionV1,
			Handler: a.onDeleteActorReminder,
		},
		{
			Methods: []string{fasthttp.MethodDelete},
			Route:   "actors/{actorType}/{actorId}/timers/{name}",
			Version: apiVersionV1,
			Handler: a.onDeleteActorTimer,
		},
		{
			Methods: []string{fasthttp.MethodGet},
			Route:   "actors/{actorType}/{actorId}/reminders/{name}",
			Version: apiVersionV1,
			Handler: a.onGetActorReminder,
		},
		{
			Methods: []string{fasthttp.MethodPatch},
			Route:   "actors/{actorType}/{actorId}/reminders/{name}",
			Version: apiVersionV1,
			Handler: a.onRenameActorReminder,
		},
	}
}

func (a *api) constructMetadataEndpoints() []Endpoint {
	return []Endpoint{
		{
			Methods: []string{fasthttp.MethodGet},
			Route:   "metadata",
			Version: apiVersionV1,
			Handler: a.onGetMetadata,
		},
		{
			Methods: []string{fasthttp.MethodPut},
			Route:   "metadata/{key}",
			Version: apiVersionV1,
			Handler: a.onPutMetadata,
		},
	}
}

func (a *api) constructShutdownEndpoints() []Endpoint {
	return []Endpoint{
		{
			Methods: []string{fasthttp.MethodPost},
			Route:   "shutdown",
			Version: apiVersionV1,
			Handler: a.onShutdown,
		},
	}
}

func (a *api) constructHealthzEndpoints() []Endpoint {
	return []Endpoint{
		{
			Methods: []string{fasthttp.MethodGet},
			Route:   "healthz",
			Version: apiVersionV1,
			Handler: a.onGetHealthz,
		},
		{
			Methods: []string{fasthttp.MethodGet},
			Route:   "healthz/outbound",
			Version: apiVersionV1,
			Handler: a.onGetOutboundHealthz,
		},
	}
}

func (a *api) constructConfigurationEndpoints() []Endpoint {
	return []Endpoint{
		{
			Methods: []string{fasthttp.MethodGet},
			Route:   "configuration/{storeName}",
			Version: apiVersionV1alpha1,
			Handler: a.onGetConfiguration,
		},
		{
			Methods: []string{fasthttp.MethodGet},
			Route:   "configuration/{storeName}/subscribe",
			Version: apiVersionV1alpha1,
			Handler: a.onSubscribeConfiguration,
		},
		{
			Methods: []string{fasthttp.MethodPost},
			Route:   "configuration/{configurationSubscribeID}/unsubscribe",
			Version: apiVersionV1alpha1,
			Handler: a.onUnsubscribeConfiguration,
		},
	}
}

func (a *api) constructDistributedLockEndpoints() []Endpoint {
	return []Endpoint{
		{
			Methods: []string{fasthttp.MethodPost},
			Route:   "lock/{storeName}",
			Version: apiVersionV1alpha1,
			Handler: a.onLock,
		},
		{
			Methods: []string{fasthttp.MethodPost},
			Route:   "unlock/{storeName}",
			Version: apiVersionV1alpha1,
			Handler: a.onUnlock,
		},
	}
}

func (a *api) onOutputBindingMessage(reqCtx *fasthttp.RequestCtx) {
	name := reqCtx.UserValue(nameParam).(string)
	body := reqCtx.PostBody()

	var req OutputBindingRequest
	err := json.Unmarshal(body, &req)
	if err != nil {
		msg := NewErrorResponse("ERR_MALFORMED_REQUEST", fmt.Sprintf(messages.ErrMalformedRequest, err))
		respond(reqCtx, withError(fasthttp.StatusBadRequest, msg))
		log.Debug(msg)
		return
	}

	b, err := json.Marshal(req.Data)
	if err != nil {
		msg := NewErrorResponse("ERR_MALFORMED_REQUEST_DATA", fmt.Sprintf(messages.ErrMalformedRequestData, err))
		respond(reqCtx, withError(fasthttp.StatusInternalServerError, msg))
		log.Debug(msg)
		return
	}

	// pass the trace context to output binding in metadata
	if span := diag_utils.SpanFromContext(reqCtx); span != nil {
		sc := span.SpanContext()
		if req.Metadata == nil {
			req.Metadata = map[string]string{}
		}
		// if sc is not empty context, set traceparent Header.
		if sc != (trace.SpanContext{}) {
			req.Metadata[traceparentHeader] = diag.SpanContextToW3CString(sc)
		}
		if sc.Tracestate != nil {
			req.Metadata[tracestateHeader] = diag.TraceStateToW3CString(sc)
		}
	}

	start := time.Now()
	resp, err := a.sendToOutputBindingFn(name, &bindings.InvokeRequest{
		Metadata:  req.Metadata,
		Data:      b,
		Operation: bindings.OperationKind(req.Operation),
	})
	elapsed := diag.ElapsedSince(start)

	diag.DefaultComponentMonitoring.OutputBindingEvent(context.Background(), name, req.Operation, err == nil, elapsed)

	if err != nil {
		msg := NewErrorResponse("ERR_INVOKE_OUTPUT_BINDING", fmt.Sprintf(messages.ErrInvokeOutputBinding, name, err))
		respond(reqCtx, withError(fasthttp.StatusInternalServerError, msg))
		log.Debug(msg)
		return
	}

	if resp == nil {
		respond(reqCtx, withEmpty())
	} else {
		respond(reqCtx, withMetadata(resp.Metadata), withJSON(fasthttp.StatusOK, resp.Data))
	}
}

func (a *api) onBulkGetState(reqCtx *fasthttp.RequestCtx) {
	store, storeName, err := a.getStateStoreWithRequestValidation(reqCtx)
	if err != nil {
		log.Debug(err)
		return
	}

	var req BulkGetRequest
	err = json.Unmarshal(reqCtx.PostBody(), &req)
	if err != nil {
		msg := NewErrorResponse("ERR_MALFORMED_REQUEST", fmt.Sprintf(messages.ErrMalformedRequest, err))
		respond(reqCtx, withError(fasthttp.StatusBadRequest, msg))
		log.Debug(msg)
		return
	}

	// merge metadata from URL query parameters
	metadata := getMetadataFromRequest(reqCtx)
	if req.Metadata == nil {
		req.Metadata = metadata
	} else {
		for k, v := range metadata {
			req.Metadata[k] = v
		}
	}

	bulkResp := make([]BulkGetResponse, len(req.Keys))
	if len(req.Keys) == 0 {
		b, _ := json.Marshal(bulkResp)
		respond(reqCtx, withJSON(fasthttp.StatusOK, b))
		return
	}

	// try bulk get first
	reqs := make([]state.GetRequest, len(req.Keys))
	for i, k := range req.Keys {
		key, err1 := state_loader.GetModifiedStateKey(k, storeName, a.id)
		if err1 != nil {
			msg := NewErrorResponse("ERR_MALFORMED_REQUEST", fmt.Sprintf(messages.ErrMalformedRequest, err1))
			respond(reqCtx, withError(fasthttp.StatusBadRequest, msg))
			log.Debug(err1)
			return
		}
		r := state.GetRequest{
			Key:      key,
			Metadata: req.Metadata,
		}
		reqs[i] = r
	}

	start := time.Now()
	var bulkGet bool
	var responses []state.BulkGetResponse
	policy := a.resiliency.ComponentOutboundPolicy(reqCtx, storeName)
	rErr := policy(func(ctx context.Context) (rErr error) {
		bulkGet, responses, rErr = store.BulkGet(reqs)
		return rErr
	})
	elapsed := diag.ElapsedSince(start)

	diag.DefaultComponentMonitoring.StateInvoked(context.Background(), storeName, diag.BulkGet, err == nil, elapsed)

	if bulkGet {
		// if store supports bulk get
		if rErr != nil {
			msg := NewErrorResponse("ERR_MALFORMED_REQUEST", fmt.Sprintf(messages.ErrMalformedRequest, err))
			respond(reqCtx, withError(fasthttp.StatusBadRequest, msg))
			log.Debug(msg)
			return
		}

		for i := 0; i < len(responses) && i < len(req.Keys); i++ {
			bulkResp[i].Key = state_loader.GetOriginalStateKey(responses[i].Key)
			if responses[i].Error != "" {
				log.Debugf("bulk get: error getting key %s: %s", bulkResp[i].Key, responses[i].Error)
				bulkResp[i].Error = responses[i].Error
			} else {
				bulkResp[i].Data = json.RawMessage(responses[i].Data)
				bulkResp[i].ETag = responses[i].ETag
				bulkResp[i].Metadata = responses[i].Metadata
			}
		}
	} else {
		// if store doesn't support bulk get, fallback to call get() method one by one
		limiter := concurrency.NewLimiter(req.Parallelism)

		for i, k := range req.Keys {
			bulkResp[i].Key = k

			fn := func(param interface{}) {
				r := param.(*BulkGetResponse)
				k, err := state_loader.GetModifiedStateKey(r.Key, storeName, a.id)
				if err != nil {
					log.Debug(err)
					r.Error = err.Error()
					return
				}
				gr := &state.GetRequest{
					Key:      k,
					Metadata: metadata,
				}

				var resp *state.GetResponse
				err = policy(func(ctx context.Context) (rErr error) {
					resp, rErr = store.Get(gr)
					return rErr
				})
				if err != nil {
					log.Debugf("bulk get: error getting key %s: %s", r.Key, err)
					r.Error = err.Error()
				} else if resp != nil {
					r.Data = json.RawMessage(resp.Data)
					r.ETag = resp.ETag
					r.Metadata = resp.Metadata
				}
			}

			limiter.Execute(fn, &bulkResp[i])
		}
		limiter.Wait()
	}

	if encryption.EncryptedStateStore(storeName) {
		for i := range bulkResp {
			val, err := encryption.TryDecryptValue(storeName, bulkResp[i].Data)
			if err != nil {
				log.Debugf("bulk get error: %s", err)
				bulkResp[i].Error = err.Error()
				continue
			}

			bulkResp[i].Data = val
		}
	}

	b, _ := json.Marshal(bulkResp)
	respond(reqCtx, withJSON(fasthttp.StatusOK, b))
}

func (a *api) getStateStoreWithRequestValidation(reqCtx *fasthttp.RequestCtx) (state.Store, string, error) {
	if a.stateStores == nil || len(a.stateStores) == 0 {
		msg := NewErrorResponse("ERR_STATE_STORE_NOT_CONFIGURED", messages.ErrStateStoresNotConfigured)
		respond(reqCtx, withError(fasthttp.StatusInternalServerError, msg))
		log.Debug(msg)
		return nil, "", errors.New(msg.Message)
	}

	storeName := a.getStateStoreName(reqCtx)

	if a.stateStores[storeName] == nil {
		msg := NewErrorResponse("ERR_STATE_STORE_NOT_FOUND", fmt.Sprintf(messages.ErrStateStoreNotFound, storeName))
		respond(reqCtx, withError(fasthttp.StatusBadRequest, msg))
		log.Debug(msg)
		return nil, "", errors.New(msg.Message)
	}
	return a.stateStores[storeName], storeName, nil
}

func (a *api) getLockStoreWithRequestValidation(reqCtx *fasthttp.RequestCtx) (lock.Store, string, error) {
	if a.lockStores == nil || len(a.lockStores) == 0 {
		msg := NewErrorResponse("ERR_LOCK_STORE_NOT_CONFIGURED", messages.ErrLockStoresNotConfigured)
		respond(reqCtx, withError(fasthttp.StatusInternalServerError, msg))
		log.Debug(msg)
		return nil, "", errors.New(msg.Message)
	}

	storeName := a.getStateStoreName(reqCtx)

	if a.lockStores[storeName] == nil {
		msg := NewErrorResponse("ERR_LOCK_STORE_NOT_FOUND", fmt.Sprintf(messages.ErrLockStoreNotFound, storeName))
		respond(reqCtx, withError(fasthttp.StatusBadRequest, msg))
		log.Debug(msg)
		return nil, "", errors.New(msg.Message)
	}
	return a.lockStores[storeName], storeName, nil
}

func (a *api) onGetState(reqCtx *fasthttp.RequestCtx) {
	store, storeName, err := a.getStateStoreWithRequestValidation(reqCtx)
	if err != nil {
		log.Debug(err)
		return
	}

	metadata := getMetadataFromRequest(reqCtx)

	key := reqCtx.UserValue(stateKeyParam).(string)
	consistency := string(reqCtx.QueryArgs().Peek(consistencyParam))
	k, err := state_loader.GetModifiedStateKey(key, storeName, a.id)
	if err != nil {
		msg := NewErrorResponse("ERR_MALFORMED_REQUEST", fmt.Sprintf(messages.ErrMalformedRequest, err))
		respond(reqCtx, withError(fasthttp.StatusBadRequest, msg))
		log.Debug(err)
		return
	}
	req := state.GetRequest{
		Key: k,
		Options: state.GetStateOption{
			Consistency: consistency,
		},
		Metadata: metadata,
	}

	start := time.Now()
	policy := a.resiliency.ComponentOutboundPolicy(reqCtx, storeName)
	var resp *state.GetResponse
	err = policy(func(ctx context.Context) (rErr error) {
		resp, rErr = store.Get(&req)
		return rErr
	})
	elapsed := diag.ElapsedSince(start)

	diag.DefaultComponentMonitoring.StateInvoked(context.Background(), storeName, diag.Get, err == nil, elapsed)

	if err != nil {
		msg := NewErrorResponse("ERR_STATE_GET", fmt.Sprintf(messages.ErrStateGet, key, storeName, err.Error()))
		respond(reqCtx, withError(fasthttp.StatusInternalServerError, msg))
		log.Debug(msg)
		return
	}
	if resp == nil || resp.Data == nil {
		respond(reqCtx, withEmpty())
		return
	}

	if encryption.EncryptedStateStore(storeName) {
		val, err := encryption.TryDecryptValue(storeName, resp.Data)
		if err != nil {
			msg := NewErrorResponse("ERR_STATE_GET", fmt.Sprintf(messages.ErrStateGet, key, storeName, err.Error()))
			respond(reqCtx, withError(fasthttp.StatusInternalServerError, msg))
			log.Debug(msg)
			return
		}

		resp.Data = val
	}

	respond(reqCtx, withJSON(fasthttp.StatusOK, resp.Data), withEtag(resp.ETag), withMetadata(resp.Metadata))
}

func (a *api) getConfigurationStoreWithRequestValidation(reqCtx *fasthttp.RequestCtx) (configuration.Store, string, error) {
	if a.configurationStores == nil || len(a.configurationStores) == 0 {
		msg := NewErrorResponse("ERR_CONFIGURATION_STORE_NOT_CONFIGURED", messages.ErrConfigurationStoresNotConfigured)
		respond(reqCtx, withError(fasthttp.StatusInternalServerError, msg))
		log.Debug(msg)
		return nil, "", errors.New(msg.Message)
	}

	storeName := a.getStateStoreName(reqCtx)

	if a.configurationStores[storeName] == nil {
		msg := NewErrorResponse("ERR_CONFIGURATION_STORE_NOT_FOUND", fmt.Sprintf(messages.ErrConfigurationStoreNotFound, storeName))
		respond(reqCtx, withError(fasthttp.StatusBadRequest, msg))
		log.Debug(msg)
		return nil, "", errors.New(msg.Message)
	}
	return a.configurationStores[storeName], storeName, nil
}

type subscribeConfigurationResponse struct {
	ID string `json:"id"`
}

type configurationEventHandler struct {
	api        *api
	storeName  string
	appChannel channel.AppChannel
	res        resiliency.Provider
}

func (h *configurationEventHandler) updateEventHandler(ctx context.Context, e *configuration.UpdateEvent) error {
	for _, item := range e.Items {
		req := invokev1.NewInvokeMethodRequest(fmt.Sprintf("/configuration/%s/%s", h.storeName, item.Key))
		req.WithHTTPExtension(nethttp.MethodPost, "")
		eventBody, _ := json.Marshal(e)
		req.WithRawData(eventBody, invokev1.JSONContentType)

		policy := h.res.ComponentInboundPolicy(ctx, h.storeName)
		err := policy(func(ctx context.Context) (err error) {
			resp, err := h.appChannel.InvokeMethod(ctx, req)
			if err != nil {
				return err
			}

			if resp != nil && resp.Status().Code != nethttp.StatusOK {
				return errors.Errorf("Error sending configuration item to application, status %d", resp.Status().Code)
			}
			return nil
		})
		if err != nil {
			log.Error(errors.Wrap(err, "error sending configuration item to the app"))
		}
	}
	return nil
}

func (a *api) onLock(reqCtx *fasthttp.RequestCtx) {
	store, storeName, err := a.getLockStoreWithRequestValidation(reqCtx)
	if err != nil {
		log.Debug(err)
		return
	}

	req := lock.TryLockRequest{}
	err = json.Unmarshal(reqCtx.PostBody(), &req)
	if err != nil {
		msg := NewErrorResponse("ERR_MALFORMED_REQUEST", err.Error())
		respond(reqCtx, withError(fasthttp.StatusBadRequest, msg))
		log.Debug(msg)
		return
	}

	policy := a.resiliency.ComponentOutboundPolicy(reqCtx, storeName)

	var resp *lock.TryLockResponse
	req.ResourceID, err = lock_loader.GetModifiedLockKey(req.ResourceID, storeName, a.id)
	if err != nil {
		msg := NewErrorResponse("ERR_TRY_LOCK", err.Error())
		respond(reqCtx, withError(fasthttp.StatusInternalServerError, msg))
		log.Debug(msg)
		return
	}

	err = policy(func(ctx context.Context) (rErr error) {
		resp, rErr = store.TryLock(&req)
		return rErr
	})
	if err != nil {
		msg := NewErrorResponse("ERR_TRY_LOCK", err.Error())
		respond(reqCtx, withError(fasthttp.StatusInternalServerError, msg))
		log.Debug(msg)
		return
	}

	b, _ := json.Marshal(resp)
	respond(reqCtx, withJSON(200, b))
}

func (a *api) onUnlock(reqCtx *fasthttp.RequestCtx) {
	store, storeName, err := a.getLockStoreWithRequestValidation(reqCtx)
	if err != nil {
		log.Debug(err)
		return
	}

	req := lock.UnlockRequest{}
	err = json.Unmarshal(reqCtx.PostBody(), &req)
	if err != nil {
		msg := NewErrorResponse("ERR_MALFORMED_REQUEST", err.Error())
		respond(reqCtx, withError(fasthttp.StatusBadRequest, msg))
		log.Debug(msg)
		return
	}

	policy := a.resiliency.ComponentOutboundPolicy(reqCtx, storeName)

	var resp *lock.UnlockResponse
	req.ResourceID, err = lock_loader.GetModifiedLockKey(req.ResourceID, storeName, a.id)
	if err != nil {
		msg := NewErrorResponse("ERR_UNLOCK", err.Error())
		respond(reqCtx, withError(fasthttp.StatusInternalServerError, msg))
		log.Debug(msg)
		return
	}

	err = policy(func(ctx context.Context) (rErr error) {
		resp, rErr = store.Unlock(&req)
		return rErr
	})
	if err != nil {
		msg := NewErrorResponse("ERR_UNLOCK", err.Error())
		respond(reqCtx, withError(fasthttp.StatusInternalServerError, msg))
		log.Debug(msg)
		return
	}

	b, _ := json.Marshal(resp)
	respond(reqCtx, withJSON(200, b))
}

func (a *api) onSubscribeConfiguration(reqCtx *fasthttp.RequestCtx) {
	store, storeName, err := a.getConfigurationStoreWithRequestValidation(reqCtx)
	if err != nil {
		log.Debug(err)
		return
	}

	metadata := getMetadataFromRequest(reqCtx)
	subscribeKeys := make([]string, 0)

	keys := make([]string, 0)
	queryKeys := reqCtx.QueryArgs().PeekMulti(configurationKeyParam)
	for _, queryKeyByte := range queryKeys {
		keys = append(keys, string(queryKeyByte))
	}

	// empty list means subscribing to all configuration keys
	if len(keys) == 0 {
		getConfigurationReq := &configuration.GetRequest{
			Keys:     []string{},
			Metadata: metadata,
		}

		start := time.Now()
		policy := a.resiliency.ComponentOutboundPolicy(reqCtx, storeName)
		var getResponse *configuration.GetResponse
		err = policy(func(ctx context.Context) (rErr error) {
			getResponse, rErr = store.Get(ctx, getConfigurationReq)
			return rErr
		})
		elapsed := diag.ElapsedSince(start)
		diag.DefaultComponentMonitoring.ConfigurationInvoked(context.Background(), storeName, diag.Get, err == nil, elapsed)

		if err != nil {
			msg := NewErrorResponse("ERR_CONFIGURATION_SUBSCRIBE", fmt.Sprintf(messages.ErrConfigurationSubscribe, keys, storeName, err.Error()))
			respond(reqCtx, withError(fasthttp.StatusInternalServerError, msg))
			log.Debug(msg)
			return
		}
		items := getResponse.Items
		for _, item := range items {
			subscribeKeys = append(subscribeKeys, item.Key)
		}
	} else {
		subscribeKeys = append(subscribeKeys, keys...)
	}

	req := configuration.SubscribeRequest{
		Keys:     subscribeKeys,
		Metadata: metadata,
	}

	// create handler
	handler := &configurationEventHandler{
		api:        a,
		storeName:  storeName,
		appChannel: a.appChannel,
		res:        a.resiliency,
	}

	start := time.Now()
	policy := a.resiliency.ComponentOutboundPolicy(reqCtx, storeName)
	var subscribeID string
	err = policy(func(ctx context.Context) (rErr error) {
		subscribeID, rErr = store.Subscribe(ctx, &req, handler.updateEventHandler)
		return rErr
	})
	elapsed := diag.ElapsedSince(start)

	diag.DefaultComponentMonitoring.ConfigurationInvoked(context.Background(), storeName, diag.ConfigurationSubscribe, err == nil, elapsed)

	if err != nil {
		msg := NewErrorResponse("ERR_CONFIGURATION_SUBSCRIBE", fmt.Sprintf(messages.ErrConfigurationSubscribe, keys, storeName, err.Error()))
		respond(reqCtx, withError(fasthttp.StatusInternalServerError, msg))
		log.Debug(msg)
		return
	}
	respBytes, _ := json.Marshal(&subscribeConfigurationResponse{
		ID: subscribeID,
	})
	respond(reqCtx, withJSON(fasthttp.StatusOK, respBytes))
}

func (a *api) onUnsubscribeConfiguration(reqCtx *fasthttp.RequestCtx) {
	store, storeName, err := a.getConfigurationStoreWithRequestValidation(reqCtx)
	if err != nil {
		log.Debug(err)
		return
	}
	subscribeID := reqCtx.UserValue(configurationSubscribeID).(string)

	req := configuration.UnsubscribeRequest{
		ID: subscribeID,
	}
	start := time.Now()
	policy := a.resiliency.ComponentOutboundPolicy(reqCtx, storeName)
	err = policy(func(ctx context.Context) (rErr error) {
		return store.Unsubscribe(ctx, &req)
	})
	elapsed := diag.ElapsedSince(start)
	diag.DefaultComponentMonitoring.ConfigurationInvoked(context.Background(), storeName, diag.ConfigurationUnsubscribe, err == nil, elapsed)

	if err != nil {
		msg := NewErrorResponse("ERR_CONFIGURATION_UNSUBSCRIBE", fmt.Sprintf(messages.ErrConfigurationUnsubscribe, subscribeID, err.Error()))
		respond(reqCtx, withError(fasthttp.StatusInternalServerError, msg))
		log.Debug(msg)
		return
	}

	respond(reqCtx, withEmpty())
}

func (a *api) onGetConfiguration(reqCtx *fasthttp.RequestCtx) {
	store, storeName, err := a.getConfigurationStoreWithRequestValidation(reqCtx)
	if err != nil {
		log.Debug(err)
		return
	}

	metadata := getMetadataFromRequest(reqCtx)

	keys := make([]string, 0)
	queryKeys := reqCtx.QueryArgs().PeekMulti(configurationKeyParam)
	for _, queryKeyByte := range queryKeys {
		keys = append(keys, string(queryKeyByte))
	}
	req := configuration.GetRequest{
		Keys:     keys,
		Metadata: metadata,
	}

	start := time.Now()
	policy := a.resiliency.ComponentOutboundPolicy(reqCtx, storeName)
	var getResponse *configuration.GetResponse
	err = policy(func(ctx context.Context) (rErr error) {
		getResponse, rErr = store.Get(ctx, &req)
		return rErr
	})
	elapsed := diag.ElapsedSince(start)

	diag.DefaultComponentMonitoring.ConfigurationInvoked(context.Background(), storeName, diag.Get, err == nil, elapsed)

	if err != nil {
		msg := NewErrorResponse("ERR_CONFIGURATION_GET", fmt.Sprintf(messages.ErrConfigurationGet, keys, storeName, err.Error()))
		respond(reqCtx, withError(fasthttp.StatusInternalServerError, msg))
		log.Debug(msg)
		return
	}
	if getResponse == nil || getResponse.Items == nil || len(getResponse.Items) == 0 {
		respond(reqCtx, withEmpty())
		return
	}

	respBytes, _ := json.Marshal(getResponse.Items)

	respond(reqCtx, withJSON(fasthttp.StatusOK, respBytes))
}

func extractEtag(reqCtx *fasthttp.RequestCtx) (bool, string) {
	var etag string
	var hasEtag bool
	reqCtx.Request.Header.VisitAll(func(key []byte, value []byte) {
		if string(key) == "If-Match" {
			etag = string(value)
			hasEtag = true
			return
		}
	})

	return hasEtag, etag
}

func (a *api) onDeleteState(reqCtx *fasthttp.RequestCtx) {
	store, storeName, err := a.getStateStoreWithRequestValidation(reqCtx)
	if err != nil {
		log.Debug(err)
		return
	}

	key := reqCtx.UserValue(stateKeyParam).(string)

	concurrency := string(reqCtx.QueryArgs().Peek(concurrencyParam))
	consistency := string(reqCtx.QueryArgs().Peek(consistencyParam))

	metadata := getMetadataFromRequest(reqCtx)
	k, err := state_loader.GetModifiedStateKey(key, storeName, a.id)
	if err != nil {
		msg := NewErrorResponse("ERR_MALFORMED_REQUEST", err.Error())
		respond(reqCtx, withError(fasthttp.StatusBadRequest, msg))
		log.Debug(err)
		return
	}
	req := state.DeleteRequest{
		Key: k,
		Options: state.DeleteStateOption{
			Concurrency: concurrency,
			Consistency: consistency,
		},
		Metadata: metadata,
	}

	exists, etag := extractEtag(reqCtx)
	if exists {
		req.ETag = &etag
	}

	start := time.Now()
	policy := a.resiliency.ComponentOutboundPolicy(reqCtx, storeName)
	err = policy(func(ctx context.Context) error {
		return store.Delete(&req)
	})
	elapsed := diag.ElapsedSince(start)

	diag.DefaultComponentMonitoring.StateInvoked(context.Background(), storeName, diag.Delete, err == nil, elapsed)

	if err != nil {
		statusCode, errMsg, resp := a.stateErrorResponse(err, "ERR_STATE_DELETE")
		resp.Message = fmt.Sprintf(messages.ErrStateDelete, key, errMsg)

		respond(reqCtx, withError(statusCode, resp))
		log.Debug(resp.Message)
		return
	}
	respond(reqCtx, withEmpty())
}

func (a *api) onGetSecret(reqCtx *fasthttp.RequestCtx) {
	store, secretStoreName, err := a.getSecretStoreWithRequestValidation(reqCtx)
	if err != nil {
		log.Debug(err)
		return
	}

	metadata := getMetadataFromRequest(reqCtx)

	key := reqCtx.UserValue(secretNameParam).(string)

	if !a.isSecretAllowed(secretStoreName, key) {
		msg := NewErrorResponse("ERR_PERMISSION_DENIED", fmt.Sprintf(messages.ErrPermissionDenied, key, secretStoreName))
		respond(reqCtx, withError(fasthttp.StatusForbidden, msg))
		return
	}

	req := secretstores.GetSecretRequest{
		Name:     key,
		Metadata: metadata,
	}

	start := time.Now()
	policy := a.resiliency.ComponentOutboundPolicy(reqCtx, secretStoreName)
	var resp secretstores.GetSecretResponse
	err = policy(func(ctx context.Context) (rErr error) {
		resp, rErr = store.GetSecret(req)
		return rErr
	})
	elapsed := diag.ElapsedSince(start)

	diag.DefaultComponentMonitoring.SecretInvoked(context.Background(), secretStoreName, diag.Get, err == nil, elapsed)

	if err != nil {
		msg := NewErrorResponse("ERR_SECRET_GET",
			fmt.Sprintf(messages.ErrSecretGet, req.Name, secretStoreName, err.Error()))
		respond(reqCtx, withError(fasthttp.StatusInternalServerError, msg))
		log.Debug(msg)
		return
	}

	if resp.Data == nil {
		respond(reqCtx, withEmpty())
		return
	}

	respBytes, _ := json.Marshal(resp.Data)
	respond(reqCtx, withJSON(fasthttp.StatusOK, respBytes))
}

func (a *api) onBulkGetSecret(reqCtx *fasthttp.RequestCtx) {
	store, secretStoreName, err := a.getSecretStoreWithRequestValidation(reqCtx)
	if err != nil {
		log.Debug(err)
		return
	}

	metadata := getMetadataFromRequest(reqCtx)

	req := secretstores.BulkGetSecretRequest{
		Metadata: metadata,
	}

	start := time.Now()
	policy := a.resiliency.ComponentOutboundPolicy(reqCtx, secretStoreName)
	var resp secretstores.BulkGetSecretResponse
	err = policy(func(ctx context.Context) (rErr error) {
		resp, rErr = store.BulkGetSecret(req)
		return rErr
	})
	elapsed := diag.ElapsedSince(start)

	diag.DefaultComponentMonitoring.SecretInvoked(context.Background(), secretStoreName, diag.BulkGet, err == nil, elapsed)

	if err != nil {
		msg := NewErrorResponse("ERR_SECRET_GET",
			fmt.Sprintf(messages.ErrBulkSecretGet, secretStoreName, err.Error()))
		respond(reqCtx, withError(fasthttp.StatusInternalServerError, msg))
		log.Debug(msg)
		return
	}

	if resp.Data == nil {
		respond(reqCtx, withEmpty())
		return
	}

	filteredSecrets := map[string]map[string]string{}
	for key, v := range resp.Data {
		if a.isSecretAllowed(secretStoreName, key) {
			filteredSecrets[key] = v
		} else {
			log.Debugf(messages.ErrPermissionDenied, key, secretStoreName)
		}
	}

	respBytes, _ := json.Marshal(filteredSecrets)
	respond(reqCtx, withJSON(fasthttp.StatusOK, respBytes))
}

func (a *api) getSecretStoreWithRequestValidation(reqCtx *fasthttp.RequestCtx) (secretstores.SecretStore, string, error) {
	if a.secretStores == nil || len(a.secretStores) == 0 {
		msg := NewErrorResponse("ERR_SECRET_STORES_NOT_CONFIGURED", messages.ErrSecretStoreNotConfigured)
		respond(reqCtx, withError(fasthttp.StatusInternalServerError, msg))
		return nil, "", errors.New(msg.Message)
	}

	secretStoreName := reqCtx.UserValue(secretStoreNameParam).(string)

	if a.secretStores[secretStoreName] == nil {
		msg := NewErrorResponse("ERR_SECRET_STORE_NOT_FOUND", fmt.Sprintf(messages.ErrSecretStoreNotFound, secretStoreName))
		respond(reqCtx, withError(fasthttp.StatusUnauthorized, msg))
		return nil, "", errors.New(msg.Message)
	}
	return a.secretStores[secretStoreName], secretStoreName, nil
}

func (a *api) onPostState(reqCtx *fasthttp.RequestCtx) {
	store, storeName, err := a.getStateStoreWithRequestValidation(reqCtx)
	if err != nil {
		log.Debug(err)
		return
	}

	reqs := []state.SetRequest{}
	err = json.Unmarshal(reqCtx.PostBody(), &reqs)
	if err != nil {
		msg := NewErrorResponse("ERR_MALFORMED_REQUEST", err.Error())
		respond(reqCtx, withError(fasthttp.StatusBadRequest, msg))
		log.Debug(msg)
		return
	}
	if len(reqs) == 0 {
		respond(reqCtx, withEmpty())
		return
	}

	metadata := getMetadataFromRequest(reqCtx)

	for i, r := range reqs {
		// merge metadata from URL query parameters
		if reqs[i].Metadata == nil {
			reqs[i].Metadata = metadata
		} else {
			for k, v := range metadata {
				reqs[i].Metadata[k] = v
			}
		}

		reqs[i].Key, err = state_loader.GetModifiedStateKey(r.Key, storeName, a.id)
		if err != nil {
			msg := NewErrorResponse("ERR_MALFORMED_REQUEST", err.Error())
			respond(reqCtx, withError(fasthttp.StatusBadRequest, msg))
			log.Debug(err)
			return
		}

		if encryption.EncryptedStateStore(storeName) {
			data := []byte(fmt.Sprintf("%v", r.Value))
			val, encErr := encryption.TryEncryptValue(storeName, data)
			if encErr != nil {
				statusCode, errMsg, resp := a.stateErrorResponse(encErr, "ERR_STATE_SAVE")
				resp.Message = fmt.Sprintf(messages.ErrStateSave, storeName, errMsg)

				respond(reqCtx, withError(statusCode, resp))
				log.Debug(resp.Message)
				return
			}

			reqs[i].Value = val
		}
	}

	start := time.Now()
	policy := a.resiliency.ComponentOutboundPolicy(reqCtx, storeName)
	err = policy(func(ctx context.Context) error {
		return store.BulkSet(reqs)
	})
	elapsed := diag.ElapsedSince(start)

	diag.DefaultComponentMonitoring.StateInvoked(context.Background(), storeName, diag.Set, err == nil, elapsed)

	if err != nil {
		storeName := a.getStateStoreName(reqCtx)

		statusCode, errMsg, resp := a.stateErrorResponse(err, "ERR_STATE_SAVE")
		resp.Message = fmt.Sprintf(messages.ErrStateSave, storeName, errMsg)

		respond(reqCtx, withError(statusCode, resp))
		log.Debug(resp.Message)
		return
	}

	respond(reqCtx, withEmpty())
}

// stateErrorResponse takes a state store error and returns a corresponding status code, error message and modified user error.
func (a *api) stateErrorResponse(err error, errorCode string) (int, string, ErrorResponse) {
	var message string
	var code int
	var etag bool
	etag, code, message = a.etagError(err)

	r := ErrorResponse{
		ErrorCode: errorCode,
	}
	if etag {
		return code, message, r
	}
	message = err.Error()

	return fasthttp.StatusInternalServerError, message, r
}

// etagError checks if the error from the state store is an etag error and returns a bool for indication,
// an status code and an error message.
func (a *api) etagError(err error) (bool, int, string) {
	e, ok := err.(*state.ETagError)
	if !ok {
		return false, -1, ""
	}
	switch e.Kind() {
	case state.ETagMismatch:
		return true, fasthttp.StatusConflict, e.Error()
	case state.ETagInvalid:
		return true, fasthttp.StatusBadRequest, e.Error()
	}

	return false, -1, ""
}

func (a *api) getStateStoreName(reqCtx *fasthttp.RequestCtx) string {
	return reqCtx.UserValue(storeNameParam).(string)
}

func (a *api) onDirectMessage(reqCtx *fasthttp.RequestCtx) {
	targetID := a.findTargetID(reqCtx)
	if targetID == "" {
		msg := NewErrorResponse("ERR_DIRECT_INVOKE", messages.ErrDirectInvokeNoAppID)
		respond(reqCtx, withError(fasthttp.StatusNotFound, msg))
		return
	}

	verb := strings.ToUpper(string(reqCtx.Method()))
	invokeMethodName := reqCtx.UserValue(methodParam).(string)

	if a.directMessaging == nil {
		msg := NewErrorResponse("ERR_DIRECT_INVOKE", messages.ErrDirectInvokeNotReady)
		respond(reqCtx, withError(fasthttp.StatusInternalServerError, msg))
		return
	}

	// Construct internal invoke method request
	req := invokev1.NewInvokeMethodRequest(invokeMethodName).WithHTTPExtension(verb, reqCtx.QueryArgs().String())
	req.WithRawData(reqCtx.Request.Body(), string(reqCtx.Request.Header.ContentType()))
	// Save headers to internal metadata
	req.WithFastHTTPHeaders(&reqCtx.Request.Header)

	policy := a.resiliency.EndpointPolicy(reqCtx, targetID, fmt.Sprintf("%s:%s", targetID, invokeMethodName))
	// Since we don't want to return the actual error, we have to extract several things in order to construct our response.
	var resp *invokev1.InvokeMethodResponse
	var body []byte
	var statusCode int
	var msg ErrorResponse
	errorOccurred := false
	err := policy(func(ctx context.Context) (rErr error) {
		resp, rErr = a.directMessaging.Invoke(ctx, targetID, req)

		if rErr != nil {
			// Allowlists policies that are applied on the callee side can return a Permission Denied error.
			// For everything else, treat it as a gRPC transport error
			errorOccurred = true
			statusCode = fasthttp.StatusInternalServerError
			if status.Code(rErr) == codes.PermissionDenied {
				statusCode = invokev1.HTTPStatusFromCode(codes.PermissionDenied)
			}
			msg = NewErrorResponse("ERR_DIRECT_INVOKE", fmt.Sprintf(messages.ErrDirectInvoke, targetID, rErr))
			return rErr
		}

		errorOccurred = false
		invokev1.InternalMetadataToHTTPHeader(reqCtx, resp.Headers(), reqCtx.Response.Header.Set)
		var contentType string
		contentType, body = resp.RawData()
		reqCtx.Response.Header.SetContentType(contentType)

		// Construct response
		statusCode = int(resp.Status().Code)
		if !resp.IsHTTPResponse() {
			statusCode = invokev1.HTTPStatusFromCode(codes.Code(statusCode))
			if statusCode != fasthttp.StatusOK {
				if body, rErr = invokev1.ProtobufToJSON(resp.Status()); rErr != nil {
					errorOccurred = true
					msg = NewErrorResponse("ERR_MALFORMED_RESPONSE", rErr.Error())
					statusCode = fasthttp.StatusInternalServerError
					return rErr
				}
			}
		} else if statusCode != fasthttp.StatusOK {
			return errors.Errorf("Received non-successful status code: %d", statusCode)
		}
		return nil
	})

	// Special case for timeouts/circuit breakers since they won't go through the rest of the logic.
	if errors.Is(err, context.DeadlineExceeded) || breaker.IsErrorPermanent(err) {
		respond(reqCtx, withError(500, NewErrorResponse("ERR_DIRECT_INVOKE", err.Error())))
		return
	}

	if errorOccurred {
		respond(reqCtx, withError(statusCode, msg))
		return
	}
	respond(reqCtx, with(statusCode, body))
}

// findTargetID tries to find ID of the target service from the following three places:
// 1. {id} in the URL's path.
// 2. Basic authentication, http://dapr-app-id:<service-id>@localhost:3500/path.
// 3. HTTP header: 'dapr-app-id'.
func (a *api) findTargetID(reqCtx *fasthttp.RequestCtx) string {
	if id := reqCtx.UserValue(idParam); id == nil {
		if appID := reqCtx.Request.Header.Peek(daprAppID); appID == nil {
			if auth := reqCtx.Request.Header.Peek(fasthttp.HeaderAuthorization); auth != nil &&
				strings.HasPrefix(string(auth), "Basic ") {
				if s, err := base64.StdEncoding.DecodeString(strings.TrimPrefix(string(auth), "Basic ")); err == nil {
					pair := strings.Split(string(s), ":")
					if len(pair) == 2 && pair[0] == daprAppID {
						return pair[1]
					}
				}
			}
		} else {
			return string(appID)
		}
	} else {
		return id.(string)
	}

	return ""
}

func (a *api) onCreateActorReminder(reqCtx *fasthttp.RequestCtx) {
	if a.actor == nil {
		msg := NewErrorResponse("ERR_ACTOR_RUNTIME_NOT_FOUND", messages.ErrActorRuntimeNotFound)
		respond(reqCtx, withError(fasthttp.StatusInternalServerError, msg))
		return
	}

	actorType := reqCtx.UserValue(actorTypeParam).(string)
	actorID := reqCtx.UserValue(actorIDParam).(string)
	name := reqCtx.UserValue(nameParam).(string)

	var req actors.CreateReminderRequest
	err := json.Unmarshal(reqCtx.PostBody(), &req)
	if err != nil {
		msg := NewErrorResponse("ERR_MALFORMED_REQUEST", fmt.Sprintf(messages.ErrMalformedRequest, err))
		respond(reqCtx, withError(fasthttp.StatusBadRequest, msg))
		log.Debug(msg)
		return
	}

	req.Name = name
	req.ActorType = actorType
	req.ActorID = actorID

	err = a.actor.CreateReminder(reqCtx, &req)
	if err != nil {
		msg := NewErrorResponse("ERR_ACTOR_REMINDER_CREATE", fmt.Sprintf(messages.ErrActorReminderCreate, err))
		respond(reqCtx, withError(fasthttp.StatusInternalServerError, msg))
		log.Debug(msg)
	} else {
		respond(reqCtx, withEmpty())
	}
}

func (a *api) onRenameActorReminder(reqCtx *fasthttp.RequestCtx) {
	if a.actor == nil {
		msg := NewErrorResponse("ERR_ACTOR_RUNTIME_NOT_FOUND", messages.ErrActorRuntimeNotFound)
		respond(reqCtx, withError(fasthttp.StatusInternalServerError, msg))
		return
	}

	actorType := reqCtx.UserValue(actorTypeParam).(string)
	actorID := reqCtx.UserValue(actorIDParam).(string)
	name := reqCtx.UserValue(nameParam).(string)

	var req actors.RenameReminderRequest
	err := json.Unmarshal(reqCtx.PostBody(), &req)
	if err != nil {
		msg := NewErrorResponse("ERR_MALFORMED_REQUEST", fmt.Sprintf(messages.ErrMalformedRequest, err))
		respond(reqCtx, withError(fasthttp.StatusBadRequest, msg))
		log.Debug(msg)
		return
	}

	req.OldName = name
	req.ActorType = actorType
	req.ActorID = actorID

	err = a.actor.RenameReminder(reqCtx, &req)
	if err != nil {
		msg := NewErrorResponse("ERR_ACTOR_REMINDER_RENAME", fmt.Sprintf(messages.ErrActorReminderRename, err))
		respond(reqCtx, withError(fasthttp.StatusInternalServerError, msg))
		log.Debug(msg)
	} else {
		respond(reqCtx, withEmpty())
	}
}

func (a *api) onCreateActorTimer(reqCtx *fasthttp.RequestCtx) {
	if a.actor == nil {
		msg := NewErrorResponse("ERR_ACTOR_RUNTIME_NOT_FOUND", messages.ErrActorRuntimeNotFound)
		respond(reqCtx, withError(fasthttp.StatusInternalServerError, msg))
		log.Debug(msg)
		return
	}

	actorType := reqCtx.UserValue(actorTypeParam).(string)
	actorID := reqCtx.UserValue(actorIDParam).(string)
	name := reqCtx.UserValue(nameParam).(string)

	var req actors.CreateTimerRequest
	err := json.Unmarshal(reqCtx.PostBody(), &req)
	if err != nil {
		msg := NewErrorResponse("ERR_MALFORMED_REQUEST", fmt.Sprintf(messages.ErrMalformedRequest, err))
		respond(reqCtx, withError(fasthttp.StatusBadRequest, msg))
		log.Debug(msg)
		return
	}

	req.Name = name
	req.ActorType = actorType
	req.ActorID = actorID

	err = a.actor.CreateTimer(reqCtx, &req)
	if err != nil {
		msg := NewErrorResponse("ERR_ACTOR_TIMER_CREATE", fmt.Sprintf(messages.ErrActorTimerCreate, err))
		respond(reqCtx, withError(fasthttp.StatusInternalServerError, msg))
		log.Debug(msg)
	} else {
		respond(reqCtx, withEmpty())
	}
}

func (a *api) onDeleteActorReminder(reqCtx *fasthttp.RequestCtx) {
	if a.actor == nil {
		msg := NewErrorResponse("ERR_ACTOR_RUNTIME_NOT_FOUND", messages.ErrActorRuntimeNotFound)
		respond(reqCtx, withError(fasthttp.StatusInternalServerError, msg))
		log.Debug(msg)
		return
	}

	actorType := reqCtx.UserValue(actorTypeParam).(string)
	actorID := reqCtx.UserValue(actorIDParam).(string)
	name := reqCtx.UserValue(nameParam).(string)

	req := actors.DeleteReminderRequest{
		Name:      name,
		ActorID:   actorID,
		ActorType: actorType,
	}

	err := a.actor.DeleteReminder(reqCtx, &req)
	if err != nil {
		msg := NewErrorResponse("ERR_ACTOR_REMINDER_DELETE", fmt.Sprintf(messages.ErrActorReminderDelete, err))
		respond(reqCtx, withError(fasthttp.StatusInternalServerError, msg))
		log.Debug(msg)
	} else {
		respond(reqCtx, withEmpty())
	}
}

func (a *api) onActorStateTransaction(reqCtx *fasthttp.RequestCtx) {
	if a.actor == nil {
		msg := NewErrorResponse("ERR_ACTOR_RUNTIME_NOT_FOUND", messages.ErrActorRuntimeNotFound)
		respond(reqCtx, withError(fasthttp.StatusInternalServerError, msg))
		log.Debug(msg)
		return
	}

	actorType := reqCtx.UserValue(actorTypeParam).(string)
	actorID := reqCtx.UserValue(actorIDParam).(string)
	body := reqCtx.PostBody()

	var ops []actors.TransactionalOperation
	err := json.Unmarshal(body, &ops)
	if err != nil {
		msg := NewErrorResponse("ERR_MALFORMED_REQUEST", err.Error())
		respond(reqCtx, withError(fasthttp.StatusBadRequest, msg))
		log.Debug(msg)
		return
	}

	hosted := a.actor.IsActorHosted(reqCtx, &actors.ActorHostedRequest{
		ActorType: actorType,
		ActorID:   actorID,
	})

	if !hosted {
		msg := NewErrorResponse("ERR_ACTOR_INSTANCE_MISSING", messages.ErrActorInstanceMissing)
		respond(reqCtx, withError(fasthttp.StatusBadRequest, msg))
		log.Debug(msg)
		return
	}

	req := actors.TransactionalRequest{
		ActorID:    actorID,
		ActorType:  actorType,
		Operations: ops,
	}

	err = a.actor.TransactionalStateOperation(reqCtx, &req)
	if err != nil {
		msg := NewErrorResponse("ERR_ACTOR_STATE_TRANSACTION_SAVE", fmt.Sprintf(messages.ErrActorStateTransactionSave, err))
		respond(reqCtx, withError(fasthttp.StatusInternalServerError, msg))
		log.Debug(msg)
	} else {
		respond(reqCtx, withEmpty())
	}
}

func (a *api) onGetActorReminder(reqCtx *fasthttp.RequestCtx) {
	if a.actor == nil {
		msg := NewErrorResponse("ERR_ACTOR_RUNTIME_NOT_FOUND", messages.ErrActorRuntimeNotFound)
		respond(reqCtx, withError(fasthttp.StatusInternalServerError, msg))
		log.Debug(msg)
		return
	}

	actorType := reqCtx.UserValue(actorTypeParam).(string)
	actorID := reqCtx.UserValue(actorIDParam).(string)
	name := reqCtx.UserValue(nameParam).(string)

	resp, err := a.actor.GetReminder(reqCtx, &actors.GetReminderRequest{
		ActorType: actorType,
		ActorID:   actorID,
		Name:      name,
	})
	if err != nil {
		msg := NewErrorResponse("ERR_ACTOR_REMINDER_GET", fmt.Sprintf(messages.ErrActorReminderGet, err))
		respond(reqCtx, withError(fasthttp.StatusInternalServerError, msg))
		log.Debug(msg)
		return
	}
	b, err := json.Marshal(resp)
	if err != nil {
		msg := NewErrorResponse("ERR_ACTOR_REMINDER_GET", fmt.Sprintf(messages.ErrActorReminderGet, err))
		respond(reqCtx, withError(fasthttp.StatusInternalServerError, msg))
		log.Debug(msg)
		return
	}

	respond(reqCtx, withJSON(fasthttp.StatusOK, b))
}

func (a *api) onDeleteActorTimer(reqCtx *fasthttp.RequestCtx) {
	if a.actor == nil {
		msg := NewErrorResponse("ERR_ACTOR_RUNTIME_NOT_FOUND", messages.ErrActorRuntimeNotFound)
		respond(reqCtx, withError(fasthttp.StatusInternalServerError, msg))
		log.Debug(msg)
		return
	}

	actorType := reqCtx.UserValue(actorTypeParam).(string)
	actorID := reqCtx.UserValue(actorIDParam).(string)
	name := reqCtx.UserValue(nameParam).(string)

	req := actors.DeleteTimerRequest{
		Name:      name,
		ActorID:   actorID,
		ActorType: actorType,
	}
	err := a.actor.DeleteTimer(reqCtx, &req)
	if err != nil {
		msg := NewErrorResponse("ERR_ACTOR_TIMER_DELETE", fmt.Sprintf(messages.ErrActorTimerDelete, err))
		respond(reqCtx, withError(fasthttp.StatusInternalServerError, msg))
		log.Debug(msg)
	} else {
		respond(reqCtx, withEmpty())
	}
}

func (a *api) onDirectActorMessage(reqCtx *fasthttp.RequestCtx) {
	if a.actor == nil {
		msg := NewErrorResponse("ERR_ACTOR_RUNTIME_NOT_FOUND", messages.ErrActorRuntimeNotFound)
		respond(reqCtx, withError(fasthttp.StatusInternalServerError, msg))
		log.Debug(msg)
		return
	}

	actorType := reqCtx.UserValue(actorTypeParam).(string)
	actorID := reqCtx.UserValue(actorIDParam).(string)
	verb := strings.ToUpper(string(reqCtx.Method()))
	method := reqCtx.UserValue(methodParam).(string)
	body := reqCtx.PostBody()

	req := invokev1.NewInvokeMethodRequest(method)
	req.WithActor(actorType, actorID)
	req.WithHTTPExtension(verb, reqCtx.QueryArgs().String())
	req.WithRawData(body, string(reqCtx.Request.Header.ContentType()))

	// Save headers to metadata.
	metadata := map[string][]string{}
	reqCtx.Request.Header.VisitAll(func(key []byte, value []byte) {
		metadata[string(key)] = []string{string(value)}
	})
	req.WithMetadata(metadata)

	// Unlike other actor calls, resiliency is handled here for invocation.
	// This is due to actor invocation involving a lookup for the host.
	// Having the retry here allows us to capture that and be resilient to host failure.
	// Additionally, we don't perform timeouts at this level. This is because an actor
	// should technically wait forever on the locking mechanism. If we timeout while
	// waiting for the lock, we can also create a queue of calls that will try and continue
	// after the timeout.
	policy := a.resiliency.ActorPreLockPolicy(reqCtx, actorType, actorID)
	var resp *invokev1.InvokeMethodResponse
	err := policy(func(ctx context.Context) (rErr error) {
		resp, rErr = a.actor.Call(ctx, req)
		return rErr
	})
	if err != nil && !errors.Is(err, actors.ErrDaprResponseHeader) {
		msg := NewErrorResponse("ERR_ACTOR_INVOKE_METHOD", fmt.Sprintf(messages.ErrActorInvoke, err))
		respond(reqCtx, withError(fasthttp.StatusInternalServerError, msg))
		log.Debug(msg)
		return
	}

	invokev1.InternalMetadataToHTTPHeader(reqCtx, resp.Headers(), reqCtx.Response.Header.Set)
	contentType, body := resp.RawData()
	reqCtx.Response.Header.SetContentType(contentType)

	// Construct response.
	statusCode := int(resp.Status().Code)
	if !resp.IsHTTPResponse() {
		statusCode = invokev1.HTTPStatusFromCode(codes.Code(statusCode))
	}
	respond(reqCtx, with(statusCode, body))
}

func (a *api) onGetActorState(reqCtx *fasthttp.RequestCtx) {
	if a.actor == nil {
		msg := NewErrorResponse("ERR_ACTOR_RUNTIME_NOT_FOUND", messages.ErrActorRuntimeNotFound)
		respond(reqCtx, withError(fasthttp.StatusInternalServerError, msg))
		log.Debug(msg)
		return
	}

	actorType := reqCtx.UserValue(actorTypeParam).(string)
	actorID := reqCtx.UserValue(actorIDParam).(string)
	key := reqCtx.UserValue(stateKeyParam).(string)

	hosted := a.actor.IsActorHosted(reqCtx, &actors.ActorHostedRequest{
		ActorType: actorType,
		ActorID:   actorID,
	})

	if !hosted {
		msg := NewErrorResponse("ERR_ACTOR_INSTANCE_MISSING", messages.ErrActorInstanceMissing)
		respond(reqCtx, withError(fasthttp.StatusBadRequest, msg))
		log.Debug(msg)
		return
	}

	req := actors.GetStateRequest{
		ActorType: actorType,
		ActorID:   actorID,
		Key:       key,
	}

	resp, err := a.actor.GetState(reqCtx, &req)
	if err != nil {
		msg := NewErrorResponse("ERR_ACTOR_STATE_GET", fmt.Sprintf(messages.ErrActorStateGet, err))
		respond(reqCtx, withError(fasthttp.StatusInternalServerError, msg))
		log.Debug(msg)
	} else {
		if resp == nil || resp.Data == nil {
			respond(reqCtx, withEmpty())
			return
		}
		respond(reqCtx, withJSON(fasthttp.StatusOK, resp.Data))
	}
}

func (a *api) onGetMetadata(reqCtx *fasthttp.RequestCtx) {
	temp := make(map[string]string)

	// Copy synchronously so it can be serialized to JSON.
	a.extendedMetadata.Range(func(key, value interface{}) bool {
		temp[key.(string)] = value.(string)

		return true
	})
	temp[daprRuntimeVersionKey] = a.daprRunTimeVersion
	activeActorsCount := []actors.ActiveActorsCount{}
	if a.actor != nil {
		activeActorsCount = a.actor.GetActiveActorsCount(reqCtx)
	}
	componentsCapabilties := a.getComponentsCapabilitesFn()
	components := a.getComponentsFn()
	registeredComponents := make([]registeredComponent, 0, len(components))
	for _, comp := range components {
		registeredComp := registeredComponent{
			Name:         comp.Name,
			Version:      comp.Spec.Version,
			Type:         comp.Spec.Type,
			Capabilities: getOrDefaultCapabilites(componentsCapabilties, comp.Name),
		}
		registeredComponents = append(registeredComponents, registeredComp)
	}

	mtd := metadata{
		ID:                   a.id,
		ActiveActorsCount:    activeActorsCount,
		Extended:             temp,
		RegisteredComponents: registeredComponents,
	}

	mtdBytes, err := json.Marshal(mtd)
	if err != nil {
		msg := NewErrorResponse("ERR_METADATA_GET", fmt.Sprintf(messages.ErrMetadataGet, err))
		respond(reqCtx, withError(fasthttp.StatusInternalServerError, msg))
		log.Debug(msg)
	} else {
		respond(reqCtx, withJSON(fasthttp.StatusOK, mtdBytes))
	}
}

func getOrDefaultCapabilites(dict map[string][]string, key string) []string {
	if val, ok := dict[key]; ok {
		return val
	}
	return make([]string, 0)
}

func (a *api) onPutMetadata(reqCtx *fasthttp.RequestCtx) {
	key := fmt.Sprintf("%v", reqCtx.UserValue("key"))
	body := reqCtx.PostBody()
	a.extendedMetadata.Store(key, string(body))
	respond(reqCtx, withEmpty())
}

func (a *api) onShutdown(reqCtx *fasthttp.RequestCtx) {
	if !reqCtx.IsPost() {
		log.Warn("Please use POST method when invoking shutdown API")
	}

	respond(reqCtx, withEmpty())
	go func() {
		a.shutdown()
	}()
}

func (a *api) onPublish(reqCtx *fasthttp.RequestCtx) {
	if a.pubsubAdapter == nil {
		msg := NewErrorResponse("ERR_PUBSUB_NOT_CONFIGURED", messages.ErrPubsubNotConfigured)
		respond(reqCtx, withError(fasthttp.StatusBadRequest, msg))
		log.Debug(msg)

		return
	}

	pubsubName := reqCtx.UserValue(pubsubnameparam).(string)
	if pubsubName == "" {
		msg := NewErrorResponse("ERR_PUBSUB_EMPTY", messages.ErrPubsubEmpty)
		respond(reqCtx, withError(fasthttp.StatusNotFound, msg))
		log.Debug(msg)

		return
	}

	thepubsub := a.pubsubAdapter.GetPubSub(pubsubName)
	if thepubsub == nil {
		msg := NewErrorResponse("ERR_PUBSUB_NOT_FOUND", fmt.Sprintf(messages.ErrPubsubNotFound, pubsubName))
		respond(reqCtx, withError(fasthttp.StatusNotFound, msg))
		log.Debug(msg)

		return
	}

	topic := reqCtx.UserValue(topicParam).(string)
	if topic == "" {
		msg := NewErrorResponse("ERR_TOPIC_EMPTY", fmt.Sprintf(messages.ErrTopicEmpty, pubsubName))
		respond(reqCtx, withError(fasthttp.StatusNotFound, msg))
		log.Debug(msg)

		return
	}

	body := reqCtx.PostBody()
	contentType := string(reqCtx.Request.Header.Peek("Content-Type"))
	metadata := getMetadataFromRequest(reqCtx)
	rawPayload, metaErr := contrib_metadata.IsRawPayload(metadata)
	if metaErr != nil {
		msg := NewErrorResponse("ERR_PUBSUB_REQUEST_METADATA",
			fmt.Sprintf(messages.ErrMetadataGet, metaErr.Error()))
		respond(reqCtx, withError(fasthttp.StatusBadRequest, msg))
		log.Debug(msg)

		return
	}

	// Extract trace context from context.
	span := diag_utils.SpanFromContext(reqCtx)
	// Populate W3C traceparent to cloudevent envelope
	corID := diag.SpanContextToW3CString(span.SpanContext())
	// Populate W3C tracestate to cloudevent envelope
	traceState := diag.TraceStateToW3CString(span.SpanContext())

	data := body

	if !rawPayload {
		envelope, err := runtime_pubsub.NewCloudEvent(&runtime_pubsub.CloudEvent{
			ID:              a.id,
			Topic:           topic,
			DataContentType: contentType,
			Data:            body,
			TraceID:         corID,
			TraceState:      traceState,
			Pubsub:          pubsubName,
		})
		if err != nil {
			msg := NewErrorResponse("ERR_PUBSUB_CLOUD_EVENTS_SER",
				fmt.Sprintf(messages.ErrPubsubCloudEventCreation, err.Error()))
			respond(reqCtx, withError(fasthttp.StatusInternalServerError, msg))
			log.Debug(msg)
			return
		}

		features := thepubsub.Features()

		pubsub.ApplyMetadata(envelope, features, metadata)

		data, err = json.Marshal(envelope)
		if err != nil {
			msg := NewErrorResponse("ERR_PUBSUB_CLOUD_EVENTS_SER",
				fmt.Sprintf(messages.ErrPubsubCloudEventsSer, topic, pubsubName, err.Error()))
			respond(reqCtx, withError(fasthttp.StatusInternalServerError, msg))
			log.Debug(msg)
			return
		}
	}

	req := pubsub.PublishRequest{
		PubsubName: pubsubName,
		Topic:      topic,
		Data:       data,
		Metadata:   metadata,
	}

	start := time.Now()
	err := a.pubsubAdapter.Publish(&req)
	elapsed := diag.ElapsedSince(start)

	diag.DefaultComponentMonitoring.PubsubEgressEvent(context.Background(), pubsubName, topic, err == nil, elapsed)

	if err != nil {
		status := fasthttp.StatusInternalServerError
		msg := NewErrorResponse("ERR_PUBSUB_PUBLISH_MESSAGE",
			fmt.Sprintf(messages.ErrPubsubPublishMessage, topic, pubsubName, err.Error()))

		if errors.As(err, &runtime_pubsub.NotAllowedError{}) {
			msg = NewErrorResponse("ERR_PUBSUB_FORBIDDEN", err.Error())
			status = fasthttp.StatusForbidden
		}

		if errors.As(err, &runtime_pubsub.NotFoundError{}) {
			msg = NewErrorResponse("ERR_PUBSUB_NOT_FOUND", err.Error())
			status = fasthttp.StatusBadRequest
		}

		respond(reqCtx, withError(status, msg))
		log.Debug(msg)
	} else {
		respond(reqCtx, withEmpty())
	}
}

// GetStatusCodeFromMetadata extracts the http status code from the metadata if it exists.
func GetStatusCodeFromMetadata(metadata map[string]string) int {
	code := metadata[http.HTTPStatusCode]
	if code != "" {
		statusCode, err := strconv.Atoi(code)
		if err == nil {
			return statusCode
		}
	}

	return fasthttp.StatusOK
}

func (a *api) onGetHealthz(reqCtx *fasthttp.RequestCtx) {
	if !a.readyStatus {
		msg := NewErrorResponse("ERR_HEALTH_NOT_READY", messages.ErrHealthNotReady)
		respond(reqCtx, withError(fasthttp.StatusInternalServerError, msg))
		log.Debug(msg)
	} else {
		respond(reqCtx, withEmpty())
	}
}

func (a *api) onGetOutboundHealthz(reqCtx *fasthttp.RequestCtx) {
	if !a.outboundReadyStatus {
		msg := NewErrorResponse("ERR_HEALTH_NOT_READY", messages.ErrHealthNotReady)
		respond(reqCtx, withError(fasthttp.StatusInternalServerError, msg))
		log.Debug(msg)
	} else {
		respond(reqCtx, withEmpty())
	}
}

func getMetadataFromRequest(reqCtx *fasthttp.RequestCtx) map[string]string {
	metadata := map[string]string{}
	reqCtx.QueryArgs().VisitAll(func(key []byte, value []byte) {
		queryKey := string(key)
		if strings.HasPrefix(queryKey, metadataPrefix) {
			k := strings.TrimPrefix(queryKey, metadataPrefix)
			metadata[k] = string(value)
		}
	})

	return metadata
}

func (a *api) onPostStateTransaction(reqCtx *fasthttp.RequestCtx) {
	if a.stateStores == nil || len(a.stateStores) == 0 {
		msg := NewErrorResponse("ERR_STATE_STORE_NOT_CONFIGURED", messages.ErrStateStoresNotConfigured)
		respond(reqCtx, withError(fasthttp.StatusInternalServerError, msg))
		log.Debug(msg)
		return
	}

	storeName := reqCtx.UserValue(storeNameParam).(string)
	_, ok := a.stateStores[storeName]
	if !ok {
		msg := NewErrorResponse("ERR_STATE_STORE_NOT_FOUND", fmt.Sprintf(messages.ErrStateStoreNotFound, storeName))
		respond(reqCtx, withError(fasthttp.StatusBadRequest, msg))
		log.Debug(msg)
		return
	}

	transactionalStore, ok := a.transactionalStateStores[storeName]
	if !ok {
		msg := NewErrorResponse("ERR_STATE_STORE_NOT_SUPPORTED", fmt.Sprintf(messages.ErrStateStoreNotSupported, storeName))
		respond(reqCtx, withError(fasthttp.StatusInternalServerError, msg))
		log.Debug(msg)
		return
	}

	body := reqCtx.PostBody()
	var req state.TransactionalStateRequest
	if err := json.Unmarshal(body, &req); err != nil {
		msg := NewErrorResponse("ERR_MALFORMED_REQUEST", fmt.Sprintf(messages.ErrMalformedRequest, err.Error()))
		respond(reqCtx, withError(fasthttp.StatusBadRequest, msg))
		log.Debug(msg)
		return
	}
	if len(req.Operations) == 0 {
		respond(reqCtx, withEmpty())
		return
	}

	// merge metadata from URL query parameters
	metadata := getMetadataFromRequest(reqCtx)
	if req.Metadata == nil {
		req.Metadata = metadata
	} else {
		for k, v := range metadata {
			req.Metadata[k] = v
		}
	}

	operations := []state.TransactionalStateOperation{}
	for _, o := range req.Operations {
		switch o.Operation {
		case state.Upsert:
			var upsertReq state.SetRequest
			err := mapstructure.Decode(o.Request, &upsertReq)
			if err != nil {
				msg := NewErrorResponse("ERR_MALFORMED_REQUEST",
					fmt.Sprintf(messages.ErrMalformedRequest, err.Error()))
				respond(reqCtx, withError(fasthttp.StatusBadRequest, msg))
				log.Debug(msg)
				return
			}
			upsertReq.Key, err = state_loader.GetModifiedStateKey(upsertReq.Key, storeName, a.id)
			if err != nil {
				msg := NewErrorResponse("ERR_MALFORMED_REQUEST", err.Error())
				respond(reqCtx, withError(fasthttp.StatusBadRequest, msg))
				log.Debug(err)
				return
			}
			operations = append(operations, state.TransactionalStateOperation{
				Request:   upsertReq,
				Operation: state.Upsert,
			})
		case state.Delete:
			var delReq state.DeleteRequest
			err := mapstructure.Decode(o.Request, &delReq)
			if err != nil {
				msg := NewErrorResponse("ERR_MALFORMED_REQUEST",
					fmt.Sprintf(messages.ErrMalformedRequest, err.Error()))
				respond(reqCtx, withError(fasthttp.StatusBadRequest, msg))
				log.Debug(msg)
				return
			}
			delReq.Key, err = state_loader.GetModifiedStateKey(delReq.Key, storeName, a.id)
			if err != nil {
				msg := NewErrorResponse("ERR_MALFORMED_REQUEST", err.Error())
				respond(reqCtx, withError(fasthttp.StatusBadRequest, msg))
				log.Debug(msg)
				return
			}
			operations = append(operations, state.TransactionalStateOperation{
				Request:   delReq,
				Operation: state.Delete,
			})
		default:
			msg := NewErrorResponse(
				"ERR_NOT_SUPPORTED_STATE_OPERATION",
				fmt.Sprintf(messages.ErrNotSupportedStateOperation, o.Operation))
			respond(reqCtx, withError(fasthttp.StatusBadRequest, msg))
			log.Debug(msg)
			return
		}
	}

	if encryption.EncryptedStateStore(storeName) {
		for i, op := range operations {
			if op.Operation == state.Upsert {
				req := op.Request.(*state.SetRequest)
				data := []byte(fmt.Sprintf("%v", req.Value))
				val, err := encryption.TryEncryptValue(storeName, data)
				if err != nil {
					msg := NewErrorResponse(
						"ERR_SAVE_STATE",
						fmt.Sprintf(messages.ErrStateSave, storeName, err.Error()))
					respond(reqCtx, withError(fasthttp.StatusBadRequest, msg))
					log.Debug(msg)
					return
				}

				req.Value = val
				operations[i].Request = req
			}
		}
	}

	start := time.Now()
	policy := a.resiliency.ComponentOutboundPolicy(reqCtx, storeName)
	err := policy(func(ctx context.Context) error {
		return transactionalStore.Multi(&state.TransactionalStateRequest{
			Operations: operations,
			Metadata:   req.Metadata,
		})
	})
	elapsed := diag.ElapsedSince(start)

	diag.DefaultComponentMonitoring.StateInvoked(context.Background(), storeName, diag.StateTransaction, err == nil, elapsed)

	if err != nil {
		msg := NewErrorResponse("ERR_STATE_TRANSACTION", fmt.Sprintf(messages.ErrStateTransaction, err.Error()))
		respond(reqCtx, withError(fasthttp.StatusInternalServerError, msg))
		log.Debug(msg)
	} else {
		respond(reqCtx, withEmpty())
	}
}

func (a *api) onQueryState(reqCtx *fasthttp.RequestCtx) {
	store, storeName, err := a.getStateStoreWithRequestValidation(reqCtx)
	if err != nil {
		// error has been already logged
		return
	}

	querier, ok := store.(state.Querier)
	if !ok {
		msg := NewErrorResponse("ERR_METHOD_NOT_FOUND", fmt.Sprintf(messages.ErrNotFound, "Query"))
		respond(reqCtx, withError(fasthttp.StatusNotFound, msg))
		log.Debug(msg)
		return
	}

	if encryption.EncryptedStateStore(storeName) {
		msg := NewErrorResponse("ERR_STATE_QUERY", fmt.Sprintf(messages.ErrStateQuery, storeName, "cannot query encrypted store"))
		respond(reqCtx, withError(fasthttp.StatusBadRequest, msg))
		log.Debug(msg)
		return
	}

	var req state.QueryRequest
	if err = json.Unmarshal(reqCtx.PostBody(), &req.Query); err != nil {
		msg := NewErrorResponse("ERR_MALFORMED_REQUEST", fmt.Sprintf(messages.ErrMalformedRequest, err.Error()))
		respond(reqCtx, withError(fasthttp.StatusBadRequest, msg))
		log.Debug(msg)
		return
	}
	req.Metadata = getMetadataFromRequest(reqCtx)

	start := time.Now()
	policy := a.resiliency.ComponentOutboundPolicy(reqCtx, storeName)
	var resp *state.QueryResponse
	err = policy(func(ctx context.Context) (rErr error) {
		resp, rErr = querier.Query(&req)
		return rErr
	})
	elapsed := diag.ElapsedSince(start)

	diag.DefaultComponentMonitoring.StateInvoked(context.Background(), storeName, diag.StateQuery, err == nil, elapsed)

	if err != nil {
		msg := NewErrorResponse("ERR_STATE_QUERY", fmt.Sprintf(messages.ErrStateQuery, storeName, err.Error()))
		respond(reqCtx, withError(fasthttp.StatusInternalServerError, msg))
		log.Debug(msg)
		return
	}
	if resp == nil || len(resp.Results) == 0 {
		respond(reqCtx, withEmpty())
		return
	}

	qresp := QueryResponse{
		Results:  make([]QueryItem, len(resp.Results)),
		Token:    resp.Token,
		Metadata: resp.Metadata,
	}
	for i := range resp.Results {
		qresp.Results[i].Key = state_loader.GetOriginalStateKey(resp.Results[i].Key)
		qresp.Results[i].ETag = resp.Results[i].ETag
		qresp.Results[i].Error = resp.Results[i].Error
		qresp.Results[i].Data = json.RawMessage(resp.Results[i].Data)
	}

	b, _ := json.Marshal(qresp)
	respond(reqCtx, withJSON(fasthttp.StatusOK, b))
}

func (a *api) isSecretAllowed(storeName, key string) bool {
	if config, ok := a.secretsConfiguration[storeName]; ok {
		return config.IsSecretAllowed(key)
	}
	// By default, if a configuration is not defined for a secret store, return true.
	return true
}

func (a *api) SetAppChannel(appChannel channel.AppChannel) {
	a.appChannel = appChannel
}

func (a *api) SetDirectMessaging(directMessaging messaging.DirectMessaging) {
	a.directMessaging = directMessaging
}

func (a *api) SetActorRuntime(actor actors.Actors) {
	a.actor = actor
}

/**
 * regist transaction component api
 */
func (a *api) constructTransactionEndpoints() []Endpoint {
	return []Endpoint{
		{
			Methods: []string{fasthttp.MethodGet, fasthttp.MethodPost},
			Route:   "transaction/{transactionName}/open",
			Version: apiVersionV1,
			Handler: a.onDistributeTransaction,
		},
	}
}

/**
 * switch transaction component instance
 */
func (a *api) getTransactionWithRequestValidation(reqCtx *fasthttp.RequestCtx) (transaction.Transaction, string, error) {
	if a.transactions == nil || len(a.transactions) == 0 {
		msg := NewErrorResponse("ERR_TRANSACTION_NOT_CONFIGURED", messages.ErrTransactionsNotConfigured)
		respond(reqCtx, withError(fasthttp.StatusInternalServerError, msg))
		log.Debug(msg)
		return nil, "", errors.New(msg.Message)
	}

	transactionName := a.getTransactionName(reqCtx)
	if a.transactions[transactionName] == nil {
		msg := NewErrorResponse("ERR_TRANSACTION_NOT_FOUND", fmt.Sprintf(messages.ErrTransactionNotFound, transactionName))
		respond(reqCtx, withError(fasthttp.StatusBadRequest, msg))
		log.Debug(msg)
		return nil, "", errors.New(msg.Message)
	}
	return a.transactions[transactionName], transactionName, nil
}

func (a *api) getTransactionName(reqCtx *fasthttp.RequestCtx) string {
	return reqCtx.UserValue(transactionParam).(string)
}

func (a *api) onDistributeTransaction(reqCtx *fasthttp.RequestCtx) {
	log.Debug("calling transaction components")
	transactionInstance, _, err := a.getTransactionWithRequestValidation(reqCtx)
	if err != nil {
		log.Debug(err)
		return
	}
	var subTransactions []transaction.SubTransactionRequest
	err = json.Unmarshal(reqCtx.PostBody(), &subTransactions)
	if err != nil {
		msg := NewErrorResponse("ERR_MALFORMED_REQUEST", err.Error())
		respond(reqCtx, withError(fasthttp.StatusBadRequest, msg))
		log.Debug(msg)
		return
	}
	if len(subTransactions) == 0 {
		respond(reqCtx, withEmpty())
		return
	}
	log.Debug(subTransactions)

	requestId := string(reqCtx.Request.Header.Peek("request_id"))
	if requestId == "" {
		newUuid, _ := uuid.NewV4()
		requestId = newUuid.String()
	}

	transactionState := a.stateStores[transactionState]
	stateReqs := []state.SetRequest{}
	for k, _ := range subTransactions {
		stateReqs = append(stateReqs, state.SetRequest{
			Key:   requestId + "_" + string(k),
			Value: false,
		})
	}
	transactionState.BulkSet(stateReqs)

	transactionInstance.Open(subTransactions, transactionState, requestId)
	respond(reqCtx, withEmpty())
}<|MERGE_RESOLUTION|>--- conflicted
+++ resolved
@@ -74,28 +74,6 @@
 }
 
 type api struct {
-<<<<<<< HEAD
-	endpoints                []Endpoint
-	publicEndpoints          []Endpoint
-	directMessaging          messaging.DirectMessaging
-	appChannel               channel.AppChannel
-	getComponentsFn          func() []components_v1alpha1.Component
-	resiliency               resiliency.Provider
-	stateStores              map[string]state.Store
-	transactionalStateStores map[string]state.TransactionalStore
-	secretStores             map[string]secretstores.SecretStore
-	secretsConfiguration     map[string]config.SecretsScope
-	actor                    actors.Actors
-	pubsubAdapter            runtime_pubsub.Adapter
-	sendToOutputBindingFn    func(name string, req *bindings.InvokeRequest) (*bindings.InvokeResponse, error)
-	id                       string
-	extendedMetadata         sync.Map
-	readyStatus              bool
-	outboundReadyStatus      bool
-	tracingSpec              config.TracingSpec
-	shutdown                 func()
-	transactions             map[string]transaction.Transaction
-=======
 	endpoints                  []Endpoint
 	publicEndpoints            []Endpoint
 	directMessaging            messaging.DirectMessaging
@@ -120,7 +98,7 @@
 	shutdown                   func()
 	getComponentsCapabilitesFn func() map[string][]string
 	daprRunTimeVersion         string
->>>>>>> 91af1367
+	transactions               map[string]transaction.Transaction
 }
 
 type registeredComponent struct {
@@ -138,28 +116,6 @@
 }
 
 const (
-<<<<<<< HEAD
-	apiVersionV1         = "v1.0"
-	apiVersionV1alpha1   = "v1.0-alpha1"
-	idParam              = "id"
-	methodParam          = "method"
-	topicParam           = "topic"
-	actorTypeParam       = "actorType"
-	actorIDParam         = "actorId"
-	storeNameParam       = "storeName"
-	stateKeyParam        = "key"
-	secretStoreNameParam = "secretStoreName"
-	secretNameParam      = "key"
-	nameParam            = "name"
-	consistencyParam     = "consistency"
-	concurrencyParam     = "concurrency"
-	pubsubnameparam      = "pubsubname"
-	traceparentHeader    = "traceparent"
-	tracestateHeader     = "tracestate"
-	daprAppID            = "dapr-app-id"
-	transactionParam     = "transactionName"
-	transactionState     = "transactionstate"
-=======
 	apiVersionV1             = "v1.0"
 	apiVersionV1alpha1       = "v1.0-alpha1"
 	idParam                  = "id"
@@ -181,7 +137,8 @@
 	tracestateHeader         = "tracestate"
 	daprAppID                = "dapr-app-id"
 	daprRuntimeVersionKey    = "daprRuntimeVersion"
->>>>>>> 91af1367
+	transactionParam         = "transactionName"
+	transactionState         = "transactionstate"
 )
 
 // NewAPI returns a new API.
@@ -201,11 +158,8 @@
 	sendToOutputBindingFn func(name string, req *bindings.InvokeRequest) (*bindings.InvokeResponse, error),
 	tracingSpec config.TracingSpec,
 	shutdown func(),
-<<<<<<< HEAD
+	getComponentsCapabilitiesFn func() map[string][]string,
 	transactions map[string]transaction.Transaction,
-=======
-	getComponentsCapabilitiesFn func() map[string][]string,
->>>>>>> 91af1367
 ) API {
 	transactionalStateStores := map[string]state.TransactionalStore{}
 	for key, store := range stateStores {
@@ -214,23 +168,6 @@
 		}
 	}
 	api := &api{
-<<<<<<< HEAD
-		appChannel:               appChannel,
-		getComponentsFn:          getComponentsFn,
-		resiliency:               resiliency,
-		directMessaging:          directMessaging,
-		stateStores:              stateStores,
-		transactionalStateStores: transactionalStateStores,
-		secretStores:             secretStores,
-		secretsConfiguration:     secretsConfiguration,
-		actor:                    actor,
-		pubsubAdapter:            pubsubAdapter,
-		sendToOutputBindingFn:    sendToOutputBindingFn,
-		id:                       appID,
-		tracingSpec:              tracingSpec,
-		shutdown:                 shutdown,
-		transactions:             transactions,
-=======
 		appChannel:                 appChannel,
 		getComponentsFn:            getComponentsFn,
 		resiliency:                 resiliency,
@@ -250,7 +187,7 @@
 		shutdown:                   shutdown,
 		getComponentsCapabilitesFn: getComponentsCapabilitiesFn,
 		daprRunTimeVersion:         version.Version(),
->>>>>>> 91af1367
+		transactions:               transactions,
 	}
 
 	metadataEndpoints := api.constructMetadataEndpoints()
@@ -266,12 +203,8 @@
 	api.endpoints = append(api.endpoints, api.constructBindingsEndpoints()...)
 	api.endpoints = append(api.endpoints, api.constructConfigurationEndpoints()...)
 	api.endpoints = append(api.endpoints, healthEndpoints...)
-<<<<<<< HEAD
+	api.endpoints = append(api.endpoints, api.constructDistributedLockEndpoints()...)
 	api.endpoints = append(api.endpoints, api.constructTransactionEndpoints()...)
-=======
-	api.endpoints = append(api.endpoints, api.constructDistributedLockEndpoints()...)
->>>>>>> 91af1367
-
 	api.publicEndpoints = append(api.publicEndpoints, metadataEndpoints...)
 	api.publicEndpoints = append(api.publicEndpoints, healthEndpoints...)
 
