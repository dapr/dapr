/*
Copyright 2022 The Dapr Authors
Licensed under the Apache License, Version 2.0 (the "License");
you may not use this file except in compliance with the License.
You may obtain a copy of the License at
    http://www.apache.org/licenses/LICENSE-2.0
Unless required by applicable law or agreed to in writing, software
distributed under the License is distributed on an "AS IS" BASIS,
WITHOUT WARRANTIES OR CONDITIONS OF ANY KIND, either express or implied.
See the License for the specific language governing permissions and
limitations under the License.
*/

package http

import (
	"bytes"
	"context"
	"encoding/base64"
	"encoding/json"
	"errors"
	"fmt"
	nethttp "net/http"
	"strconv"
	"strings"
	"sync"
	"time"

	"github.com/fasthttp/router"
	"github.com/mitchellh/mapstructure"
	"github.com/valyala/fasthttp"
	"go.opentelemetry.io/otel/trace"
	"google.golang.org/grpc/codes"
	"google.golang.org/grpc/status"

	"github.com/dapr/components-contrib/bindings"
	"github.com/dapr/components-contrib/configuration"
	"github.com/dapr/components-contrib/lock"
	contribMetadata "github.com/dapr/components-contrib/metadata"
	"github.com/dapr/components-contrib/pubsub"
	"github.com/dapr/components-contrib/secretstores"
	"github.com/dapr/components-contrib/state"
	wfs "github.com/dapr/components-contrib/workflows"
	"github.com/dapr/dapr/pkg/actors"
	componentsV1alpha1 "github.com/dapr/dapr/pkg/apis/components/v1alpha1"
	"github.com/dapr/dapr/pkg/buildinfo"
	"github.com/dapr/dapr/pkg/channel"
	"github.com/dapr/dapr/pkg/channel/http"
	lockLoader "github.com/dapr/dapr/pkg/components/lock"
	stateLoader "github.com/dapr/dapr/pkg/components/state"
	"github.com/dapr/dapr/pkg/concurrency"
	"github.com/dapr/dapr/pkg/config"
	diag "github.com/dapr/dapr/pkg/diagnostics"
	diagUtils "github.com/dapr/dapr/pkg/diagnostics/utils"
	"github.com/dapr/dapr/pkg/encryption"
	"github.com/dapr/dapr/pkg/grpc/universalapi"
	"github.com/dapr/dapr/pkg/messages"
	"github.com/dapr/dapr/pkg/messaging"
	invokev1 "github.com/dapr/dapr/pkg/messaging/v1"
	runtimev1pb "github.com/dapr/dapr/pkg/proto/runtime/v1"
	"github.com/dapr/dapr/pkg/resiliency"
	"github.com/dapr/dapr/pkg/resiliency/breaker"
	runtimePubsub "github.com/dapr/dapr/pkg/runtime/pubsub"
	"github.com/dapr/dapr/utils"
)

// API returns a list of HTTP endpoints for Dapr.
type API interface {
	APIEndpoints() []Endpoint
	PublicEndpoints() []Endpoint
	MarkStatusAsReady()
	MarkStatusAsOutboundReady()
	SetAppChannel(appChannel channel.AppChannel)
	SetDirectMessaging(directMessaging messaging.DirectMessaging)
	SetActorRuntime(actor actors.Actors)
}

type api struct {
	universal                  *universalapi.UniversalAPI
	endpoints                  []Endpoint
	publicEndpoints            []Endpoint
	directMessaging            messaging.DirectMessaging
	appChannel                 channel.AppChannel
	getComponentsFn            func() []componentsV1alpha1.Component
	getSubscriptionsFn         func() ([]runtimePubsub.Subscription, error)
	resiliency                 resiliency.Provider
	stateStores                map[string]state.Store
	workflowComponents         map[string]wfs.Workflow
	lockStores                 map[string]lock.Store
	configurationStores        map[string]configuration.Store
	configurationSubscribe     map[string]chan struct{}
	transactionalStateStores   map[string]state.TransactionalStore
	actor                      actors.Actors
	pubsubAdapter              runtimePubsub.Adapter
	sendToOutputBindingFn      func(name string, req *bindings.InvokeRequest) (*bindings.InvokeResponse, error)
	id                         string
	extendedMetadata           sync.Map
	readyStatus                bool
	outboundReadyStatus        bool
	tracingSpec                config.TracingSpec
	shutdown                   func()
	getComponentsCapabilitesFn func() map[string][]string
	daprRunTimeVersion         string
	maxRequestBodySize         int64 // In bytes
}

type registeredComponent struct {
	Name         string   `json:"name"`
	Type         string   `json:"type"`
	Version      string   `json:"version"`
	Capabilities []string `json:"capabilities"`
}

type pubsubSubscription struct {
	PubsubName      string                    `json:"pubsubname"`
	Topic           string                    `json:"topic"`
	DeadLetterTopic string                    `json:"deadLetterTopic"`
	Metadata        map[string]string         `json:"metadata"`
	Rules           []*pubsubSubscriptionRule `json:"rules,omitempty"`
}

type pubsubSubscriptionRule struct {
	Match string `json:"match"`
	Path  string `json:"path"`
}

type metadata struct {
	ID                   string                     `json:"id"`
	ActiveActorsCount    []actors.ActiveActorsCount `json:"actors"`
	Extended             map[string]string          `json:"extended"`
	RegisteredComponents []registeredComponent      `json:"components"`
	Subscriptions        []pubsubSubscription       `json:"subscriptions"`
}

const (
	apiVersionV1             = "v1.0"
	apiVersionV1alpha1       = "v1.0-alpha1"
	idParam                  = "id"
	methodParam              = "method"
	topicParam               = "topic"
	actorTypeParam           = "actorType"
	actorIDParam             = "actorId"
	storeNameParam           = "storeName"
	stateKeyParam            = "key"
	configurationKeyParam    = "key"
	configurationSubscribeID = "configurationSubscribeID"
	secretStoreNameParam     = "secretStoreName"
	secretNameParam          = "key"
	nameParam                = "name"
	workflowComponent        = "workflowComponent"
	workflowType             = "workflowType"
	instanceID               = "instanceID"
	consistencyParam         = "consistency"
	concurrencyParam         = "concurrency"
	pubsubnameparam          = "pubsubname"
	traceparentHeader        = "traceparent"
	tracestateHeader         = "tracestate"
	daprAppID                = "dapr-app-id"
	daprRuntimeVersionKey    = "daprRuntimeVersion"
)

// APIOpts contains the options for NewAPI.
type APIOpts struct {
	AppID                       string
	AppChannel                  channel.AppChannel
	DirectMessaging             messaging.DirectMessaging
	GetComponentsFn             func() []componentsV1alpha1.Component
	GetSubscriptionsFn          func() ([]runtimePubsub.Subscription, error)
	Resiliency                  resiliency.Provider
	StateStores                 map[string]state.Store
	WorkflowsComponents         map[string]wfs.Workflow
	LockStores                  map[string]lock.Store
	SecretStores                map[string]secretstores.SecretStore
	SecretsConfiguration        map[string]config.SecretsScope
	ConfigurationStores         map[string]configuration.Store
	PubsubAdapter               runtimePubsub.Adapter
	Actor                       actors.Actors
	SendToOutputBindingFn       func(name string, req *bindings.InvokeRequest) (*bindings.InvokeResponse, error)
	TracingSpec                 config.TracingSpec
	Shutdown                    func()
	GetComponentsCapabilitiesFn func() map[string][]string
	MaxRequestBodySize          int64 // In bytes
}

// NewAPI returns a new API.
func NewAPI(opts APIOpts) API {
	transactionalStateStores := map[string]state.TransactionalStore{}
	for key, store := range opts.StateStores {
		if state.FeatureTransactional.IsPresent(store.Features()) {
			transactionalStateStores[key] = store.(state.TransactionalStore)
		}
	}
	api := &api{
		id:                         opts.AppID,
		appChannel:                 opts.AppChannel,
		directMessaging:            opts.DirectMessaging,
		getComponentsFn:            opts.GetComponentsFn,
		getSubscriptionsFn:         opts.GetSubscriptionsFn,
		resiliency:                 opts.Resiliency,
		stateStores:                opts.StateStores,
		workflowComponents:         opts.WorkflowsComponents,
		lockStores:                 opts.LockStores,
		configurationStores:        opts.ConfigurationStores,
		pubsubAdapter:              opts.PubsubAdapter,
		actor:                      opts.Actor,
		sendToOutputBindingFn:      opts.SendToOutputBindingFn,
		tracingSpec:                opts.TracingSpec,
		shutdown:                   opts.Shutdown,
		getComponentsCapabilitesFn: opts.GetComponentsCapabilitiesFn,
		maxRequestBodySize:         opts.MaxRequestBodySize,
		transactionalStateStores:   transactionalStateStores,
		configurationSubscribe:     make(map[string]chan struct{}),
<<<<<<< HEAD
		daprRunTimeVersion:         version.Version(),
		universal: &universalapi.UniversalAPI{
			Logger:               log,
			Resiliency:           opts.Resiliency,
			SecretStores:         opts.SecretStores,
			SecretsConfiguration: opts.SecretsConfiguration,
		},
=======
		daprRunTimeVersion:         buildinfo.Version(),
>>>>>>> 785d2014
	}

	metadataEndpoints := api.constructMetadataEndpoints()
	healthEndpoints := api.constructHealthzEndpoints()

	api.endpoints = append(api.endpoints, api.constructStateEndpoints()...)
	api.endpoints = append(api.endpoints, api.constructSecretEndpoints()...)
	api.endpoints = append(api.endpoints, api.constructPubSubEndpoints()...)
	api.endpoints = append(api.endpoints, api.constructActorEndpoints()...)
	api.endpoints = append(api.endpoints, api.constructDirectMessagingEndpoints()...)
	api.endpoints = append(api.endpoints, metadataEndpoints...)
	api.endpoints = append(api.endpoints, api.constructShutdownEndpoints()...)
	api.endpoints = append(api.endpoints, api.constructBindingsEndpoints()...)
	api.endpoints = append(api.endpoints, api.constructConfigurationEndpoints()...)
	api.endpoints = append(api.endpoints, healthEndpoints...)
	api.endpoints = append(api.endpoints, api.constructDistributedLockEndpoints()...)
	api.endpoints = append(api.endpoints, api.constructWorkflowEndpoints()...)

	api.publicEndpoints = append(api.publicEndpoints, metadataEndpoints...)
	api.publicEndpoints = append(api.publicEndpoints, healthEndpoints...)

	return api
}

// APIEndpoints returns the list of registered endpoints.
func (a *api) APIEndpoints() []Endpoint {
	return a.endpoints
}

// PublicEndpoints returns the list of registered endpoints.
func (a *api) PublicEndpoints() []Endpoint {
	return a.publicEndpoints
}

// MarkStatusAsReady marks the ready status of dapr.
func (a *api) MarkStatusAsReady() {
	a.readyStatus = true
}

// MarkStatusAsOutboundReady marks the ready status of dapr for outbound traffic.
func (a *api) MarkStatusAsOutboundReady() {
	a.outboundReadyStatus = true
}

// Workflow Component: Component specified in yaml (temporal, etc..)
// Workflow Type: Name of the workflow to run (function name)
// Instance ID: Identifier of the specific run
func (a *api) constructWorkflowEndpoints() []Endpoint {
	return []Endpoint{
		{
			Methods: []string{fasthttp.MethodGet},
			Route:   "workflows/{workflowComponent}/{workflowType}/{instanceID}",
			Version: apiVersionV1alpha1,
			Handler: a.onGetWorkflow,
		},
		{
			Methods: []string{fasthttp.MethodPost},
			Route:   "workflows/{workflowComponent}/{workflowType}/{instanceID}/start",
			Version: apiVersionV1alpha1,
			Handler: a.onStartWorkflow,
		},
		{
			Methods: []string{fasthttp.MethodPost},
			Route:   "workflows/{workflowComponent}/{instanceID}/terminate",
			Version: apiVersionV1alpha1,
			Handler: a.onTerminateWorkflow,
		},
	}
}

func (a *api) constructStateEndpoints() []Endpoint {
	return []Endpoint{
		{
			Methods: []string{fasthttp.MethodGet},
			Route:   "state/{storeName}/{key}",
			Version: apiVersionV1,
			Handler: a.onGetState,
		},
		{
			Methods: []string{fasthttp.MethodPost, fasthttp.MethodPut},
			Route:   "state/{storeName}",
			Version: apiVersionV1,
			Handler: a.onPostState,
		},
		{
			Methods: []string{fasthttp.MethodDelete},
			Route:   "state/{storeName}/{key}",
			Version: apiVersionV1,
			Handler: a.onDeleteState,
		},
		{
			Methods: []string{fasthttp.MethodPost, fasthttp.MethodPut},
			Route:   "state/{storeName}/bulk",
			Version: apiVersionV1,
			Handler: a.onBulkGetState,
		},
		{
			Methods: []string{fasthttp.MethodPost, fasthttp.MethodPut},
			Route:   "state/{storeName}/transaction",
			Version: apiVersionV1,
			Handler: a.onPostStateTransaction,
		},
		{
			Methods: []string{fasthttp.MethodPost, fasthttp.MethodPut},
			Route:   "state/{storeName}/query",
			Version: apiVersionV1alpha1,
			Handler: a.onQueryState,
		},
	}
}

func (a *api) constructSecretEndpoints() []Endpoint {
	return []Endpoint{
		{
			Methods: []string{fasthttp.MethodGet},
			Route:   "secrets/{secretStoreName}/bulk",
			Version: apiVersionV1,
			Handler: a.onBulkGetSecretHandler(),
		},
		{
			Methods: []string{fasthttp.MethodGet},
			Route:   "secrets/{secretStoreName}/{key}",
			Version: apiVersionV1,
			Handler: a.onGetSecretHandler(),
		},
	}
}

func (a *api) constructPubSubEndpoints() []Endpoint {
	return []Endpoint{
		{
			Methods: []string{fasthttp.MethodPost, fasthttp.MethodPut},
			Route:   "publish/{pubsubname}/{topic:*}",
			Version: apiVersionV1,
			Handler: a.onPublish,
		},
		{
			Methods: []string{fasthttp.MethodPost, fasthttp.MethodPut},
			Route:   "publish/bulk/{pubsubname}/{topic:*}",
			Version: apiVersionV1alpha1,
			Handler: a.onBulkPublish,
		},
	}
}

func (a *api) constructBindingsEndpoints() []Endpoint {
	return []Endpoint{
		{
			Methods: []string{fasthttp.MethodPost, fasthttp.MethodPut},
			Route:   "bindings/{name}",
			Version: apiVersionV1,
			Handler: a.onOutputBindingMessage,
		},
	}
}

func (a *api) constructDirectMessagingEndpoints() []Endpoint {
	return []Endpoint{
		{
			Methods:           []string{router.MethodWild},
			Route:             "invoke/{id}/method/{method:*}",
			Alias:             "{method:*}",
			Version:           apiVersionV1,
			KeepParamUnescape: true,
			Handler:           a.onDirectMessage,
		},
	}
}

func (a *api) constructActorEndpoints() []Endpoint {
	return []Endpoint{
		{
			Methods: []string{fasthttp.MethodPost, fasthttp.MethodPut},
			Route:   "actors/{actorType}/{actorId}/state",
			Version: apiVersionV1,
			Handler: a.onActorStateTransaction,
		},
		{
			Methods: []string{fasthttp.MethodGet, fasthttp.MethodPost, fasthttp.MethodDelete, fasthttp.MethodPut},
			Route:   "actors/{actorType}/{actorId}/method/{method}",
			Version: apiVersionV1,
			Handler: a.onDirectActorMessage,
		},
		{
			Methods: []string{fasthttp.MethodGet},
			Route:   "actors/{actorType}/{actorId}/state/{key}",
			Version: apiVersionV1,
			Handler: a.onGetActorState,
		},
		{
			Methods: []string{fasthttp.MethodPost, fasthttp.MethodPut},
			Route:   "actors/{actorType}/{actorId}/reminders/{name}",
			Version: apiVersionV1,
			Handler: a.onCreateActorReminder,
		},
		{
			Methods: []string{fasthttp.MethodPost, fasthttp.MethodPut},
			Route:   "actors/{actorType}/{actorId}/timers/{name}",
			Version: apiVersionV1,
			Handler: a.onCreateActorTimer,
		},
		{
			Methods: []string{fasthttp.MethodDelete},
			Route:   "actors/{actorType}/{actorId}/reminders/{name}",
			Version: apiVersionV1,
			Handler: a.onDeleteActorReminder,
		},
		{
			Methods: []string{fasthttp.MethodDelete},
			Route:   "actors/{actorType}/{actorId}/timers/{name}",
			Version: apiVersionV1,
			Handler: a.onDeleteActorTimer,
		},
		{
			Methods: []string{fasthttp.MethodGet},
			Route:   "actors/{actorType}/{actorId}/reminders/{name}",
			Version: apiVersionV1,
			Handler: a.onGetActorReminder,
		},
		{
			Methods: []string{fasthttp.MethodPatch},
			Route:   "actors/{actorType}/{actorId}/reminders/{name}",
			Version: apiVersionV1,
			Handler: a.onRenameActorReminder,
		},
	}
}

func (a *api) constructMetadataEndpoints() []Endpoint {
	return []Endpoint{
		{
			Methods: []string{fasthttp.MethodGet},
			Route:   "metadata",
			Version: apiVersionV1,
			Handler: a.onGetMetadata,
		},
		{
			Methods: []string{fasthttp.MethodPut},
			Route:   "metadata/{key}",
			Version: apiVersionV1,
			Handler: a.onPutMetadata,
		},
	}
}

func (a *api) constructShutdownEndpoints() []Endpoint {
	return []Endpoint{
		{
			Methods: []string{fasthttp.MethodPost},
			Route:   "shutdown",
			Version: apiVersionV1,
			Handler: a.onShutdown,
		},
	}
}

func (a *api) constructHealthzEndpoints() []Endpoint {
	return []Endpoint{
		{
			Methods:       []string{fasthttp.MethodGet},
			Route:         "healthz",
			Version:       apiVersionV1,
			Handler:       a.onGetHealthz,
			AlwaysAllowed: true,
			IsHealthCheck: true,
		},
		{
			Methods:       []string{fasthttp.MethodGet},
			Route:         "healthz/outbound",
			Version:       apiVersionV1,
			Handler:       a.onGetOutboundHealthz,
			AlwaysAllowed: true,
			IsHealthCheck: true,
		},
	}
}

func (a *api) constructConfigurationEndpoints() []Endpoint {
	return []Endpoint{
		{
			Methods: []string{fasthttp.MethodGet},
			Route:   "configuration/{storeName}",
			Version: apiVersionV1alpha1,
			Handler: a.onGetConfiguration,
		},
		{
			Methods: []string{fasthttp.MethodGet},
			Route:   "configuration/{storeName}/subscribe",
			Version: apiVersionV1alpha1,
			Handler: a.onSubscribeConfiguration,
		},
		{
			Methods: []string{fasthttp.MethodGet},
			Route:   "configuration/{storeName}/{configurationSubscribeID}/unsubscribe",
			Version: apiVersionV1alpha1,
			Handler: a.onUnsubscribeConfiguration,
		},
	}
}

func (a *api) constructDistributedLockEndpoints() []Endpoint {
	return []Endpoint{
		{
			Methods: []string{fasthttp.MethodPost},
			Route:   "lock/{storeName}",
			Version: apiVersionV1alpha1,
			Handler: a.onLock,
		},
		{
			Methods: []string{fasthttp.MethodPost},
			Route:   "unlock/{storeName}",
			Version: apiVersionV1alpha1,
			Handler: a.onUnlock,
		},
	}
}

func (a *api) onOutputBindingMessage(reqCtx *fasthttp.RequestCtx) {
	name := reqCtx.UserValue(nameParam).(string)
	body := reqCtx.PostBody()

	var req OutputBindingRequest
	err := json.Unmarshal(body, &req)
	if err != nil {
		msg := NewErrorResponse("ERR_MALFORMED_REQUEST", fmt.Sprintf(messages.ErrMalformedRequest, err))
		respond(reqCtx, withError(fasthttp.StatusBadRequest, msg))
		log.Debug(msg)
		return
	}

	b, err := json.Marshal(req.Data)
	if err != nil {
		msg := NewErrorResponse("ERR_MALFORMED_REQUEST_DATA", fmt.Sprintf(messages.ErrMalformedRequestData, err))
		respond(reqCtx, withError(fasthttp.StatusInternalServerError, msg))
		log.Debug(msg)
		return
	}

	// pass the trace context to output binding in metadata
	if span := diagUtils.SpanFromContext(reqCtx); span != nil {
		sc := span.SpanContext()
		if req.Metadata == nil {
			req.Metadata = map[string]string{}
		}
		// if sc is not empty context, set traceparent Header.
		if !sc.Equal(trace.SpanContext{}) {
			req.Metadata[traceparentHeader] = diag.SpanContextToW3CString(sc)
		}
		if sc.TraceState().Len() == 0 {
			req.Metadata[tracestateHeader] = diag.TraceStateToW3CString(sc)
		}
	}

	start := time.Now()
	resp, err := a.sendToOutputBindingFn(name, &bindings.InvokeRequest{
		Metadata:  req.Metadata,
		Data:      b,
		Operation: bindings.OperationKind(req.Operation),
	})
	elapsed := diag.ElapsedSince(start)

	diag.DefaultComponentMonitoring.OutputBindingEvent(context.Background(), name, req.Operation, err == nil, elapsed)

	if err != nil {
		msg := NewErrorResponse("ERR_INVOKE_OUTPUT_BINDING", fmt.Sprintf(messages.ErrInvokeOutputBinding, name, err))
		respond(reqCtx, withError(fasthttp.StatusInternalServerError, msg))
		log.Debug(msg)
		return
	}

	if resp == nil {
		respond(reqCtx, withEmpty())
	} else {
		respond(reqCtx, withMetadata(resp.Metadata), withJSON(fasthttp.StatusOK, resp.Data))
	}
}

type bulkGetRes struct {
	bulkGet   bool
	responses []state.BulkGetResponse
}

func (a *api) onBulkGetState(reqCtx *fasthttp.RequestCtx) {
	store, storeName, err := a.getStateStoreWithRequestValidation(reqCtx)
	if err != nil {
		log.Debug(err)
		return
	}

	var req BulkGetRequest
	err = json.Unmarshal(reqCtx.PostBody(), &req)
	if err != nil {
		msg := NewErrorResponse("ERR_MALFORMED_REQUEST", fmt.Sprintf(messages.ErrMalformedRequest, err))
		respond(reqCtx, withError(fasthttp.StatusBadRequest, msg))
		log.Debug(msg)
		return
	}

	// merge metadata from URL query parameters
	metadata := getMetadataFromRequest(reqCtx)
	if req.Metadata == nil {
		req.Metadata = metadata
	} else {
		for k, v := range metadata {
			req.Metadata[k] = v
		}
	}

	bulkResp := make([]BulkGetResponse, len(req.Keys))
	if len(req.Keys) == 0 {
		b, _ := json.Marshal(bulkResp)
		respond(reqCtx, withJSON(fasthttp.StatusOK, b))
		return
	}

	// try bulk get first
	reqs := make([]state.GetRequest, len(req.Keys))
	for i, k := range req.Keys {
		key, err1 := stateLoader.GetModifiedStateKey(k, storeName, a.id)
		if err1 != nil {
			msg := NewErrorResponse("ERR_MALFORMED_REQUEST", fmt.Sprintf(messages.ErrMalformedRequest, err1))
			respond(reqCtx, withError(fasthttp.StatusBadRequest, msg))
			log.Debug(err1)
			return
		}
		r := state.GetRequest{
			Key:      key,
			Metadata: req.Metadata,
		}
		reqs[i] = r
	}

	start := time.Now()
	policyDef := a.resiliency.ComponentOutboundPolicy(storeName, resiliency.Statestore)
	bgrPolicyRunner := resiliency.NewRunner[*bulkGetRes](reqCtx, policyDef)
	bgr, rErr := bgrPolicyRunner(func(ctx context.Context) (*bulkGetRes, error) {
		rBulkGet, rBulkResponse, rErr := store.BulkGet(ctx, reqs)
		return &bulkGetRes{
			bulkGet:   rBulkGet,
			responses: rBulkResponse,
		}, rErr
	})
	elapsed := diag.ElapsedSince(start)

	diag.DefaultComponentMonitoring.StateInvoked(context.Background(), storeName, diag.BulkGet, err == nil, elapsed)

	if bgr == nil {
		bgr = &bulkGetRes{}
	}

	if bgr.bulkGet {
		// if store supports bulk get
		if rErr != nil {
			msg := NewErrorResponse("ERR_MALFORMED_REQUEST", fmt.Sprintf(messages.ErrMalformedRequest, err))
			respond(reqCtx, withError(fasthttp.StatusBadRequest, msg))
			log.Debug(msg)
			return
		}

		for i := 0; i < len(bgr.responses) && i < len(req.Keys); i++ {
			bulkResp[i].Key = stateLoader.GetOriginalStateKey(bgr.responses[i].Key)
			if bgr.responses[i].Error != "" {
				log.Debugf("bulk get: error getting key %s: %s", bulkResp[i].Key, bgr.responses[i].Error)
				bulkResp[i].Error = bgr.responses[i].Error
			} else {
				bulkResp[i].Data = json.RawMessage(bgr.responses[i].Data)
				bulkResp[i].ETag = bgr.responses[i].ETag
				bulkResp[i].Metadata = bgr.responses[i].Metadata
			}
		}
	} else {
		// if store doesn't support bulk get, fallback to call get() method one by one
		limiter := concurrency.NewLimiter(req.Parallelism)

		for i, k := range req.Keys {
			bulkResp[i].Key = k

			fn := func(param interface{}) {
				r := param.(*BulkGetResponse)
				k, err := stateLoader.GetModifiedStateKey(r.Key, storeName, a.id)
				if err != nil {
					log.Debug(err)
					r.Error = err.Error()
					return
				}
				gr := &state.GetRequest{
					Key:      k,
					Metadata: metadata,
				}

				policyRunner := resiliency.NewRunner[*state.GetResponse](reqCtx, policyDef)
				resp, err := policyRunner(func(ctx context.Context) (*state.GetResponse, error) {
					return store.Get(ctx, gr)
				})
				if err != nil {
					log.Debugf("bulk get: error getting key %s: %s", r.Key, err)
					r.Error = err.Error()
				} else if resp != nil {
					r.Data = json.RawMessage(resp.Data)
					r.ETag = resp.ETag
					r.Metadata = resp.Metadata
				}
			}

			limiter.Execute(fn, &bulkResp[i])
		}
		limiter.Wait()
	}

	if encryption.EncryptedStateStore(storeName) {
		for i := range bulkResp {
			val, err := encryption.TryDecryptValue(storeName, bulkResp[i].Data)
			if err != nil {
				log.Debugf("bulk get error: %s", err)
				bulkResp[i].Error = err.Error()
				continue
			}

			bulkResp[i].Data = val
		}
	}

	b, _ := json.Marshal(bulkResp)
	respond(reqCtx, withJSON(fasthttp.StatusOK, b))
}

func (a *api) getStateStoreWithRequestValidation(reqCtx *fasthttp.RequestCtx) (state.Store, string, error) {
	if a.stateStores == nil || len(a.stateStores) == 0 {
		msg := NewErrorResponse("ERR_STATE_STORE_NOT_CONFIGURED", messages.ErrStateStoresNotConfigured)
		respond(reqCtx, withError(fasthttp.StatusInternalServerError, msg))
		log.Debug(msg)
		return nil, "", errors.New(msg.Message)
	}

	storeName := a.getStateStoreName(reqCtx)

	if a.stateStores[storeName] == nil {
		msg := NewErrorResponse("ERR_STATE_STORE_NOT_FOUND", fmt.Sprintf(messages.ErrStateStoreNotFound, storeName))
		respond(reqCtx, withError(fasthttp.StatusBadRequest, msg))
		log.Debug(msg)
		return nil, "", errors.New(msg.Message)
	}
	return a.stateStores[storeName], storeName, nil
}

func (a *api) getLockStoreWithRequestValidation(reqCtx *fasthttp.RequestCtx) (lock.Store, string, error) {
	if a.lockStores == nil || len(a.lockStores) == 0 {
		msg := NewErrorResponse("ERR_LOCK_STORE_NOT_CONFIGURED", messages.ErrLockStoresNotConfigured)
		respond(reqCtx, withError(fasthttp.StatusInternalServerError, msg))
		log.Debug(msg)
		return nil, "", errors.New(msg.Message)
	}

	storeName := a.getStateStoreName(reqCtx)

	if a.lockStores[storeName] == nil {
		msg := NewErrorResponse("ERR_LOCK_STORE_NOT_FOUND", fmt.Sprintf(messages.ErrLockStoreNotFound, storeName))
		respond(reqCtx, withError(fasthttp.StatusBadRequest, msg))
		log.Debug(msg)
		return nil, "", errors.New(msg.Message)
	}
	return a.lockStores[storeName], storeName, nil
}

// Route:   "workflows/{workflowComponent}/{workflowType}/{instanceId}",
// Workflow Component: Component specified in yaml (temporal, etc..)
// Workflow Type: Name of the workflow to run (function name)
// Instance ID: Identifier of the specific run
func (a *api) onStartWorkflow(reqCtx *fasthttp.RequestCtx) {
	startReq := wfs.StartRequest{}

	wfType := reqCtx.UserValue(workflowType).(string)
	if wfType == "" {
		msg := NewErrorResponse("ERR_NO_WORKFLOW_TYPE_PROVIDED", messages.ErrWorkflowNameMissing)
		respond(reqCtx, withError(fasthttp.StatusBadRequest, msg))
		log.Debug(msg)
		return
	}

	component := reqCtx.UserValue(workflowComponent).(string)
	if component == "" {
		msg := NewErrorResponse("ERR_NO_WORKFLOW_COMPONENT_PROVIDED", messages.ErrNoOrMissingWorkflowComponent)
		respond(reqCtx, withError(fasthttp.StatusBadRequest, msg))
		log.Debug(msg)
		return
	}
	workflowRun := a.workflowComponents[component]
	if workflowRun == nil {
		msg := NewErrorResponse("ERR_NON_EXISTENT_WORKFLOW_COMPONENT_PROVIDED", fmt.Sprintf(messages.ErWorkflowrComponentDoesNotExist, component))
		respond(reqCtx, withError(fasthttp.StatusBadRequest, msg))
		log.Debug(msg)
		return
	}

	err := json.Unmarshal(reqCtx.PostBody(), &startReq)
	if err != nil {
		msg := NewErrorResponse("ERR_MALFORMED_REQUEST", fmt.Sprintf(messages.ErrMalformedRequest, err))
		respond(reqCtx, withError(fasthttp.StatusBadRequest, msg))
		log.Debug(msg)
		return
	}

	instance := reqCtx.UserValue(instanceID).(string)
	if instance == "" {
		msg := NewErrorResponse("ERR_NO_INSTANCE_ID_PROVIDED", fmt.Sprintf(messages.ErrMissingOrEmptyInstance))
		respond(reqCtx, withError(fasthttp.StatusBadRequest, msg))
		log.Debug(msg)
		return
	}

	req := wfs.StartRequest{
		Options:           startReq.Options,
		WorkflowReference: startReq.WorkflowReference,
		WorkflowName:      wfType,
		Input:             startReq.Input,
	}
	req.WorkflowReference.InstanceID = instance

	resp, err := workflowRun.Start(reqCtx, &req)
	if err != nil {
		msg := NewErrorResponse("ERR_START_WORKFLOW", fmt.Sprintf(messages.ErrStartWorkflow, err))
		respond(reqCtx, withError(fasthttp.StatusInternalServerError, msg))
		log.Debug(msg)
		return
	}
	response, err := json.Marshal(resp)
	if err != nil {
		msg := NewErrorResponse("ERR_METADATA_GET", fmt.Sprintf(messages.ErrMetadataGet, err))
		respond(reqCtx, withError(fasthttp.StatusInternalServerError, msg))
		log.Debug(msg)
		return
	}
	log.Debug(resp)
	respond(reqCtx, withJSON(fasthttp.StatusAccepted, response))
}

func (a *api) onGetWorkflow(reqCtx *fasthttp.RequestCtx) {
	wfType := reqCtx.UserValue(workflowType).(string)
	if wfType == "" {
		msg := NewErrorResponse("ERR_NO_WORKFLOW_TYPE_PROVIDED", messages.ErrWorkflowNameMissing)
		respond(reqCtx, withError(fasthttp.StatusBadRequest, msg))
		log.Debug(msg)
		return
	}

	component := reqCtx.UserValue(workflowComponent).(string)
	if component == "" {
		msg := NewErrorResponse("ERR_NO_WORKFLOW_COMPONENT_PROVIDED", messages.ErrNoOrMissingWorkflowComponent)
		respond(reqCtx, withError(fasthttp.StatusBadRequest, msg))
		log.Debug(msg)
		return
	}

	instance := reqCtx.UserValue(instanceID).(string)
	if instance == "" {
		msg := NewErrorResponse("ERR_NO_INSTANCE_ID_PROVIDED", messages.ErrMissingOrEmptyInstance)
		respond(reqCtx, withError(fasthttp.StatusBadRequest, msg))
		log.Debug(msg)
		return
	}

	workflowRun := a.workflowComponents[component]
	if workflowRun == nil {
		msg := NewErrorResponse("ERR_NON_EXISTENT_WORKFLOW_COMPONENT_PROVIDED", fmt.Sprintf(messages.ErWorkflowrComponentDoesNotExist, component))
		respond(reqCtx, withError(fasthttp.StatusBadRequest, msg))
		log.Debug(msg)
		return
	}

	req := wfs.WorkflowReference{
		InstanceID: instance,
	}

	resp, err := workflowRun.Get(reqCtx, &req)
	if err != nil {
		msg := NewErrorResponse("ERR_GET_WORKFLOW", fmt.Sprintf(messages.ErrWorkflowGetResponse, err))
		respond(reqCtx, withError(fasthttp.StatusInternalServerError, msg))
		log.Debug(msg)
		return
	}
	response, err := json.Marshal(resp)
	if err != nil {
		msg := NewErrorResponse("ERR_METADATA_GET", fmt.Sprintf(messages.ErrMetadataGet, err))
		respond(reqCtx, withError(fasthttp.StatusInternalServerError, msg))
		log.Debug(msg)
		return
	}
	respond(reqCtx, withJSON(fasthttp.StatusAccepted, response))
}

func (a *api) onTerminateWorkflow(reqCtx *fasthttp.RequestCtx) {
	instance := reqCtx.UserValue(instanceID).(string)
	if instance == "" {
		msg := NewErrorResponse("ERR_NO_INSTANCE_ID_PROVIDED", messages.ErrMissingOrEmptyInstance)
		respond(reqCtx, withError(fasthttp.StatusBadRequest, msg))
		log.Debug(msg)
		return
	}

	component := reqCtx.UserValue(workflowComponent).(string)
	if component == "" {
		msg := NewErrorResponse("ERR_NO_WORKFLOW_COMPONENT_PROVIDED", messages.ErrNoOrMissingWorkflowComponent)
		respond(reqCtx, withError(fasthttp.StatusBadRequest, msg))
		log.Debug(msg)
		return
	}

	workflowRun := a.workflowComponents[component]
	if workflowRun == nil {
		msg := NewErrorResponse("ERR_NON_EXISTENT_WORKFLOW_COMPONENT_PROVIDED", fmt.Sprintf(messages.ErWorkflowrComponentDoesNotExist, component))
		respond(reqCtx, withError(fasthttp.StatusBadRequest, msg))
		log.Debug(msg)
		return
	}

	req := wfs.WorkflowReference{
		InstanceID: instance,
	}

	err := workflowRun.Terminate(reqCtx, &req)
	if err != nil {
		msg := NewErrorResponse("ERR_TERMINATE_WORKFLOW", fmt.Sprintf(messages.ErrTerminateWorkflow, err))
		respond(reqCtx, withError(fasthttp.StatusInternalServerError, msg))
		log.Debug(msg)
		return
	}
}

func (a *api) onGetState(reqCtx *fasthttp.RequestCtx) {
	store, storeName, err := a.getStateStoreWithRequestValidation(reqCtx)
	if err != nil {
		log.Debug(err)
		return
	}

	metadata := getMetadataFromRequest(reqCtx)

	key := reqCtx.UserValue(stateKeyParam).(string)
	consistency := string(reqCtx.QueryArgs().Peek(consistencyParam))
	k, err := stateLoader.GetModifiedStateKey(key, storeName, a.id)
	if err != nil {
		msg := NewErrorResponse("ERR_MALFORMED_REQUEST", fmt.Sprintf(messages.ErrMalformedRequest, err))
		respond(reqCtx, withError(fasthttp.StatusBadRequest, msg))
		log.Debug(err)
		return
	}
	req := &state.GetRequest{
		Key: k,
		Options: state.GetStateOption{
			Consistency: consistency,
		},
		Metadata: metadata,
	}

	start := time.Now()
	policyRunner := resiliency.NewRunner[*state.GetResponse](reqCtx,
		a.resiliency.ComponentOutboundPolicy(storeName, resiliency.Statestore),
	)
	resp, err := policyRunner(func(ctx context.Context) (*state.GetResponse, error) {
		return store.Get(ctx, req)
	})
	elapsed := diag.ElapsedSince(start)

	diag.DefaultComponentMonitoring.StateInvoked(context.Background(), storeName, diag.Get, err == nil, elapsed)

	if err != nil {
		msg := NewErrorResponse("ERR_STATE_GET", fmt.Sprintf(messages.ErrStateGet, key, storeName, err.Error()))
		respond(reqCtx, withError(fasthttp.StatusInternalServerError, msg))
		log.Debug(msg)
		return
	}

	if resp == nil || resp.Data == nil {
		respond(reqCtx, withEmpty())
		return
	}

	if encryption.EncryptedStateStore(storeName) {
		val, err := encryption.TryDecryptValue(storeName, resp.Data)
		if err != nil {
			msg := NewErrorResponse("ERR_STATE_GET", fmt.Sprintf(messages.ErrStateGet, key, storeName, err.Error()))
			respond(reqCtx, withError(fasthttp.StatusInternalServerError, msg))
			log.Debug(msg)
			return
		}

		resp.Data = val
	}

	respond(reqCtx, withJSON(fasthttp.StatusOK, resp.Data), withEtag(resp.ETag), withMetadata(resp.Metadata))
}

func (a *api) getConfigurationStoreWithRequestValidation(reqCtx *fasthttp.RequestCtx) (configuration.Store, string, error) {
	if a.configurationStores == nil || len(a.configurationStores) == 0 {
		msg := NewErrorResponse("ERR_CONFIGURATION_STORE_NOT_CONFIGURED", messages.ErrConfigurationStoresNotConfigured)
		respond(reqCtx, withError(fasthttp.StatusInternalServerError, msg))
		log.Debug(msg)
		return nil, "", errors.New(msg.Message)
	}

	storeName := a.getStateStoreName(reqCtx)

	if a.configurationStores[storeName] == nil {
		msg := NewErrorResponse("ERR_CONFIGURATION_STORE_NOT_FOUND", fmt.Sprintf(messages.ErrConfigurationStoreNotFound, storeName))
		respond(reqCtx, withError(fasthttp.StatusBadRequest, msg))
		log.Debug(msg)
		return nil, "", errors.New(msg.Message)
	}
	return a.configurationStores[storeName], storeName, nil
}

type subscribeConfigurationResponse struct {
	ID string `json:"id"`
}

type UnsubscribeConfigurationResponse struct {
	Ok      bool   `protobuf:"varint,1,opt,name=ok,proto3" json:"ok,omitempty"`
	Message string `protobuf:"bytes,2,opt,name=message,proto3" json:"message,omitempty"`
}

type configurationEventHandler struct {
	api        *api
	storeName  string
	appChannel channel.AppChannel
	res        resiliency.Provider
}

func (h *configurationEventHandler) updateEventHandler(ctx context.Context, e *configuration.UpdateEvent) error {
	if h.appChannel == nil {
		err := fmt.Errorf("app channel is nil. unable to send configuration update from %s", h.storeName)
		log.Error(err)
		return err
	}
	for key := range e.Items {
		policyDef := h.res.ComponentInboundPolicy(h.storeName, resiliency.Configuration)

		eventBody := &bytes.Buffer{}
		_ = json.NewEncoder(eventBody).Encode(e)

		req := invokev1.NewInvokeMethodRequest("/configuration/"+h.storeName+"/"+key).
			WithHTTPExtension(nethttp.MethodPost, "").
			WithRawData(eventBody).
			WithContentType(invokev1.JSONContentType).
			WithReplay(policyDef.HasRetries())
		defer req.Close()

		policyRunner := resiliency.NewRunner[any](ctx, policyDef)
		_, err := policyRunner(func(ctx context.Context) (any, error) {
			rResp, rErr := h.appChannel.InvokeMethod(ctx, req)
			if rErr != nil {
				return nil, rErr
			}
			if rResp != nil {
				defer rResp.Close()
			}

			if rResp != nil && rResp.Status().Code != nethttp.StatusOK {
				return nil, fmt.Errorf("error sending configuration item to application, status %d", rResp.Status().Code)
			}
			return nil, nil
		})
		if err != nil {
			log.Errorf("error sending configuration item to the app: %v", err)
		}
	}
	return nil
}

func (a *api) onLock(reqCtx *fasthttp.RequestCtx) {
	store, storeName, err := a.getLockStoreWithRequestValidation(reqCtx)
	if err != nil {
		log.Debug(err)
		return
	}

	req := lock.TryLockRequest{}
	err = json.Unmarshal(reqCtx.PostBody(), &req)
	if err != nil {
		msg := NewErrorResponse("ERR_MALFORMED_REQUEST", err.Error())
		respond(reqCtx, withError(fasthttp.StatusBadRequest, msg))
		log.Debug(msg)
		return
	}

	req.ResourceID, err = lockLoader.GetModifiedLockKey(req.ResourceID, storeName, a.id)
	if err != nil {
		msg := NewErrorResponse("ERR_TRY_LOCK", err.Error())
		respond(reqCtx, withError(fasthttp.StatusInternalServerError, msg))
		log.Debug(msg)
		return
	}

	policyRunner := resiliency.NewRunner[*lock.TryLockResponse](reqCtx,
		a.resiliency.ComponentOutboundPolicy(storeName, resiliency.Lock),
	)
	resp, err := policyRunner(func(ctx context.Context) (*lock.TryLockResponse, error) {
		return store.TryLock(ctx, &req)
	})
	if err != nil {
		msg := NewErrorResponse("ERR_TRY_LOCK", err.Error())
		respond(reqCtx, withError(fasthttp.StatusInternalServerError, msg))
		log.Debug(msg)
		return
	}

	b, _ := json.Marshal(resp)
	respond(reqCtx, withJSON(200, b))
}

func (a *api) onUnlock(reqCtx *fasthttp.RequestCtx) {
	store, storeName, err := a.getLockStoreWithRequestValidation(reqCtx)
	if err != nil {
		log.Debug(err)
		return
	}

	req := &lock.UnlockRequest{}
	err = json.Unmarshal(reqCtx.PostBody(), req)
	if err != nil {
		msg := NewErrorResponse("ERR_MALFORMED_REQUEST", err.Error())
		respond(reqCtx, withError(fasthttp.StatusBadRequest, msg))
		log.Debug(msg)
		return
	}

	req.ResourceID, err = lockLoader.GetModifiedLockKey(req.ResourceID, storeName, a.id)
	if err != nil {
		msg := NewErrorResponse("ERR_UNLOCK", err.Error())
		respond(reqCtx, withError(fasthttp.StatusInternalServerError, msg))
		log.Debug(msg)
		return
	}

	policyRunner := resiliency.NewRunner[*lock.UnlockResponse](reqCtx,
		a.resiliency.ComponentOutboundPolicy(storeName, resiliency.Lock),
	)
	resp, err := policyRunner(func(ctx context.Context) (*lock.UnlockResponse, error) {
		return store.Unlock(ctx, req)
	})
	if err != nil {
		msg := NewErrorResponse("ERR_UNLOCK", err.Error())
		respond(reqCtx, withError(fasthttp.StatusInternalServerError, msg))
		log.Debug(msg)
		return
	}

	b, _ := json.Marshal(resp)
	respond(reqCtx, withJSON(200, b))
}

func (a *api) onSubscribeConfiguration(reqCtx *fasthttp.RequestCtx) {
	store, storeName, err := a.getConfigurationStoreWithRequestValidation(reqCtx)
	if err != nil {
		log.Debug(err)
		return
	}
	if a.appChannel == nil {
		msg := NewErrorResponse("ERR_APP_CHANNEL_NIL", "app channel is not initialized. cannot subscribe to configuration updates")
		respond(reqCtx, withError(fasthttp.StatusInternalServerError, msg))
		log.Debug(msg)
		return
	}
	metadata := getMetadataFromRequest(reqCtx)
	subscribeKeys := make([]string, 0)

	keys := make([]string, 0)
	queryKeys := reqCtx.QueryArgs().PeekMulti(configurationKeyParam)
	for _, queryKeyByte := range queryKeys {
		keys = append(keys, string(queryKeyByte))
	}

	if len(keys) > 0 {
		subscribeKeys = append(subscribeKeys, keys...)
	}

	req := &configuration.SubscribeRequest{
		Keys:     subscribeKeys,
		Metadata: metadata,
	}

	// create handler
	handler := &configurationEventHandler{
		api:        a,
		storeName:  storeName,
		appChannel: a.appChannel,
		res:        a.resiliency,
	}

	start := time.Now()
	policyRunner := resiliency.NewRunner[string](reqCtx,
		a.resiliency.ComponentOutboundPolicy(storeName, resiliency.Configuration),
	)
	subscribeID, err := policyRunner(func(ctx context.Context) (string, error) {
		return store.Subscribe(ctx, req, handler.updateEventHandler)
	})
	elapsed := diag.ElapsedSince(start)

	diag.DefaultComponentMonitoring.ConfigurationInvoked(context.Background(), storeName, diag.ConfigurationSubscribe, err == nil, elapsed)

	if err != nil {
		msg := NewErrorResponse("ERR_CONFIGURATION_SUBSCRIBE", fmt.Sprintf(messages.ErrConfigurationSubscribe, keys, storeName, err.Error()))
		respond(reqCtx, withError(fasthttp.StatusInternalServerError, msg))
		log.Debug(msg)
		return
	}
	respBytes, _ := json.Marshal(&subscribeConfigurationResponse{
		ID: subscribeID,
	})
	respond(reqCtx, withJSON(fasthttp.StatusOK, respBytes))
}

func (a *api) onUnsubscribeConfiguration(reqCtx *fasthttp.RequestCtx) {
	store, storeName, err := a.getConfigurationStoreWithRequestValidation(reqCtx)
	if err != nil {
		log.Debug(err)
		return
	}
	subscribeID := reqCtx.UserValue(configurationSubscribeID).(string)

	req := configuration.UnsubscribeRequest{
		ID: subscribeID,
	}
	start := time.Now()
	policyRunner := resiliency.NewRunner[any](reqCtx,
		a.resiliency.ComponentOutboundPolicy(storeName, resiliency.Configuration),
	)
	_, err = policyRunner(func(ctx context.Context) (any, error) {
		return nil, store.Unsubscribe(ctx, &req)
	})
	elapsed := diag.ElapsedSince(start)
	diag.DefaultComponentMonitoring.ConfigurationInvoked(context.Background(), storeName, diag.ConfigurationUnsubscribe, err == nil, elapsed)

	if err != nil {
		msg := NewErrorResponse("ERR_CONFIGURATION_UNSUBSCRIBE", fmt.Sprintf(messages.ErrConfigurationUnsubscribe, subscribeID, err.Error()))
		errRespBytes, _ := json.Marshal(&UnsubscribeConfigurationResponse{
			Ok:      false,
			Message: msg.Message,
		})
		respond(reqCtx, withJSON(fasthttp.StatusInternalServerError, errRespBytes))
		log.Debug(msg)
		return
	}
	respBytes, _ := json.Marshal(&UnsubscribeConfigurationResponse{
		Ok: true,
	})
	respond(reqCtx, withJSON(fasthttp.StatusOK, respBytes))
}

func (a *api) onGetConfiguration(reqCtx *fasthttp.RequestCtx) {
	store, storeName, err := a.getConfigurationStoreWithRequestValidation(reqCtx)
	if err != nil {
		log.Debug(err)
		return
	}

	metadata := getMetadataFromRequest(reqCtx)

	keys := make([]string, 0)
	queryKeys := reqCtx.QueryArgs().PeekMulti(configurationKeyParam)
	for _, queryKeyByte := range queryKeys {
		keys = append(keys, string(queryKeyByte))
	}
	req := &configuration.GetRequest{
		Keys:     keys,
		Metadata: metadata,
	}

	start := time.Now()
	policyRunner := resiliency.NewRunner[*configuration.GetResponse](reqCtx,
		a.resiliency.ComponentOutboundPolicy(storeName, resiliency.Configuration),
	)
	getResponse, err := policyRunner(func(ctx context.Context) (*configuration.GetResponse, error) {
		return store.Get(ctx, req)
	})
	elapsed := diag.ElapsedSince(start)

	diag.DefaultComponentMonitoring.ConfigurationInvoked(context.Background(), storeName, diag.Get, err == nil, elapsed)

	if err != nil {
		msg := NewErrorResponse("ERR_CONFIGURATION_GET", fmt.Sprintf(messages.ErrConfigurationGet, keys, storeName, err.Error()))
		respond(reqCtx, withError(fasthttp.StatusInternalServerError, msg))
		log.Debug(msg)
		return
	}

	if getResponse == nil || getResponse.Items == nil || len(getResponse.Items) == 0 {
		respond(reqCtx, withEmpty())
		return
	}

	respBytes, _ := json.Marshal(getResponse.Items)

	respond(reqCtx, withJSON(fasthttp.StatusOK, respBytes))
}

func extractEtag(reqCtx *fasthttp.RequestCtx) (hasEtag bool, etag string) {
	reqCtx.Request.Header.VisitAll(func(key []byte, value []byte) {
		if string(key) == "If-Match" {
			etag = string(value)
			hasEtag = true
			return
		}
	})

	return hasEtag, etag
}

func (a *api) onDeleteState(reqCtx *fasthttp.RequestCtx) {
	store, storeName, err := a.getStateStoreWithRequestValidation(reqCtx)
	if err != nil {
		log.Debug(err)
		return
	}

	key := reqCtx.UserValue(stateKeyParam).(string)

	concurrency := string(reqCtx.QueryArgs().Peek(concurrencyParam))
	consistency := string(reqCtx.QueryArgs().Peek(consistencyParam))

	metadata := getMetadataFromRequest(reqCtx)
	k, err := stateLoader.GetModifiedStateKey(key, storeName, a.id)
	if err != nil {
		msg := NewErrorResponse("ERR_MALFORMED_REQUEST", err.Error())
		respond(reqCtx, withError(fasthttp.StatusBadRequest, msg))
		log.Debug(err)
		return
	}
	req := state.DeleteRequest{
		Key: k,
		Options: state.DeleteStateOption{
			Concurrency: concurrency,
			Consistency: consistency,
		},
		Metadata: metadata,
	}

	exists, etag := extractEtag(reqCtx)
	if exists {
		req.ETag = &etag
	}

	start := time.Now()
	policyRunner := resiliency.NewRunner[any](reqCtx,
		a.resiliency.ComponentOutboundPolicy(storeName, resiliency.Statestore),
	)
	_, err = policyRunner(func(ctx context.Context) (any, error) {
		return nil, store.Delete(ctx, &req)
	})
	elapsed := diag.ElapsedSince(start)

	diag.DefaultComponentMonitoring.StateInvoked(reqCtx, storeName, diag.Delete, err == nil, elapsed)

	if err != nil {
		statusCode, errMsg, resp := a.stateErrorResponse(err, "ERR_STATE_DELETE")
		resp.Message = fmt.Sprintf(messages.ErrStateDelete, key, errMsg)

		respond(reqCtx, withError(statusCode, resp))
		log.Debug(resp.Message)
		return
	}
	respond(reqCtx, withEmpty())
}

func (a *api) onGetSecretHandler() fasthttp.RequestHandler {
	return UniversalFastHTTPHandler(
		a.universal.GetSecret,
		UniversalFastHTTPHandlerOpts[*runtimev1pb.GetSecretRequest, *runtimev1pb.GetSecretResponse]{
			InModifier: func(reqCtx *fasthttp.RequestCtx, in *runtimev1pb.GetSecretRequest) (*runtimev1pb.GetSecretRequest, error) {
				in.StoreName = reqCtx.UserValue(secretStoreNameParam).(string)
				in.Key = reqCtx.UserValue(secretNameParam).(string)
				in.Metadata = getMetadataFromRequest(reqCtx)
				return in, nil
			},
			OutModifier: func(out *runtimev1pb.GetSecretResponse) (any, error) {
				// If the data is nil, return nil
				if out == nil || out.Data == nil {
					return nil, nil
				}

				// Return just the data property
				return out.Data, nil
			},
		},
	)
}

func (a *api) onBulkGetSecretHandler() fasthttp.RequestHandler {
	return UniversalFastHTTPHandler(
		a.universal.GetBulkSecret,
		UniversalFastHTTPHandlerOpts[*runtimev1pb.GetBulkSecretRequest, *runtimev1pb.GetBulkSecretResponse]{
			InModifier: func(reqCtx *fasthttp.RequestCtx, in *runtimev1pb.GetBulkSecretRequest) (*runtimev1pb.GetBulkSecretRequest, error) {
				in.StoreName = reqCtx.UserValue(secretStoreNameParam).(string)
				in.Metadata = getMetadataFromRequest(reqCtx)
				return in, nil
			},
		},
	)
}

func (a *api) onPostState(reqCtx *fasthttp.RequestCtx) {
	store, storeName, err := a.getStateStoreWithRequestValidation(reqCtx)
	if err != nil {
		log.Debug(err)
		return
	}

	reqs := []state.SetRequest{}
	err = json.Unmarshal(reqCtx.PostBody(), &reqs)
	if err != nil {
		msg := NewErrorResponse("ERR_MALFORMED_REQUEST", err.Error())
		respond(reqCtx, withError(fasthttp.StatusBadRequest, msg))
		log.Debug(msg)
		return
	}
	if len(reqs) == 0 {
		respond(reqCtx, withEmpty())
		return
	}

	metadata := getMetadataFromRequest(reqCtx)

	for i, r := range reqs {
		// merge metadata from URL query parameters
		if reqs[i].Metadata == nil {
			reqs[i].Metadata = metadata
		} else {
			for k, v := range metadata {
				reqs[i].Metadata[k] = v
			}
		}

		reqs[i].Key, err = stateLoader.GetModifiedStateKey(r.Key, storeName, a.id)
		if err != nil {
			msg := NewErrorResponse("ERR_MALFORMED_REQUEST", err.Error())
			respond(reqCtx, withError(fasthttp.StatusBadRequest, msg))
			log.Debug(err)
			return
		}

		if encryption.EncryptedStateStore(storeName) {
			data := []byte(fmt.Sprintf("%v", r.Value))
			val, encErr := encryption.TryEncryptValue(storeName, data)
			if encErr != nil {
				statusCode, errMsg, resp := a.stateErrorResponse(encErr, "ERR_STATE_SAVE")
				resp.Message = fmt.Sprintf(messages.ErrStateSave, storeName, errMsg)

				respond(reqCtx, withError(statusCode, resp))
				log.Debug(resp.Message)
				return
			}

			reqs[i].Value = val
		}
	}

	start := time.Now()
	policyRunner := resiliency.NewRunner[any](reqCtx,
		a.resiliency.ComponentOutboundPolicy(storeName, resiliency.Statestore),
	)
	_, err = policyRunner(func(ctx context.Context) (any, error) {
		return nil, store.BulkSet(ctx, reqs)
	})
	elapsed := diag.ElapsedSince(start)

	diag.DefaultComponentMonitoring.StateInvoked(reqCtx, storeName, diag.Set, err == nil, elapsed)

	if err != nil {
		storeName := a.getStateStoreName(reqCtx)

		statusCode, errMsg, resp := a.stateErrorResponse(err, "ERR_STATE_SAVE")
		resp.Message = fmt.Sprintf(messages.ErrStateSave, storeName, errMsg)

		respond(reqCtx, withError(statusCode, resp))
		log.Debug(resp.Message)
		return
	}

	respond(reqCtx, withEmpty())
}

// stateErrorResponse takes a state store error and returns a corresponding status code, error message and modified user error.
func (a *api) stateErrorResponse(err error, errorCode string) (int, string, ErrorResponse) {
	var message string
	var code int
	var etag bool
	etag, code, message = a.etagError(err)

	r := ErrorResponse{
		ErrorCode: errorCode,
	}
	if etag {
		return code, message, r
	}
	message = err.Error()

	return fasthttp.StatusInternalServerError, message, r
}

// etagError checks if the error from the state store is an etag error and returns a bool for indication,
// an status code and an error message.
func (a *api) etagError(err error) (bool, int, string) {
	e, ok := err.(*state.ETagError)
	if !ok {
		return false, -1, ""
	}
	switch e.Kind() {
	case state.ETagMismatch:
		return true, fasthttp.StatusConflict, e.Error()
	case state.ETagInvalid:
		return true, fasthttp.StatusBadRequest, e.Error()
	}

	return false, -1, ""
}

func (a *api) getStateStoreName(reqCtx *fasthttp.RequestCtx) string {
	return reqCtx.UserValue(storeNameParam).(string)
}

type invokeError struct {
	statusCode int
	msg        ErrorResponse
}

func (ie invokeError) Error() string {
	return fmt.Sprintf("invokeError (statusCode='%d') msg.errorCode='%s' msg.message='%s'", ie.statusCode, ie.msg.ErrorCode, ie.msg.Message)
}

type directMessagingPolicyRes struct {
	body        []byte
	statusCode  int
	contentType string
	headers     invokev1.DaprInternalMetadata
}

func (a *api) onDirectMessage(reqCtx *fasthttp.RequestCtx) {
	targetID := a.findTargetID(reqCtx)
	if targetID == "" {
		msg := NewErrorResponse("ERR_DIRECT_INVOKE", messages.ErrDirectInvokeNoAppID)
		respond(reqCtx, withError(fasthttp.StatusNotFound, msg))
		return
	}

	verb := strings.ToUpper(string(reqCtx.Method()))
	invokeMethodName := reqCtx.UserValue(methodParam).(string)

	if a.directMessaging == nil {
		msg := NewErrorResponse("ERR_DIRECT_INVOKE", messages.ErrDirectInvokeNotReady)
		respond(reqCtx, withError(fasthttp.StatusInternalServerError, msg))
		return
	}

	policyDef := a.resiliency.EndpointPolicy(targetID, targetID+":"+invokeMethodName)

	// Construct internal invoke method request
	req := invokev1.NewInvokeMethodRequest(invokeMethodName).
		WithHTTPExtension(verb, reqCtx.QueryArgs().String()).
		WithRawDataBytes(reqCtx.Request.Body()).
		WithContentType(string(reqCtx.Request.Header.ContentType())).
		WithReplay(policyDef.HasRetries()).
		// Save headers to internal metadata
		WithFastHTTPHeaders(&reqCtx.Request.Header)
	defer req.Close()

	policyRunner := resiliency.NewRunner[*directMessagingPolicyRes](reqCtx, policyDef)
	// Since we don't want to return the actual error, we have to extract several things in order to construct our response.
	dmpr, err := policyRunner(func(ctx context.Context) (*directMessagingPolicyRes, error) {
		dmpr := &directMessagingPolicyRes{}

		rResp, rErr := a.directMessaging.Invoke(ctx, targetID, req)
		if rResp != nil {
			defer rResp.Close()
		}
		if rErr != nil {
			// Allowlists policies that are applied on the callee side can return a Permission Denied error.
			// For everything else, treat it as a gRPC transport error
			invokeErr := invokeError{
				statusCode: fasthttp.StatusInternalServerError,
				msg:        NewErrorResponse("ERR_DIRECT_INVOKE", fmt.Sprintf(messages.ErrDirectInvoke, targetID, rErr)),
			}
			if status.Code(rErr) == codes.PermissionDenied {
				invokeErr.statusCode = invokev1.HTTPStatusFromCode(codes.PermissionDenied)
			}
			return dmpr, invokeErr
		}

		dmpr.headers = rResp.Headers()
		dmpr.contentType = rResp.ContentType()
		dmpr.body, rErr = rResp.RawDataFull()
		if rErr != nil {
			return dmpr, invokeError{
				statusCode: fasthttp.StatusInternalServerError,
				msg:        NewErrorResponse("ERR_DIRECT_INVOKE", fmt.Sprintf(messages.ErrDirectInvoke, targetID, rErr)),
			}
		}

		// Construct response
		dmpr.statusCode = int(rResp.Status().Code)
		if !rResp.IsHTTPResponse() {
			dmpr.statusCode = invokev1.HTTPStatusFromCode(codes.Code(dmpr.statusCode))
			if dmpr.statusCode != fasthttp.StatusOK {
				if dmpr.body, rErr = invokev1.ProtobufToJSON(rResp.Status()); rErr != nil {
					return dmpr, invokeError{
						statusCode: fasthttp.StatusInternalServerError,
						msg:        NewErrorResponse("ERR_MALFORMED_RESPONSE", rErr.Error()),
					}
				}
			}
		} else if dmpr.statusCode != fasthttp.StatusOK {
			return dmpr, fmt.Errorf("Received non-successful status code: %d", dmpr.statusCode) //nolint:stylecheck
		}
		return dmpr, nil
	})

	// Special case for timeouts/circuit breakers since they won't go through the rest of the logic.
	if errors.Is(err, context.DeadlineExceeded) || breaker.IsErrorPermanent(err) {
		respond(reqCtx, withError(fasthttp.StatusInternalServerError, NewErrorResponse("ERR_DIRECT_INVOKE", err.Error())))
		return
	}

	if dmpr != nil && len(dmpr.headers) > 0 {
		invokev1.InternalMetadataToHTTPHeader(reqCtx, dmpr.headers, reqCtx.Response.Header.Set)
	}

	invokeErr := invokeError{}
	if errors.As(err, &invokeErr) {
		respond(reqCtx, withError(invokeErr.statusCode, invokeErr.msg))
		return
	}

	if dmpr == nil {
		respond(reqCtx, withError(fasthttp.StatusInternalServerError, NewErrorResponse("ERR_DIRECT_INVOKE", "response object is nil")))
		return
	}

	reqCtx.Response.Header.SetContentType(dmpr.contentType)
	respond(reqCtx, with(dmpr.statusCode, dmpr.body))
}

// findTargetID tries to find ID of the target service from the following three places:
// 1. {id} in the URL's path.
// 2. Basic authentication, http://dapr-app-id:<service-id>@localhost:3500/path.
// 3. HTTP header: 'dapr-app-id'.
func (a *api) findTargetID(reqCtx *fasthttp.RequestCtx) string {
	if id := reqCtx.UserValue(idParam); id == nil {
		if appID := reqCtx.Request.Header.Peek(daprAppID); appID == nil {
			if auth := reqCtx.Request.Header.Peek(fasthttp.HeaderAuthorization); auth != nil &&
				strings.HasPrefix(string(auth), "Basic ") {
				if s, err := base64.StdEncoding.DecodeString(strings.TrimPrefix(string(auth), "Basic ")); err == nil {
					pair := strings.Split(string(s), ":")
					if len(pair) == 2 && pair[0] == daprAppID {
						return pair[1]
					}
				}
			}
		} else {
			return string(appID)
		}
	} else {
		return id.(string)
	}

	return ""
}

func (a *api) onCreateActorReminder(reqCtx *fasthttp.RequestCtx) {
	if a.actor == nil {
		msg := NewErrorResponse("ERR_ACTOR_RUNTIME_NOT_FOUND", messages.ErrActorRuntimeNotFound)
		respond(reqCtx, withError(fasthttp.StatusInternalServerError, msg))
		return
	}

	actorType := reqCtx.UserValue(actorTypeParam).(string)
	actorID := reqCtx.UserValue(actorIDParam).(string)
	name := reqCtx.UserValue(nameParam).(string)

	var req actors.CreateReminderRequest
	err := json.Unmarshal(reqCtx.PostBody(), &req)
	if err != nil {
		msg := NewErrorResponse("ERR_MALFORMED_REQUEST", fmt.Sprintf(messages.ErrMalformedRequest, err))
		respond(reqCtx, withError(fasthttp.StatusBadRequest, msg))
		log.Debug(msg)
		return
	}

	req.Name = name
	req.ActorType = actorType
	req.ActorID = actorID

	err = a.actor.CreateReminder(reqCtx, &req)
	if err != nil {
		msg := NewErrorResponse("ERR_ACTOR_REMINDER_CREATE", fmt.Sprintf(messages.ErrActorReminderCreate, err))
		respond(reqCtx, withError(fasthttp.StatusInternalServerError, msg))
		log.Debug(msg)
	} else {
		respond(reqCtx, withEmpty())
	}
}

func (a *api) onRenameActorReminder(reqCtx *fasthttp.RequestCtx) {
	if a.actor == nil {
		msg := NewErrorResponse("ERR_ACTOR_RUNTIME_NOT_FOUND", messages.ErrActorRuntimeNotFound)
		respond(reqCtx, withError(fasthttp.StatusInternalServerError, msg))
		return
	}

	actorType := reqCtx.UserValue(actorTypeParam).(string)
	actorID := reqCtx.UserValue(actorIDParam).(string)
	name := reqCtx.UserValue(nameParam).(string)

	var req actors.RenameReminderRequest
	err := json.Unmarshal(reqCtx.PostBody(), &req)
	if err != nil {
		msg := NewErrorResponse("ERR_MALFORMED_REQUEST", fmt.Sprintf(messages.ErrMalformedRequest, err))
		respond(reqCtx, withError(fasthttp.StatusBadRequest, msg))
		log.Debug(msg)
		return
	}

	req.OldName = name
	req.ActorType = actorType
	req.ActorID = actorID

	err = a.actor.RenameReminder(reqCtx, &req)
	if err != nil {
		msg := NewErrorResponse("ERR_ACTOR_REMINDER_RENAME", fmt.Sprintf(messages.ErrActorReminderRename, err))
		respond(reqCtx, withError(fasthttp.StatusInternalServerError, msg))
		log.Debug(msg)
	} else {
		respond(reqCtx, withEmpty())
	}
}

func (a *api) onCreateActorTimer(reqCtx *fasthttp.RequestCtx) {
	if a.actor == nil {
		msg := NewErrorResponse("ERR_ACTOR_RUNTIME_NOT_FOUND", messages.ErrActorRuntimeNotFound)
		respond(reqCtx, withError(fasthttp.StatusInternalServerError, msg))
		log.Debug(msg)
		return
	}

	actorType := reqCtx.UserValue(actorTypeParam).(string)
	actorID := reqCtx.UserValue(actorIDParam).(string)
	name := reqCtx.UserValue(nameParam).(string)

	var req actors.CreateTimerRequest
	err := json.Unmarshal(reqCtx.PostBody(), &req)
	if err != nil {
		msg := NewErrorResponse("ERR_MALFORMED_REQUEST", fmt.Sprintf(messages.ErrMalformedRequest, err))
		respond(reqCtx, withError(fasthttp.StatusBadRequest, msg))
		log.Debug(msg)
		return
	}

	req.Name = name
	req.ActorType = actorType
	req.ActorID = actorID

	err = a.actor.CreateTimer(reqCtx, &req)
	if err != nil {
		msg := NewErrorResponse("ERR_ACTOR_TIMER_CREATE", fmt.Sprintf(messages.ErrActorTimerCreate, err))
		respond(reqCtx, withError(fasthttp.StatusInternalServerError, msg))
		log.Debug(msg)
	} else {
		respond(reqCtx, withEmpty())
	}
}

func (a *api) onDeleteActorReminder(reqCtx *fasthttp.RequestCtx) {
	if a.actor == nil {
		msg := NewErrorResponse("ERR_ACTOR_RUNTIME_NOT_FOUND", messages.ErrActorRuntimeNotFound)
		respond(reqCtx, withError(fasthttp.StatusInternalServerError, msg))
		log.Debug(msg)
		return
	}

	actorType := reqCtx.UserValue(actorTypeParam).(string)
	actorID := reqCtx.UserValue(actorIDParam).(string)
	name := reqCtx.UserValue(nameParam).(string)

	req := actors.DeleteReminderRequest{
		Name:      name,
		ActorID:   actorID,
		ActorType: actorType,
	}

	err := a.actor.DeleteReminder(reqCtx, &req)
	if err != nil {
		msg := NewErrorResponse("ERR_ACTOR_REMINDER_DELETE", fmt.Sprintf(messages.ErrActorReminderDelete, err))
		respond(reqCtx, withError(fasthttp.StatusInternalServerError, msg))
		log.Debug(msg)
	} else {
		respond(reqCtx, withEmpty())
	}
}

func (a *api) onActorStateTransaction(reqCtx *fasthttp.RequestCtx) {
	if a.actor == nil {
		msg := NewErrorResponse("ERR_ACTOR_RUNTIME_NOT_FOUND", messages.ErrActorRuntimeNotFound)
		respond(reqCtx, withError(fasthttp.StatusInternalServerError, msg))
		log.Debug(msg)
		return
	}

	actorType := reqCtx.UserValue(actorTypeParam).(string)
	actorID := reqCtx.UserValue(actorIDParam).(string)
	body := reqCtx.PostBody()

	var ops []actors.TransactionalOperation
	err := json.Unmarshal(body, &ops)
	if err != nil {
		msg := NewErrorResponse("ERR_MALFORMED_REQUEST", err.Error())
		respond(reqCtx, withError(fasthttp.StatusBadRequest, msg))
		log.Debug(msg)
		return
	}

	hosted := a.actor.IsActorHosted(reqCtx, &actors.ActorHostedRequest{
		ActorType: actorType,
		ActorID:   actorID,
	})

	if !hosted {
		msg := NewErrorResponse("ERR_ACTOR_INSTANCE_MISSING", messages.ErrActorInstanceMissing)
		respond(reqCtx, withError(fasthttp.StatusBadRequest, msg))
		log.Debug(msg)
		return
	}

	req := actors.TransactionalRequest{
		ActorID:    actorID,
		ActorType:  actorType,
		Operations: ops,
	}

	err = a.actor.TransactionalStateOperation(reqCtx, &req)
	if err != nil {
		msg := NewErrorResponse("ERR_ACTOR_STATE_TRANSACTION_SAVE", fmt.Sprintf(messages.ErrActorStateTransactionSave, err))
		respond(reqCtx, withError(fasthttp.StatusInternalServerError, msg))
		log.Debug(msg)
	} else {
		respond(reqCtx, withEmpty())
	}
}

func (a *api) onGetActorReminder(reqCtx *fasthttp.RequestCtx) {
	if a.actor == nil {
		msg := NewErrorResponse("ERR_ACTOR_RUNTIME_NOT_FOUND", messages.ErrActorRuntimeNotFound)
		respond(reqCtx, withError(fasthttp.StatusInternalServerError, msg))
		log.Debug(msg)
		return
	}

	actorType := reqCtx.UserValue(actorTypeParam).(string)
	actorID := reqCtx.UserValue(actorIDParam).(string)
	name := reqCtx.UserValue(nameParam).(string)

	resp, err := a.actor.GetReminder(reqCtx, &actors.GetReminderRequest{
		ActorType: actorType,
		ActorID:   actorID,
		Name:      name,
	})
	if err != nil {
		msg := NewErrorResponse("ERR_ACTOR_REMINDER_GET", fmt.Sprintf(messages.ErrActorReminderGet, err))
		respond(reqCtx, withError(fasthttp.StatusInternalServerError, msg))
		log.Debug(msg)
		return
	}
	b, err := json.Marshal(resp)
	if err != nil {
		msg := NewErrorResponse("ERR_ACTOR_REMINDER_GET", fmt.Sprintf(messages.ErrActorReminderGet, err))
		respond(reqCtx, withError(fasthttp.StatusInternalServerError, msg))
		log.Debug(msg)
		return
	}

	respond(reqCtx, withJSON(fasthttp.StatusOK, b))
}

func (a *api) onDeleteActorTimer(reqCtx *fasthttp.RequestCtx) {
	if a.actor == nil {
		msg := NewErrorResponse("ERR_ACTOR_RUNTIME_NOT_FOUND", messages.ErrActorRuntimeNotFound)
		respond(reqCtx, withError(fasthttp.StatusInternalServerError, msg))
		log.Debug(msg)
		return
	}

	actorType := reqCtx.UserValue(actorTypeParam).(string)
	actorID := reqCtx.UserValue(actorIDParam).(string)
	name := reqCtx.UserValue(nameParam).(string)

	req := actors.DeleteTimerRequest{
		Name:      name,
		ActorID:   actorID,
		ActorType: actorType,
	}
	err := a.actor.DeleteTimer(reqCtx, &req)
	if err != nil {
		msg := NewErrorResponse("ERR_ACTOR_TIMER_DELETE", fmt.Sprintf(messages.ErrActorTimerDelete, err))
		respond(reqCtx, withError(fasthttp.StatusInternalServerError, msg))
		log.Debug(msg)
	} else {
		respond(reqCtx, withEmpty())
	}
}

func (a *api) onDirectActorMessage(reqCtx *fasthttp.RequestCtx) {
	if a.actor == nil {
		msg := NewErrorResponse("ERR_ACTOR_RUNTIME_NOT_FOUND", messages.ErrActorRuntimeNotFound)
		respond(reqCtx, withError(fasthttp.StatusInternalServerError, msg))
		log.Debug(msg)
		return
	}

	actorType := reqCtx.UserValue(actorTypeParam).(string)
	actorID := reqCtx.UserValue(actorIDParam).(string)
	verb := strings.ToUpper(string(reqCtx.Method()))
	method := reqCtx.UserValue(methodParam).(string)

	metadata := make(map[string][]string, reqCtx.Request.Header.Len())
	reqCtx.Request.Header.VisitAll(func(key []byte, value []byte) {
		metadata[string(key)] = []string{string(value)}
	})

	policyDef := a.resiliency.ActorPreLockPolicy(actorType, actorID)

	req := invokev1.NewInvokeMethodRequest(method).
		WithActor(actorType, actorID).
		WithHTTPExtension(verb, reqCtx.QueryArgs().String()).
		WithRawDataBytes(reqCtx.PostBody()).
		WithContentType(string(reqCtx.Request.Header.ContentType())).
		WithReplay(policyDef.HasRetries()).
		// Save headers to metadata.
		WithMetadata(metadata)
	defer req.Close()

	// Unlike other actor calls, resiliency is handled here for invocation.
	// This is due to actor invocation involving a lookup for the host.
	// Having the retry here allows us to capture that and be resilient to host failure.
	// Additionally, we don't perform timeouts at this level. This is because an actor
	// should technically wait forever on the locking mechanism. If we timeout while
	// waiting for the lock, we can also create a queue of calls that will try and continue
	// after the timeout.
	policyRunner := resiliency.NewRunnerWithOptions(reqCtx, policyDef,
		resiliency.RunnerOpts[*invokev1.InvokeMethodResponse]{
			Disposer: resiliency.DisposerCloser[*invokev1.InvokeMethodResponse],
		},
	)
	resp, err := policyRunner(func(ctx context.Context) (*invokev1.InvokeMethodResponse, error) {
		return a.actor.Call(ctx, req)
	})
	if err != nil && !errors.Is(err, actors.ErrDaprResponseHeader) {
		msg := NewErrorResponse("ERR_ACTOR_INVOKE_METHOD", fmt.Sprintf(messages.ErrActorInvoke, err))
		respond(reqCtx, withError(fasthttp.StatusInternalServerError, msg))
		log.Debug(msg)
		return
	}

	if resp == nil {
		msg := NewErrorResponse("ERR_ACTOR_INVOKE_METHOD", fmt.Sprintf(messages.ErrActorInvoke, "failed to cast response"))
		respond(reqCtx, withError(fasthttp.StatusInternalServerError, msg))
		log.Debug(msg)
		return
	}
	defer resp.Close()

	invokev1.InternalMetadataToHTTPHeader(reqCtx, resp.Headers(), reqCtx.Response.Header.Set)
	body, err := resp.RawDataFull()
	if err != nil {
		msg := NewErrorResponse("ERR_ACTOR_INVOKE_METHOD", fmt.Sprintf(messages.ErrActorInvoke, err))
		respond(reqCtx, withError(fasthttp.StatusInternalServerError, msg))
		log.Debug(msg)
		return
	}
	reqCtx.Response.Header.SetContentType(resp.ContentType())

	// Construct response.
	statusCode := int(resp.Status().Code)
	if !resp.IsHTTPResponse() {
		statusCode = invokev1.HTTPStatusFromCode(codes.Code(statusCode))
	}
	respond(reqCtx, with(statusCode, body))
}

func (a *api) onGetActorState(reqCtx *fasthttp.RequestCtx) {
	if a.actor == nil {
		msg := NewErrorResponse("ERR_ACTOR_RUNTIME_NOT_FOUND", messages.ErrActorRuntimeNotFound)
		respond(reqCtx, withError(fasthttp.StatusInternalServerError, msg))
		log.Debug(msg)
		return
	}

	actorType := reqCtx.UserValue(actorTypeParam).(string)
	actorID := reqCtx.UserValue(actorIDParam).(string)
	key := reqCtx.UserValue(stateKeyParam).(string)

	hosted := a.actor.IsActorHosted(reqCtx, &actors.ActorHostedRequest{
		ActorType: actorType,
		ActorID:   actorID,
	})

	if !hosted {
		msg := NewErrorResponse("ERR_ACTOR_INSTANCE_MISSING", messages.ErrActorInstanceMissing)
		respond(reqCtx, withError(fasthttp.StatusBadRequest, msg))
		log.Debug(msg)
		return
	}

	req := actors.GetStateRequest{
		ActorType: actorType,
		ActorID:   actorID,
		Key:       key,
	}

	resp, err := a.actor.GetState(reqCtx, &req)
	if err != nil {
		msg := NewErrorResponse("ERR_ACTOR_STATE_GET", fmt.Sprintf(messages.ErrActorStateGet, err))
		respond(reqCtx, withError(fasthttp.StatusInternalServerError, msg))
		log.Debug(msg)
	} else {
		if resp == nil || resp.Data == nil {
			respond(reqCtx, withEmpty())
			return
		}
		respond(reqCtx, withJSON(fasthttp.StatusOK, resp.Data))
	}
}

func (a *api) onGetMetadata(reqCtx *fasthttp.RequestCtx) {
	temp := make(map[string]string)

	// Copy synchronously so it can be serialized to JSON.
	a.extendedMetadata.Range(func(key, value interface{}) bool {
		temp[key.(string)] = value.(string)

		return true
	})
	temp[daprRuntimeVersionKey] = a.daprRunTimeVersion
	activeActorsCount := []actors.ActiveActorsCount{}
	if a.actor != nil {
		activeActorsCount = a.actor.GetActiveActorsCount(reqCtx)
	}
	componentsCapabilties := a.getComponentsCapabilitesFn()
	components := a.getComponentsFn()
	registeredComponents := make([]registeredComponent, 0, len(components))
	for _, comp := range components {
		registeredComp := registeredComponent{
			Name:         comp.Name,
			Version:      comp.Spec.Version,
			Type:         comp.Spec.Type,
			Capabilities: getOrDefaultCapabilites(componentsCapabilties, comp.Name),
		}
		registeredComponents = append(registeredComponents, registeredComp)
	}

	subscriptions, err := a.getSubscriptionsFn()
	if err != nil {
		msg := NewErrorResponse("ERR_PUBSUB_GET_SUBSCRIPTIONS", fmt.Sprintf(messages.ErrPubsubGetSubscriptions, err))
		respond(reqCtx, withError(fasthttp.StatusInternalServerError, msg))
		log.Debug(msg)
		return
	}
	ps := []pubsubSubscription{}
	for _, s := range subscriptions {
		ps = append(ps, pubsubSubscription{
			PubsubName:      s.PubsubName,
			Topic:           s.Topic,
			Metadata:        s.Metadata,
			DeadLetterTopic: s.DeadLetterTopic,
			Rules:           convertPubsubSubscriptionRules(s.Rules),
		})
	}

	mtd := metadata{
		ID:                   a.id,
		ActiveActorsCount:    activeActorsCount,
		Extended:             temp,
		RegisteredComponents: registeredComponents,
		Subscriptions:        ps,
	}

	mtdBytes, err := json.Marshal(mtd)
	if err != nil {
		msg := NewErrorResponse("ERR_METADATA_GET", fmt.Sprintf(messages.ErrMetadataGet, err))
		respond(reqCtx, withError(fasthttp.StatusInternalServerError, msg))
		log.Debug(msg)
	} else {
		respond(reqCtx, withJSON(fasthttp.StatusOK, mtdBytes))
	}
}

func getOrDefaultCapabilites(dict map[string][]string, key string) []string {
	if val, ok := dict[key]; ok {
		return val
	}
	return make([]string, 0)
}

func convertPubsubSubscriptionRules(rules []*runtimePubsub.Rule) []*pubsubSubscriptionRule {
	out := make([]*pubsubSubscriptionRule, 0)
	for _, r := range rules {
		out = append(out, &pubsubSubscriptionRule{
			Match: fmt.Sprintf("%s", r.Match),
			Path:  r.Path,
		})
	}
	return out
}

func (a *api) onPutMetadata(reqCtx *fasthttp.RequestCtx) {
	key := fmt.Sprintf("%v", reqCtx.UserValue("key"))
	body := reqCtx.PostBody()
	a.extendedMetadata.Store(key, string(body))
	respond(reqCtx, withEmpty())
}

func (a *api) onShutdown(reqCtx *fasthttp.RequestCtx) {
	if !reqCtx.IsPost() {
		log.Warn("Please use POST method when invoking shutdown API")
	}

	respond(reqCtx, withEmpty())
	go func() {
		a.shutdown()
	}()
}

func (a *api) onPublish(reqCtx *fasthttp.RequestCtx) {
	thepubsub, pubsubName, topic, sc, errRes := a.validateAndGetPubsubAndTopic(reqCtx)
	if errRes != nil {
		respond(reqCtx, withError(sc, *errRes))

		return
	}

	body := reqCtx.PostBody()
	contentType := string(reqCtx.Request.Header.Peek("Content-Type"))
	metadata := getMetadataFromRequest(reqCtx)
	rawPayload, metaErr := contribMetadata.IsRawPayload(metadata)
	if metaErr != nil {
		msg := NewErrorResponse("ERR_PUBSUB_REQUEST_METADATA",
			fmt.Sprintf(messages.ErrMetadataGet, metaErr.Error()))
		respond(reqCtx, withError(fasthttp.StatusBadRequest, msg))
		log.Debug(msg)

		return
	}

	// Extract trace context from context.
	span := diagUtils.SpanFromContext(reqCtx)
	// Populate W3C traceparent to cloudevent envelope
	corID := diag.SpanContextToW3CString(span.SpanContext())
	// Populate W3C tracestate to cloudevent envelope
	traceState := diag.TraceStateToW3CString(span.SpanContext())

	data := body

	if !rawPayload {
		envelope, err := runtimePubsub.NewCloudEvent(&runtimePubsub.CloudEvent{
			ID:              a.id,
			Topic:           topic,
			DataContentType: contentType,
			Data:            body,
			TraceID:         corID,
			TraceState:      traceState,
			Pubsub:          pubsubName,
		})
		if err != nil {
			msg := NewErrorResponse("ERR_PUBSUB_CLOUD_EVENTS_SER",
				fmt.Sprintf(messages.ErrPubsubCloudEventCreation, err.Error()))
			respond(reqCtx, withError(fasthttp.StatusInternalServerError, msg))
			log.Debug(msg)
			return
		}

		features := thepubsub.Features()

		pubsub.ApplyMetadata(envelope, features, metadata)

		data, err = json.Marshal(envelope)
		if err != nil {
			msg := NewErrorResponse("ERR_PUBSUB_CLOUD_EVENTS_SER",
				fmt.Sprintf(messages.ErrPubsubCloudEventsSer, topic, pubsubName, err.Error()))
			respond(reqCtx, withError(fasthttp.StatusInternalServerError, msg))
			log.Debug(msg)
			return
		}
	}

	req := pubsub.PublishRequest{
		PubsubName: pubsubName,
		Topic:      topic,
		Data:       data,
		Metadata:   metadata,
	}

	start := time.Now()
	err := a.pubsubAdapter.Publish(&req)
	elapsed := diag.ElapsedSince(start)

	diag.DefaultComponentMonitoring.PubsubEgressEvent(context.Background(), pubsubName, topic, err == nil, elapsed)

	if err != nil {
		status := fasthttp.StatusInternalServerError
		msg := NewErrorResponse("ERR_PUBSUB_PUBLISH_MESSAGE",
			fmt.Sprintf(messages.ErrPubsubPublishMessage, topic, pubsubName, err.Error()))

		if errors.As(err, &runtimePubsub.NotAllowedError{}) {
			msg = NewErrorResponse("ERR_PUBSUB_FORBIDDEN", err.Error())
			status = fasthttp.StatusForbidden
		}

		if errors.As(err, &runtimePubsub.NotFoundError{}) {
			msg = NewErrorResponse("ERR_PUBSUB_NOT_FOUND", err.Error())
			status = fasthttp.StatusBadRequest
		}

		respond(reqCtx, withError(status, msg))
		log.Debug(msg)
	} else {
		respond(reqCtx, withEmpty())
	}
}

type bulkPublishMessageEntry struct {
	EntryId     string            `json:"entryId,omitempty"` //nolint:stylecheck
	Event       interface{}       `json:"event"`
	ContentType string            `json:"contentType"`
	Metadata    map[string]string `json:"metadata,omitempty"`
}

func (a *api) onBulkPublish(reqCtx *fasthttp.RequestCtx) {
	thepubsub, pubsubName, topic, sc, errRes := a.validateAndGetPubsubAndTopic(reqCtx)
	if errRes != nil {
		respond(reqCtx, withError(sc, *errRes))

		return
	}

	body := reqCtx.PostBody()
	metadata := getMetadataFromRequest(reqCtx)
	rawPayload, metaErr := contribMetadata.IsRawPayload(metadata)
	if metaErr != nil {
		msg := NewErrorResponse("ERR_PUBSUB_REQUEST_METADATA",
			fmt.Sprintf(messages.ErrMetadataGet, metaErr.Error()))
		respond(reqCtx, withError(fasthttp.StatusBadRequest, msg))
		log.Debug(msg)

		return
	}

	// Extract trace context from context.
	span := diagUtils.SpanFromContext(reqCtx)
	// Populate W3C tracestate to cloudevent envelope
	traceState := diag.TraceStateToW3CString(span.SpanContext())

	incomingEntries := make([]bulkPublishMessageEntry, 0)
	err := json.Unmarshal(body, &incomingEntries)
	if err != nil {
		msg := NewErrorResponse("ERR_PUBSUB_EVENTS_SER",
			fmt.Sprintf(messages.ErrPubsubUnmarshal, topic, pubsubName, err.Error()))
		respond(reqCtx, withError(fasthttp.StatusBadRequest, msg))
		log.Debug(msg)

		return
	}
	entries := make([]pubsub.BulkMessageEntry, len(incomingEntries))

	entryIdSet := map[string]struct{}{} //nolint:stylecheck

	for i, entry := range incomingEntries {
		var dBytes []byte

		dBytes, cErr := ConvertEventToBytes(entry.Event, entry.ContentType)
		if cErr != nil {
			msg := NewErrorResponse("ERR_PUBSUB_EVENTS_SER",
				fmt.Sprintf(messages.ErrPubsubMarshal, topic, pubsubName, cErr.Error()))
			respond(reqCtx, withError(fasthttp.StatusBadRequest, msg))
			log.Debug(msg)
			return
		}
		entries[i] = pubsub.BulkMessageEntry{
			Event:       dBytes,
			ContentType: entry.ContentType,
		}
		if entry.Metadata != nil {
			// Populate entry metadata with request level metadata. Entry level metadata keys
			// override request level metadata.
			entries[i].Metadata = utils.PopulateMetadataForBulkPublishEntry(metadata, entry.Metadata)
		}
		if _, ok := entryIdSet[entry.EntryId]; ok || entry.EntryId == "" {
			msg := NewErrorResponse("ERR_PUBSUB_EVENTS_SER",
				fmt.Sprintf(messages.ErrPubsubMarshal, topic, pubsubName, "error: entryId is duplicated or not present for entry"))
			respond(reqCtx, withError(fasthttp.StatusBadRequest, msg))
			log.Debug(msg)

			return
		}
		entryIdSet[entry.EntryId] = struct{}{}
		entries[i].EntryId = entry.EntryId
	}

	spanMap := map[int]trace.Span{}
	// closeChildSpans method is called on every respond() call in all return paths in the following block of code.
	closeChildSpans := func(ctx *fasthttp.RequestCtx) {
		for _, span := range spanMap {
			diag.UpdateSpanStatusFromHTTPStatus(span, ctx.Response.StatusCode())
			span.End()
		}
	}
	features := thepubsub.Features()
	if !rawPayload {
		for i := range entries {
			// For multiple events in a single bulk call traceParent is different for each event.
			childSpan := diag.StartProducerSpanChildFromParent(reqCtx, span)
			// Populate W3C traceparent to cloudevent envelope
			corID := diag.SpanContextToW3CString(childSpan.SpanContext())
			spanMap[i] = childSpan

			var envelope map[string]interface{}

			envelope, err = runtimePubsub.NewCloudEvent(&runtimePubsub.CloudEvent{
				ID:              a.id,
				Topic:           topic,
				DataContentType: entries[i].ContentType,
				Data:            entries[i].Event,
				TraceID:         corID,
				TraceState:      traceState,
				Pubsub:          pubsubName,
			})
			if err != nil {
				msg := NewErrorResponse("ERR_PUBSUB_CLOUD_EVENTS_SER",
					fmt.Sprintf(messages.ErrPubsubCloudEventCreation, err.Error()))
				respond(reqCtx, withError(fasthttp.StatusInternalServerError, msg), closeChildSpans)
				log.Debug(msg)

				return
			}

			pubsub.ApplyMetadata(envelope, features, entries[i].Metadata)

			entries[i].Event, err = json.Marshal(envelope)
			if err != nil {
				msg := NewErrorResponse("ERR_PUBSUB_CLOUD_EVENTS_SER",
					fmt.Sprintf(messages.ErrPubsubCloudEventsSer, topic, pubsubName, err.Error()))
				respond(reqCtx, withError(fasthttp.StatusInternalServerError, msg), closeChildSpans)
				log.Debug(msg)

				return
			}
		}
	}

	req := pubsub.BulkPublishRequest{
		PubsubName: pubsubName,
		Topic:      topic,
		Entries:    entries,
		Metadata:   metadata,
	}

	start := time.Now()
	res, err := a.pubsubAdapter.BulkPublish(&req)
	elapsed := diag.ElapsedSince(start)

	// BulkPublishResponse contains all failed entries from the request.
	// If there are no errors, then an empty response is returned.
	bulkRes := BulkPublishResponse{}
	eventsPublished := int64(len(req.Entries))
	if len(res.FailedEntries) != 0 {
		eventsPublished -= int64(len(res.FailedEntries))
	}

	diag.DefaultComponentMonitoring.BulkPubsubEgressEvent(context.Background(), pubsubName, topic, err == nil, eventsPublished, elapsed)

	if err != nil {
		bulkRes.FailedEntries = make([]BulkPublishResponseFailedEntry, 0, len(res.FailedEntries))
		for _, r := range res.FailedEntries {
			resEntry := BulkPublishResponseFailedEntry{EntryId: r.EntryId}
			if r.Error != nil {
				resEntry.Error = r.Error.Error()
			}
			bulkRes.FailedEntries = append(bulkRes.FailedEntries, resEntry)
		}
		status := fasthttp.StatusInternalServerError
		bulkRes.ErrorCode = "ERR_PUBSUB_PUBLISH_MESSAGE"

		if errors.As(err, &runtimePubsub.NotAllowedError{}) {
			msg := NewErrorResponse("ERR_PUBSUB_FORBIDDEN", err.Error())
			status = fasthttp.StatusForbidden
			respond(reqCtx, withError(status, msg), closeChildSpans)
			log.Debug(msg)

			return
		}

		if errors.As(err, &runtimePubsub.NotFoundError{}) {
			msg := NewErrorResponse("ERR_PUBSUB_NOT_FOUND", err.Error())
			status = fasthttp.StatusBadRequest
			respond(reqCtx, withError(status, msg), closeChildSpans)
			log.Debug(msg)

			return
		}

		// Return the error along with the list of failed entries.
		resData, _ := json.Marshal(bulkRes)
		respond(reqCtx, withJSON(status, resData), closeChildSpans)
		return
	}

	// If there are no errors, then an empty response is returned.
	respond(reqCtx, withEmpty(), closeChildSpans)
}

// validateAndGetPubsubAndTopic takes input as request context and returns the pubsub interface, pubsub name, topic name,
// or error status code and an ErrorResponse object.
func (a *api) validateAndGetPubsubAndTopic(reqCtx *fasthttp.RequestCtx) (pubsub.PubSub, string, string, int, *ErrorResponse) {
	if a.pubsubAdapter == nil {
		msg := NewErrorResponse("ERR_PUBSUB_NOT_CONFIGURED", messages.ErrPubsubNotConfigured)

		return nil, "", "", fasthttp.StatusBadRequest, &msg
	}

	pubsubName := reqCtx.UserValue(pubsubnameparam).(string)
	if pubsubName == "" {
		msg := NewErrorResponse("ERR_PUBSUB_EMPTY", messages.ErrPubsubEmpty)

		return nil, "", "", fasthttp.StatusNotFound, &msg
	}

	thepubsub := a.pubsubAdapter.GetPubSub(pubsubName)
	if thepubsub == nil {
		msg := NewErrorResponse("ERR_PUBSUB_NOT_FOUND", fmt.Sprintf(messages.ErrPubsubNotFound, pubsubName))

		return nil, "", "", fasthttp.StatusNotFound, &msg
	}

	topic := reqCtx.UserValue(topicParam).(string)
	if topic == "" {
		msg := NewErrorResponse("ERR_TOPIC_EMPTY", fmt.Sprintf(messages.ErrTopicEmpty, pubsubName))

		return nil, "", "", fasthttp.StatusNotFound, &msg
	}
	return thepubsub, pubsubName, topic, fasthttp.StatusOK, nil
}

// GetStatusCodeFromMetadata extracts the http status code from the metadata if it exists.
func GetStatusCodeFromMetadata(metadata map[string]string) int {
	code := metadata[http.HTTPStatusCode]
	if code != "" {
		statusCode, err := strconv.Atoi(code)
		if err == nil {
			return statusCode
		}
	}

	return fasthttp.StatusOK
}

func (a *api) onGetHealthz(reqCtx *fasthttp.RequestCtx) {
	if !a.readyStatus {
		msg := NewErrorResponse("ERR_HEALTH_NOT_READY", messages.ErrHealthNotReady)
		respond(reqCtx, withError(fasthttp.StatusInternalServerError, msg))
		log.Debug(msg)
	} else {
		respond(reqCtx, withEmpty())
	}
}

func (a *api) onGetOutboundHealthz(reqCtx *fasthttp.RequestCtx) {
	if !a.outboundReadyStatus {
		msg := NewErrorResponse("ERR_HEALTH_NOT_READY", messages.ErrHealthNotReady)
		respond(reqCtx, withError(fasthttp.StatusInternalServerError, msg))
		log.Debug(msg)
	} else {
		respond(reqCtx, withEmpty())
	}
}

func getMetadataFromRequest(reqCtx *fasthttp.RequestCtx) map[string]string {
	metadata := map[string]string{}
	prefixBytes := []byte(metadataPrefix)
	reqCtx.QueryArgs().VisitAll(func(key []byte, value []byte) {
		if bytes.HasPrefix(key, prefixBytes) {
			k := string(key[len(prefixBytes):])
			metadata[k] = string(value)
		}
	})

	return metadata
}

func (a *api) onPostStateTransaction(reqCtx *fasthttp.RequestCtx) {
	if a.stateStores == nil || len(a.stateStores) == 0 {
		msg := NewErrorResponse("ERR_STATE_STORE_NOT_CONFIGURED", messages.ErrStateStoresNotConfigured)
		respond(reqCtx, withError(fasthttp.StatusInternalServerError, msg))
		log.Debug(msg)
		return
	}

	storeName := reqCtx.UserValue(storeNameParam).(string)
	_, ok := a.stateStores[storeName]
	if !ok {
		msg := NewErrorResponse("ERR_STATE_STORE_NOT_FOUND", fmt.Sprintf(messages.ErrStateStoreNotFound, storeName))
		respond(reqCtx, withError(fasthttp.StatusBadRequest, msg))
		log.Debug(msg)
		return
	}

	transactionalStore, ok := a.transactionalStateStores[storeName]
	if !ok {
		msg := NewErrorResponse("ERR_STATE_STORE_NOT_SUPPORTED", fmt.Sprintf(messages.ErrStateStoreNotSupported, storeName))
		respond(reqCtx, withError(fasthttp.StatusInternalServerError, msg))
		log.Debug(msg)
		return
	}

	body := reqCtx.PostBody()
	var req state.TransactionalStateRequest
	if err := json.Unmarshal(body, &req); err != nil {
		msg := NewErrorResponse("ERR_MALFORMED_REQUEST", fmt.Sprintf(messages.ErrMalformedRequest, err.Error()))
		respond(reqCtx, withError(fasthttp.StatusBadRequest, msg))
		log.Debug(msg)
		return
	}
	if len(req.Operations) == 0 {
		respond(reqCtx, withEmpty())
		return
	}

	// merge metadata from URL query parameters
	metadata := getMetadataFromRequest(reqCtx)
	if req.Metadata == nil {
		req.Metadata = metadata
	} else {
		for k, v := range metadata {
			req.Metadata[k] = v
		}
	}

	operations := make([]state.TransactionalStateOperation, len(req.Operations))
	for i, o := range req.Operations {
		switch o.Operation {
		case state.Upsert:
			var upsertReq state.SetRequest
			err := mapstructure.Decode(o.Request, &upsertReq)
			if err != nil {
				msg := NewErrorResponse("ERR_MALFORMED_REQUEST",
					fmt.Sprintf(messages.ErrMalformedRequest, err.Error()))
				respond(reqCtx, withError(fasthttp.StatusBadRequest, msg))
				log.Debug(msg)
				return
			}
			upsertReq.Key, err = stateLoader.GetModifiedStateKey(upsertReq.Key, storeName, a.id)
			if err != nil {
				msg := NewErrorResponse("ERR_MALFORMED_REQUEST", err.Error())
				respond(reqCtx, withError(fasthttp.StatusBadRequest, msg))
				log.Debug(err)
				return
			}
			operations[i] = state.TransactionalStateOperation{
				Request:   upsertReq,
				Operation: state.Upsert,
			}
		case state.Delete:
			var delReq state.DeleteRequest
			err := mapstructure.Decode(o.Request, &delReq)
			if err != nil {
				msg := NewErrorResponse("ERR_MALFORMED_REQUEST",
					fmt.Sprintf(messages.ErrMalformedRequest, err.Error()))
				respond(reqCtx, withError(fasthttp.StatusBadRequest, msg))
				log.Debug(msg)
				return
			}
			delReq.Key, err = stateLoader.GetModifiedStateKey(delReq.Key, storeName, a.id)
			if err != nil {
				msg := NewErrorResponse("ERR_MALFORMED_REQUEST", err.Error())
				respond(reqCtx, withError(fasthttp.StatusBadRequest, msg))
				log.Debug(msg)
				return
			}
			operations[i] = state.TransactionalStateOperation{
				Request:   delReq,
				Operation: state.Delete,
			}
		default:
			msg := NewErrorResponse(
				"ERR_NOT_SUPPORTED_STATE_OPERATION",
				fmt.Sprintf(messages.ErrNotSupportedStateOperation, o.Operation))
			respond(reqCtx, withError(fasthttp.StatusBadRequest, msg))
			log.Debug(msg)
			return
		}
	}

	if encryption.EncryptedStateStore(storeName) {
		for i, op := range operations {
			if op.Operation == state.Upsert {
				req := op.Request.(*state.SetRequest)
				data := []byte(fmt.Sprintf("%v", req.Value))
				val, err := encryption.TryEncryptValue(storeName, data)
				if err != nil {
					msg := NewErrorResponse(
						"ERR_SAVE_STATE",
						fmt.Sprintf(messages.ErrStateSave, storeName, err.Error()))
					respond(reqCtx, withError(fasthttp.StatusBadRequest, msg))
					log.Debug(msg)
					return
				}

				req.Value = val
				operations[i].Request = req
			}
		}
	}

	start := time.Now()
	policyRunner := resiliency.NewRunner[any](reqCtx,
		a.resiliency.ComponentOutboundPolicy(storeName, resiliency.Statestore),
	)
	storeReq := &state.TransactionalStateRequest{
		Operations: operations,
		Metadata:   req.Metadata,
	}
	_, err := policyRunner(func(ctx context.Context) (any, error) {
		return nil, transactionalStore.Multi(reqCtx, storeReq)
	})
	elapsed := diag.ElapsedSince(start)

	diag.DefaultComponentMonitoring.StateInvoked(context.Background(), storeName, diag.StateTransaction, err == nil, elapsed)

	if err != nil {
		msg := NewErrorResponse("ERR_STATE_TRANSACTION", fmt.Sprintf(messages.ErrStateTransaction, err.Error()))
		respond(reqCtx, withError(fasthttp.StatusInternalServerError, msg))
		log.Debug(msg)
	} else {
		respond(reqCtx, withEmpty())
	}
}

func (a *api) onQueryState(reqCtx *fasthttp.RequestCtx) {
	store, storeName, err := a.getStateStoreWithRequestValidation(reqCtx)
	if err != nil {
		// error has been already logged
		return
	}

	querier, ok := store.(state.Querier)
	if !ok {
		msg := NewErrorResponse("ERR_METHOD_NOT_FOUND", fmt.Sprintf(messages.ErrNotFound, "Query"))
		respond(reqCtx, withError(fasthttp.StatusNotFound, msg))
		log.Debug(msg)
		return
	}

	if encryption.EncryptedStateStore(storeName) {
		msg := NewErrorResponse("ERR_STATE_QUERY", fmt.Sprintf(messages.ErrStateQuery, storeName, "cannot query encrypted store"))
		respond(reqCtx, withError(fasthttp.StatusBadRequest, msg))
		log.Debug(msg)
		return
	}

	var req state.QueryRequest
	if err = json.Unmarshal(reqCtx.PostBody(), &req.Query); err != nil {
		msg := NewErrorResponse("ERR_MALFORMED_REQUEST", fmt.Sprintf(messages.ErrMalformedRequest, err.Error()))
		respond(reqCtx, withError(fasthttp.StatusBadRequest, msg))
		log.Debug(msg)
		return
	}
	req.Metadata = getMetadataFromRequest(reqCtx)

	start := time.Now()
	policyRunner := resiliency.NewRunner[*state.QueryResponse](reqCtx,
		a.resiliency.ComponentOutboundPolicy(storeName, resiliency.Statestore),
	)
	resp, err := policyRunner(func(ctx context.Context) (*state.QueryResponse, error) {
		return querier.Query(ctx, &req)
	})
	elapsed := diag.ElapsedSince(start)

	diag.DefaultComponentMonitoring.StateInvoked(context.Background(), storeName, diag.StateQuery, err == nil, elapsed)

	if err != nil {
		msg := NewErrorResponse("ERR_STATE_QUERY", fmt.Sprintf(messages.ErrStateQuery, storeName, err.Error()))
		respond(reqCtx, withError(fasthttp.StatusInternalServerError, msg))
		log.Debug(msg)
		return
	}
	if resp == nil || len(resp.Results) == 0 {
		respond(reqCtx, withEmpty())
		return
	}

	qresp := QueryResponse{
		Results:  make([]QueryItem, len(resp.Results)),
		Token:    resp.Token,
		Metadata: resp.Metadata,
	}
	for i := range resp.Results {
		qresp.Results[i].Key = stateLoader.GetOriginalStateKey(resp.Results[i].Key)
		qresp.Results[i].ETag = resp.Results[i].ETag
		qresp.Results[i].Error = resp.Results[i].Error
		qresp.Results[i].Data = json.RawMessage(resp.Results[i].Data)
	}

	b, _ := json.Marshal(qresp)
	respond(reqCtx, withJSON(fasthttp.StatusOK, b))
}

func (a *api) SetAppChannel(appChannel channel.AppChannel) {
	a.appChannel = appChannel
}

func (a *api) SetDirectMessaging(directMessaging messaging.DirectMessaging) {
	a.directMessaging = directMessaging
}

func (a *api) SetActorRuntime(actor actors.Actors) {
	a.actor = actor
}<|MERGE_RESOLUTION|>--- conflicted
+++ resolved
@@ -210,17 +210,13 @@
 		maxRequestBodySize:         opts.MaxRequestBodySize,
 		transactionalStateStores:   transactionalStateStores,
 		configurationSubscribe:     make(map[string]chan struct{}),
-<<<<<<< HEAD
-		daprRunTimeVersion:         version.Version(),
+		daprRunTimeVersion:         buildinfo.Version(),
 		universal: &universalapi.UniversalAPI{
 			Logger:               log,
 			Resiliency:           opts.Resiliency,
 			SecretStores:         opts.SecretStores,
 			SecretsConfiguration: opts.SecretsConfiguration,
 		},
-=======
-		daprRunTimeVersion:         buildinfo.Version(),
->>>>>>> 785d2014
 	}
 
 	metadataEndpoints := api.constructMetadataEndpoints()
