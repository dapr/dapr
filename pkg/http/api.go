/*
Copyright 2023 The Dapr Authors
Licensed under the Apache License, Version 2.0 (the "License");
you may not use this file except in compliance with the License.
You may obtain a copy of the License at
    http://www.apache.org/licenses/LICENSE-2.0
Unless required by applicable law or agreed to in writing, software
distributed under the License is distributed on an "AS IS" BASIS,
WITHOUT WARRANTIES OR CONDITIONS OF ANY KIND, either express or implied.
See the License for the specific language governing permissions and
limitations under the License.
*/

package http

import (
	"bytes"
	"context"
	"encoding/json"
	"errors"
	"fmt"
	"io"
	nethttp "net/http"
	"strconv"
	"strings"
	"time"

	kitErrorCodes "github.com/dapr/kit/errorcodes"
	"github.com/go-chi/chi/v5"
	"github.com/mitchellh/mapstructure"
	"github.com/valyala/fasthttp"
	"go.opentelemetry.io/otel/trace"
	"google.golang.org/grpc/codes"
	"google.golang.org/grpc/status"

	"github.com/dapr/components-contrib/bindings"
	"github.com/dapr/components-contrib/configuration"
	contribMetadata "github.com/dapr/components-contrib/metadata"
	"github.com/dapr/components-contrib/pubsub"
	"github.com/dapr/components-contrib/state"
	"github.com/dapr/dapr/pkg/actors"
	"github.com/dapr/dapr/pkg/channel"
	"github.com/dapr/dapr/pkg/channel/http"
	stateLoader "github.com/dapr/dapr/pkg/components/state"
	"github.com/dapr/dapr/pkg/config"
	diag "github.com/dapr/dapr/pkg/diagnostics"
	diagUtils "github.com/dapr/dapr/pkg/diagnostics/utils"
	"github.com/dapr/dapr/pkg/encryption"
	"github.com/dapr/dapr/pkg/errorcodes"
	"github.com/dapr/dapr/pkg/grpc/universalapi"
	"github.com/dapr/dapr/pkg/messages"
	"github.com/dapr/dapr/pkg/messaging"
	invokev1 "github.com/dapr/dapr/pkg/messaging/v1"
	runtimev1pb "github.com/dapr/dapr/pkg/proto/runtime/v1"
	"github.com/dapr/dapr/pkg/resiliency"
	runtimePubsub "github.com/dapr/dapr/pkg/runtime/pubsub"
	"github.com/dapr/dapr/utils"
)

// API returns a list of HTTP endpoints for Dapr.
type API interface {
	APIEndpoints() []Endpoint
	PublicEndpoints() []Endpoint
	MarkStatusAsReady()
	MarkStatusAsOutboundReady()
	SetAppChannel(appChannel channel.AppChannel)
	SetDirectMessaging(directMessaging messaging.DirectMessaging)
	SetActorRuntime(actor actors.Actors)
}

type api struct {
	universal             *universalapi.UniversalAPI
	endpoints             []Endpoint
	publicEndpoints       []Endpoint
	directMessaging       messaging.DirectMessaging
	appChannel            channel.AppChannel
	pubsubAdapter         runtimePubsub.Adapter
	sendToOutputBindingFn func(ctx context.Context, name string, req *bindings.InvokeRequest) (*bindings.InvokeResponse, error)
	readyStatus           bool
	outboundReadyStatus   bool
	tracingSpec           config.TracingSpec
	maxRequestBodySize    int64 // In bytes
	isErrorCodesEnabled   bool
}

const (
	apiVersionV1             = "v1.0"
	apiVersionV1alpha1       = "v1.0-alpha1"
	methodParam              = "method"
	wildcardParam            = "*"
	topicParam               = "topic"
	actorTypeParam           = "actorType"
	actorIDParam             = "actorId"
	storeNameParam           = "storeName"
	stateKeyParam            = "key"
	configurationKeyParam    = "key"
	configurationSubscribeID = "configurationSubscribeID"
	secretStoreNameParam     = "secretStoreName"
	secretNameParam          = "key"
	nameParam                = "name"
	workflowComponent        = "workflowComponent"
	workflowName             = "workflowName"
	instanceID               = "instanceID"
	eventName                = "eventName"
	consistencyParam         = "consistency"
	concurrencyParam         = "concurrency"
	pubsubnameparam          = "pubsubname"
	traceparentHeader        = "traceparent"
	tracestateHeader         = "tracestate"
	daprAppID                = "dapr-app-id"
	daprRuntimeVersionKey    = "daprRuntimeVersion"
)

// APIOpts contains the options for NewAPI.
type APIOpts struct {
	UniversalAPI          *universalapi.UniversalAPI
	AppChannel            channel.AppChannel
	DirectMessaging       messaging.DirectMessaging
	PubsubAdapter         runtimePubsub.Adapter
	SendToOutputBindingFn func(ctx context.Context, name string, req *bindings.InvokeRequest) (*bindings.InvokeResponse, error)
	TracingSpec           config.TracingSpec
	MaxRequestBodySize    int64 // In bytes
	IsErrorCodesEnabled   bool
}

// NewAPI returns a new API.
func NewAPI(opts APIOpts) API {
	api := &api{
		universal:             opts.UniversalAPI,
		appChannel:            opts.AppChannel,
		directMessaging:       opts.DirectMessaging,
		pubsubAdapter:         opts.PubsubAdapter,
		sendToOutputBindingFn: opts.SendToOutputBindingFn,
		tracingSpec:           opts.TracingSpec,
		maxRequestBodySize:    opts.MaxRequestBodySize,
	}

	metadataEndpoints := api.constructMetadataEndpoints()
	healthEndpoints := api.constructHealthzEndpoints()

	api.endpoints = append(api.endpoints, api.constructStateEndpoints()...)
	api.endpoints = append(api.endpoints, api.constructSecretEndpoints()...)
	api.endpoints = append(api.endpoints, api.constructPubSubEndpoints()...)
	api.endpoints = append(api.endpoints, api.constructActorEndpoints()...)
	api.endpoints = append(api.endpoints, api.constructDirectMessagingEndpoints()...)
	api.endpoints = append(api.endpoints, metadataEndpoints...)
	api.endpoints = append(api.endpoints, api.constructShutdownEndpoints()...)
	api.endpoints = append(api.endpoints, api.constructBindingsEndpoints()...)
	api.endpoints = append(api.endpoints, api.constructConfigurationEndpoints()...)
	api.endpoints = append(api.endpoints, api.constructSubtleCryptoEndpoints()...)
	api.endpoints = append(api.endpoints, api.constructCryptoEndpoints()...)
	api.endpoints = append(api.endpoints, healthEndpoints...)
	api.endpoints = append(api.endpoints, api.constructDistributedLockEndpoints()...)
	api.endpoints = append(api.endpoints, api.constructWorkflowEndpoints()...)

	api.publicEndpoints = append(api.publicEndpoints, metadataEndpoints...)
	api.publicEndpoints = append(api.publicEndpoints, healthEndpoints...)

	return api
}

// APIEndpoints returns the list of registered endpoints.
func (a *api) APIEndpoints() []Endpoint {
	return a.endpoints
}

// PublicEndpoints returns the list of registered endpoints.
func (a *api) PublicEndpoints() []Endpoint {
	return a.publicEndpoints
}

// MarkStatusAsReady marks the ready status of dapr.
func (a *api) MarkStatusAsReady() {
	a.readyStatus = true
}

// MarkStatusAsOutboundReady marks the ready status of dapr for outbound traffic.
func (a *api) MarkStatusAsOutboundReady() {
	a.outboundReadyStatus = true
}

func (a *api) constructStateEndpoints() []Endpoint {
	return []Endpoint{
		{
			Methods:         []string{nethttp.MethodGet},
			Route:           "state/{storeName}/{key}",
			Version:         apiVersionV1,
			FastHTTPHandler: a.onGetState,
		},
		{
			Methods:         []string{nethttp.MethodPost, nethttp.MethodPut},
			Route:           "state/{storeName}",
			Version:         apiVersionV1,
			FastHTTPHandler: a.onPostState,
		},
		{
			Methods:         []string{nethttp.MethodDelete},
			Route:           "state/{storeName}/{key}",
			Version:         apiVersionV1,
			FastHTTPHandler: a.onDeleteState,
		},
		{
			Methods:         []string{nethttp.MethodPost, nethttp.MethodPut},
			Route:           "state/{storeName}/bulk",
			Version:         apiVersionV1,
			FastHTTPHandler: a.onBulkGetState,
		},
		{
			Methods:         []string{nethttp.MethodPost, nethttp.MethodPut},
			Route:           "state/{storeName}/transaction",
			Version:         apiVersionV1,
			FastHTTPHandler: a.onPostStateTransaction,
		},
		{
			Methods: []string{nethttp.MethodPost, nethttp.MethodPut},
			Route:   "state/{storeName}/query",
			Version: apiVersionV1alpha1,
			Handler: a.onQueryStateHandler(),
		},
	}
}

func (a *api) constructPubSubEndpoints() []Endpoint {
	return []Endpoint{
		{
			Methods:         []string{nethttp.MethodPost, nethttp.MethodPut},
			Route:           "publish/{pubsubname}/*",
			Version:         apiVersionV1,
			FastHTTPHandler: a.onPublish,
		},
		{
			Methods:         []string{nethttp.MethodPost, nethttp.MethodPut},
			Route:           "publish/bulk/{pubsubname}/*",
			Version:         apiVersionV1alpha1,
			FastHTTPHandler: a.onBulkPublish,
		},
	}
}

func (a *api) constructBindingsEndpoints() []Endpoint {
	return []Endpoint{
		{
			Methods:         []string{nethttp.MethodPost, nethttp.MethodPut},
			Route:           "bindings/{name}",
			Version:         apiVersionV1,
			FastHTTPHandler: a.onOutputBindingMessage,
		},
	}
}

func (a *api) constructActorEndpoints() []Endpoint {
	return []Endpoint{
		{
			Methods:         []string{nethttp.MethodPost, nethttp.MethodPut},
			Route:           "actors/{actorType}/{actorId}/state",
			Version:         apiVersionV1,
			FastHTTPHandler: a.onActorStateTransaction,
		},
		{
			Methods:         []string{nethttp.MethodGet, nethttp.MethodPost, nethttp.MethodDelete, nethttp.MethodPut},
			Route:           "actors/{actorType}/{actorId}/method/{method}",
			Version:         apiVersionV1,
			FastHTTPHandler: a.onDirectActorMessage,
		},
		{
			Methods:         []string{nethttp.MethodGet},
			Route:           "actors/{actorType}/{actorId}/state/{key}",
			Version:         apiVersionV1,
			FastHTTPHandler: a.onGetActorState,
		},
		{
			Methods:         []string{nethttp.MethodPost, nethttp.MethodPut},
			Route:           "actors/{actorType}/{actorId}/reminders/{name}",
			Version:         apiVersionV1,
			FastHTTPHandler: a.onCreateActorReminder,
		},
		{
			Methods:         []string{nethttp.MethodPost, nethttp.MethodPut},
			Route:           "actors/{actorType}/{actorId}/timers/{name}",
			Version:         apiVersionV1,
			FastHTTPHandler: a.onCreateActorTimer,
		},
		{
			Methods:         []string{nethttp.MethodDelete},
			Route:           "actors/{actorType}/{actorId}/reminders/{name}",
			Version:         apiVersionV1,
			FastHTTPHandler: a.onDeleteActorReminder,
		},
		{
			Methods:         []string{nethttp.MethodDelete},
			Route:           "actors/{actorType}/{actorId}/timers/{name}",
			Version:         apiVersionV1,
			FastHTTPHandler: a.onDeleteActorTimer,
		},
		{
			Methods:         []string{nethttp.MethodGet},
			Route:           "actors/{actorType}/{actorId}/reminders/{name}",
			Version:         apiVersionV1,
			FastHTTPHandler: a.onGetActorReminder,
		},
		{
			Methods:         []string{nethttp.MethodPatch},
			Route:           "actors/{actorType}/{actorId}/reminders/{name}",
			Version:         apiVersionV1,
			FastHTTPHandler: a.onRenameActorReminder,
		},
	}
}

func (a *api) constructConfigurationEndpoints() []Endpoint {
	return []Endpoint{
		{
			Methods:         []string{nethttp.MethodGet},
			Route:           "configuration/{storeName}",
			Version:         apiVersionV1alpha1,
			FastHTTPHandler: a.onGetConfiguration,
		},
		{
			Methods:         []string{nethttp.MethodGet},
			Route:           "configuration/{storeName}",
			Version:         apiVersionV1,
			FastHTTPHandler: a.onGetConfiguration,
		},
		{
			Methods:         []string{nethttp.MethodGet},
			Route:           "configuration/{storeName}/subscribe",
			Version:         apiVersionV1alpha1,
			FastHTTPHandler: a.onSubscribeConfiguration,
		},
		{
			Methods:         []string{nethttp.MethodGet},
			Route:           "configuration/{storeName}/subscribe",
			Version:         apiVersionV1,
			FastHTTPHandler: a.onSubscribeConfiguration,
		},
		{
			Methods:         []string{nethttp.MethodGet},
			Route:           "configuration/{storeName}/{configurationSubscribeID}/unsubscribe",
			Version:         apiVersionV1alpha1,
			FastHTTPHandler: a.onUnsubscribeConfiguration,
		},
		{
			Methods:         []string{nethttp.MethodGet},
			Route:           "configuration/{storeName}/{configurationSubscribeID}/unsubscribe",
			Version:         apiVersionV1,
			FastHTTPHandler: a.onUnsubscribeConfiguration,
		},
	}
}

func (a *api) onOutputBindingMessage(reqCtx *fasthttp.RequestCtx) {
	name := reqCtx.UserValue(nameParam).(string)
	body := reqCtx.PostBody()

	var req OutputBindingRequest
	err := json.Unmarshal(body, &req)
	if err != nil {
		msg := messages.ErrMalformedRequest.WithFormat(err)
		universalFastHTTPErrorResponder(reqCtx, msg)
		log.Debug(msg)
		return
	}

	b, err := json.Marshal(req.Data)
	if err != nil {
		msg := NewErrorResponse("ERR_MALFORMED_REQUEST_DATA", fmt.Sprintf(messages.ErrMalformedRequestData, err))
		fasthttpRespond(reqCtx, fasthttpResponseWithError(nethttp.StatusInternalServerError, msg))
		log.Debug(msg)
		return
	}

	// pass the trace context to output binding in metadata
	if span := diagUtils.SpanFromContext(reqCtx); span != nil {
		sc := span.SpanContext()
		if req.Metadata == nil {
			req.Metadata = map[string]string{}
		}
		// if sc is not empty context, set traceparent Header.
		if !sc.Equal(trace.SpanContext{}) {
			req.Metadata[traceparentHeader] = diag.SpanContextToW3CString(sc)
		}
		if sc.TraceState().Len() == 0 {
			req.Metadata[tracestateHeader] = diag.TraceStateToW3CString(sc)
		}
	}

	start := time.Now()
	resp, err := a.sendToOutputBindingFn(reqCtx, name, &bindings.InvokeRequest{
		Metadata:  req.Metadata,
		Data:      b,
		Operation: bindings.OperationKind(req.Operation),
	})
	elapsed := diag.ElapsedSince(start)

	diag.DefaultComponentMonitoring.OutputBindingEvent(context.Background(), name, req.Operation, err == nil, elapsed)

	if err != nil {
		msg := NewErrorResponse("ERR_INVOKE_OUTPUT_BINDING", fmt.Sprintf(messages.ErrInvokeOutputBinding, name, err))
		fasthttpRespond(reqCtx, fasthttpResponseWithError(nethttp.StatusInternalServerError, msg))
		log.Debug(msg)
		return
	}

	if resp == nil {
		fasthttpRespond(reqCtx, fasthttpResponseWithEmpty())
	} else {
		for k, v := range resp.Metadata {
			reqCtx.Response.Header.Add(metadataPrefix+k, v)
		}
		fasthttpRespond(reqCtx, fasthttpResponseWithJSON(nethttp.StatusOK, resp.Data))
	}
}

func (a *api) onBulkGetState(reqCtx *fasthttp.RequestCtx) {
	store, storeName, err := a.getStateStoreWithRequestValidation(reqCtx)
	if err != nil {
		log.Debug(err)
		return
	}

	var req BulkGetRequest
	err = json.Unmarshal(reqCtx.PostBody(), &req)
	if err != nil {
		msg := messages.ErrMalformedRequest.WithFormat(err)
		universalFastHTTPErrorResponder(reqCtx, msg)
		log.Debug(msg)
		return
	}

	// merge metadata from URL query parameters
	metadata := getMetadataFromFastHTTPRequest(reqCtx)
	if req.Metadata == nil {
		req.Metadata = metadata
	} else {
		for k, v := range metadata {
			req.Metadata[k] = v
		}
	}

	bulkResp := make([]BulkGetResponse, len(req.Keys))
	if len(req.Keys) == 0 {
		b, _ := json.Marshal(bulkResp)
		fasthttpRespond(reqCtx, fasthttpResponseWithJSON(nethttp.StatusOK, b))
		return
	}

	var key string
	reqs := make([]state.GetRequest, len(req.Keys))
	for i, k := range req.Keys {
		key, err = stateLoader.GetModifiedStateKey(k, storeName, a.universal.AppID)
		if err != nil {
			msg := messages.ErrMalformedRequest.WithFormat(err)
			universalFastHTTPErrorResponder(reqCtx, msg)
			log.Debug(err)
			return
		}
		r := state.GetRequest{
			Key:      key,
			Metadata: req.Metadata,
		}
		reqs[i] = r
	}

	start := time.Now()
	policyRunner := resiliency.NewRunner[[]state.BulkGetResponse](reqCtx,
		a.universal.Resiliency.ComponentOutboundPolicy(storeName, resiliency.Statestore),
	)
	responses, err := policyRunner(func(ctx context.Context) ([]state.BulkGetResponse, error) {
		return store.BulkGet(ctx, reqs, state.BulkGetOpts{
			Parallelism: req.Parallelism,
		})
	})

	elapsed := diag.ElapsedSince(start)
	diag.DefaultComponentMonitoring.StateInvoked(context.Background(), storeName, diag.BulkGet, err == nil, elapsed)

	if err != nil {
		msg := NewErrorResponse("ERR_STATE_BULK_GET", err.Error())
		fasthttpRespond(reqCtx, fasthttpResponseWithError(nethttp.StatusInternalServerError, msg))
		log.Debug(msg)
		return
	}

	for i := 0; i < len(responses) && i < len(req.Keys); i++ {
		bulkResp[i].Key = stateLoader.GetOriginalStateKey(responses[i].Key)
		if responses[i].Error != "" {
			log.Debugf("bulk get: error getting key %s: %s", bulkResp[i].Key, responses[i].Error)
			bulkResp[i].Error = responses[i].Error
		} else {
			bulkResp[i].Data = json.RawMessage(responses[i].Data)
			bulkResp[i].ETag = responses[i].ETag
			bulkResp[i].Metadata = responses[i].Metadata
		}
	}

	if encryption.EncryptedStateStore(storeName) {
		for i := range bulkResp {
			if bulkResp[i].Error != "" || len(bulkResp[i].Data) == 0 {
				bulkResp[i].Data = nil
				continue
			}

			val, err := encryption.TryDecryptValue(storeName, bulkResp[i].Data)
			if err != nil {
				log.Debugf("Bulk get error: %v", err)
				bulkResp[i].Data = nil
				bulkResp[i].Error = err.Error()
				continue
			}

			bulkResp[i].Data = val
		}
	}

	b, _ := json.Marshal(bulkResp)
	fasthttpRespond(reqCtx, fasthttpResponseWithJSON(nethttp.StatusOK, b))
}

func (a *api) getStateStoreWithRequestValidation(reqCtx *fasthttp.RequestCtx) (state.Store, string, error) {
	if a.universal.CompStore.StateStoresLen() == 0 {
		err := messages.ErrStateStoresNotConfigured
		log.Debug(err)
		universalFastHTTPErrorResponder(reqCtx, err)
		return nil, "", err
	}

	storeName := a.getStateStoreName(reqCtx)

	state, ok := a.universal.CompStore.GetStateStore(storeName)
	if !ok {
		err := messages.ErrStateStoreNotFound.WithFormat(storeName)
		log.Debug(err)
		universalFastHTTPErrorResponder(reqCtx, err)
		return nil, "", err
	}
	return state, storeName, nil
}

func (a *api) onGetState(reqCtx *fasthttp.RequestCtx) {
	store, storeName, err := a.getStateStoreWithRequestValidation(reqCtx)
	if err != nil {
		log.Debug(err)
		return
	}

	metadata := getMetadataFromFastHTTPRequest(reqCtx)

	key := reqCtx.UserValue(stateKeyParam).(string)
	consistency := string(reqCtx.QueryArgs().Peek(consistencyParam))
	k, err := stateLoader.GetModifiedStateKey(key, storeName, a.universal.AppID)
	if err != nil {
		msg := messages.ErrMalformedRequest.WithFormat(err)
		universalFastHTTPErrorResponder(reqCtx, msg)
		log.Debug(err)
		return
	}
	req := &state.GetRequest{
		Key: k,
		Options: state.GetStateOption{
			Consistency: consistency,
		},
		Metadata: metadata,
	}

	start := time.Now()
	policyRunner := resiliency.NewRunner[*state.GetResponse](reqCtx,
		a.universal.Resiliency.ComponentOutboundPolicy(storeName, resiliency.Statestore),
	)
	resp, err := policyRunner(func(ctx context.Context) (*state.GetResponse, error) {
		return store.Get(ctx, req)
	})
	elapsed := diag.ElapsedSince(start)

	diag.DefaultComponentMonitoring.StateInvoked(context.Background(), storeName, diag.Get, err == nil, elapsed)

	if err != nil {
		msg := NewErrorResponse("ERR_STATE_GET", fmt.Sprintf(messages.ErrStateGet, key, storeName, err.Error()))
		fasthttpRespond(reqCtx, fasthttpResponseWithError(nethttp.StatusInternalServerError, msg))
		log.Debug(msg)
		return
	}

	if resp == nil || resp.Data == nil {
		fasthttpRespond(reqCtx, fasthttpResponseWithEmpty())
		return
	}

	if encryption.EncryptedStateStore(storeName) {
		val, err := encryption.TryDecryptValue(storeName, resp.Data)
		if err != nil {
			msg := NewErrorResponse("ERR_STATE_GET", fmt.Sprintf(messages.ErrStateGet, key, storeName, err.Error()))
			fasthttpRespond(reqCtx, fasthttpResponseWithError(nethttp.StatusInternalServerError, msg))
			log.Debug(msg)
			return
		}

		resp.Data = val
	}

	if resp.ETag != nil {
		reqCtx.Response.Header.Add(etagHeader, *resp.ETag)
	}

	for k, v := range resp.Metadata {
		reqCtx.Response.Header.Add(metadataPrefix+k, v)
	}
	fasthttpRespond(reqCtx, fasthttpResponseWithJSON(nethttp.StatusOK, resp.Data))
}

func (a *api) getConfigurationStoreWithRequestValidation(reqCtx *fasthttp.RequestCtx) (configuration.Store, string, error) {
	if a.universal.CompStore.ConfigurationsLen() == 0 {
		msg := NewErrorResponse("ERR_CONFIGURATION_STORE_NOT_CONFIGURED", messages.ErrConfigurationStoresNotConfigured)
		fasthttpRespond(reqCtx, fasthttpResponseWithError(nethttp.StatusInternalServerError, msg))
		log.Debug(msg)
		return nil, "", errors.New(msg.Message)
	}

	storeName := a.getStateStoreName(reqCtx)

	conf, ok := a.universal.CompStore.GetConfiguration(storeName)
	if !ok {
		msg := NewErrorResponse("ERR_CONFIGURATION_STORE_NOT_FOUND", fmt.Sprintf(messages.ErrConfigurationStoreNotFound, storeName))
		fasthttpRespond(reqCtx, fasthttpResponseWithError(nethttp.StatusBadRequest, msg))
		log.Debug(msg)
		return nil, "", errors.New(msg.Message)
	}
	return conf, storeName, nil
}

type subscribeConfigurationResponse struct {
	ID string `json:"id"`
}

type UnsubscribeConfigurationResponse struct {
	Ok      bool   `protobuf:"varint,1,opt,name=ok,proto3" json:"ok,omitempty"`
	Message string `protobuf:"bytes,2,opt,name=message,proto3" json:"message,omitempty"`
}

type configurationEventHandler struct {
	api        *api
	storeName  string
	appChannel channel.AppChannel
	res        resiliency.Provider
}

func (h *configurationEventHandler) updateEventHandler(ctx context.Context, e *configuration.UpdateEvent) error {
	if h.appChannel == nil {
		err := fmt.Errorf("app channel is nil. unable to send configuration update from %s", h.storeName)
		log.Error(err)
		return err
	}
	for key := range e.Items {
		policyDef := h.res.ComponentInboundPolicy(h.storeName, resiliency.Configuration)

		eventBody := &bytes.Buffer{}
		_ = json.NewEncoder(eventBody).Encode(e)

		req := invokev1.NewInvokeMethodRequest("/configuration/"+h.storeName+"/"+key).
			WithHTTPExtension(nethttp.MethodPost, "").
			WithRawData(eventBody).
			WithContentType(invokev1.JSONContentType)
		if policyDef != nil {
			req.WithReplay(policyDef.HasRetries())
		}
		defer req.Close()

		policyRunner := resiliency.NewRunner[struct{}](ctx, policyDef)
		_, err := policyRunner(func(ctx context.Context) (struct{}, error) {
			rResp, rErr := h.appChannel.InvokeMethod(ctx, req, "")
			if rErr != nil {
				return struct{}{}, rErr
			}
			if rResp != nil {
				defer rResp.Close()
			}

			if rResp != nil && rResp.Status().Code != nethttp.StatusOK {
				return struct{}{}, fmt.Errorf("error sending configuration item to application, status %d", rResp.Status().Code)
			}
			return struct{}{}, nil
		})
		if err != nil {
			log.Errorf("error sending configuration item to the app: %v", err)
		}
	}
	return nil
}

func (a *api) onSubscribeConfiguration(reqCtx *fasthttp.RequestCtx) {
	store, storeName, err := a.getConfigurationStoreWithRequestValidation(reqCtx)
	if err != nil {
		log.Debug(err)
		return
	}
	if a.appChannel == nil {
		msg := NewErrorResponse("ERR_APP_CHANNEL_NIL", "app channel is not initialized. cannot subscribe to configuration updates")
		fasthttpRespond(reqCtx, fasthttpResponseWithError(nethttp.StatusInternalServerError, msg))
		log.Debug(msg)
		return
	}
	metadata := getMetadataFromFastHTTPRequest(reqCtx)
	subscribeKeys := make([]string, 0)

	keys := make([]string, 0)
	queryKeys := reqCtx.QueryArgs().PeekMulti(configurationKeyParam)
	for _, queryKeyByte := range queryKeys {
		keys = append(keys, string(queryKeyByte))
	}

	if len(keys) > 0 {
		subscribeKeys = append(subscribeKeys, keys...)
	}

	req := &configuration.SubscribeRequest{
		Keys:     subscribeKeys,
		Metadata: metadata,
	}

	// create handler
	handler := &configurationEventHandler{
		api:        a,
		storeName:  storeName,
		appChannel: a.appChannel,
		res:        a.universal.Resiliency,
	}

	start := time.Now()
	policyRunner := resiliency.NewRunner[string](reqCtx,
		a.universal.Resiliency.ComponentOutboundPolicy(storeName, resiliency.Configuration),
	)
	subscribeID, err := policyRunner(func(ctx context.Context) (string, error) {
		return store.Subscribe(ctx, req, handler.updateEventHandler)
	})
	elapsed := diag.ElapsedSince(start)

	diag.DefaultComponentMonitoring.ConfigurationInvoked(context.Background(), storeName, diag.ConfigurationSubscribe, err == nil, elapsed)

	if err != nil {
		msg := NewErrorResponse("ERR_CONFIGURATION_SUBSCRIBE", fmt.Sprintf(messages.ErrConfigurationSubscribe, keys, storeName, err.Error()))
		fasthttpRespond(reqCtx, fasthttpResponseWithError(nethttp.StatusInternalServerError, msg))
		log.Debug(msg)
		return
	}
	respBytes, _ := json.Marshal(&subscribeConfigurationResponse{
		ID: subscribeID,
	})
	fasthttpRespond(reqCtx, fasthttpResponseWithJSON(nethttp.StatusOK, respBytes))
}

func (a *api) onUnsubscribeConfiguration(reqCtx *fasthttp.RequestCtx) {
	store, storeName, err := a.getConfigurationStoreWithRequestValidation(reqCtx)
	if err != nil {
		log.Debug(err)
		return
	}
	subscribeID := reqCtx.UserValue(configurationSubscribeID).(string)

	req := configuration.UnsubscribeRequest{
		ID: subscribeID,
	}
	start := time.Now()
	policyRunner := resiliency.NewRunner[any](reqCtx,
		a.universal.Resiliency.ComponentOutboundPolicy(storeName, resiliency.Configuration),
	)
	_, err = policyRunner(func(ctx context.Context) (any, error) {
		return nil, store.Unsubscribe(ctx, &req)
	})
	elapsed := diag.ElapsedSince(start)
	diag.DefaultComponentMonitoring.ConfigurationInvoked(context.Background(), storeName, diag.ConfigurationUnsubscribe, err == nil, elapsed)

	if err != nil {
		msg := NewErrorResponse("ERR_CONFIGURATION_UNSUBSCRIBE", fmt.Sprintf(messages.ErrConfigurationUnsubscribe, subscribeID, err.Error()))
		errRespBytes, _ := json.Marshal(&UnsubscribeConfigurationResponse{
			Ok:      false,
			Message: msg.Message,
		})
		fasthttpRespond(reqCtx, fasthttpResponseWithJSON(nethttp.StatusInternalServerError, errRespBytes))
		log.Debug(msg)
		return
	}
	respBytes, _ := json.Marshal(&UnsubscribeConfigurationResponse{
		Ok: true,
	})
	fasthttpRespond(reqCtx, fasthttpResponseWithJSON(nethttp.StatusOK, respBytes))
}

func (a *api) onGetConfiguration(reqCtx *fasthttp.RequestCtx) {
	store, storeName, err := a.getConfigurationStoreWithRequestValidation(reqCtx)
	if err != nil {
		log.Debug(err)
		return
	}

	metadata := getMetadataFromFastHTTPRequest(reqCtx)

	keys := make([]string, 0)
	queryKeys := reqCtx.QueryArgs().PeekMulti(configurationKeyParam)
	for _, queryKeyByte := range queryKeys {
		keys = append(keys, string(queryKeyByte))
	}
	req := &configuration.GetRequest{
		Keys:     keys,
		Metadata: metadata,
	}

	start := time.Now()
	policyRunner := resiliency.NewRunner[*configuration.GetResponse](reqCtx,
		a.universal.Resiliency.ComponentOutboundPolicy(storeName, resiliency.Configuration),
	)
	getResponse, err := policyRunner(func(ctx context.Context) (*configuration.GetResponse, error) {
		return store.Get(ctx, req)
	})
	elapsed := diag.ElapsedSince(start)

	diag.DefaultComponentMonitoring.ConfigurationInvoked(context.Background(), storeName, diag.Get, err == nil, elapsed)

	if err != nil {
		msg := NewErrorResponse("ERR_CONFIGURATION_GET", fmt.Sprintf(messages.ErrConfigurationGet, keys, storeName, err.Error()))
		fasthttpRespond(reqCtx, fasthttpResponseWithError(nethttp.StatusInternalServerError, msg))
		log.Debug(msg)
		return
	}

	if getResponse == nil || getResponse.Items == nil || len(getResponse.Items) == 0 {
		fasthttpRespond(reqCtx, fasthttpResponseWithEmpty())
		return
	}

	respBytes, _ := json.Marshal(getResponse.Items)

	fasthttpRespond(reqCtx, fasthttpResponseWithJSON(nethttp.StatusOK, respBytes))
}

func extractEtag(reqCtx *fasthttp.RequestCtx) (hasEtag bool, etag string) {
	reqCtx.Request.Header.VisitAll(func(key []byte, value []byte) {
		if string(key) == "If-Match" {
			etag = string(value)
			hasEtag = true
			return
		}
	})

	return hasEtag, etag
}

func (a *api) onDeleteState(reqCtx *fasthttp.RequestCtx) {
	store, storeName, err := a.getStateStoreWithRequestValidation(reqCtx)
	if err != nil {
		log.Debug(err)
		return
	}

	key := reqCtx.UserValue(stateKeyParam).(string)

	concurrency := string(reqCtx.QueryArgs().Peek(concurrencyParam))
	consistency := string(reqCtx.QueryArgs().Peek(consistencyParam))

	metadata := getMetadataFromFastHTTPRequest(reqCtx)
	k, err := stateLoader.GetModifiedStateKey(key, storeName, a.universal.AppID)
	if err != nil {
		msg := NewErrorResponse("ERR_MALFORMED_REQUEST", err.Error())
		fasthttpRespond(reqCtx, fasthttpResponseWithError(nethttp.StatusBadRequest, msg))
		log.Debug(err)
		return
	}
	req := state.DeleteRequest{
		Key: k,
		Options: state.DeleteStateOption{
			Concurrency: concurrency,
			Consistency: consistency,
		},
		Metadata: metadata,
	}

	exists, etag := extractEtag(reqCtx)
	if exists {
		req.ETag = &etag
		if a.isErrorCodesEnabled {
			kitErrorCodes.EnableComponentErrorCode(req.Metadata)
		}
	}

	if a.isErrorCodesEnabled {
		req.Metadata[errorcodes.ErrorCodesFeatureMetadataKey] = "true"
	}

	start := time.Now()
	policyRunner := resiliency.NewRunner[any](reqCtx,
		a.universal.Resiliency.ComponentOutboundPolicy(storeName, resiliency.Statestore),
	)
	_, err = policyRunner(func(ctx context.Context) (any, error) {
		return nil, store.Delete(ctx, &req)
	})
	elapsed := diag.ElapsedSince(start)

	diag.DefaultComponentMonitoring.StateInvoked(reqCtx, storeName, diag.Delete, err == nil, elapsed)

	if err != nil {
		if a.isErrorCodesEnabled {
<<<<<<< HEAD
			md := map[string]string{
				"operation": "ERR_STATE_DELETE",
			}
			code, resp, derErr := a.stateDaprErrorResponse(err, md)
			if derErr == nil {
				fasthttpRespond(reqCtx, fasthttpResponseWithJSON(code, resp))
				log.Debug(resp)
				return
=======
			if code, resp, feh := kitErrorCodes.FromDaprErrorToHTTP(err); feh != nil {
				fasthttpRespond(reqCtx, fasthttpResponseWithJSON(code, resp))
				log.Debug(resp)
				return
			} else {
				log.Debug(feh)
>>>>>>> 5921b48f
			}
		}

		statusCode, errMsg, resp := a.stateErrorResponse(err, "ERR_STATE_DELETE")
		resp.Message = fmt.Sprintf(messages.ErrStateDelete, key, errMsg)

		fasthttpRespond(reqCtx, fasthttpResponseWithError(statusCode, resp))
		log.Debug(resp.Message)
		return
	}
	fasthttpRespond(reqCtx, fasthttpResponseWithEmpty())
}

func (a *api) onPostState(reqCtx *fasthttp.RequestCtx) {
	store, storeName, err := a.getStateStoreWithRequestValidation(reqCtx)
	if err != nil {
		log.Debug(err)
		return
	}

	reqs := []state.SetRequest{}
	err = json.Unmarshal(reqCtx.PostBody(), &reqs)
	if err != nil {
		msg := NewErrorResponse("ERR_MALFORMED_REQUEST", err.Error())
		fasthttpRespond(reqCtx, fasthttpResponseWithError(nethttp.StatusBadRequest, msg))
		log.Debug(msg)
		return
	}
	if len(reqs) == 0 {
		fasthttpRespond(reqCtx, fasthttpResponseWithEmpty())
		return
	}

	metadata := getMetadataFromFastHTTPRequest(reqCtx)

	for i, r := range reqs {
		if len(reqs[i].Key) == 0 {
			msg := NewErrorResponse("ERR_MALFORMED_REQUEST", `"key" is a required field`)
			fasthttpRespond(reqCtx, fasthttpResponseWithError(nethttp.StatusBadRequest, msg))
			log.Debug(msg)
			return
		}

		// merge metadata from URL query parameters
		if reqs[i].Metadata == nil {
			reqs[i].Metadata = metadata
		} else {
			for k, v := range metadata {
				reqs[i].Metadata[k] = v
			}
		}
		if a.isErrorCodesEnabled {
			reqs[i].Metadata[errorcodes.ErrorCodesFeatureMetadataKey] = "true"
		}

		reqs[i].Key, err = stateLoader.GetModifiedStateKey(r.Key, storeName, a.universal.AppID)
		if err != nil {
			msg := NewErrorResponse("ERR_MALFORMED_REQUEST", err.Error())
			fasthttpRespond(reqCtx, fasthttpResponseWithError(nethttp.StatusBadRequest, msg))
			log.Debug(err)
			return
		}

		if encryption.EncryptedStateStore(storeName) {
			data := []byte(fmt.Sprintf("%v", r.Value))
			val, encErr := encryption.TryEncryptValue(storeName, data)
			if encErr != nil {
				statusCode, errMsg, resp := a.stateErrorResponse(encErr, "ERR_STATE_SAVE")
				resp.Message = fmt.Sprintf(messages.ErrStateSave, storeName, errMsg)

				fasthttpRespond(reqCtx, fasthttpResponseWithError(statusCode, resp))
				log.Debug(resp.Message)
				return
			}

			reqs[i].Value = val
		}
	}

	start := time.Now()
	err = stateLoader.PerformBulkStoreOperation(reqCtx, reqs,
		a.universal.Resiliency.ComponentOutboundPolicy(storeName, resiliency.Statestore),
		state.BulkStoreOpts{},
		store.Set,
		store.BulkSet,
	)
	elapsed := diag.ElapsedSince(start)

	diag.DefaultComponentMonitoring.StateInvoked(reqCtx, storeName, diag.Set, err == nil, elapsed)

	if err != nil {
		if a.isErrorCodesEnabled {
<<<<<<< HEAD
			md := map[string]string{
				"operation": "ERR_STATE_SAVE",
			}
			code, resp, derErr := a.stateDaprErrorResponse(err, md)
			if derErr == nil {
				fasthttpRespond(reqCtx, fasthttpResponseWithJSON(code, resp))
				log.Debug(resp)
				return
=======
			if code, resp, feh := a.stateDaprErrorResponse(err); feh == nil {
				fasthttpRespond(reqCtx, fasthttpResponseWithJSON(code, resp))
				log.Debug(resp)
				return
			} else {
				log.Debug(feh)
>>>>>>> 5921b48f
			}
		}

		statusCode, errMsg, resp := a.stateErrorResponse(err, "ERR_STATE_SAVE")
		resp.Message = fmt.Sprintf(messages.ErrStateSave, storeName, errMsg)

		fasthttpRespond(reqCtx, fasthttpResponseWithError(statusCode, resp))
		log.Debug(resp.Message)
		return
	}

	fasthttpRespond(reqCtx, fasthttpResponseWithEmpty())
}

// stateErrorResponse takes a state store error and returns a corresponding status code, error message and modified user error.
func (a *api) stateErrorResponse(err error, errorCode string) (int, string, ErrorResponse) {
	etag, code, message := a.etagError(err)

	r := ErrorResponse{
		ErrorCode: errorCode,
	}
	if etag {
		return code, message, r
	}
	message = err.Error()

	return nethttp.StatusInternalServerError, message, r
}

<<<<<<< HEAD
// stateDaprErrorResponse currently only supports ETag Mismatch errors.
// It will evolve as ErrorCodes is supported by Components.
// It takes a gRPC status Error or ETagError depending on the component support at the moment
// of invocation, and sends the response with JSON Status Error.
// Returns original error processing fails.
func (a *api) stateDaprErrorResponse(stateErr error, md map[string]string) (int, []byte, error) {

	// this condition assumes both:
	//   - ErrorCodes is enable at the component level
	//   - The component added support for ErrorCodes
	//   - The component returned the error wrapped in a gRPC Status error
	if ste := status.Convert(stateErr); ste != nil {
		if resp, sejErr := errorcodes.StatusErrorJSON(ste); sejErr == nil {
			return nethttp.StatusConflict, resp, nil
		}
	}

	// this condition assumes both:
	//   - ErrorCodes is enable at the component level
	//   - The component does not support for ErrorCodes
	if etag, code, message := a.etagError(stateErr); etag && (code == nethttp.StatusConflict) {
		if st, wdErr := errorcodes.NewStatusError(codes.Aborted, errorcodes.EtagMismatch, message, md); wdErr == nil {
			if resp, sejErr := errorcodes.StatusErrorJSON(st); sejErr == nil {
				return code, resp, nil
			}
		}
	}

	return 0, nil, stateErr
=======
// stateDaprErrorResponse takes an DaprError error and returns the corresponding status code, Status JSON payload.
// Otherwise, an error.
func (a *api) stateDaprErrorResponse(err error) (int, []byte, error) {
	return kitErrorCodes.FromDaprErrorToHTTP(err)
>>>>>>> 5921b48f
}

// etagError checks if the error from the state store is an etag error and returns a bool for indication,
// an status code and an error message.
func (a *api) etagError(err error) (bool, int, string) {
	var etagErr *state.ETagError
	if errors.As(err, &etagErr) {
		switch etagErr.Kind() {
		case state.ETagMismatch:
			return true, nethttp.StatusConflict, etagErr.Error()
		case state.ETagInvalid:
			return true, nethttp.StatusBadRequest, etagErr.Error()
		}
	}
	return false, -1, ""
}

func (a *api) getStateStoreName(reqCtx *fasthttp.RequestCtx) string {
	return reqCtx.UserValue(storeNameParam).(string)
}

func (a *api) onCreateActorReminder(reqCtx *fasthttp.RequestCtx) {
	if a.universal.Actors == nil {
		msg := NewErrorResponse("ERR_ACTOR_RUNTIME_NOT_FOUND", messages.ErrActorRuntimeNotFound)
		fasthttpRespond(reqCtx, fasthttpResponseWithError(nethttp.StatusInternalServerError, msg))
		return
	}

	actorType := reqCtx.UserValue(actorTypeParam).(string)
	actorID := reqCtx.UserValue(actorIDParam).(string)
	name := reqCtx.UserValue(nameParam).(string)

	var req actors.CreateReminderRequest
	err := json.Unmarshal(reqCtx.PostBody(), &req)
	if err != nil {
		msg := messages.ErrMalformedRequest.WithFormat(err)
		universalFastHTTPErrorResponder(reqCtx, msg)
		log.Debug(msg)
		return
	}

	req.Name = name
	req.ActorType = actorType
	req.ActorID = actorID

	err = a.universal.Actors.CreateReminder(reqCtx, &req)
	if err != nil {
		if errors.Is(err, actors.ErrReminderOpActorNotHosted) {
			msg := messages.ErrActorReminderOpActorNotHosted
			universalFastHTTPErrorResponder(reqCtx, msg)
			log.Debug(msg)
			return
		}

		msg := NewErrorResponse("ERR_ACTOR_REMINDER_CREATE", fmt.Sprintf(messages.ErrActorReminderCreate, err))
		fasthttpRespond(reqCtx, fasthttpResponseWithError(nethttp.StatusInternalServerError, msg))
		log.Debug(msg)
		return
	}

	fasthttpRespond(reqCtx, fasthttpResponseWithEmpty())
}

func (a *api) onRenameActorReminder(reqCtx *fasthttp.RequestCtx) {
	if a.universal.Actors == nil {
		msg := NewErrorResponse("ERR_ACTOR_RUNTIME_NOT_FOUND", messages.ErrActorRuntimeNotFound)
		fasthttpRespond(reqCtx, fasthttpResponseWithError(nethttp.StatusInternalServerError, msg))
		return
	}

	actorType := reqCtx.UserValue(actorTypeParam).(string)
	actorID := reqCtx.UserValue(actorIDParam).(string)
	name := reqCtx.UserValue(nameParam).(string)

	var req actors.RenameReminderRequest
	err := json.Unmarshal(reqCtx.PostBody(), &req)
	if err != nil {
		msg := messages.ErrMalformedRequest.WithFormat(err)
		universalFastHTTPErrorResponder(reqCtx, msg)
		log.Debug(msg)
		return
	}

	req.OldName = name
	req.ActorType = actorType
	req.ActorID = actorID

	err = a.universal.Actors.RenameReminder(reqCtx, &req)
	if err != nil {
		if errors.Is(err, actors.ErrReminderOpActorNotHosted) {
			msg := messages.ErrActorReminderOpActorNotHosted
			universalFastHTTPErrorResponder(reqCtx, msg)
			log.Debug(msg)
			return
		}

		msg := NewErrorResponse("ERR_ACTOR_REMINDER_RENAME", fmt.Sprintf(messages.ErrActorReminderRename, err))
		fasthttpRespond(reqCtx, fasthttpResponseWithError(nethttp.StatusInternalServerError, msg))
		log.Debug(msg)
		return
	}

	fasthttpRespond(reqCtx, fasthttpResponseWithEmpty())
}

func (a *api) onCreateActorTimer(reqCtx *fasthttp.RequestCtx) {
	if a.universal.Actors == nil {
		msg := NewErrorResponse("ERR_ACTOR_RUNTIME_NOT_FOUND", messages.ErrActorRuntimeNotFound)
		fasthttpRespond(reqCtx, fasthttpResponseWithError(nethttp.StatusInternalServerError, msg))
		log.Debug(msg)
		return
	}

	actorType := reqCtx.UserValue(actorTypeParam).(string)
	actorID := reqCtx.UserValue(actorIDParam).(string)
	name := reqCtx.UserValue(nameParam).(string)

	var req actors.CreateTimerRequest
	err := json.Unmarshal(reqCtx.PostBody(), &req)
	if err != nil {
		msg := messages.ErrMalformedRequest.WithFormat(err)
		universalFastHTTPErrorResponder(reqCtx, msg)
		log.Debug(msg)
		return
	}

	req.Name = name
	req.ActorType = actorType
	req.ActorID = actorID

	err = a.universal.Actors.CreateTimer(reqCtx, &req)
	if err != nil {
		msg := NewErrorResponse("ERR_ACTOR_TIMER_CREATE", fmt.Sprintf(messages.ErrActorTimerCreate, err))
		fasthttpRespond(reqCtx, fasthttpResponseWithError(nethttp.StatusInternalServerError, msg))
		log.Debug(msg)
	} else {
		fasthttpRespond(reqCtx, fasthttpResponseWithEmpty())
	}
}

func (a *api) onDeleteActorReminder(reqCtx *fasthttp.RequestCtx) {
	if a.universal.Actors == nil {
		msg := NewErrorResponse("ERR_ACTOR_RUNTIME_NOT_FOUND", messages.ErrActorRuntimeNotFound)
		fasthttpRespond(reqCtx, fasthttpResponseWithError(nethttp.StatusInternalServerError, msg))
		log.Debug(msg)
		return
	}

	actorType := reqCtx.UserValue(actorTypeParam).(string)
	actorID := reqCtx.UserValue(actorIDParam).(string)
	name := reqCtx.UserValue(nameParam).(string)

	req := actors.DeleteReminderRequest{
		Name:      name,
		ActorID:   actorID,
		ActorType: actorType,
	}

	err := a.universal.Actors.DeleteReminder(reqCtx, &req)
	if err != nil {
		if errors.Is(err, actors.ErrReminderOpActorNotHosted) {
			msg := messages.ErrActorReminderOpActorNotHosted
			universalFastHTTPErrorResponder(reqCtx, msg)
			log.Debug(msg)
			return
		}

		msg := NewErrorResponse("ERR_ACTOR_REMINDER_DELETE", fmt.Sprintf(messages.ErrActorReminderDelete, err))
		fasthttpRespond(reqCtx, fasthttpResponseWithError(nethttp.StatusInternalServerError, msg))
		log.Debug(msg)
		return
	}

	fasthttpRespond(reqCtx, fasthttpResponseWithEmpty())
}

func (a *api) onActorStateTransaction(reqCtx *fasthttp.RequestCtx) {
	if a.universal.Actors == nil {
		msg := NewErrorResponse("ERR_ACTOR_RUNTIME_NOT_FOUND", messages.ErrActorRuntimeNotFound)
		fasthttpRespond(reqCtx, fasthttpResponseWithError(nethttp.StatusInternalServerError, msg))
		log.Debug(msg)
		return
	}

	actorType := reqCtx.UserValue(actorTypeParam).(string)
	actorID := reqCtx.UserValue(actorIDParam).(string)
	body := reqCtx.PostBody()

	var ops []actors.TransactionalOperation
	err := json.Unmarshal(body, &ops)
	if err != nil {
		msg := NewErrorResponse("ERR_MALFORMED_REQUEST", err.Error())
		fasthttpRespond(reqCtx, fasthttpResponseWithError(nethttp.StatusBadRequest, msg))
		log.Debug(msg)
		return
	}

	hosted := a.universal.Actors.IsActorHosted(reqCtx, &actors.ActorHostedRequest{
		ActorType: actorType,
		ActorID:   actorID,
	})

	if !hosted {
		msg := NewErrorResponse("ERR_ACTOR_INSTANCE_MISSING", messages.ErrActorInstanceMissing)
		fasthttpRespond(reqCtx, fasthttpResponseWithError(nethttp.StatusBadRequest, msg))
		log.Debug(msg)
		return
	}

	req := actors.TransactionalRequest{
		ActorID:    actorID,
		ActorType:  actorType,
		Operations: ops,
	}

	err = a.universal.Actors.TransactionalStateOperation(reqCtx, &req)
	if err != nil {
		msg := NewErrorResponse("ERR_ACTOR_STATE_TRANSACTION_SAVE", fmt.Sprintf(messages.ErrActorStateTransactionSave, err))
		fasthttpRespond(reqCtx, fasthttpResponseWithError(nethttp.StatusInternalServerError, msg))
		log.Debug(msg)
	} else {
		fasthttpRespond(reqCtx, fasthttpResponseWithEmpty())
	}
}

func (a *api) onGetActorReminder(reqCtx *fasthttp.RequestCtx) {
	if a.universal.Actors == nil {
		msg := NewErrorResponse("ERR_ACTOR_RUNTIME_NOT_FOUND", messages.ErrActorRuntimeNotFound)
		fasthttpRespond(reqCtx, fasthttpResponseWithError(nethttp.StatusInternalServerError, msg))
		log.Debug(msg)
		return
	}

	actorType := reqCtx.UserValue(actorTypeParam).(string)
	actorID := reqCtx.UserValue(actorIDParam).(string)
	name := reqCtx.UserValue(nameParam).(string)

	resp, err := a.universal.Actors.GetReminder(reqCtx, &actors.GetReminderRequest{
		ActorType: actorType,
		ActorID:   actorID,
		Name:      name,
	})
	if err != nil {
		if errors.Is(err, actors.ErrReminderOpActorNotHosted) {
			msg := messages.ErrActorReminderOpActorNotHosted
			universalFastHTTPErrorResponder(reqCtx, msg)
			log.Debug(msg)
			return
		}

		msg := NewErrorResponse("ERR_ACTOR_REMINDER_GET", fmt.Sprintf(messages.ErrActorReminderGet, err))
		fasthttpRespond(reqCtx, fasthttpResponseWithError(nethttp.StatusInternalServerError, msg))
		log.Debug(msg)
		return
	}

	b, err := json.Marshal(resp)
	if err != nil {
		msg := NewErrorResponse("ERR_ACTOR_REMINDER_GET", fmt.Sprintf(messages.ErrActorReminderGet, err))
		fasthttpRespond(reqCtx, fasthttpResponseWithError(nethttp.StatusInternalServerError, msg))
		log.Debug(msg)
		return
	}

	fasthttpRespond(reqCtx, fasthttpResponseWithJSON(nethttp.StatusOK, b))
}

func (a *api) onDeleteActorTimer(reqCtx *fasthttp.RequestCtx) {
	if a.universal.Actors == nil {
		msg := NewErrorResponse("ERR_ACTOR_RUNTIME_NOT_FOUND", messages.ErrActorRuntimeNotFound)
		fasthttpRespond(reqCtx, fasthttpResponseWithError(nethttp.StatusInternalServerError, msg))
		log.Debug(msg)
		return
	}

	actorType := reqCtx.UserValue(actorTypeParam).(string)
	actorID := reqCtx.UserValue(actorIDParam).(string)
	name := reqCtx.UserValue(nameParam).(string)

	req := actors.DeleteTimerRequest{
		Name:      name,
		ActorID:   actorID,
		ActorType: actorType,
	}
	err := a.universal.Actors.DeleteTimer(reqCtx, &req)
	if err != nil {
		msg := NewErrorResponse("ERR_ACTOR_TIMER_DELETE", fmt.Sprintf(messages.ErrActorTimerDelete, err))
		fasthttpRespond(reqCtx, fasthttpResponseWithError(nethttp.StatusInternalServerError, msg))
		log.Debug(msg)
	} else {
		fasthttpRespond(reqCtx, fasthttpResponseWithEmpty())
	}
}

func (a *api) onDirectActorMessage(reqCtx *fasthttp.RequestCtx) {
	if a.universal.Actors == nil {
		msg := NewErrorResponse("ERR_ACTOR_RUNTIME_NOT_FOUND", messages.ErrActorRuntimeNotFound)
		fasthttpRespond(reqCtx, fasthttpResponseWithError(nethttp.StatusInternalServerError, msg))
		log.Debug(msg)
		return
	}

	actorType := reqCtx.UserValue(actorTypeParam).(string)
	actorID := reqCtx.UserValue(actorIDParam).(string)
	verb := strings.ToUpper(string(reqCtx.Method()))
	method := reqCtx.UserValue(methodParam).(string)

	policyDef := a.universal.Resiliency.ActorPreLockPolicy(actorType, actorID)

	req := invokev1.NewInvokeMethodRequest(method).
		WithActor(actorType, actorID).
		WithHTTPExtension(verb, reqCtx.QueryArgs().String()).
		WithRawDataBytes(reqCtx.PostBody()).
		WithContentType(string(reqCtx.Request.Header.ContentType())).
		// Save headers to internal metadata
		WithFastHTTPHeaders(&reqCtx.Request.Header)
	if policyDef != nil {
		req.WithReplay(policyDef.HasRetries())
	}
	defer req.Close()

	// Unlike other actor calls, resiliency is handled here for invocation.
	// This is due to actor invocation involving a lookup for the host.
	// Having the retry here allows us to capture that and be resilient to host failure.
	// Additionally, we don't perform timeouts at this level. This is because an actor
	// should technically wait forever on the locking mechanism. If we timeout while
	// waiting for the lock, we can also create a queue of calls that will try and continue
	// after the timeout.
	policyRunner := resiliency.NewRunnerWithOptions(reqCtx, policyDef,
		resiliency.RunnerOpts[*invokev1.InvokeMethodResponse]{
			Disposer: resiliency.DisposerCloser[*invokev1.InvokeMethodResponse],
		},
	)
	resp, err := policyRunner(func(ctx context.Context) (*invokev1.InvokeMethodResponse, error) {
		return a.universal.Actors.Call(ctx, req)
	})
	if err != nil && !errors.Is(err, actors.ErrDaprResponseHeader) {
		msg := NewErrorResponse("ERR_ACTOR_INVOKE_METHOD", fmt.Sprintf(messages.ErrActorInvoke, err))
		fasthttpRespond(reqCtx, fasthttpResponseWithError(nethttp.StatusInternalServerError, msg))
		log.Debug(msg)
		return
	}

	if resp == nil {
		msg := NewErrorResponse("ERR_ACTOR_INVOKE_METHOD", fmt.Sprintf(messages.ErrActorInvoke, "failed to cast response"))
		fasthttpRespond(reqCtx, fasthttpResponseWithError(nethttp.StatusInternalServerError, msg))
		log.Debug(msg)
		return
	}
	defer resp.Close()

	// Use Add to ensure headers are appended and not replaced
	invokev1.InternalMetadataToHTTPHeader(reqCtx, resp.Headers(), reqCtx.Response.Header.Add)
	body, err := resp.RawDataFull()
	if err != nil {
		msg := NewErrorResponse("ERR_ACTOR_INVOKE_METHOD", fmt.Sprintf(messages.ErrActorInvoke, err))
		fasthttpRespond(reqCtx, fasthttpResponseWithError(nethttp.StatusInternalServerError, msg))
		log.Debug(msg)
		return
	}
	reqCtx.Response.Header.SetContentType(resp.ContentType())

	// Construct response.
	statusCode := int(resp.Status().Code)
	if !resp.IsHTTPResponse() {
		statusCode = invokev1.HTTPStatusFromCode(codes.Code(statusCode))
	}
	fasthttpRespond(reqCtx, fasthttpResponseWith(statusCode, body))
}

func (a *api) onGetActorState(reqCtx *fasthttp.RequestCtx) {
	if a.universal.Actors == nil {
		msg := NewErrorResponse("ERR_ACTOR_RUNTIME_NOT_FOUND", messages.ErrActorRuntimeNotFound)
		fasthttpRespond(reqCtx, fasthttpResponseWithError(nethttp.StatusInternalServerError, msg))
		log.Debug(msg)
		return
	}

	actorType := reqCtx.UserValue(actorTypeParam).(string)
	actorID := reqCtx.UserValue(actorIDParam).(string)
	key := reqCtx.UserValue(stateKeyParam).(string)

	hosted := a.universal.Actors.IsActorHosted(reqCtx, &actors.ActorHostedRequest{
		ActorType: actorType,
		ActorID:   actorID,
	})

	if !hosted {
		msg := NewErrorResponse("ERR_ACTOR_INSTANCE_MISSING", messages.ErrActorInstanceMissing)
		fasthttpRespond(reqCtx, fasthttpResponseWithError(nethttp.StatusBadRequest, msg))
		log.Debug(msg)
		return
	}

	req := actors.GetStateRequest{
		ActorType: actorType,
		ActorID:   actorID,
		Key:       key,
	}

	resp, err := a.universal.Actors.GetState(reqCtx, &req)
	if err != nil {
		msg := NewErrorResponse("ERR_ACTOR_STATE_GET", fmt.Sprintf(messages.ErrActorStateGet, err))
		fasthttpRespond(reqCtx, fasthttpResponseWithError(nethttp.StatusInternalServerError, msg))
		log.Debug(msg)
	} else {
		if resp == nil || len(resp.Data) == 0 {
			fasthttpRespond(reqCtx, fasthttpResponseWithEmpty())
			return
		}
		fasthttpRespond(reqCtx, fasthttpResponseWithJSON(nethttp.StatusOK, resp.Data))
	}
}

func (a *api) onPublish(reqCtx *fasthttp.RequestCtx) {
	thepubsub, pubsubName, topic, sc, errRes := a.validateAndGetPubsubAndTopic(reqCtx)
	if errRes != nil {
		fasthttpRespond(reqCtx, fasthttpResponseWithError(sc, *errRes))

		return
	}

	body := reqCtx.PostBody()
	contentType := string(reqCtx.Request.Header.Peek("Content-Type"))
	metadata := getMetadataFromFastHTTPRequest(reqCtx)
	rawPayload, metaErr := contribMetadata.IsRawPayload(metadata)
	if metaErr != nil {
		msg := messages.ErrPubSubMetadataDeserialize.WithFormat(metaErr)
		universalFastHTTPErrorResponder(reqCtx, msg)
		log.Debug(msg)

		return
	}

	// Extract trace context from context.
	span := diagUtils.SpanFromContext(reqCtx)
	// Populate W3C traceparent to cloudevent envelope
	corID := diag.SpanContextToW3CString(span.SpanContext())
	// Populate W3C tracestate to cloudevent envelope
	traceState := diag.TraceStateToW3CString(span.SpanContext())

	data := body

	if !rawPayload {
		envelope, err := runtimePubsub.NewCloudEvent(&runtimePubsub.CloudEvent{
			Source:          a.universal.AppID,
			Topic:           topic,
			DataContentType: contentType,
			Data:            body,
			TraceID:         corID,
			TraceState:      traceState,
			Pubsub:          pubsubName,
		}, metadata)
		if err != nil {
			msg := NewErrorResponse("ERR_PUBSUB_CLOUD_EVENTS_SER",
				fmt.Sprintf(messages.ErrPubsubCloudEventCreation, err.Error()))
			fasthttpRespond(reqCtx, fasthttpResponseWithError(nethttp.StatusInternalServerError, msg))
			log.Debug(msg)
			return
		}

		features := thepubsub.Features()

		pubsub.ApplyMetadata(envelope, features, metadata)

		data, err = json.Marshal(envelope)
		if err != nil {
			msg := NewErrorResponse("ERR_PUBSUB_CLOUD_EVENTS_SER",
				fmt.Sprintf(messages.ErrPubsubCloudEventsSer, topic, pubsubName, err.Error()))
			fasthttpRespond(reqCtx, fasthttpResponseWithError(nethttp.StatusInternalServerError, msg))
			log.Debug(msg)
			return
		}
	}

	req := pubsub.PublishRequest{
		PubsubName: pubsubName,
		Topic:      topic,
		Data:       data,
		Metadata:   metadata,
	}

	start := time.Now()
	err := a.pubsubAdapter.Publish(reqCtx, &req)
	elapsed := diag.ElapsedSince(start)

	diag.DefaultComponentMonitoring.PubsubEgressEvent(context.Background(), pubsubName, topic, err == nil, elapsed)

	if err != nil {
		status := nethttp.StatusInternalServerError
		msg := NewErrorResponse("ERR_PUBSUB_PUBLISH_MESSAGE",
			fmt.Sprintf(messages.ErrPubsubPublishMessage, topic, pubsubName, err.Error()))

		if errors.As(err, &runtimePubsub.NotAllowedError{}) {
			msg = NewErrorResponse("ERR_PUBSUB_FORBIDDEN", err.Error())
			status = nethttp.StatusForbidden
		}

		if errors.As(err, &runtimePubsub.NotFoundError{}) {
			msg = NewErrorResponse("ERR_PUBSUB_NOT_FOUND", err.Error())
			status = nethttp.StatusBadRequest
		}

		fasthttpRespond(reqCtx, fasthttpResponseWithError(status, msg))
		log.Debug(msg)
	} else {
		fasthttpRespond(reqCtx, fasthttpResponseWithEmpty())
	}
}

type bulkPublishMessageEntry struct {
	EntryID     string            `json:"entryId,omitempty"`
	Event       interface{}       `json:"event"`
	ContentType string            `json:"contentType"`
	Metadata    map[string]string `json:"metadata,omitempty"`
}

func (a *api) onBulkPublish(reqCtx *fasthttp.RequestCtx) {
	thepubsub, pubsubName, topic, sc, errRes := a.validateAndGetPubsubAndTopic(reqCtx)
	if errRes != nil {
		fasthttpRespond(reqCtx, fasthttpResponseWithError(sc, errRes))

		return
	}

	body := reqCtx.PostBody()
	metadata := getMetadataFromFastHTTPRequest(reqCtx)
	rawPayload, metaErr := contribMetadata.IsRawPayload(metadata)
	if metaErr != nil {
		msg := messages.ErrPubSubMetadataDeserialize.WithFormat(metaErr)
		universalFastHTTPErrorResponder(reqCtx, msg)
		log.Debug(msg)

		return
	}

	// Extract trace context from context.
	span := diagUtils.SpanFromContext(reqCtx)
	// Populate W3C tracestate to cloudevent envelope
	traceState := diag.TraceStateToW3CString(span.SpanContext())

	incomingEntries := make([]bulkPublishMessageEntry, 0)
	err := json.Unmarshal(body, &incomingEntries)
	if err != nil {
		msg := NewErrorResponse("ERR_PUBSUB_EVENTS_SER",
			fmt.Sprintf(messages.ErrPubsubUnmarshal, topic, pubsubName, err.Error()))
		fasthttpRespond(reqCtx, fasthttpResponseWithError(nethttp.StatusBadRequest, msg))
		log.Debug(msg)

		return
	}
	entries := make([]pubsub.BulkMessageEntry, len(incomingEntries))

	entryIDSet := map[string]struct{}{}

	for i, entry := range incomingEntries {
		var dBytes []byte
		dBytes, err = ConvertEventToBytes(entry.Event, entry.ContentType)
		if err != nil {
			msg := NewErrorResponse("ERR_PUBSUB_EVENTS_SER",
				fmt.Sprintf(messages.ErrPubsubMarshal, topic, pubsubName, err.Error()))
			fasthttpRespond(reqCtx, fasthttpResponseWithError(nethttp.StatusBadRequest, msg))
			log.Debug(msg)
			return
		}
		entries[i] = pubsub.BulkMessageEntry{
			Event:       dBytes,
			ContentType: entry.ContentType,
		}
		if entry.Metadata != nil {
			// Populate entry metadata with request level metadata. Entry level metadata keys
			// override request level metadata.
			entries[i].Metadata = utils.PopulateMetadataForBulkPublishEntry(metadata, entry.Metadata)
		}
		if _, ok := entryIDSet[entry.EntryID]; ok || entry.EntryID == "" {
			msg := NewErrorResponse("ERR_PUBSUB_EVENTS_SER",
				fmt.Sprintf(messages.ErrPubsubMarshal, topic, pubsubName, "error: entryId is duplicated or not present for entry"))
			fasthttpRespond(reqCtx, fasthttpResponseWithError(nethttp.StatusBadRequest, msg))
			log.Debug(msg)

			return
		}
		entryIDSet[entry.EntryID] = struct{}{}
		entries[i].EntryId = entry.EntryID
	}

	spanMap := map[int]trace.Span{}
	// closeChildSpans method is called on every respond() call in all return paths in the following block of code.
	closeChildSpans := func(ctx *fasthttp.RequestCtx) {
		for _, span := range spanMap {
			diag.UpdateSpanStatusFromHTTPStatus(span, ctx.Response.StatusCode())
			span.End()
		}
	}
	features := thepubsub.Features()
	if !rawPayload {
		for i := range entries {
			// For multiple events in a single bulk call traceParent is different for each event.
			childSpan := diag.StartProducerSpanChildFromParent(reqCtx, span)
			// Populate W3C traceparent to cloudevent envelope
			corID := diag.SpanContextToW3CString(childSpan.SpanContext())
			spanMap[i] = childSpan

			var envelope map[string]interface{}
			envelope, err = runtimePubsub.NewCloudEvent(&runtimePubsub.CloudEvent{
				Source:          a.universal.AppID,
				Topic:           topic,
				DataContentType: entries[i].ContentType,
				Data:            entries[i].Event,
				TraceID:         corID,
				TraceState:      traceState,
				Pubsub:          pubsubName,
			}, entries[i].Metadata)
			if err != nil {
				msg := NewErrorResponse("ERR_PUBSUB_CLOUD_EVENTS_SER",
					fmt.Sprintf(messages.ErrPubsubCloudEventCreation, err.Error()))
				fasthttpRespond(reqCtx, fasthttpResponseWithError(nethttp.StatusInternalServerError, msg), closeChildSpans)
				log.Debug(msg)

				return
			}

			pubsub.ApplyMetadata(envelope, features, entries[i].Metadata)

			entries[i].Event, err = json.Marshal(envelope)
			if err != nil {
				msg := NewErrorResponse("ERR_PUBSUB_CLOUD_EVENTS_SER",
					fmt.Sprintf(messages.ErrPubsubCloudEventsSer, topic, pubsubName, err.Error()))
				fasthttpRespond(reqCtx, fasthttpResponseWithError(nethttp.StatusInternalServerError, msg), closeChildSpans)
				log.Debug(msg)

				return
			}
		}
	}

	req := pubsub.BulkPublishRequest{
		PubsubName: pubsubName,
		Topic:      topic,
		Entries:    entries,
		Metadata:   metadata,
	}

	start := time.Now()
	res, err := a.pubsubAdapter.BulkPublish(reqCtx, &req)
	elapsed := diag.ElapsedSince(start)

	// BulkPublishResponse contains all failed entries from the request.
	// If there are no errors, then an empty response is returned.
	bulkRes := BulkPublishResponse{}
	eventsPublished := int64(len(req.Entries))
	if len(res.FailedEntries) != 0 {
		eventsPublished -= int64(len(res.FailedEntries))
	}

	diag.DefaultComponentMonitoring.BulkPubsubEgressEvent(context.Background(), pubsubName, topic, err == nil, eventsPublished, elapsed)

	if err != nil {
		bulkRes.FailedEntries = make([]BulkPublishResponseFailedEntry, 0, len(res.FailedEntries))
		for _, r := range res.FailedEntries {
			resEntry := BulkPublishResponseFailedEntry{EntryId: r.EntryId}
			if r.Error != nil {
				resEntry.Error = r.Error.Error()
			}
			bulkRes.FailedEntries = append(bulkRes.FailedEntries, resEntry)
		}
		status := nethttp.StatusInternalServerError
		bulkRes.ErrorCode = "ERR_PUBSUB_PUBLISH_MESSAGE"

		if errors.As(err, &runtimePubsub.NotAllowedError{}) {
			msg := NewErrorResponse("ERR_PUBSUB_FORBIDDEN", err.Error())
			status = nethttp.StatusForbidden
			fasthttpRespond(reqCtx, fasthttpResponseWithError(status, msg), closeChildSpans)
			log.Debug(msg)

			return
		}

		if errors.As(err, &runtimePubsub.NotFoundError{}) {
			msg := NewErrorResponse("ERR_PUBSUB_NOT_FOUND", err.Error())
			status = nethttp.StatusBadRequest
			fasthttpRespond(reqCtx, fasthttpResponseWithError(status, msg), closeChildSpans)
			log.Debug(msg)

			return
		}

		// Return the error along with the list of failed entries.
		resData, _ := json.Marshal(bulkRes)
		fasthttpRespond(reqCtx, fasthttpResponseWithJSON(status, resData), closeChildSpans)
		return
	}

	// If there are no errors, then an empty response is returned.
	fasthttpRespond(reqCtx, fasthttpResponseWithEmpty(), closeChildSpans)
}

// validateAndGetPubsubAndTopic takes input as request context and returns the pubsub interface, pubsub name, topic name,
// or error status code and an ErrorResponse object.
func (a *api) validateAndGetPubsubAndTopic(reqCtx *fasthttp.RequestCtx) (pubsub.PubSub, string, string, int, *ErrorResponse) {
	if a.pubsubAdapter == nil {
		msg := NewErrorResponse("ERR_PUBSUB_NOT_CONFIGURED", messages.ErrPubsubNotConfigured)

		return nil, "", "", nethttp.StatusBadRequest, &msg
	}

	pubsubName := reqCtx.UserValue(pubsubnameparam).(string)
	if pubsubName == "" {
		msg := NewErrorResponse("ERR_PUBSUB_EMPTY", messages.ErrPubsubEmpty)

		return nil, "", "", nethttp.StatusNotFound, &msg
	}

	thepubsub, ok := a.universal.CompStore.GetPubSub(pubsubName)
	if !ok {
		msg := NewErrorResponse("ERR_PUBSUB_NOT_FOUND", fmt.Sprintf(messages.ErrPubsubNotFound, pubsubName))

		return nil, "", "", nethttp.StatusNotFound, &msg
	}

	topic := reqCtx.UserValue(wildcardParam).(string)
	if topic == "" {
		msg := NewErrorResponse("ERR_TOPIC_EMPTY", fmt.Sprintf(messages.ErrTopicEmpty, pubsubName))

		return nil, "", "", nethttp.StatusNotFound, &msg
	}
	return thepubsub.Component, pubsubName, topic, nethttp.StatusOK, nil
}

// GetStatusCodeFromMetadata extracts the http status code from the metadata if it exists.
func GetStatusCodeFromMetadata(metadata map[string]string) int {
	code := metadata[http.HTTPStatusCode]
	if code != "" {
		statusCode, err := strconv.Atoi(code)
		if err == nil {
			return statusCode
		}
	}

	return nethttp.StatusOK
}

func getMetadataFromRequest(r *nethttp.Request) map[string]string {
	pl := len(metadataPrefix)
	qs := r.URL.Query()

	metadata := make(map[string]string, len(qs))
	for key, value := range qs {
		if !strings.HasPrefix(key, metadataPrefix) {
			continue
		}
		metadata[key[pl:]] = value[0]
	}

	return metadata
}

func getMetadataFromFastHTTPRequest(reqCtx *fasthttp.RequestCtx) map[string]string {
	metadata := map[string]string{}
	prefixBytes := []byte(metadataPrefix)
	reqCtx.QueryArgs().VisitAll(func(key []byte, value []byte) {
		if bytes.HasPrefix(key, prefixBytes) {
			k := string(key[len(prefixBytes):])
			metadata[k] = string(value)
		}
	})

	return metadata
}

type stateTransactionRequestBody struct {
	Operations []stateTransactionRequestBodyOperation `json:"operations"`
	Metadata   map[string]string                      `json:"metadata,omitempty"`
}

type stateTransactionRequestBodyOperation struct {
	Operation string      `json:"operation"`
	Request   interface{} `json:"request"`
}

func (a *api) onPostStateTransaction(reqCtx *fasthttp.RequestCtx) {
	if a.universal.CompStore.StateStoresLen() == 0 {
		err := messages.ErrStateStoresNotConfigured
		log.Debug(err)
		universalFastHTTPErrorResponder(reqCtx, err)
		return
	}

	storeName := reqCtx.UserValue(storeNameParam).(string)
	store, ok := a.universal.CompStore.GetStateStore(storeName)
	if !ok {
		err := messages.ErrStateStoreNotFound.WithFormat(storeName)
		log.Debug(err)
		universalFastHTTPErrorResponder(reqCtx, err)
		return
	}

	transactionalStore, ok := store.(state.TransactionalStore)
	if !ok {
		msg := NewErrorResponse("ERR_STATE_STORE_NOT_SUPPORTED", fmt.Sprintf(messages.ErrStateStoreNotSupported, storeName))
		fasthttpRespond(reqCtx, fasthttpResponseWithError(nethttp.StatusInternalServerError, msg))
		log.Debug(msg)
		return
	}

	body := reqCtx.PostBody()
	var req stateTransactionRequestBody
	if err := json.Unmarshal(body, &req); err != nil {
		msg := messages.ErrMalformedRequest.WithFormat(err)
		universalFastHTTPErrorResponder(reqCtx, msg)
		log.Debug(msg)
		return
	}
	if len(req.Operations) == 0 {
		fasthttpRespond(reqCtx, fasthttpResponseWithEmpty())
		return
	}

	// merge metadata from URL query parameters
	metadata := getMetadataFromFastHTTPRequest(reqCtx)
	if req.Metadata == nil {
		req.Metadata = metadata
	} else {
		for k, v := range metadata {
			req.Metadata[k] = v
		}
	}

	operations := make([]state.TransactionalStateOperation, 0, len(req.Operations))
	for _, o := range req.Operations {
		switch o.Operation {
		case string(state.OperationUpsert):
			var upsertReq state.SetRequest
			err := mapstructure.Decode(o.Request, &upsertReq)
			if err != nil {
				msg := messages.ErrMalformedRequest.WithFormat(err)
				universalFastHTTPErrorResponder(reqCtx, msg)
				log.Debug(msg)
				return
			}
			upsertReq.Key, err = stateLoader.GetModifiedStateKey(upsertReq.Key, storeName, a.universal.AppID)
			if err != nil {
				msg := messages.ErrMalformedRequest.WithFormat(err)
				universalFastHTTPErrorResponder(reqCtx, msg)
				log.Debug(err)
				return
			}
			operations = append(operations, upsertReq)
		case string(state.OperationDelete):
			var delReq state.DeleteRequest
			err := mapstructure.Decode(o.Request, &delReq)
			if err != nil {
				msg := messages.ErrMalformedRequest.WithFormat(err)
				universalFastHTTPErrorResponder(reqCtx, msg)
				log.Debug(msg)
				return
			}
			delReq.Key, err = stateLoader.GetModifiedStateKey(delReq.Key, storeName, a.universal.AppID)
			if err != nil {
				msg := NewErrorResponse("ERR_MALFORMED_REQUEST", err.Error())
				fasthttpRespond(reqCtx, fasthttpResponseWithError(nethttp.StatusBadRequest, msg))
				log.Debug(msg)
				return
			}
			operations = append(operations, delReq)
		default:
			msg := NewErrorResponse(
				"ERR_NOT_SUPPORTED_STATE_OPERATION",
				fmt.Sprintf(messages.ErrNotSupportedStateOperation, o.Operation))
			fasthttpRespond(reqCtx, fasthttpResponseWithError(nethttp.StatusBadRequest, msg))
			log.Debug(msg)
			return
		}
	}

	if maxMulti, ok := store.(state.TransactionalStoreMultiMaxSize); ok {
		max := maxMulti.MultiMaxSize()
		if max > 0 && len(operations) > max {
			err := messages.ErrStateTooManyTransactionalOp.WithFormat(len(operations), max)
			log.Debug(err)
			universalFastHTTPErrorResponder(reqCtx, err)
			return
		}
	}

	if encryption.EncryptedStateStore(storeName) {
		for i, op := range operations {
			switch req := op.(type) {
			case state.SetRequest:
				data := []byte(fmt.Sprintf("%v", req.Value))
				val, err := encryption.TryEncryptValue(storeName, data)
				if err != nil {
					msg := NewErrorResponse(
						"ERR_SAVE_STATE",
						fmt.Sprintf(messages.ErrStateSave, storeName, err.Error()))
					fasthttpRespond(reqCtx, fasthttpResponseWithError(nethttp.StatusBadRequest, msg))
					log.Debug(msg)
					return
				}

				req.Value = val
				operations[i] = req
			}
		}
	}

	outboxEnabled := a.pubsubAdapter.Outbox().Enabled(storeName)
	if outboxEnabled {
		trs, err := a.pubsubAdapter.Outbox().PublishInternal(reqCtx, storeName, operations, a.universal.AppID)
		if err != nil {
			msg := NewErrorResponse(
				"ERR_PUBLISH_OUTBOX",
				fmt.Sprintf(messages.ErrPublishOutbox, err.Error()))
			fasthttpRespond(reqCtx, fasthttpResponseWithError(nethttp.StatusInternalServerError, msg))
			log.Debug(msg)
			return
		}

		operations = append(operations, trs...)
	}

	start := time.Now()
	policyRunner := resiliency.NewRunner[any](reqCtx,
		a.universal.Resiliency.ComponentOutboundPolicy(storeName, resiliency.Statestore),
	)
	storeReq := &state.TransactionalStateRequest{
		Operations: operations,
		Metadata:   req.Metadata,
	}
	_, err := policyRunner(func(ctx context.Context) (any, error) {
		return nil, transactionalStore.Multi(reqCtx, storeReq)
	})
	elapsed := diag.ElapsedSince(start)

	diag.DefaultComponentMonitoring.StateInvoked(context.Background(), storeName, diag.StateTransaction, err == nil, elapsed)

	if err != nil {
		msg := NewErrorResponse("ERR_STATE_TRANSACTION", fmt.Sprintf(messages.ErrStateTransaction, err.Error()))
		fasthttpRespond(reqCtx, fasthttpResponseWithError(nethttp.StatusInternalServerError, msg))
		log.Debug(msg)
	} else {
		fasthttpRespond(reqCtx, fasthttpResponseWithEmpty())
	}
}

func (a *api) onQueryStateHandler() nethttp.HandlerFunc {
	return UniversalHTTPHandler(
		a.universal.QueryStateAlpha1,
		UniversalHTTPHandlerOpts[*runtimev1pb.QueryStateRequest, *runtimev1pb.QueryStateResponse]{
			// We pass the input body manually rather than parsing it using protojson
			SkipInputBody: true,
			InModifier: func(r *nethttp.Request, in *runtimev1pb.QueryStateRequest) (*runtimev1pb.QueryStateRequest, error) {
				in.StoreName = chi.URLParam(r, storeNameParam)
				in.Metadata = getMetadataFromRequest(r)

				body, err := io.ReadAll(r.Body)
				if err != nil {
					return nil, messages.ErrBodyRead.WithFormat(err)
				}
				in.Query = string(body)
				return in, nil
			},
			OutModifier: func(out *runtimev1pb.QueryStateResponse) (any, error) {
				// If the response is empty, return nil
				if out == nil || len(out.Results) == 0 {
					return nil, nil
				}

				// We need to translate this to a JSON object because one of the fields must be returned as json.RawMessage
				qresp := &QueryResponse{
					Results:  make([]QueryItem, len(out.Results)),
					Token:    out.Token,
					Metadata: out.Metadata,
				}
				for i := range out.Results {
					qresp.Results[i].Key = stateLoader.GetOriginalStateKey(out.Results[i].Key)
					if out.Results[i].Etag != "" {
						qresp.Results[i].ETag = &out.Results[i].Etag
					}
					qresp.Results[i].Error = out.Results[i].Error
					qresp.Results[i].Data = json.RawMessage(out.Results[i].Data)
				}
				return qresp, nil
			},
		},
	)
}

func (a *api) SetAppChannel(appChannel channel.AppChannel) {
	a.appChannel = appChannel
}

func (a *api) SetDirectMessaging(directMessaging messaging.DirectMessaging) {
	a.directMessaging = directMessaging
}

func (a *api) SetActorRuntime(actor actors.Actors) {
	a.universal.Actors = actor
}<|MERGE_RESOLUTION|>--- conflicted
+++ resolved
@@ -31,7 +31,6 @@
 	"github.com/valyala/fasthttp"
 	"go.opentelemetry.io/otel/trace"
 	"google.golang.org/grpc/codes"
-	"google.golang.org/grpc/status"
 
 	"github.com/dapr/components-contrib/bindings"
 	"github.com/dapr/components-contrib/configuration"
@@ -897,23 +896,12 @@
 
 	if err != nil {
 		if a.isErrorCodesEnabled {
-<<<<<<< HEAD
-			md := map[string]string{
-				"operation": "ERR_STATE_DELETE",
-			}
-			code, resp, derErr := a.stateDaprErrorResponse(err, md)
-			if derErr == nil {
-				fasthttpRespond(reqCtx, fasthttpResponseWithJSON(code, resp))
-				log.Debug(resp)
-				return
-=======
 			if code, resp, feh := kitErrorCodes.FromDaprErrorToHTTP(err); feh != nil {
 				fasthttpRespond(reqCtx, fasthttpResponseWithJSON(code, resp))
 				log.Debug(resp)
 				return
 			} else {
 				log.Debug(feh)
->>>>>>> 5921b48f
 			}
 		}
 
@@ -1006,23 +994,12 @@
 
 	if err != nil {
 		if a.isErrorCodesEnabled {
-<<<<<<< HEAD
-			md := map[string]string{
-				"operation": "ERR_STATE_SAVE",
-			}
-			code, resp, derErr := a.stateDaprErrorResponse(err, md)
-			if derErr == nil {
-				fasthttpRespond(reqCtx, fasthttpResponseWithJSON(code, resp))
-				log.Debug(resp)
-				return
-=======
 			if code, resp, feh := a.stateDaprErrorResponse(err); feh == nil {
 				fasthttpRespond(reqCtx, fasthttpResponseWithJSON(code, resp))
 				log.Debug(resp)
 				return
 			} else {
 				log.Debug(feh)
->>>>>>> 5921b48f
 			}
 		}
 
@@ -1052,42 +1029,10 @@
 	return nethttp.StatusInternalServerError, message, r
 }
 
-<<<<<<< HEAD
-// stateDaprErrorResponse currently only supports ETag Mismatch errors.
-// It will evolve as ErrorCodes is supported by Components.
-// It takes a gRPC status Error or ETagError depending on the component support at the moment
-// of invocation, and sends the response with JSON Status Error.
-// Returns original error processing fails.
-func (a *api) stateDaprErrorResponse(stateErr error, md map[string]string) (int, []byte, error) {
-
-	// this condition assumes both:
-	//   - ErrorCodes is enable at the component level
-	//   - The component added support for ErrorCodes
-	//   - The component returned the error wrapped in a gRPC Status error
-	if ste := status.Convert(stateErr); ste != nil {
-		if resp, sejErr := errorcodes.StatusErrorJSON(ste); sejErr == nil {
-			return nethttp.StatusConflict, resp, nil
-		}
-	}
-
-	// this condition assumes both:
-	//   - ErrorCodes is enable at the component level
-	//   - The component does not support for ErrorCodes
-	if etag, code, message := a.etagError(stateErr); etag && (code == nethttp.StatusConflict) {
-		if st, wdErr := errorcodes.NewStatusError(codes.Aborted, errorcodes.EtagMismatch, message, md); wdErr == nil {
-			if resp, sejErr := errorcodes.StatusErrorJSON(st); sejErr == nil {
-				return code, resp, nil
-			}
-		}
-	}
-
-	return 0, nil, stateErr
-=======
 // stateDaprErrorResponse takes an DaprError error and returns the corresponding status code, Status JSON payload.
 // Otherwise, an error.
 func (a *api) stateDaprErrorResponse(err error) (int, []byte, error) {
 	return kitErrorCodes.FromDaprErrorToHTTP(err)
->>>>>>> 5921b48f
 }
 
 // etagError checks if the error from the state store is an etag error and returns a bool for indication,
