/*
Copyright 2021 The Dapr Authors
Licensed under the Apache License, Version 2.0 (the "License");
you may not use this file except in compliance with the License.
You may obtain a copy of the License at
    http://www.apache.org/licenses/LICENSE-2.0
Unless required by applicable law or agreed to in writing, software
distributed under the License is distributed on an "AS IS" BASIS,
WITHOUT WARRANTIES OR CONDITIONS OF ANY KIND, either express or implied.
See the License for the specific language governing permissions and
limitations under the License.
*/

package http

import (
	"context"
	"encoding/base64"
	"encoding/json"
	"fmt"
	nethttp "net/http"
	"strconv"
	"strings"
	"sync"
	"time"

	"github.com/fasthttp/router"
	"github.com/mitchellh/mapstructure"
	"github.com/pkg/errors"
	"github.com/valyala/fasthttp"
	"go.opencensus.io/trace"
	"google.golang.org/grpc/codes"
	"google.golang.org/grpc/status"

	"github.com/dapr/components-contrib/bindings"
	"github.com/dapr/components-contrib/configuration"
	contrib_metadata "github.com/dapr/components-contrib/metadata"
	"github.com/dapr/components-contrib/pubsub"
	"github.com/dapr/components-contrib/secretstores"
	"github.com/dapr/components-contrib/state"
	"github.com/dapr/dapr/pkg/actors"
	components_v1alpha1 "github.com/dapr/dapr/pkg/apis/components/v1alpha1"
	"github.com/dapr/dapr/pkg/channel"
	"github.com/dapr/dapr/pkg/channel/http"
	state_loader "github.com/dapr/dapr/pkg/components/state"
	"github.com/dapr/dapr/pkg/concurrency"
	"github.com/dapr/dapr/pkg/config"
	diag "github.com/dapr/dapr/pkg/diagnostics"
	diag_utils "github.com/dapr/dapr/pkg/diagnostics/utils"
	"github.com/dapr/dapr/pkg/encryption"
	"github.com/dapr/dapr/pkg/messages"
	"github.com/dapr/dapr/pkg/messaging"
	invokev1 "github.com/dapr/dapr/pkg/messaging/v1"
	"github.com/dapr/dapr/pkg/resiliency"
	"github.com/dapr/dapr/pkg/resiliency/breaker"
	runtime_pubsub "github.com/dapr/dapr/pkg/runtime/pubsub"
)

// API returns a list of HTTP endpoints for Dapr.
type API interface {
	APIEndpoints() []Endpoint
	PublicEndpoints() []Endpoint
	MarkStatusAsReady()
	MarkStatusAsOutboundReady()
	SetAppChannel(appChannel channel.AppChannel)
	SetDirectMessaging(directMessaging messaging.DirectMessaging)
	SetActorRuntime(actor actors.Actors)
}

type api struct {
	endpoints                []Endpoint
	publicEndpoints          []Endpoint
	directMessaging          messaging.DirectMessaging
	appChannel               channel.AppChannel
	getComponentsFn          func() []components_v1alpha1.Component
	resiliency               resiliency.Provider
	stateStores              map[string]state.Store
	configurationStores      map[string]configuration.Store
	configurationSubscribe   map[string]chan struct{}
	transactionalStateStores map[string]state.TransactionalStore
	secretStores             map[string]secretstores.SecretStore
	secretsConfiguration     map[string]config.SecretsScope
	actor                    actors.Actors
	pubsubAdapter            runtime_pubsub.Adapter
	sendToOutputBindingFn    func(name string, req *bindings.InvokeRequest) (*bindings.InvokeResponse, error)
	id                       string
	extendedMetadata         sync.Map
	readyStatus              bool
	outboundReadyStatus      bool
	tracingSpec              config.TracingSpec
	shutdown                 func()
}

type registeredComponent struct {
	Name    string `json:"name"`
	Type    string `json:"type"`
	Version string `json:"version"`
}

type metadata struct {
	ID                   string                     `json:"id"`
	ActiveActorsCount    []actors.ActiveActorsCount `json:"actors"`
	Extended             map[string]string          `json:"extended"`
	RegisteredComponents []registeredComponent      `json:"components"`
}

const (
	apiVersionV1             = "v1.0"
	apiVersionV1alpha1       = "v1.0-alpha1"
	idParam                  = "id"
	methodParam              = "method"
	topicParam               = "topic"
	actorTypeParam           = "actorType"
	actorIDParam             = "actorId"
	storeNameParam           = "storeName"
	stateKeyParam            = "key"
	configurationKeyParam    = "key"
	configurationSubscribeID = "configurationSubscribeID"
	secretStoreNameParam     = "secretStoreName"
	secretNameParam          = "key"
	nameParam                = "name"
	consistencyParam         = "consistency"
	concurrencyParam         = "concurrency"
	pubsubnameparam          = "pubsubname"
	traceparentHeader        = "traceparent"
	tracestateHeader         = "tracestate"
	daprAppID                = "dapr-app-id"
)

// NewAPI returns a new API.
func NewAPI(
	appID string,
	appChannel channel.AppChannel,
	directMessaging messaging.DirectMessaging,
	getComponentsFn func() []components_v1alpha1.Component,
	resiliency resiliency.Provider,
	stateStores map[string]state.Store,
	secretStores map[string]secretstores.SecretStore,
	secretsConfiguration map[string]config.SecretsScope,
	configurationStores map[string]configuration.Store,
	pubsubAdapter runtime_pubsub.Adapter,
	actor actors.Actors,
	sendToOutputBindingFn func(name string, req *bindings.InvokeRequest) (*bindings.InvokeResponse, error),
	tracingSpec config.TracingSpec,
	shutdown func(),
) API {
	transactionalStateStores := map[string]state.TransactionalStore{}
	for key, store := range stateStores {
		if state.FeatureTransactional.IsPresent(store.Features()) {
			transactionalStateStores[key] = store.(state.TransactionalStore)
		}
	}
	api := &api{
		appChannel:               appChannel,
		getComponentsFn:          getComponentsFn,
		resiliency:               resiliency,
		directMessaging:          directMessaging,
		stateStores:              stateStores,
		transactionalStateStores: transactionalStateStores,
		secretStores:             secretStores,
		secretsConfiguration:     secretsConfiguration,
<<<<<<< HEAD
		configurationStores:      configurationStores,
		configurationSubscribe:   make(map[string]chan struct{}),
		json:                     jsoniter.ConfigFastest,
=======
>>>>>>> deea419e
		actor:                    actor,
		pubsubAdapter:            pubsubAdapter,
		sendToOutputBindingFn:    sendToOutputBindingFn,
		id:                       appID,
		tracingSpec:              tracingSpec,
		shutdown:                 shutdown,
	}

	metadataEndpoints := api.constructMetadataEndpoints()
	healthEndpoints := api.constructHealthzEndpoints()

	api.endpoints = append(api.endpoints, api.constructStateEndpoints()...)
	api.endpoints = append(api.endpoints, api.constructSecretEndpoints()...)
	api.endpoints = append(api.endpoints, api.constructPubSubEndpoints()...)
	api.endpoints = append(api.endpoints, api.constructActorEndpoints()...)
	api.endpoints = append(api.endpoints, api.constructDirectMessagingEndpoints()...)
	api.endpoints = append(api.endpoints, metadataEndpoints...)
	api.endpoints = append(api.endpoints, api.constructShutdownEndpoints()...)
	api.endpoints = append(api.endpoints, api.constructBindingsEndpoints()...)
	api.endpoints = append(api.endpoints, api.constructConfigurationEndpoints()...)
	api.endpoints = append(api.endpoints, healthEndpoints...)

	api.publicEndpoints = append(api.publicEndpoints, metadataEndpoints...)
	api.publicEndpoints = append(api.publicEndpoints, healthEndpoints...)

	return api
}

// APIEndpoints returns the list of registered endpoints.
func (a *api) APIEndpoints() []Endpoint {
	return a.endpoints
}

// PublicEndpoints returns the list of registered endpoints.
func (a *api) PublicEndpoints() []Endpoint {
	return a.publicEndpoints
}

// MarkStatusAsReady marks the ready status of dapr.
func (a *api) MarkStatusAsReady() {
	a.readyStatus = true
}

// MarkStatusAsOutboundReady marks the ready status of dapr for outbound traffic.
func (a *api) MarkStatusAsOutboundReady() {
	a.outboundReadyStatus = true
}

func (a *api) constructStateEndpoints() []Endpoint {
	return []Endpoint{
		{
			Methods: []string{fasthttp.MethodGet},
			Route:   "state/{storeName}/{key}",
			Version: apiVersionV1,
			Handler: a.onGetState,
		},
		{
			Methods: []string{fasthttp.MethodPost, fasthttp.MethodPut},
			Route:   "state/{storeName}",
			Version: apiVersionV1,
			Handler: a.onPostState,
		},
		{
			Methods: []string{fasthttp.MethodDelete},
			Route:   "state/{storeName}/{key}",
			Version: apiVersionV1,
			Handler: a.onDeleteState,
		},
		{
			Methods: []string{fasthttp.MethodPost, fasthttp.MethodPut},
			Route:   "state/{storeName}/bulk",
			Version: apiVersionV1,
			Handler: a.onBulkGetState,
		},
		{
			Methods: []string{fasthttp.MethodPost, fasthttp.MethodPut},
			Route:   "state/{storeName}/transaction",
			Version: apiVersionV1,
			Handler: a.onPostStateTransaction,
		},
		{
			Methods: []string{fasthttp.MethodPost, fasthttp.MethodPut},
			Route:   "state/{storeName}/query",
			Version: apiVersionV1alpha1,
			Handler: a.onQueryState,
		},
	}
}

func (a *api) constructSecretEndpoints() []Endpoint {
	return []Endpoint{
		{
			Methods: []string{fasthttp.MethodGet},
			Route:   "secrets/{secretStoreName}/bulk",
			Version: apiVersionV1,
			Handler: a.onBulkGetSecret,
		},
		{
			Methods: []string{fasthttp.MethodGet},
			Route:   "secrets/{secretStoreName}/{key}",
			Version: apiVersionV1,
			Handler: a.onGetSecret,
		},
	}
}

func (a *api) constructPubSubEndpoints() []Endpoint {
	return []Endpoint{
		{
			Methods: []string{fasthttp.MethodPost, fasthttp.MethodPut},
			Route:   "publish/{pubsubname}/{topic:*}",
			Version: apiVersionV1,
			Handler: a.onPublish,
		},
	}
}

func (a *api) constructBindingsEndpoints() []Endpoint {
	return []Endpoint{
		{
			Methods: []string{fasthttp.MethodPost, fasthttp.MethodPut},
			Route:   "bindings/{name}",
			Version: apiVersionV1,
			Handler: a.onOutputBindingMessage,
		},
	}
}

func (a *api) constructDirectMessagingEndpoints() []Endpoint {
	return []Endpoint{
		{
			Methods:           []string{router.MethodWild},
			Route:             "invoke/{id}/method/{method:*}",
			Alias:             "{method:*}",
			Version:           apiVersionV1,
			KeepParamUnescape: true,
			Handler:           a.onDirectMessage,
		},
	}
}

func (a *api) constructActorEndpoints() []Endpoint {
	return []Endpoint{
		{
			Methods: []string{fasthttp.MethodPost, fasthttp.MethodPut},
			Route:   "actors/{actorType}/{actorId}/state",
			Version: apiVersionV1,
			Handler: a.onActorStateTransaction,
		},
		{
			Methods: []string{fasthttp.MethodGet, fasthttp.MethodPost, fasthttp.MethodDelete, fasthttp.MethodPut},
			Route:   "actors/{actorType}/{actorId}/method/{method}",
			Version: apiVersionV1,
			Handler: a.onDirectActorMessage,
		},
		{
			Methods: []string{fasthttp.MethodGet},
			Route:   "actors/{actorType}/{actorId}/state/{key}",
			Version: apiVersionV1,
			Handler: a.onGetActorState,
		},
		{
			Methods: []string{fasthttp.MethodPost, fasthttp.MethodPut},
			Route:   "actors/{actorType}/{actorId}/reminders/{name}",
			Version: apiVersionV1,
			Handler: a.onCreateActorReminder,
		},
		{
			Methods: []string{fasthttp.MethodPost, fasthttp.MethodPut},
			Route:   "actors/{actorType}/{actorId}/timers/{name}",
			Version: apiVersionV1,
			Handler: a.onCreateActorTimer,
		},
		{
			Methods: []string{fasthttp.MethodDelete},
			Route:   "actors/{actorType}/{actorId}/reminders/{name}",
			Version: apiVersionV1,
			Handler: a.onDeleteActorReminder,
		},
		{
			Methods: []string{fasthttp.MethodDelete},
			Route:   "actors/{actorType}/{actorId}/timers/{name}",
			Version: apiVersionV1,
			Handler: a.onDeleteActorTimer,
		},
		{
			Methods: []string{fasthttp.MethodGet},
			Route:   "actors/{actorType}/{actorId}/reminders/{name}",
			Version: apiVersionV1,
			Handler: a.onGetActorReminder,
		},
		{
			Methods: []string{fasthttp.MethodPatch},
			Route:   "actors/{actorType}/{actorId}/reminders/{name}",
			Version: apiVersionV1,
			Handler: a.onRenameActorReminder,
		},
	}
}

func (a *api) constructMetadataEndpoints() []Endpoint {
	return []Endpoint{
		{
			Methods: []string{fasthttp.MethodGet},
			Route:   "metadata",
			Version: apiVersionV1,
			Handler: a.onGetMetadata,
		},
		{
			Methods: []string{fasthttp.MethodPut},
			Route:   "metadata/{key}",
			Version: apiVersionV1,
			Handler: a.onPutMetadata,
		},
	}
}

func (a *api) constructShutdownEndpoints() []Endpoint {
	return []Endpoint{
		{
			Methods: []string{fasthttp.MethodPost},
			Route:   "shutdown",
			Version: apiVersionV1,
			Handler: a.onShutdown,
		},
	}
}

func (a *api) constructHealthzEndpoints() []Endpoint {
	return []Endpoint{
		{
			Methods: []string{fasthttp.MethodGet},
			Route:   "healthz",
			Version: apiVersionV1,
			Handler: a.onGetHealthz,
		},
		{
			Methods: []string{fasthttp.MethodGet},
			Route:   "healthz/outbound",
			Version: apiVersionV1,
			Handler: a.onGetOutboundHealthz,
		},
	}
}

func (a *api) constructConfigurationEndpoints() []Endpoint {
	return []Endpoint{
		{
			Methods: []string{fasthttp.MethodGet},
			Route:   "configuration/{storeName}",
			Version: apiVersionV1alpha1,
			Handler: a.onGetConfiguration,
		},
		{
			Methods: []string{fasthttp.MethodGet},
			Route:   "configuration/{storeName}/subscribe",
			Version: apiVersionV1alpha1,
			Handler: a.onSubscribeConfiguration,
		},
		{
			Methods: []string{fasthttp.MethodPost},
			Route:   "configuration/{configurationSubscribeID}/unsubscribe",
			Version: apiVersionV1alpha1,
			Handler: a.onUnsubscribeConfiguration,
		},
	}
}

func (a *api) onOutputBindingMessage(reqCtx *fasthttp.RequestCtx) {
	name := reqCtx.UserValue(nameParam).(string)
	body := reqCtx.PostBody()

	var req OutputBindingRequest
	err := json.Unmarshal(body, &req)
	if err != nil {
		msg := NewErrorResponse("ERR_MALFORMED_REQUEST", fmt.Sprintf(messages.ErrMalformedRequest, err))
		respond(reqCtx, withError(fasthttp.StatusBadRequest, msg))
		log.Debug(msg)
		return
	}

	b, err := json.Marshal(req.Data)
	if err != nil {
		msg := NewErrorResponse("ERR_MALFORMED_REQUEST_DATA", fmt.Sprintf(messages.ErrMalformedRequestData, err))
		respond(reqCtx, withError(fasthttp.StatusInternalServerError, msg))
		log.Debug(msg)
		return
	}

	// pass the trace context to output binding in metadata
	if span := diag_utils.SpanFromContext(reqCtx); span != nil {
		sc := span.SpanContext()
		if req.Metadata == nil {
			req.Metadata = map[string]string{}
		}
		// if sc is not empty context, set traceparent Header.
		if sc != (trace.SpanContext{}) {
			req.Metadata[traceparentHeader] = diag.SpanContextToW3CString(sc)
		}
		if sc.Tracestate != nil {
			req.Metadata[tracestateHeader] = diag.TraceStateToW3CString(sc)
		}
	}

	start := time.Now()
	resp, err := a.sendToOutputBindingFn(name, &bindings.InvokeRequest{
		Metadata:  req.Metadata,
		Data:      b,
		Operation: bindings.OperationKind(req.Operation),
	})
	elapsed := diag.ElapsedSince(start)

	diag.DefaultComponentMonitoring.OutputBindingEvent(context.Background(), name, req.Operation, err == nil, elapsed)

	if err != nil {
		msg := NewErrorResponse("ERR_INVOKE_OUTPUT_BINDING", fmt.Sprintf(messages.ErrInvokeOutputBinding, name, err))
		respond(reqCtx, withError(fasthttp.StatusInternalServerError, msg))
		log.Debug(msg)
		return
	}

	if resp == nil {
		respond(reqCtx, withEmpty())
	} else {
		respond(reqCtx, withMetadata(resp.Metadata), withJSON(fasthttp.StatusOK, resp.Data))
	}
}

func (a *api) onBulkGetState(reqCtx *fasthttp.RequestCtx) {
	store, storeName, err := a.getStateStoreWithRequestValidation(reqCtx)
	if err != nil {
		log.Debug(err)
		return
	}

	var req BulkGetRequest
	err = json.Unmarshal(reqCtx.PostBody(), &req)
	if err != nil {
		msg := NewErrorResponse("ERR_MALFORMED_REQUEST", fmt.Sprintf(messages.ErrMalformedRequest, err))
		respond(reqCtx, withError(fasthttp.StatusBadRequest, msg))
		log.Debug(msg)
		return
	}

	// merge metadata from URL query parameters
	metadata := getMetadataFromRequest(reqCtx)
	if req.Metadata == nil {
		req.Metadata = metadata
	} else {
		for k, v := range metadata {
			req.Metadata[k] = v
		}
	}

	bulkResp := make([]BulkGetResponse, len(req.Keys))
	if len(req.Keys) == 0 {
		b, _ := json.Marshal(bulkResp)
		respond(reqCtx, withJSON(fasthttp.StatusOK, b))
		return
	}

	// try bulk get first
	reqs := make([]state.GetRequest, len(req.Keys))
	for i, k := range req.Keys {
		key, err1 := state_loader.GetModifiedStateKey(k, storeName, a.id)
		if err1 != nil {
			msg := NewErrorResponse("ERR_MALFORMED_REQUEST", fmt.Sprintf(messages.ErrMalformedRequest, err1))
			respond(reqCtx, withError(fasthttp.StatusBadRequest, msg))
			log.Debug(err1)
			return
		}
		r := state.GetRequest{
			Key:      key,
			Metadata: req.Metadata,
		}
		reqs[i] = r
	}

	start := time.Now()
	var bulkGet bool
	var responses []state.BulkGetResponse
	policy := a.resiliency.ComponentOutboundPolicy(reqCtx, storeName)
	rErr := policy(func(ctx context.Context) (rErr error) {
		bulkGet, responses, rErr = store.BulkGet(reqs)
		return rErr
	})
	elapsed := diag.ElapsedSince(start)

	diag.DefaultComponentMonitoring.StateInvoked(context.Background(), storeName, diag.BulkGet, err == nil, elapsed)

	if bulkGet {
		// if store supports bulk get
		if rErr != nil {
			msg := NewErrorResponse("ERR_MALFORMED_REQUEST", fmt.Sprintf(messages.ErrMalformedRequest, err))
			respond(reqCtx, withError(fasthttp.StatusBadRequest, msg))
			log.Debug(msg)
			return
		}

		for i := 0; i < len(responses) && i < len(req.Keys); i++ {
			bulkResp[i].Key = state_loader.GetOriginalStateKey(responses[i].Key)
			if responses[i].Error != "" {
				log.Debugf("bulk get: error getting key %s: %s", bulkResp[i].Key, responses[i].Error)
				bulkResp[i].Error = responses[i].Error
			} else {
				bulkResp[i].Data = json.RawMessage(responses[i].Data)
				bulkResp[i].ETag = responses[i].ETag
				bulkResp[i].Metadata = responses[i].Metadata
			}
		}
	} else {
		// if store doesn't support bulk get, fallback to call get() method one by one
		limiter := concurrency.NewLimiter(req.Parallelism)

		for i, k := range req.Keys {
			bulkResp[i].Key = k

			fn := func(param interface{}) {
				r := param.(*BulkGetResponse)
				k, err := state_loader.GetModifiedStateKey(r.Key, storeName, a.id)
				if err != nil {
					log.Debug(err)
					r.Error = err.Error()
					return
				}
				gr := &state.GetRequest{
					Key:      k,
					Metadata: metadata,
				}

				var resp *state.GetResponse
				err = policy(func(ctx context.Context) (rErr error) {
					resp, rErr = store.Get(gr)
					return rErr
				})
				if err != nil {
					log.Debugf("bulk get: error getting key %s: %s", r.Key, err)
					r.Error = err.Error()
				} else if resp != nil {
					r.Data = json.RawMessage(resp.Data)
					r.ETag = resp.ETag
					r.Metadata = resp.Metadata
				}
			}

			limiter.Execute(fn, &bulkResp[i])
		}
		limiter.Wait()
	}

	if encryption.EncryptedStateStore(storeName) {
		for i := range bulkResp {
			val, err := encryption.TryDecryptValue(storeName, bulkResp[i].Data)
			if err != nil {
				log.Debugf("bulk get error: %s", err)
				bulkResp[i].Error = err.Error()
				continue
			}

			bulkResp[i].Data = val
		}
	}

	b, _ := json.Marshal(bulkResp)
	respond(reqCtx, withJSON(fasthttp.StatusOK, b))
}

func (a *api) getStateStoreWithRequestValidation(reqCtx *fasthttp.RequestCtx) (state.Store, string, error) {
	if a.stateStores == nil || len(a.stateStores) == 0 {
		msg := NewErrorResponse("ERR_STATE_STORES_NOT_CONFIGURED", messages.ErrStateStoresNotConfigured)
		respond(reqCtx, withError(fasthttp.StatusInternalServerError, msg))
		log.Debug(msg)
		return nil, "", errors.New(msg.Message)
	}

	storeName := a.getStateStoreName(reqCtx)

	if a.stateStores[storeName] == nil {
		msg := NewErrorResponse("ERR_STATE_STORE_NOT_FOUND", fmt.Sprintf(messages.ErrStateStoreNotFound, storeName))
		respond(reqCtx, withError(fasthttp.StatusBadRequest, msg))
		log.Debug(msg)
		return nil, "", errors.New(msg.Message)
	}
	return a.stateStores[storeName], storeName, nil
}

func (a *api) onGetState(reqCtx *fasthttp.RequestCtx) {
	store, storeName, err := a.getStateStoreWithRequestValidation(reqCtx)
	if err != nil {
		log.Debug(err)
		return
	}

	metadata := getMetadataFromRequest(reqCtx)

	key := reqCtx.UserValue(stateKeyParam).(string)
	consistency := string(reqCtx.QueryArgs().Peek(consistencyParam))
	k, err := state_loader.GetModifiedStateKey(key, storeName, a.id)
	if err != nil {
		msg := NewErrorResponse("ERR_MALFORMED_REQUEST", fmt.Sprintf(messages.ErrMalformedRequest, err))
		respond(reqCtx, withError(fasthttp.StatusBadRequest, msg))
		log.Debug(err)
		return
	}
	req := state.GetRequest{
		Key: k,
		Options: state.GetStateOption{
			Consistency: consistency,
		},
		Metadata: metadata,
	}

	start := time.Now()
	policy := a.resiliency.ComponentOutboundPolicy(reqCtx, storeName)
	var resp *state.GetResponse
	err = policy(func(ctx context.Context) (rErr error) {
		resp, rErr = store.Get(&req)
		return rErr
	})
	elapsed := diag.ElapsedSince(start)

	diag.DefaultComponentMonitoring.StateInvoked(context.Background(), storeName, diag.Get, err == nil, elapsed)

	if err != nil {
		msg := NewErrorResponse("ERR_STATE_GET", fmt.Sprintf(messages.ErrStateGet, key, storeName, err.Error()))
		respond(reqCtx, withError(fasthttp.StatusInternalServerError, msg))
		log.Debug(msg)
		return
	}
	if resp == nil || resp.Data == nil {
		respond(reqCtx, withEmpty())
		return
	}

	if encryption.EncryptedStateStore(storeName) {
		val, err := encryption.TryDecryptValue(storeName, resp.Data)
		if err != nil {
			msg := NewErrorResponse("ERR_STATE_GET", fmt.Sprintf(messages.ErrStateGet, key, storeName, err.Error()))
			respond(reqCtx, withError(fasthttp.StatusInternalServerError, msg))
			log.Debug(msg)
			return
		}

		resp.Data = val
	}

	respond(reqCtx, withJSON(fasthttp.StatusOK, resp.Data), withEtag(resp.ETag), withMetadata(resp.Metadata))
}

func (a *api) getConfigurationStoreWithRequestValidation(reqCtx *fasthttp.RequestCtx) (configuration.Store, string, error) {
	if a.configurationStores == nil || len(a.configurationStores) == 0 {
		msg := NewErrorResponse("ERR_CONFIGURATION_STORE_NOT_CONFIGURED", messages.ErrConfigurationStoresNotConfigured)
		respond(reqCtx, withError(fasthttp.StatusInternalServerError, msg))
		log.Debug(msg)
		return nil, "", errors.New(msg.Message)
	}

	storeName := a.getStateStoreName(reqCtx)

	if a.configurationStores[storeName] == nil {
		msg := NewErrorResponse("ERR_CONFIGURATION_STORE_NOT_FOUND", fmt.Sprintf(messages.ErrConfigurationStoreNotFound, storeName))
		respond(reqCtx, withError(fasthttp.StatusBadRequest, msg))
		log.Debug(msg)
		return nil, "", errors.New(msg.Message)
	}
	return a.configurationStores[storeName], storeName, nil
}

type subscribeConfigurationResponse struct {
	ID string `json:"id"`
}

type configurationEventHandler struct {
	api        *api
	storeName  string
	appChannel channel.AppChannel
	json       jsoniter.API
	res        resiliency.Provider
}

func (h *configurationEventHandler) updateEventHandler(ctx context.Context, e *configuration.UpdateEvent) error {
	for _, item := range e.Items {
		req := invokev1.NewInvokeMethodRequest(fmt.Sprintf("/configuration/%s/%s", h.storeName, item.Key))
		req.WithHTTPExtension(nethttp.MethodPost, "")
		eventBody, _ := h.json.Marshal(e)
		req.WithRawData(eventBody, invokev1.JSONContentType)

		policy := h.res.ComponentInboundPolicy(ctx, h.storeName)
		err := policy(func(ctx context.Context) (err error) {
			resp, err := h.appChannel.InvokeMethod(ctx, req)
			if err != nil {
				return err
			}

			if resp != nil && resp.Status().Code != nethttp.StatusOK {
				return errors.Errorf("Error sending binding event to application, status %d", resp.Status().Code)
			}
			return nil
		})
		if err != nil {
			log.Error(errors.Wrap(err, "error push subscribe event to app"))
		}
	}
	return nil
}

func (a *api) onSubscribeConfiguration(reqCtx *fasthttp.RequestCtx) {
	store, storeName, err := a.getConfigurationStoreWithRequestValidation(reqCtx)
	if err != nil {
		log.Debug(err)
		return
	}

	metadata := getMetadataFromRequest(reqCtx)
	subscribeKeys := make([]string, 0)

	keys := make([]string, 0)
	queryKeys := reqCtx.QueryArgs().PeekMulti(configurationKeyParam)
	for _, queryKeyByte := range queryKeys {
		keys = append(keys, string(queryKeyByte))
	}

	// empty list means subscribing to all configuration keys
	if len(keys) == 0 {
		getConfigurationReq := &configuration.GetRequest{
			Keys:     []string{},
			Metadata: metadata,
		}

		start := time.Now()
		policy := a.resiliency.ComponentOutboundPolicy(reqCtx, storeName)
		var getResponse *configuration.GetResponse
		err = policy(func(ctx context.Context) (rErr error) {
			getResponse, rErr = store.Get(ctx, getConfigurationReq)
			return rErr
		})
		elapsed := diag.ElapsedSince(start)
		diag.DefaultComponentMonitoring.ConfigurationInvoked(context.Background(), storeName, diag.Get, err == nil, elapsed)

		if err != nil {
			msg := NewErrorResponse("ERR_CONFIGURATION_SUBSCRIBE", fmt.Sprintf(messages.ErrConfigurationSubscribe, keys, storeName, err.Error()))
			respond(reqCtx, withError(fasthttp.StatusInternalServerError, msg))
			log.Debug(msg)
			return
		}
		items := getResponse.Items
		for _, item := range items {
			subscribeKeys = append(subscribeKeys, item.Key)
		}
	} else {
		subscribeKeys = append(subscribeKeys, keys...)
	}

	req := configuration.SubscribeRequest{
		Keys:     subscribeKeys,
		Metadata: metadata,
	}

	// create handler
	handler := &configurationEventHandler{
		api:        a,
		storeName:  storeName,
		appChannel: a.appChannel,
		json:       a.json,
		res:        a.resiliency,
	}

	start := time.Now()
	policy := a.resiliency.ComponentOutboundPolicy(reqCtx, storeName)
	var subscribeID string
	err = policy(func(ctx context.Context) (rErr error) {
		subscribeID, rErr = store.Subscribe(ctx, &req, handler.updateEventHandler)
		return rErr
	})
	elapsed := diag.ElapsedSince(start)

	diag.DefaultComponentMonitoring.ConfigurationInvoked(context.Background(), storeName, diag.ConfigurationSubscribe, err == nil, elapsed)

	if err != nil {
		msg := NewErrorResponse("ERR_CONFIGURATION_SUBSCRIBE", fmt.Sprintf(messages.ErrConfigurationSubscribe, keys, storeName, err.Error()))
		respond(reqCtx, withError(fasthttp.StatusInternalServerError, msg))
		log.Debug(msg)
		return
	}
	respBytes, _ := a.json.Marshal(&subscribeConfigurationResponse{
		ID: subscribeID,
	})
	respond(reqCtx, withJSON(fasthttp.StatusOK, respBytes))
}

func (a *api) onUnsubscribeConfiguration(reqCtx *fasthttp.RequestCtx) {
	store, storeName, err := a.getConfigurationStoreWithRequestValidation(reqCtx)
	if err != nil {
		log.Debug(err)
		return
	}
	subscribeID := string(reqCtx.QueryArgs().Peek(configurationSubscribeID))

	req := configuration.UnsubscribeRequest{
		ID: subscribeID,
	}
	start := time.Now()
	policy := a.resiliency.ComponentOutboundPolicy(reqCtx, storeName)
	err = policy(func(ctx context.Context) (rErr error) {
		return store.Unsubscribe(ctx, &req)
	})
	elapsed := diag.ElapsedSince(start)
	diag.DefaultComponentMonitoring.ConfigurationInvoked(context.Background(), storeName, diag.ConfigurationUnsubscribe, err == nil, elapsed)

	respond(reqCtx, withJSON(fasthttp.StatusOK, nil))
}

func (a *api) onGetConfiguration(reqCtx *fasthttp.RequestCtx) {
	store, storeName, err := a.getConfigurationStoreWithRequestValidation(reqCtx)
	if err != nil {
		log.Debug(err)
		return
	}

	metadata := getMetadataFromRequest(reqCtx)

	keys := make([]string, 0)
	queryKeys := reqCtx.QueryArgs().PeekMulti(configurationKeyParam)
	for _, queryKeyByte := range queryKeys {
		keys = append(keys, string(queryKeyByte))
	}
	req := configuration.GetRequest{
		Keys:     keys,
		Metadata: metadata,
	}

	start := time.Now()
	policy := a.resiliency.ComponentOutboundPolicy(reqCtx, storeName)
	var getResponse *configuration.GetResponse
	err = policy(func(ctx context.Context) (rErr error) {
		getResponse, rErr = store.Get(ctx, &req)
		return rErr
	})
	elapsed := diag.ElapsedSince(start)

	diag.DefaultComponentMonitoring.ConfigurationInvoked(context.Background(), storeName, diag.Get, err == nil, elapsed)

	if err != nil {
		msg := NewErrorResponse("ERR_CONFIGURATION_GET", fmt.Sprintf(messages.ErrConfigurationGet, keys, storeName, err.Error()))
		respond(reqCtx, withError(fasthttp.StatusInternalServerError, msg))
		log.Debug(msg)
		return
	}
	if getResponse == nil || getResponse.Items == nil || len(getResponse.Items) == 0 {
		respond(reqCtx, withEmpty())
		return
	}

	respBytes, _ := a.json.Marshal(getResponse.Items)

	respond(reqCtx, withJSON(fasthttp.StatusOK, respBytes))
}

func extractEtag(reqCtx *fasthttp.RequestCtx) (bool, string) {
	var etag string
	var hasEtag bool
	reqCtx.Request.Header.VisitAll(func(key []byte, value []byte) {
		if string(key) == "If-Match" {
			etag = string(value)
			hasEtag = true
			return
		}
	})

	return hasEtag, etag
}

func (a *api) onDeleteState(reqCtx *fasthttp.RequestCtx) {
	store, storeName, err := a.getStateStoreWithRequestValidation(reqCtx)
	if err != nil {
		log.Debug(err)
		return
	}

	key := reqCtx.UserValue(stateKeyParam).(string)

	concurrency := string(reqCtx.QueryArgs().Peek(concurrencyParam))
	consistency := string(reqCtx.QueryArgs().Peek(consistencyParam))

	metadata := getMetadataFromRequest(reqCtx)
	k, err := state_loader.GetModifiedStateKey(key, storeName, a.id)
	if err != nil {
		msg := NewErrorResponse("ERR_MALFORMED_REQUEST", err.Error())
		respond(reqCtx, withError(fasthttp.StatusBadRequest, msg))
		log.Debug(err)
		return
	}
	req := state.DeleteRequest{
		Key: k,
		Options: state.DeleteStateOption{
			Concurrency: concurrency,
			Consistency: consistency,
		},
		Metadata: metadata,
	}

	exists, etag := extractEtag(reqCtx)
	if exists {
		req.ETag = &etag
	}

	start := time.Now()
	policy := a.resiliency.ComponentOutboundPolicy(reqCtx, storeName)
	err = policy(func(ctx context.Context) error {
		return store.Delete(&req)
	})
	elapsed := diag.ElapsedSince(start)

	diag.DefaultComponentMonitoring.StateInvoked(context.Background(), storeName, diag.Delete, err == nil, elapsed)

	if err != nil {
		statusCode, errMsg, resp := a.stateErrorResponse(err, "ERR_STATE_DELETE")
		resp.Message = fmt.Sprintf(messages.ErrStateDelete, key, errMsg)

		respond(reqCtx, withError(statusCode, resp))
		log.Debug(resp.Message)
		return
	}
	respond(reqCtx, withEmpty())
}

func (a *api) onGetSecret(reqCtx *fasthttp.RequestCtx) {
	store, secretStoreName, err := a.getSecretStoreWithRequestValidation(reqCtx)
	if err != nil {
		log.Debug(err)
		return
	}

	metadata := getMetadataFromRequest(reqCtx)

	key := reqCtx.UserValue(secretNameParam).(string)

	if !a.isSecretAllowed(secretStoreName, key) {
		msg := NewErrorResponse("ERR_PERMISSION_DENIED", fmt.Sprintf(messages.ErrPermissionDenied, key, secretStoreName))
		respond(reqCtx, withError(fasthttp.StatusForbidden, msg))
		return
	}

	req := secretstores.GetSecretRequest{
		Name:     key,
		Metadata: metadata,
	}

	start := time.Now()
	policy := a.resiliency.ComponentOutboundPolicy(reqCtx, secretStoreName)
	var resp secretstores.GetSecretResponse
	err = policy(func(ctx context.Context) (rErr error) {
		resp, rErr = store.GetSecret(req)
		return rErr
	})
	elapsed := diag.ElapsedSince(start)

	diag.DefaultComponentMonitoring.SecretInvoked(context.Background(), secretStoreName, diag.Get, err == nil, elapsed)

	if err != nil {
		msg := NewErrorResponse("ERR_SECRET_GET",
			fmt.Sprintf(messages.ErrSecretGet, req.Name, secretStoreName, err.Error()))
		respond(reqCtx, withError(fasthttp.StatusInternalServerError, msg))
		log.Debug(msg)
		return
	}

	if resp.Data == nil {
		respond(reqCtx, withEmpty())
		return
	}

	respBytes, _ := json.Marshal(resp.Data)
	respond(reqCtx, withJSON(fasthttp.StatusOK, respBytes))
}

func (a *api) onBulkGetSecret(reqCtx *fasthttp.RequestCtx) {
	store, secretStoreName, err := a.getSecretStoreWithRequestValidation(reqCtx)
	if err != nil {
		log.Debug(err)
		return
	}

	metadata := getMetadataFromRequest(reqCtx)

	req := secretstores.BulkGetSecretRequest{
		Metadata: metadata,
	}

	start := time.Now()
	policy := a.resiliency.ComponentOutboundPolicy(reqCtx, secretStoreName)
	var resp secretstores.BulkGetSecretResponse
	err = policy(func(ctx context.Context) (rErr error) {
		resp, rErr = store.BulkGetSecret(req)
		return rErr
	})
	elapsed := diag.ElapsedSince(start)

	diag.DefaultComponentMonitoring.SecretInvoked(context.Background(), secretStoreName, diag.BulkGet, err == nil, elapsed)

	if err != nil {
		msg := NewErrorResponse("ERR_SECRET_GET",
			fmt.Sprintf(messages.ErrBulkSecretGet, secretStoreName, err.Error()))
		respond(reqCtx, withError(fasthttp.StatusInternalServerError, msg))
		log.Debug(msg)
		return
	}

	if resp.Data == nil {
		respond(reqCtx, withEmpty())
		return
	}

	filteredSecrets := map[string]map[string]string{}
	for key, v := range resp.Data {
		if a.isSecretAllowed(secretStoreName, key) {
			filteredSecrets[key] = v
		} else {
			log.Debugf(messages.ErrPermissionDenied, key, secretStoreName)
		}
	}

	respBytes, _ := json.Marshal(filteredSecrets)
	respond(reqCtx, withJSON(fasthttp.StatusOK, respBytes))
}

func (a *api) getSecretStoreWithRequestValidation(reqCtx *fasthttp.RequestCtx) (secretstores.SecretStore, string, error) {
	if a.secretStores == nil || len(a.secretStores) == 0 {
		msg := NewErrorResponse("ERR_SECRET_STORES_NOT_CONFIGURED", messages.ErrSecretStoreNotConfigured)
		respond(reqCtx, withError(fasthttp.StatusInternalServerError, msg))
		return nil, "", errors.New(msg.Message)
	}

	secretStoreName := reqCtx.UserValue(secretStoreNameParam).(string)

	if a.secretStores[secretStoreName] == nil {
		msg := NewErrorResponse("ERR_SECRET_STORE_NOT_FOUND", fmt.Sprintf(messages.ErrSecretStoreNotFound, secretStoreName))
		respond(reqCtx, withError(fasthttp.StatusUnauthorized, msg))
		return nil, "", errors.New(msg.Message)
	}
	return a.secretStores[secretStoreName], secretStoreName, nil
}

func (a *api) onPostState(reqCtx *fasthttp.RequestCtx) {
	store, storeName, err := a.getStateStoreWithRequestValidation(reqCtx)
	if err != nil {
		log.Debug(err)
		return
	}

	reqs := []state.SetRequest{}
	err = json.Unmarshal(reqCtx.PostBody(), &reqs)
	if err != nil {
		msg := NewErrorResponse("ERR_MALFORMED_REQUEST", err.Error())
		respond(reqCtx, withError(fasthttp.StatusBadRequest, msg))
		log.Debug(msg)
		return
	}
	if len(reqs) == 0 {
		respond(reqCtx, withEmpty())
		return
	}

	metadata := getMetadataFromRequest(reqCtx)

	for i, r := range reqs {
		// merge metadata from URL query parameters
		if reqs[i].Metadata == nil {
			reqs[i].Metadata = metadata
		} else {
			for k, v := range metadata {
				reqs[i].Metadata[k] = v
			}
		}

		reqs[i].Key, err = state_loader.GetModifiedStateKey(r.Key, storeName, a.id)
		if err != nil {
			msg := NewErrorResponse("ERR_MALFORMED_REQUEST", err.Error())
			respond(reqCtx, withError(fasthttp.StatusBadRequest, msg))
			log.Debug(err)
			return
		}

		if encryption.EncryptedStateStore(storeName) {
			data := []byte(fmt.Sprintf("%v", r.Value))
			val, encErr := encryption.TryEncryptValue(storeName, data)
			if encErr != nil {
				statusCode, errMsg, resp := a.stateErrorResponse(encErr, "ERR_STATE_SAVE")
				resp.Message = fmt.Sprintf(messages.ErrStateSave, storeName, errMsg)

				respond(reqCtx, withError(statusCode, resp))
				log.Debug(resp.Message)
				return
			}

			reqs[i].Value = val
		}
	}

	start := time.Now()
	policy := a.resiliency.ComponentOutboundPolicy(reqCtx, storeName)
	err = policy(func(ctx context.Context) error {
		return store.BulkSet(reqs)
	})
	elapsed := diag.ElapsedSince(start)

	diag.DefaultComponentMonitoring.StateInvoked(context.Background(), storeName, diag.Set, err == nil, elapsed)

	if err != nil {
		storeName := a.getStateStoreName(reqCtx)

		statusCode, errMsg, resp := a.stateErrorResponse(err, "ERR_STATE_SAVE")
		resp.Message = fmt.Sprintf(messages.ErrStateSave, storeName, errMsg)

		respond(reqCtx, withError(statusCode, resp))
		log.Debug(resp.Message)
		return
	}

	respond(reqCtx, withEmpty())
}

// stateErrorResponse takes a state store error and returns a corresponding status code, error message and modified user error.
func (a *api) stateErrorResponse(err error, errorCode string) (int, string, ErrorResponse) {
	var message string
	var code int
	var etag bool
	etag, code, message = a.etagError(err)

	r := ErrorResponse{
		ErrorCode: errorCode,
	}
	if etag {
		return code, message, r
	}
	message = err.Error()

	return fasthttp.StatusInternalServerError, message, r
}

// etagError checks if the error from the state store is an etag error and returns a bool for indication,
// an status code and an error message.
func (a *api) etagError(err error) (bool, int, string) {
	e, ok := err.(*state.ETagError)
	if !ok {
		return false, -1, ""
	}
	switch e.Kind() {
	case state.ETagMismatch:
		return true, fasthttp.StatusConflict, e.Error()
	case state.ETagInvalid:
		return true, fasthttp.StatusBadRequest, e.Error()
	}

	return false, -1, ""
}

func (a *api) getStateStoreName(reqCtx *fasthttp.RequestCtx) string {
	return reqCtx.UserValue(storeNameParam).(string)
}

func (a *api) onDirectMessage(reqCtx *fasthttp.RequestCtx) {
	targetID := a.findTargetID(reqCtx)
	if targetID == "" {
		msg := NewErrorResponse("ERR_DIRECT_INVOKE", messages.ErrDirectInvokeNoAppID)
		respond(reqCtx, withError(fasthttp.StatusNotFound, msg))
		return
	}

	verb := strings.ToUpper(string(reqCtx.Method()))
	invokeMethodName := reqCtx.UserValue(methodParam).(string)

	if a.directMessaging == nil {
		msg := NewErrorResponse("ERR_DIRECT_INVOKE", messages.ErrDirectInvokeNotReady)
		respond(reqCtx, withError(fasthttp.StatusInternalServerError, msg))
		return
	}

	// Construct internal invoke method request
	req := invokev1.NewInvokeMethodRequest(invokeMethodName).WithHTTPExtension(verb, reqCtx.QueryArgs().String())
	req.WithRawData(reqCtx.Request.Body(), string(reqCtx.Request.Header.ContentType()))
	// Save headers to internal metadata
	req.WithFastHTTPHeaders(&reqCtx.Request.Header)

	policy := a.resiliency.EndpointPolicy(reqCtx, targetID, fmt.Sprintf("%s:%s", targetID, invokeMethodName))
	// Since we don't want to return the actual error, we have to extract several things in order to construct our response.
	var resp *invokev1.InvokeMethodResponse
	var body []byte
	var statusCode int
	var msg ErrorResponse
	errorOccurred := false
	err := policy(func(ctx context.Context) (rErr error) {
		resp, rErr = a.directMessaging.Invoke(ctx, targetID, req)

		if rErr != nil {
			// Allowlists policies that are applied on the callee side can return a Permission Denied error.
			// For everything else, treat it as a gRPC transport error
			errorOccurred = true
			statusCode = fasthttp.StatusInternalServerError
			if status.Code(rErr) == codes.PermissionDenied {
				statusCode = invokev1.HTTPStatusFromCode(codes.PermissionDenied)
			}
			msg = NewErrorResponse("ERR_DIRECT_INVOKE", fmt.Sprintf(messages.ErrDirectInvoke, targetID, rErr))
			return rErr
		}

		errorOccurred = false
		invokev1.InternalMetadataToHTTPHeader(reqCtx, resp.Headers(), reqCtx.Response.Header.Set)
		var contentType string
		contentType, body = resp.RawData()
		reqCtx.Response.Header.SetContentType(contentType)

		// Construct response
		statusCode = int(resp.Status().Code)
		if !resp.IsHTTPResponse() {
			statusCode = invokev1.HTTPStatusFromCode(codes.Code(statusCode))
			if statusCode != fasthttp.StatusOK {
				if body, rErr = invokev1.ProtobufToJSON(resp.Status()); rErr != nil {
					errorOccurred = true
					msg = NewErrorResponse("ERR_MALFORMED_RESPONSE", rErr.Error())
					statusCode = fasthttp.StatusInternalServerError
					return rErr
				}
			}
		} else if statusCode != fasthttp.StatusOK {
			return errors.Errorf("Received non-successful status code: %d", statusCode)
		}
		return nil
	})

	// Special case for timeouts/circuit breakers since they won't go through the rest of the logic.
	if errors.Is(err, context.DeadlineExceeded) || breaker.IsErrorPermanent(err) {
		respond(reqCtx, withError(500, NewErrorResponse("ERR_DIRECT_INVOKE", err.Error())))
		return
	}

	if errorOccurred {
		respond(reqCtx, withError(statusCode, msg))
		return
	}
	respond(reqCtx, with(statusCode, body))
}

// findTargetID tries to find ID of the target service from the following three places:
// 1. {id} in the URL's path.
// 2. Basic authentication, http://dapr-app-id:<service-id>@localhost:3500/path.
// 3. HTTP header: 'dapr-app-id'.
func (a *api) findTargetID(reqCtx *fasthttp.RequestCtx) string {
	if id := reqCtx.UserValue(idParam); id == nil {
		if appID := reqCtx.Request.Header.Peek(daprAppID); appID == nil {
			if auth := reqCtx.Request.Header.Peek(fasthttp.HeaderAuthorization); auth != nil &&
				strings.HasPrefix(string(auth), "Basic ") {
				if s, err := base64.StdEncoding.DecodeString(strings.TrimPrefix(string(auth), "Basic ")); err == nil {
					pair := strings.Split(string(s), ":")
					if len(pair) == 2 && pair[0] == daprAppID {
						return pair[1]
					}
				}
			}
		} else {
			return string(appID)
		}
	} else {
		return id.(string)
	}

	return ""
}

func (a *api) onCreateActorReminder(reqCtx *fasthttp.RequestCtx) {
	if a.actor == nil {
		msg := NewErrorResponse("ERR_ACTOR_RUNTIME_NOT_FOUND", messages.ErrActorRuntimeNotFound)
		respond(reqCtx, withError(fasthttp.StatusInternalServerError, msg))
		return
	}

	actorType := reqCtx.UserValue(actorTypeParam).(string)
	actorID := reqCtx.UserValue(actorIDParam).(string)
	name := reqCtx.UserValue(nameParam).(string)

	var req actors.CreateReminderRequest
	err := json.Unmarshal(reqCtx.PostBody(), &req)
	if err != nil {
		msg := NewErrorResponse("ERR_MALFORMED_REQUEST", fmt.Sprintf(messages.ErrMalformedRequest, err))
		respond(reqCtx, withError(fasthttp.StatusBadRequest, msg))
		log.Debug(msg)
		return
	}

	req.Name = name
	req.ActorType = actorType
	req.ActorID = actorID

	err = a.actor.CreateReminder(reqCtx, &req)
	if err != nil {
		msg := NewErrorResponse("ERR_ACTOR_REMINDER_CREATE", fmt.Sprintf(messages.ErrActorReminderCreate, err))
		respond(reqCtx, withError(fasthttp.StatusInternalServerError, msg))
		log.Debug(msg)
	} else {
		respond(reqCtx, withEmpty())
	}
}

func (a *api) onRenameActorReminder(reqCtx *fasthttp.RequestCtx) {
	if a.actor == nil {
		msg := NewErrorResponse("ERR_ACTOR_RUNTIME_NOT_FOUND", messages.ErrActorRuntimeNotFound)
		respond(reqCtx, withError(fasthttp.StatusInternalServerError, msg))
		return
	}

	actorType := reqCtx.UserValue(actorTypeParam).(string)
	actorID := reqCtx.UserValue(actorIDParam).(string)
	name := reqCtx.UserValue(nameParam).(string)

	var req actors.RenameReminderRequest
	err := json.Unmarshal(reqCtx.PostBody(), &req)
	if err != nil {
		msg := NewErrorResponse("ERR_MALFORMED_REQUEST", fmt.Sprintf(messages.ErrMalformedRequest, err))
		respond(reqCtx, withError(fasthttp.StatusBadRequest, msg))
		log.Debug(msg)
		return
	}

	req.OldName = name
	req.ActorType = actorType
	req.ActorID = actorID

	err = a.actor.RenameReminder(reqCtx, &req)
	if err != nil {
		msg := NewErrorResponse("ERR_ACTOR_REMINDER_RENAME", fmt.Sprintf(messages.ErrActorReminderRename, err))
		respond(reqCtx, withError(fasthttp.StatusInternalServerError, msg))
		log.Debug(msg)
	} else {
		respond(reqCtx, withEmpty())
	}
}

func (a *api) onCreateActorTimer(reqCtx *fasthttp.RequestCtx) {
	if a.actor == nil {
		msg := NewErrorResponse("ERR_ACTOR_RUNTIME_NOT_FOUND", messages.ErrActorRuntimeNotFound)
		respond(reqCtx, withError(fasthttp.StatusInternalServerError, msg))
		log.Debug(msg)
		return
	}

	actorType := reqCtx.UserValue(actorTypeParam).(string)
	actorID := reqCtx.UserValue(actorIDParam).(string)
	name := reqCtx.UserValue(nameParam).(string)

	var req actors.CreateTimerRequest
	err := json.Unmarshal(reqCtx.PostBody(), &req)
	if err != nil {
		msg := NewErrorResponse("ERR_MALFORMED_REQUEST", fmt.Sprintf(messages.ErrMalformedRequest, err))
		respond(reqCtx, withError(fasthttp.StatusBadRequest, msg))
		log.Debug(msg)
		return
	}

	req.Name = name
	req.ActorType = actorType
	req.ActorID = actorID

	err = a.actor.CreateTimer(reqCtx, &req)
	if err != nil {
		msg := NewErrorResponse("ERR_ACTOR_TIMER_CREATE", fmt.Sprintf(messages.ErrActorTimerCreate, err))
		respond(reqCtx, withError(fasthttp.StatusInternalServerError, msg))
		log.Debug(msg)
	} else {
		respond(reqCtx, withEmpty())
	}
}

func (a *api) onDeleteActorReminder(reqCtx *fasthttp.RequestCtx) {
	if a.actor == nil {
		msg := NewErrorResponse("ERR_ACTOR_RUNTIME_NOT_FOUND", messages.ErrActorRuntimeNotFound)
		respond(reqCtx, withError(fasthttp.StatusInternalServerError, msg))
		log.Debug(msg)
		return
	}

	actorType := reqCtx.UserValue(actorTypeParam).(string)
	actorID := reqCtx.UserValue(actorIDParam).(string)
	name := reqCtx.UserValue(nameParam).(string)

	req := actors.DeleteReminderRequest{
		Name:      name,
		ActorID:   actorID,
		ActorType: actorType,
	}

	err := a.actor.DeleteReminder(reqCtx, &req)
	if err != nil {
		msg := NewErrorResponse("ERR_ACTOR_REMINDER_DELETE", fmt.Sprintf(messages.ErrActorReminderDelete, err))
		respond(reqCtx, withError(fasthttp.StatusInternalServerError, msg))
		log.Debug(msg)
	} else {
		respond(reqCtx, withEmpty())
	}
}

func (a *api) onActorStateTransaction(reqCtx *fasthttp.RequestCtx) {
	if a.actor == nil {
		msg := NewErrorResponse("ERR_ACTOR_RUNTIME_NOT_FOUND", messages.ErrActorRuntimeNotFound)
		respond(reqCtx, withError(fasthttp.StatusInternalServerError, msg))
		log.Debug(msg)
		return
	}

	actorType := reqCtx.UserValue(actorTypeParam).(string)
	actorID := reqCtx.UserValue(actorIDParam).(string)
	body := reqCtx.PostBody()

	var ops []actors.TransactionalOperation
	err := json.Unmarshal(body, &ops)
	if err != nil {
		msg := NewErrorResponse("ERR_MALFORMED_REQUEST", err.Error())
		respond(reqCtx, withError(fasthttp.StatusBadRequest, msg))
		log.Debug(msg)
		return
	}

	hosted := a.actor.IsActorHosted(reqCtx, &actors.ActorHostedRequest{
		ActorType: actorType,
		ActorID:   actorID,
	})

	if !hosted {
		msg := NewErrorResponse("ERR_ACTOR_INSTANCE_MISSING", messages.ErrActorInstanceMissing)
		respond(reqCtx, withError(fasthttp.StatusBadRequest, msg))
		log.Debug(msg)
		return
	}

	req := actors.TransactionalRequest{
		ActorID:    actorID,
		ActorType:  actorType,
		Operations: ops,
	}

	err = a.actor.TransactionalStateOperation(reqCtx, &req)
	if err != nil {
		msg := NewErrorResponse("ERR_ACTOR_STATE_TRANSACTION_SAVE", fmt.Sprintf(messages.ErrActorStateTransactionSave, err))
		respond(reqCtx, withError(fasthttp.StatusInternalServerError, msg))
		log.Debug(msg)
	} else {
		respond(reqCtx, withEmpty())
	}
}

func (a *api) onGetActorReminder(reqCtx *fasthttp.RequestCtx) {
	if a.actor == nil {
		msg := NewErrorResponse("ERR_ACTOR_RUNTIME_NOT_FOUND", messages.ErrActorRuntimeNotFound)
		respond(reqCtx, withError(fasthttp.StatusInternalServerError, msg))
		log.Debug(msg)
		return
	}

	actorType := reqCtx.UserValue(actorTypeParam).(string)
	actorID := reqCtx.UserValue(actorIDParam).(string)
	name := reqCtx.UserValue(nameParam).(string)

	resp, err := a.actor.GetReminder(reqCtx, &actors.GetReminderRequest{
		ActorType: actorType,
		ActorID:   actorID,
		Name:      name,
	})
	if err != nil {
		msg := NewErrorResponse("ERR_ACTOR_REMINDER_GET", fmt.Sprintf(messages.ErrActorReminderGet, err))
		respond(reqCtx, withError(fasthttp.StatusInternalServerError, msg))
		log.Debug(msg)
		return
	}
	b, err := json.Marshal(resp)
	if err != nil {
		msg := NewErrorResponse("ERR_ACTOR_REMINDER_GET", fmt.Sprintf(messages.ErrActorReminderGet, err))
		respond(reqCtx, withError(fasthttp.StatusInternalServerError, msg))
		log.Debug(msg)
		return
	}

	respond(reqCtx, withJSON(fasthttp.StatusOK, b))
}

func (a *api) onDeleteActorTimer(reqCtx *fasthttp.RequestCtx) {
	if a.actor == nil {
		msg := NewErrorResponse("ERR_ACTOR_RUNTIME_NOT_FOUND", messages.ErrActorRuntimeNotFound)
		respond(reqCtx, withError(fasthttp.StatusInternalServerError, msg))
		log.Debug(msg)
		return
	}

	actorType := reqCtx.UserValue(actorTypeParam).(string)
	actorID := reqCtx.UserValue(actorIDParam).(string)
	name := reqCtx.UserValue(nameParam).(string)

	req := actors.DeleteTimerRequest{
		Name:      name,
		ActorID:   actorID,
		ActorType: actorType,
	}
	err := a.actor.DeleteTimer(reqCtx, &req)
	if err != nil {
		msg := NewErrorResponse("ERR_ACTOR_TIMER_DELETE", fmt.Sprintf(messages.ErrActorTimerDelete, err))
		respond(reqCtx, withError(fasthttp.StatusInternalServerError, msg))
		log.Debug(msg)
	} else {
		respond(reqCtx, withEmpty())
	}
}

func (a *api) onDirectActorMessage(reqCtx *fasthttp.RequestCtx) {
	if a.actor == nil {
		msg := NewErrorResponse("ERR_ACTOR_RUNTIME_NOT_FOUND", messages.ErrActorRuntimeNotFound)
		respond(reqCtx, withError(fasthttp.StatusInternalServerError, msg))
		log.Debug(msg)
		return
	}

	actorType := reqCtx.UserValue(actorTypeParam).(string)
	actorID := reqCtx.UserValue(actorIDParam).(string)
	verb := strings.ToUpper(string(reqCtx.Method()))
	method := reqCtx.UserValue(methodParam).(string)
	body := reqCtx.PostBody()

	req := invokev1.NewInvokeMethodRequest(method)
	req.WithActor(actorType, actorID)
	req.WithHTTPExtension(verb, reqCtx.QueryArgs().String())
	req.WithRawData(body, string(reqCtx.Request.Header.ContentType()))

	// Save headers to metadata.
	metadata := map[string][]string{}
	reqCtx.Request.Header.VisitAll(func(key []byte, value []byte) {
		metadata[string(key)] = []string{string(value)}
	})
	req.WithMetadata(metadata)

	// Unlike other actor calls, resiliency is handled here for invocation.
	// This is due to actor invocation involving a lookup for the host.
	// Having the retry here allows us to capture that and be resilient to host failure.
	// Additionally, we don't perform timeouts at this level. This is because an actor
	// should technically wait forever on the locking mechanism. If we timeout while
	// waiting for the lock, we can also create a queue of calls that will try and continue
	// after the timeout.
	policy := a.resiliency.ActorPreLockPolicy(reqCtx, actorType, actorID)
	var resp *invokev1.InvokeMethodResponse
	err := policy(func(ctx context.Context) (rErr error) {
		resp, rErr = a.actor.Call(ctx, req)
		return rErr
	})
	if err != nil {
		msg := NewErrorResponse("ERR_ACTOR_INVOKE_METHOD", fmt.Sprintf(messages.ErrActorInvoke, err))
		respond(reqCtx, withError(fasthttp.StatusInternalServerError, msg))
		log.Debug(msg)
		return
	}

	invokev1.InternalMetadataToHTTPHeader(reqCtx, resp.Headers(), reqCtx.Response.Header.Set)
	contentType, body := resp.RawData()
	reqCtx.Response.Header.SetContentType(contentType)

	// Construct response.
	statusCode := int(resp.Status().Code)
	if !resp.IsHTTPResponse() {
		statusCode = invokev1.HTTPStatusFromCode(codes.Code(statusCode))
	}
	respond(reqCtx, with(statusCode, body))
}

func (a *api) onGetActorState(reqCtx *fasthttp.RequestCtx) {
	if a.actor == nil {
		msg := NewErrorResponse("ERR_ACTOR_RUNTIME_NOT_FOUND", messages.ErrActorRuntimeNotFound)
		respond(reqCtx, withError(fasthttp.StatusInternalServerError, msg))
		log.Debug(msg)
		return
	}

	actorType := reqCtx.UserValue(actorTypeParam).(string)
	actorID := reqCtx.UserValue(actorIDParam).(string)
	key := reqCtx.UserValue(stateKeyParam).(string)

	hosted := a.actor.IsActorHosted(reqCtx, &actors.ActorHostedRequest{
		ActorType: actorType,
		ActorID:   actorID,
	})

	if !hosted {
		msg := NewErrorResponse("ERR_ACTOR_INSTANCE_MISSING", messages.ErrActorInstanceMissing)
		respond(reqCtx, withError(fasthttp.StatusBadRequest, msg))
		log.Debug(msg)
		return
	}

	req := actors.GetStateRequest{
		ActorType: actorType,
		ActorID:   actorID,
		Key:       key,
	}

	resp, err := a.actor.GetState(reqCtx, &req)
	if err != nil {
		msg := NewErrorResponse("ERR_ACTOR_STATE_GET", fmt.Sprintf(messages.ErrActorStateGet, err))
		respond(reqCtx, withError(fasthttp.StatusInternalServerError, msg))
		log.Debug(msg)
	} else {
		if resp == nil || resp.Data == nil {
			respond(reqCtx, withEmpty())
			return
		}
		respond(reqCtx, withJSON(fasthttp.StatusOK, resp.Data))
	}
}

func (a *api) onGetMetadata(reqCtx *fasthttp.RequestCtx) {
	temp := make(map[string]string)

	// Copy synchronously so it can be serialized to JSON.
	a.extendedMetadata.Range(func(key, value interface{}) bool {
		temp[key.(string)] = key.(string)

		return true
	})

	activeActorsCount := []actors.ActiveActorsCount{}
	if a.actor != nil {
		activeActorsCount = a.actor.GetActiveActorsCount(reqCtx)
	}

	components := a.getComponentsFn()
	registeredComponents := make([]registeredComponent, 0, len(components))

	for _, comp := range components {
		registeredComp := registeredComponent{
			Name:    comp.Name,
			Version: comp.Spec.Version,
			Type:    comp.Spec.Type,
		}
		registeredComponents = append(registeredComponents, registeredComp)
	}

	mtd := metadata{
		ID:                   a.id,
		ActiveActorsCount:    activeActorsCount,
		Extended:             temp,
		RegisteredComponents: registeredComponents,
	}

	mtdBytes, err := json.Marshal(mtd)
	if err != nil {
		msg := NewErrorResponse("ERR_METADATA_GET", fmt.Sprintf(messages.ErrMetadataGet, err))
		respond(reqCtx, withError(fasthttp.StatusInternalServerError, msg))
		log.Debug(msg)
	} else {
		respond(reqCtx, withJSON(fasthttp.StatusOK, mtdBytes))
	}
}

func (a *api) onPutMetadata(reqCtx *fasthttp.RequestCtx) {
	key := fmt.Sprintf("%v", reqCtx.UserValue("key"))
	body := reqCtx.PostBody()
	a.extendedMetadata.Store(key, string(body))
	respond(reqCtx, withEmpty())
}

func (a *api) onShutdown(reqCtx *fasthttp.RequestCtx) {
	if !reqCtx.IsPost() {
		log.Warn("Please use POST method when invoking shutdown API")
	}

	respond(reqCtx, withEmpty())
	go func() {
		a.shutdown()
	}()
}

func (a *api) onPublish(reqCtx *fasthttp.RequestCtx) {
	if a.pubsubAdapter == nil {
		msg := NewErrorResponse("ERR_PUBSUB_NOT_CONFIGURED", messages.ErrPubsubNotConfigured)
		respond(reqCtx, withError(fasthttp.StatusBadRequest, msg))
		log.Debug(msg)

		return
	}

	pubsubName := reqCtx.UserValue(pubsubnameparam).(string)
	if pubsubName == "" {
		msg := NewErrorResponse("ERR_PUBSUB_EMPTY", messages.ErrPubsubEmpty)
		respond(reqCtx, withError(fasthttp.StatusNotFound, msg))
		log.Debug(msg)

		return
	}

	thepubsub := a.pubsubAdapter.GetPubSub(pubsubName)
	if thepubsub == nil {
		msg := NewErrorResponse("ERR_PUBSUB_NOT_FOUND", fmt.Sprintf(messages.ErrPubsubNotFound, pubsubName))
		respond(reqCtx, withError(fasthttp.StatusNotFound, msg))
		log.Debug(msg)

		return
	}

	topic := reqCtx.UserValue(topicParam).(string)
	if topic == "" {
		msg := NewErrorResponse("ERR_TOPIC_EMPTY", fmt.Sprintf(messages.ErrTopicEmpty, pubsubName))
		respond(reqCtx, withError(fasthttp.StatusNotFound, msg))
		log.Debug(msg)

		return
	}

	body := reqCtx.PostBody()
	contentType := string(reqCtx.Request.Header.Peek("Content-Type"))
	metadata := getMetadataFromRequest(reqCtx)
	rawPayload, metaErr := contrib_metadata.IsRawPayload(metadata)
	if metaErr != nil {
		msg := NewErrorResponse("ERR_PUBSUB_REQUEST_METADATA",
			fmt.Sprintf(messages.ErrMetadataGet, metaErr.Error()))
		respond(reqCtx, withError(fasthttp.StatusBadRequest, msg))
		log.Debug(msg)

		return
	}

	// Extract trace context from context.
	span := diag_utils.SpanFromContext(reqCtx)
	// Populate W3C traceparent to cloudevent envelope
	corID := diag.SpanContextToW3CString(span.SpanContext())
	// Populate W3C tracestate to cloudevent envelope
	traceState := diag.TraceStateToW3CString(span.SpanContext())

	data := body

	if !rawPayload {
		envelope, err := runtime_pubsub.NewCloudEvent(&runtime_pubsub.CloudEvent{
			ID:              a.id,
			Topic:           topic,
			DataContentType: contentType,
			Data:            body,
			TraceID:         corID,
			TraceState:      traceState,
			Pubsub:          pubsubName,
		})
		if err != nil {
			msg := NewErrorResponse("ERR_PUBSUB_CLOUD_EVENTS_SER",
				fmt.Sprintf(messages.ErrPubsubCloudEventCreation, err.Error()))
			respond(reqCtx, withError(fasthttp.StatusInternalServerError, msg))
			log.Debug(msg)
			return
		}

		features := thepubsub.Features()

		pubsub.ApplyMetadata(envelope, features, metadata)

		data, err = json.Marshal(envelope)
		if err != nil {
			msg := NewErrorResponse("ERR_PUBSUB_CLOUD_EVENTS_SER",
				fmt.Sprintf(messages.ErrPubsubCloudEventsSer, topic, pubsubName, err.Error()))
			respond(reqCtx, withError(fasthttp.StatusInternalServerError, msg))
			log.Debug(msg)
			return
		}
	}

	req := pubsub.PublishRequest{
		PubsubName: pubsubName,
		Topic:      topic,
		Data:       data,
		Metadata:   metadata,
	}

	start := time.Now()
	err := a.pubsubAdapter.Publish(&req)
	elapsed := diag.ElapsedSince(start)

	diag.DefaultComponentMonitoring.PubsubEgressEvent(context.Background(), pubsubName, topic, err == nil, elapsed)

	if err != nil {
		status := fasthttp.StatusInternalServerError
		msg := NewErrorResponse("ERR_PUBSUB_PUBLISH_MESSAGE",
			fmt.Sprintf(messages.ErrPubsubPublishMessage, topic, pubsubName, err.Error()))

		if errors.As(err, &runtime_pubsub.NotAllowedError{}) {
			msg = NewErrorResponse("ERR_PUBSUB_FORBIDDEN", err.Error())
			status = fasthttp.StatusForbidden
		}

		if errors.As(err, &runtime_pubsub.NotFoundError{}) {
			msg = NewErrorResponse("ERR_PUBSUB_NOT_FOUND", err.Error())
			status = fasthttp.StatusBadRequest
		}

		respond(reqCtx, withError(status, msg))
		log.Debug(msg)
	} else {
		respond(reqCtx, withEmpty())
	}
}

// GetStatusCodeFromMetadata extracts the http status code from the metadata if it exists.
func GetStatusCodeFromMetadata(metadata map[string]string) int {
	code := metadata[http.HTTPStatusCode]
	if code != "" {
		statusCode, err := strconv.Atoi(code)
		if err == nil {
			return statusCode
		}
	}

	return fasthttp.StatusOK
}

func (a *api) onGetHealthz(reqCtx *fasthttp.RequestCtx) {
	if !a.readyStatus {
		msg := NewErrorResponse("ERR_HEALTH_NOT_READY", messages.ErrHealthNotReady)
		respond(reqCtx, withError(fasthttp.StatusInternalServerError, msg))
		log.Debug(msg)
	} else {
		respond(reqCtx, withEmpty())
	}
}

func (a *api) onGetOutboundHealthz(reqCtx *fasthttp.RequestCtx) {
	if !a.outboundReadyStatus {
		msg := NewErrorResponse("ERR_HEALTH_NOT_READY", messages.ErrHealthNotReady)
		respond(reqCtx, withError(fasthttp.StatusInternalServerError, msg))
		log.Debug(msg)
	} else {
		respond(reqCtx, withEmpty())
	}
}

func getMetadataFromRequest(reqCtx *fasthttp.RequestCtx) map[string]string {
	metadata := map[string]string{}
	reqCtx.QueryArgs().VisitAll(func(key []byte, value []byte) {
		queryKey := string(key)
		if strings.HasPrefix(queryKey, metadataPrefix) {
			k := strings.TrimPrefix(queryKey, metadataPrefix)
			metadata[k] = string(value)
		}
	})

	return metadata
}

func (a *api) onPostStateTransaction(reqCtx *fasthttp.RequestCtx) {
	if a.stateStores == nil || len(a.stateStores) == 0 {
		msg := NewErrorResponse("ERR_STATE_STORES_NOT_CONFIGURED", messages.ErrStateStoresNotConfigured)
		respond(reqCtx, withError(fasthttp.StatusInternalServerError, msg))
		log.Debug(msg)
		return
	}

	storeName := reqCtx.UserValue(storeNameParam).(string)
	_, ok := a.stateStores[storeName]
	if !ok {
		msg := NewErrorResponse("ERR_STATE_STORE_NOT_FOUND", fmt.Sprintf(messages.ErrStateStoreNotFound, storeName))
		respond(reqCtx, withError(fasthttp.StatusBadRequest, msg))
		log.Debug(msg)
		return
	}

	transactionalStore, ok := a.transactionalStateStores[storeName]
	if !ok {
		msg := NewErrorResponse("ERR_STATE_STORE_NOT_SUPPORTED", fmt.Sprintf(messages.ErrStateStoreNotSupported, storeName))
		respond(reqCtx, withError(fasthttp.StatusInternalServerError, msg))
		log.Debug(msg)
		return
	}

	body := reqCtx.PostBody()
	var req state.TransactionalStateRequest
	if err := json.Unmarshal(body, &req); err != nil {
		msg := NewErrorResponse("ERR_MALFORMED_REQUEST", fmt.Sprintf(messages.ErrMalformedRequest, err.Error()))
		respond(reqCtx, withError(fasthttp.StatusBadRequest, msg))
		log.Debug(msg)
		return
	}
	if len(req.Operations) == 0 {
		respond(reqCtx, withEmpty())
		return
	}

	// merge metadata from URL query parameters
	metadata := getMetadataFromRequest(reqCtx)
	if req.Metadata == nil {
		req.Metadata = metadata
	} else {
		for k, v := range metadata {
			req.Metadata[k] = v
		}
	}

	operations := []state.TransactionalStateOperation{}
	for _, o := range req.Operations {
		switch o.Operation {
		case state.Upsert:
			var upsertReq state.SetRequest
			err := mapstructure.Decode(o.Request, &upsertReq)
			if err != nil {
				msg := NewErrorResponse("ERR_MALFORMED_REQUEST",
					fmt.Sprintf(messages.ErrMalformedRequest, err.Error()))
				respond(reqCtx, withError(fasthttp.StatusBadRequest, msg))
				log.Debug(msg)
				return
			}
			upsertReq.Key, err = state_loader.GetModifiedStateKey(upsertReq.Key, storeName, a.id)
			if err != nil {
				msg := NewErrorResponse("ERR_MALFORMED_REQUEST", err.Error())
				respond(reqCtx, withError(fasthttp.StatusBadRequest, msg))
				log.Debug(err)
				return
			}
			operations = append(operations, state.TransactionalStateOperation{
				Request:   upsertReq,
				Operation: state.Upsert,
			})
		case state.Delete:
			var delReq state.DeleteRequest
			err := mapstructure.Decode(o.Request, &delReq)
			if err != nil {
				msg := NewErrorResponse("ERR_MALFORMED_REQUEST",
					fmt.Sprintf(messages.ErrMalformedRequest, err.Error()))
				respond(reqCtx, withError(fasthttp.StatusBadRequest, msg))
				log.Debug(msg)
				return
			}
			delReq.Key, err = state_loader.GetModifiedStateKey(delReq.Key, storeName, a.id)
			if err != nil {
				msg := NewErrorResponse("ERR_MALFORMED_REQUEST", err.Error())
				respond(reqCtx, withError(fasthttp.StatusBadRequest, msg))
				log.Debug(msg)
				return
			}
			operations = append(operations, state.TransactionalStateOperation{
				Request:   delReq,
				Operation: state.Delete,
			})
		default:
			msg := NewErrorResponse(
				"ERR_NOT_SUPPORTED_STATE_OPERATION",
				fmt.Sprintf(messages.ErrNotSupportedStateOperation, o.Operation))
			respond(reqCtx, withError(fasthttp.StatusBadRequest, msg))
			log.Debug(msg)
			return
		}
	}

	if encryption.EncryptedStateStore(storeName) {
		for i, op := range operations {
			if op.Operation == state.Upsert {
				req := op.Request.(*state.SetRequest)
				data := []byte(fmt.Sprintf("%v", req.Value))
				val, err := encryption.TryEncryptValue(storeName, data)
				if err != nil {
					msg := NewErrorResponse(
						"ERR_SAVE_STATE",
						fmt.Sprintf(messages.ErrStateSave, storeName, err.Error()))
					respond(reqCtx, withError(fasthttp.StatusBadRequest, msg))
					log.Debug(msg)
					return
				}

				req.Value = val
				operations[i].Request = req
			}
		}
	}

	start := time.Now()
	policy := a.resiliency.ComponentOutboundPolicy(reqCtx, storeName)
	err := policy(func(ctx context.Context) error {
		return transactionalStore.Multi(&state.TransactionalStateRequest{
			Operations: operations,
			Metadata:   req.Metadata,
		})
	})
	elapsed := diag.ElapsedSince(start)

	diag.DefaultComponentMonitoring.StateInvoked(context.Background(), storeName, diag.StateTransaction, err == nil, elapsed)

	if err != nil {
		msg := NewErrorResponse("ERR_STATE_TRANSACTION", fmt.Sprintf(messages.ErrStateTransaction, err.Error()))
		respond(reqCtx, withError(fasthttp.StatusInternalServerError, msg))
		log.Debug(msg)
	} else {
		respond(reqCtx, withEmpty())
	}
}

func (a *api) onQueryState(reqCtx *fasthttp.RequestCtx) {
	store, storeName, err := a.getStateStoreWithRequestValidation(reqCtx)
	if err != nil {
		// error has been already logged
		return
	}

	querier, ok := store.(state.Querier)
	if !ok {
		msg := NewErrorResponse("ERR_METHOD_NOT_FOUND", fmt.Sprintf(messages.ErrNotFound, "Query"))
		respond(reqCtx, withError(fasthttp.StatusNotFound, msg))
		log.Debug(msg)
		return
	}

	if encryption.EncryptedStateStore(storeName) {
		msg := NewErrorResponse("ERR_STATE_QUERY", fmt.Sprintf(messages.ErrStateQuery, storeName, "cannot query encrypted store"))
		respond(reqCtx, withError(fasthttp.StatusBadRequest, msg))
		log.Debug(msg)
		return
	}

	var req state.QueryRequest
	if err = json.Unmarshal(reqCtx.PostBody(), &req.Query); err != nil {
		msg := NewErrorResponse("ERR_MALFORMED_REQUEST", fmt.Sprintf(messages.ErrMalformedRequest, err.Error()))
		respond(reqCtx, withError(fasthttp.StatusBadRequest, msg))
		log.Debug(msg)
		return
	}
	req.Metadata = getMetadataFromRequest(reqCtx)

	start := time.Now()
	policy := a.resiliency.ComponentOutboundPolicy(reqCtx, storeName)
	var resp *state.QueryResponse
	err = policy(func(ctx context.Context) (rErr error) {
		resp, rErr = querier.Query(&req)
		return rErr
	})
	elapsed := diag.ElapsedSince(start)

	diag.DefaultComponentMonitoring.StateInvoked(context.Background(), storeName, diag.StateQuery, err == nil, elapsed)

	if err != nil {
		msg := NewErrorResponse("ERR_STATE_QUERY", fmt.Sprintf(messages.ErrStateQuery, storeName, err.Error()))
		respond(reqCtx, withError(fasthttp.StatusInternalServerError, msg))
		log.Debug(msg)
		return
	}
	if resp == nil || len(resp.Results) == 0 {
		respond(reqCtx, withEmpty())
		return
	}

	qresp := QueryResponse{
		Results:  make([]QueryItem, len(resp.Results)),
		Token:    resp.Token,
		Metadata: resp.Metadata,
	}
	for i := range resp.Results {
		qresp.Results[i].Key = state_loader.GetOriginalStateKey(resp.Results[i].Key)
		qresp.Results[i].ETag = resp.Results[i].ETag
		qresp.Results[i].Error = resp.Results[i].Error
		qresp.Results[i].Data = json.RawMessage(resp.Results[i].Data)
	}

	b, _ := json.Marshal(qresp)
	respond(reqCtx, withJSON(fasthttp.StatusOK, b))
}

func (a *api) isSecretAllowed(storeName, key string) bool {
	if config, ok := a.secretsConfiguration[storeName]; ok {
		return config.IsSecretAllowed(key)
	}
	// By default, if a configuration is not defined for a secret store, return true.
	return true
}

func (a *api) SetAppChannel(appChannel channel.AppChannel) {
	a.appChannel = appChannel
}

func (a *api) SetDirectMessaging(directMessaging messaging.DirectMessaging) {
	a.directMessaging = directMessaging
}

func (a *api) SetActorRuntime(actor actors.Actors) {
	a.actor = actor
}<|MERGE_RESOLUTION|>--- conflicted
+++ resolved
@@ -159,12 +159,8 @@
 		transactionalStateStores: transactionalStateStores,
 		secretStores:             secretStores,
 		secretsConfiguration:     secretsConfiguration,
-<<<<<<< HEAD
 		configurationStores:      configurationStores,
 		configurationSubscribe:   make(map[string]chan struct{}),
-		json:                     jsoniter.ConfigFastest,
-=======
->>>>>>> deea419e
 		actor:                    actor,
 		pubsubAdapter:            pubsubAdapter,
 		sendToOutputBindingFn:    sendToOutputBindingFn,
