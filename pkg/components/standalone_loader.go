/*
Copyright 2021 The Dapr Authors
Licensed under the Apache License, Version 2.0 (the "License");
you may not use this file except in compliance with the License.
You may obtain a copy of the License at
    http://www.apache.org/licenses/LICENSE-2.0
Unless required by applicable law or agreed to in writing, software
distributed under the License is distributed on an "AS IS" BASIS,
WITHOUT WARRANTIES OR CONDITIONS OF ANY KIND, either express or implied.
See the License for the specific language governing permissions and
limitations under the License.
*/

package components

import (
	componentsV1alpha1 "github.com/dapr/dapr/pkg/apis/components/v1alpha1"
	config "github.com/dapr/dapr/pkg/config/modes"
)

// StandaloneComponents loads components in a standalone mode environment.
type StandaloneComponents struct {
	componentsManifestLoader ManifestLoader[componentsV1alpha1.Component]
}

// newComponent creates a new component manifest.
func newComponent() componentsV1alpha1.Component {
	var comp componentsV1alpha1.Component
	comp.Spec = componentsV1alpha1.ComponentSpec{}
	return comp
}

// NewStandaloneComponents returns a new standalone loader.
func NewStandaloneComponents(configuration config.StandaloneConfig) *StandaloneComponents {
	return &StandaloneComponents{
		componentsManifestLoader: NewDiskManifestLoader(configuration.ComponentsPath, newComponent),
	}
}

// LoadComponents loads dapr components from a given directory.
func (s *StandaloneComponents) LoadComponents() ([]componentsV1alpha1.Component, error) {
<<<<<<< HEAD
	files, err := os.ReadDir(s.config.ComponentsPath)
	if err != nil {
		return nil, err
	}

	list := []componentsV1alpha1.Component{}

	for _, file := range files {
		if !file.IsDir() {
			if !utils.IsYaml(file.Name()) {
				log.Warnf("A non-YAML component file %s was detected, it will not be loaded", file.Name())
				continue
			}
			components := s.loadComponentsFromFile(file.Name())
			if len(components) > 0 {
				list = append(list, components...)
			}
		}
	}

	return list, nil
}

func (s *StandaloneComponents) loadComponentsFromFile(filename string) []componentsV1alpha1.Component {
	var errors []error

	components := []componentsV1alpha1.Component{}
	path := filepath.Join(s.config.ComponentsPath, filename)

	b, err := os.ReadFile(path)
	if err != nil {
		log.Warnf("daprd load components error when reading file %s : %s", path, err)
		return components
	}
	components, errors = s.decodeYaml(b)
	for _, err := range errors {
		log.Warnf("daprd load components error when parsing components yaml resource in %s : %s", path, err)
	}
	return components
}

func (s *StandaloneComponents) LoadDynamicComponentsFromFile(filename string) []componentsV1alpha1.Component {
	var errors []error

	components := []componentsV1alpha1.Component{}
	path := filepath.Join(s.config.DynamicComponentsPath, filename)

	b, err := os.ReadFile(path)
	if err != nil {
		log.Warnf("daprd load dynamic components error when reading file %s : %s", path, err)
		return components
	}
	components, errors = s.decodeYaml(b)
	for _, err := range errors {
		log.Warnf("daprd load dynamic components error when parsing components yaml resource in %s : %s", path, err)
	}
	return components
}

// decodeYaml decodes the yaml document.
func (s *StandaloneComponents) decodeYaml(b []byte) ([]componentsV1alpha1.Component, []error) {
	list := []componentsV1alpha1.Component{}
	errors := []error{}
	scanner := bufio.NewScanner(bytes.NewReader(b))
	scanner.Split(s.splitYamlDoc)

	type typeInfo struct {
		metav1.TypeMeta `json:",inline"`
	}

	for {
		if !scanner.Scan() {
			err := scanner.Err()
			if err != nil {
				errors = append(errors, err)

				continue
			}

			break
		}

		scannerBytes := scanner.Bytes()
		var ti typeInfo
		if err := yaml.Unmarshal(scannerBytes, &ti); err != nil {
			errors = append(errors, err)

			continue
		}

		if ti.Kind != componentKind {
			continue
		}

		var comp componentsV1alpha1.Component
		comp.Spec = componentsV1alpha1.ComponentSpec{}
		if err := yaml.Unmarshal(scannerBytes, &comp); err != nil {
			errors = append(errors, err)

			continue
		}

		list = append(list, comp)
	}

	return list, errors
}

// splitYamlDoc - splits the yaml docs.
func (s *StandaloneComponents) splitYamlDoc(data []byte, atEOF bool) (advance int, token []byte, err error) {
	if atEOF && len(data) == 0 {
		return 0, nil, nil
	}
	sep := len([]byte(yamlSeparator))
	if i := bytes.Index(data, []byte(yamlSeparator)); i >= 0 {
		i += sep
		after := data[i:]

		if len(after) == 0 {
			if atEOF {
				return len(data), data[:len(data)-sep], nil
			}
			return 0, nil, nil
		}
		if j := bytes.IndexByte(after, '\n'); j >= 0 {
			return i + j + 1, data[0 : i-sep], nil
		}
		return 0, nil, nil
	}
	// If we're at EOF, we have a final, non-terminated line. Return it.
	if atEOF {
		return len(data), data, nil
	}
	// Request more data.
	return 0, nil, nil
=======
	return s.componentsManifestLoader.Load()
>>>>>>> 30ca733a
}<|MERGE_RESOLUTION|>--- conflicted
+++ resolved
@@ -37,145 +37,14 @@
 	}
 }
 
+// NewDynamicStandaloneComponents returns a new standalone loader for dynamic components.
+func NewDynamicStandaloneComponents(configuration config.StandaloneConfig) *StandaloneComponents {
+	return &StandaloneComponents{
+		componentsManifestLoader: NewDiskManifestLoader(configuration.DynamicComponentsPath, newComponent),
+	}
+}
+
 // LoadComponents loads dapr components from a given directory.
 func (s *StandaloneComponents) LoadComponents() ([]componentsV1alpha1.Component, error) {
-<<<<<<< HEAD
-	files, err := os.ReadDir(s.config.ComponentsPath)
-	if err != nil {
-		return nil, err
-	}
-
-	list := []componentsV1alpha1.Component{}
-
-	for _, file := range files {
-		if !file.IsDir() {
-			if !utils.IsYaml(file.Name()) {
-				log.Warnf("A non-YAML component file %s was detected, it will not be loaded", file.Name())
-				continue
-			}
-			components := s.loadComponentsFromFile(file.Name())
-			if len(components) > 0 {
-				list = append(list, components...)
-			}
-		}
-	}
-
-	return list, nil
+	return s.componentsManifestLoader.Load()
 }
-
-func (s *StandaloneComponents) loadComponentsFromFile(filename string) []componentsV1alpha1.Component {
-	var errors []error
-
-	components := []componentsV1alpha1.Component{}
-	path := filepath.Join(s.config.ComponentsPath, filename)
-
-	b, err := os.ReadFile(path)
-	if err != nil {
-		log.Warnf("daprd load components error when reading file %s : %s", path, err)
-		return components
-	}
-	components, errors = s.decodeYaml(b)
-	for _, err := range errors {
-		log.Warnf("daprd load components error when parsing components yaml resource in %s : %s", path, err)
-	}
-	return components
-}
-
-func (s *StandaloneComponents) LoadDynamicComponentsFromFile(filename string) []componentsV1alpha1.Component {
-	var errors []error
-
-	components := []componentsV1alpha1.Component{}
-	path := filepath.Join(s.config.DynamicComponentsPath, filename)
-
-	b, err := os.ReadFile(path)
-	if err != nil {
-		log.Warnf("daprd load dynamic components error when reading file %s : %s", path, err)
-		return components
-	}
-	components, errors = s.decodeYaml(b)
-	for _, err := range errors {
-		log.Warnf("daprd load dynamic components error when parsing components yaml resource in %s : %s", path, err)
-	}
-	return components
-}
-
-// decodeYaml decodes the yaml document.
-func (s *StandaloneComponents) decodeYaml(b []byte) ([]componentsV1alpha1.Component, []error) {
-	list := []componentsV1alpha1.Component{}
-	errors := []error{}
-	scanner := bufio.NewScanner(bytes.NewReader(b))
-	scanner.Split(s.splitYamlDoc)
-
-	type typeInfo struct {
-		metav1.TypeMeta `json:",inline"`
-	}
-
-	for {
-		if !scanner.Scan() {
-			err := scanner.Err()
-			if err != nil {
-				errors = append(errors, err)
-
-				continue
-			}
-
-			break
-		}
-
-		scannerBytes := scanner.Bytes()
-		var ti typeInfo
-		if err := yaml.Unmarshal(scannerBytes, &ti); err != nil {
-			errors = append(errors, err)
-
-			continue
-		}
-
-		if ti.Kind != componentKind {
-			continue
-		}
-
-		var comp componentsV1alpha1.Component
-		comp.Spec = componentsV1alpha1.ComponentSpec{}
-		if err := yaml.Unmarshal(scannerBytes, &comp); err != nil {
-			errors = append(errors, err)
-
-			continue
-		}
-
-		list = append(list, comp)
-	}
-
-	return list, errors
-}
-
-// splitYamlDoc - splits the yaml docs.
-func (s *StandaloneComponents) splitYamlDoc(data []byte, atEOF bool) (advance int, token []byte, err error) {
-	if atEOF && len(data) == 0 {
-		return 0, nil, nil
-	}
-	sep := len([]byte(yamlSeparator))
-	if i := bytes.Index(data, []byte(yamlSeparator)); i >= 0 {
-		i += sep
-		after := data[i:]
-
-		if len(after) == 0 {
-			if atEOF {
-				return len(data), data[:len(data)-sep], nil
-			}
-			return 0, nil, nil
-		}
-		if j := bytes.IndexByte(after, '\n'); j >= 0 {
-			return i + j + 1, data[0 : i-sep], nil
-		}
-		return 0, nil, nil
-	}
-	// If we're at EOF, we have a final, non-terminated line. Return it.
-	if atEOF {
-		return len(data), data, nil
-	}
-	// Request more data.
-	return 0, nil, nil
-=======
-	return s.componentsManifestLoader.Load()
->>>>>>> 30ca733a
-}