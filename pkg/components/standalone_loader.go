// ------------------------------------------------------------
// Copyright (c) Microsoft Corporation and Dapr Contributors.
// Licensed under the MIT License.
// ------------------------------------------------------------

package components

import (
	"bufio"
	"bytes"
	"io"
	"io/ioutil"
	"path/filepath"
	"strings"

	"github.com/ghodss/yaml"

	components_v1alpha1 "github.com/dapr/dapr/pkg/apis/components/v1alpha1"
	config "github.com/dapr/dapr/pkg/config/modes"
)

const (
	yamlSeparator = "\n---"
	componentKind = "Component"
)

// StandaloneComponents loads components in a standalone mode environment.
type StandaloneComponents struct {
	config config.StandaloneConfig
}

// NewStandaloneComponents returns a new standalone loader.
func NewStandaloneComponents(configuration config.StandaloneConfig) *StandaloneComponents {
	return &StandaloneComponents{
		config: configuration,
	}
}

// LoadComponents loads dapr components from a given directory.
func (s *StandaloneComponents) LoadComponents() ([]components_v1alpha1.Component, error) {
	files, err := ioutil.ReadDir(s.config.ComponentsPath)
	if err != nil {
		return nil, err
	}

	list := []components_v1alpha1.Component{}

	for _, file := range files {
		if !file.IsDir() && s.isYaml(file.Name()) {
			components := s.loadComponentsFromFile(file.Name())
			if len(components) > 0 {
				list = append(list, components...)
			}
		}
	}

	return list, nil
}

<<<<<<< HEAD
func (s *StandaloneComponents) loadComponentsFromFile(filename string) []components_v1alpha1.Component {
	var errors []error

	components := []components_v1alpha1.Component{}
	path := filepath.Join(s.config.ComponentsPath, filename)

	b, err := ioutil.ReadFile(path)
	if err != nil {
		log.Warnf("daprd load components error when reading file %s : %s", path, err)
		return components
	}
	components, errors = s.decodeYaml(b)
	for _, err := range errors {
		log.Warnf("daprd load components error when parsing components yaml resource in %s : %s", path, err)
	}
	return components
}

// isYaml checks whether the file is yaml or not
=======
// isYaml checks whether the file is yaml or not.
>>>>>>> e9ef871f
func (s *StandaloneComponents) isYaml(fileName string) bool {
	extension := strings.ToLower(filepath.Ext(fileName))
	if extension == ".yaml" || extension == ".yml" {
		return true
	}
	return false
}

<<<<<<< HEAD
// decodeYaml decodes the yaml document
func (s *StandaloneComponents) decodeYaml(b []byte) ([]components_v1alpha1.Component, []error) {
=======
// decodeYaml decodes the yaml document.
func (s *StandaloneComponents) decodeYaml(filename string, b []byte) ([]components_v1alpha1.Component, []error) {
>>>>>>> e9ef871f
	list := []components_v1alpha1.Component{}
	errors := []error{}
	scanner := bufio.NewScanner(bytes.NewReader(b))
	scanner.Split(s.splitYamlDoc)

	for {
		var comp components_v1alpha1.Component
		comp.Spec = components_v1alpha1.ComponentSpec{}
		err := s.decode(scanner, &comp)
		if err == io.EOF {
			break
		}

		if err != nil {
			errors = append(errors, err)
			continue
		}

		if comp.Kind != componentKind {
			continue
		}

		list = append(list, comp)
	}

	return list, errors
}

// decode reads the YAML resource in document.
func (s *StandaloneComponents) decode(scanner *bufio.Scanner, c interface{}) error {
	if scanner.Scan() {
		return yaml.Unmarshal(scanner.Bytes(), &c)
	}

	err := scanner.Err()
	if err == nil {
		err = io.EOF
	}
	return err
}

// splitYamlDoc - splits the yaml docs.
func (s *StandaloneComponents) splitYamlDoc(data []byte, atEOF bool) (advance int, token []byte, err error) {
	if atEOF && len(data) == 0 {
		return 0, nil, nil
	}
	sep := len([]byte(yamlSeparator))
	if i := bytes.Index(data, []byte(yamlSeparator)); i >= 0 {
		i += sep
		after := data[i:]

		if len(after) == 0 {
			if atEOF {
				return len(data), data[:len(data)-sep], nil
			}
			return 0, nil, nil
		}
		if j := bytes.IndexByte(after, '\n'); j >= 0 {
			return i + j + 1, data[0 : i-sep], nil
		}
		return 0, nil, nil
	}
	// If we're at EOF, we have a final, non-terminated line. Return it.
	if atEOF {
		return len(data), data, nil
	}
	// Request more data.
	return 0, nil, nil
}<|MERGE_RESOLUTION|>--- conflicted
+++ resolved
@@ -57,7 +57,6 @@
 	return list, nil
 }
 
-<<<<<<< HEAD
 func (s *StandaloneComponents) loadComponentsFromFile(filename string) []components_v1alpha1.Component {
 	var errors []error
 
@@ -76,10 +75,7 @@
 	return components
 }
 
-// isYaml checks whether the file is yaml or not
-=======
 // isYaml checks whether the file is yaml or not.
->>>>>>> e9ef871f
 func (s *StandaloneComponents) isYaml(fileName string) bool {
 	extension := strings.ToLower(filepath.Ext(fileName))
 	if extension == ".yaml" || extension == ".yml" {
@@ -88,13 +84,8 @@
 	return false
 }
 
-<<<<<<< HEAD
-// decodeYaml decodes the yaml document
+// decodeYaml decodes the yaml document.
 func (s *StandaloneComponents) decodeYaml(b []byte) ([]components_v1alpha1.Component, []error) {
-=======
-// decodeYaml decodes the yaml document.
-func (s *StandaloneComponents) decodeYaml(filename string, b []byte) ([]components_v1alpha1.Component, []error) {
->>>>>>> e9ef871f
 	list := []components_v1alpha1.Component{}
 	errors := []error{}
 	scanner := bufio.NewScanner(bytes.NewReader(b))
