/*
Copyright 2021 The Dapr Authors
Licensed under the Apache License, Version 2.0 (the "License");
you may not use this file except in compliance with the License.
You may obtain a copy of the License at
    http://www.apache.org/licenses/LICENSE-2.0
Unless required by applicable law or agreed to in writing, software
distributed under the License is distributed on an "AS IS" BASIS,
WITHOUT WARRANTIES OR CONDITIONS OF ANY KIND, either express or implied.
See the License for the specific language governing permissions and
limitations under the License.
*/

package utils

import (
	"net"
	"os"
	"runtime"
	"testing"

	"github.com/stretchr/testify/assert"
	"github.com/stretchr/testify/require"
)

func TestContains(t *testing.T) {
	type customType struct {
		v1 string
		v2 int
	}

	t.Run("find a item", func(t *testing.T) {
		assert.True(t, Contains([]string{"item-1", "item"}, "item"))
		assert.True(t, Contains([]int{1, 2, 3}, 1))
		assert.True(t, Contains([]customType{{v1: "first", v2: 1}, {v1: "second", v2: 2}}, customType{v1: "second", v2: 2}))
	})

	t.Run("didn't find a item", func(t *testing.T) {
		assert.False(t, Contains([]string{"item-1", "item"}, "not-in-item"))
		assert.False(t, Contains([]string{}, "not-in-item"))
		assert.False(t, Contains(nil, "not-in-item"))
		assert.False(t, Contains([]int{1, 2, 3}, 100))
		assert.False(t, Contains([]int{}, 100))
		assert.False(t, Contains(nil, 100))
		assert.False(t, Contains([]customType{{v1: "first", v2: 1}, {v1: "second", v2: 2}}, customType{v1: "foo", v2: 100}))
		assert.False(t, Contains([]customType{}, customType{v1: "foo", v2: 100}))
		assert.False(t, Contains(nil, customType{v1: "foo", v2: 100}))
	})
}

func TestSetEnvVariables(t *testing.T) {
	t.Run("set environment variables success", func(t *testing.T) {
		err := SetEnvVariables(map[string]string{
			"testKey": "testValue",
		})
		require.NoError(t, err)
		assert.Equal(t, "testValue", os.Getenv("testKey"))
	})
	t.Run("set environment variables failed", func(t *testing.T) {
		err := SetEnvVariables(map[string]string{
			"": "testValue",
		})
		require.Error(t, err)
		assert.NotEqual(t, "testValue", os.Getenv(""))
	})
}

func TestGetIntValFromStringVal(t *testing.T) {
	tcs := []struct {
		name     string
		val      int
		def      int
		expected int
	}{
		{
			name:     "value is not provided by user, default value is used",
			val:      0,
			def:      5,
			expected: 5,
		},
		{
			name:     "val is provided by user",
			val:      91,
			def:      5,
			expected: 91,
		},
	}

	for _, tc := range tcs {
		t.Run(tc.name, func(t *testing.T) {
			actual := GetIntValOrDefault(tc.val, tc.def)
			if actual != tc.expected {
				t.Errorf("expected %d, actual %d", tc.expected, actual)
			}
		})
	}
}

func TestEnvOrElse(t *testing.T) {
	t.Run("envOrElse should return else value when env var is not present", func(t *testing.T) {
		const elseValue, fakeEnVar = "fakeValue", "envVarThatDoesntExists"
		require.NoError(t, os.Unsetenv(fakeEnVar))

		assert.Equal(t, elseValue, GetEnvOrElse(fakeEnVar, elseValue))
	})

	t.Run("envOrElse should return env var value when env var is present", func(t *testing.T) {
		const elseValue, fakeEnVar, fakeEnvVarValue = "fakeValue", "envVarThatExists", "envVarValue"
		defer os.Unsetenv(fakeEnVar)

		require.NoError(t, os.Setenv(fakeEnVar, fakeEnvVarValue))
		assert.Equal(t, fakeEnvVarValue, GetEnvOrElse(fakeEnVar, elseValue))
	})
}

func TestSocketExists(t *testing.T) {
	// Unix Domain Socket does not work on windows.
	if runtime.GOOS == "windows" {
		return
	}
	t.Run("socket exists should return false if file does not exists", func(t *testing.T) {
		assert.False(t, SocketExists("/fake/path"))
	})

	t.Run("socket exists should return false if file exists but it's not a socket", func(t *testing.T) {
		file, err := os.CreateTemp("/tmp", "prefix")
		require.NoError(t, err)
		defer os.Remove(file.Name())

		assert.False(t, SocketExists(file.Name()))
	})

	t.Run("socket exists should return true if file exists and its a socket", func(t *testing.T) {
		const fileName = "/tmp/socket1234.sock"
		defer os.Remove(fileName)
		listener, err := net.Listen("unix", fileName)
		require.NoError(t, err)
		defer listener.Close()

		assert.True(t, SocketExists(fileName))
	})
}

func TestPopulateMetadataForBulkPublishEntry(t *testing.T) {
	entryMeta := map[string]string{
		"key1": "val1",
		"ttl":  "22s",
	}

	t.Run("req Meta does not contain any key present in entryMeta", func(t *testing.T) {
		reqMeta := map[string]string{
			"rawPayload": "true",
			"key2":       "val2",
		}
		resMeta := PopulateMetadataForBulkPublishEntry(reqMeta, entryMeta)
		assert.Len(t, resMeta, 4, "expected length to match")
		assert.Contains(t, resMeta, "key1", "expected key to be present")
		assert.Equal(t, "val1", resMeta["key1"], "expected val to be equal")
		assert.Contains(t, resMeta, "key2", "expected key to be present")
		assert.Equal(t, "val2", resMeta["key2"], "expected val to be equal")
		assert.Contains(t, resMeta, "ttl", "expected key to be present")
		assert.Equal(t, "22s", resMeta["ttl"], "expected val to be equal")
		assert.Contains(t, resMeta, "rawPayload", "expected key to be present")
		assert.Equal(t, "true", resMeta["rawPayload"], "expected val to be equal")
	})
	t.Run("req Meta contains key present in entryMeta", func(t *testing.T) {
		reqMeta := map[string]string{
			"ttl":  "1m",
			"key2": "val2",
		}
		resMeta := PopulateMetadataForBulkPublishEntry(reqMeta, entryMeta)
		assert.Len(t, resMeta, 3, "expected length to match")
		assert.Contains(t, resMeta, "key1", "expected key to be present")
		assert.Equal(t, "val1", resMeta["key1"], "expected val to be equal")
		assert.Contains(t, resMeta, "key2", "expected key to be present")
		assert.Equal(t, "val2", resMeta["key2"], "expected val to be equal")
		assert.Contains(t, resMeta, "ttl", "expected key to be present")
		assert.Equal(t, "22s", resMeta["ttl"], "expected val to be equal")
	})
}

func TestFilter(t *testing.T) {
	t.Run("should filter out empty values", func(t *testing.T) {
		in := []string{"", "a", "", "b", "", "c"}
		out := Filter(in, func(s string) bool {
			return s != ""
		})
		assert.Len(t, in, 6)
		assert.Len(t, out, 3)
		assert.Equal(t, []string{"a", "b", "c"}, out)
	})
	t.Run("should filter out empty values and return empty collection if all values are filtered out", func(t *testing.T) {
		in := []string{"", "", ""}
		out := Filter(in, func(s string) bool {
			return s != ""
		})
		assert.Len(t, in, 3)
		assert.Empty(t, out)
	})
}

func TestContainsPrefixed(t *testing.T) {
	tcs := []struct {
		name     string
		prefixes []string
		v        string
		want     bool
	}{
		{
			name: "empty",
			v:    "some-service-account-name",
			want: false,
		},
		{
			name:     "notFound",
			v:        "some-service-account-name",
			prefixes: []string{"service-account-name", "other-service-account-name"},
			want:     false,
		},
		{
			name:     "one",
			v:        "some-service-account-name",
			prefixes: []string{"service-account-name", "some-service-account-name"},
			want:     true,
		},
	}
	for _, tc := range tcs {
		t.Run(tc.name, func(t *testing.T) {
			assert.Equalf(t, tc.want, ContainsPrefixed(tc.prefixes, tc.v), "ContainsPrefixed(%v, %v)", tc.prefixes, tc.v)
		})
	}
}

func TestMapToSlice(t *testing.T) {
	t.Run("mapStringString", func(t *testing.T) {
		m := map[string]string{"a": "b", "c": "d", "e": "f"}
		got := MapToSlice(m)
		assert.ElementsMatch(t, got, []string{"a", "c", "e"})
	})
	t.Run("mapStringStruct", func(t *testing.T) {
		m := map[string]struct{}{"a": {}, "c": {}, "e": {}}
		got := MapToSlice(m)
		assert.ElementsMatch(t, got, []string{"a", "c", "e"})
	})
	t.Run("intStringStruct", func(t *testing.T) {
		m := map[int]struct{}{1: {}, 2: {}, 3: {}}
		got := MapToSlice(m)
		assert.ElementsMatch(t, got, []int{1, 2, 3})
	})
}

func TestGetNamespaceOrDefault(t *testing.T) {
	t.Run("namespace is empty", func(t *testing.T) {
		ns := GetNamespaceOrDefault("default")
		assert.Equal(t, "default", ns)
	})

	t.Run("namespace is not empty", func(t *testing.T) {
		t.Setenv("NAMESPACE", "testNs")
		ns := GetNamespaceOrDefault("default")
		assert.Equal(t, "testNs", ns)
	})
}

func BenchmarkFilter(b *testing.B) {
	vals := make([]int, 100)
	for i := 0; i < len(vals); i++ {
		vals[i] = i
	}

	filterFn := func(n int) bool {
		return n < 50
	}

	for n := 0; n < b.N; n++ {
		Filter(vals, filterFn)
	}
}

<<<<<<< HEAD
func Test_isControlPlaneService(t *testing.T) {
	tests := map[string]struct {
		name string
		exp  bool
	}{
		"operator should be control plane service": {
			name: "dapr-operator",
			exp:  true,
		},
		"sentry should be control plane service": {
			name: "dapr-sentry",
			exp:  true,
		},
		"placement should be control plane service": {
			name: "dapr-placement",
			exp:  true,
		},
		"sidecar injector should be control plane service": {
			name: "dapr-injector",
			exp:  true,
		},
		"not a control plane service": {
			name: "my-app",
			exp:  false,
		},
	}

	for name, test := range tests {
		t.Run(name, func(t *testing.T) {
			assert.Equal(t, test.exp, IsControlPlaneService(test.name))
=======
func TestParseServiceAddr(t *testing.T) {
	testCases := []struct {
		addr string
		out  []string
	}{
		{
			addr: "localhost:1020",
			out:  []string{"localhost:1020"},
		},
		{
			addr: "placement1:50005,placement2:50005,placement3:50005",
			out:  []string{"placement1:50005", "placement2:50005", "placement3:50005"},
		},
		{
			addr: "placement1:50005, placement2:50005, placement3:50005",
			out:  []string{"placement1:50005", "placement2:50005", "placement3:50005"},
		},
	}

	for _, tc := range testCases {
		t.Run(tc.addr, func(t *testing.T) {
			assert.EqualValues(t, tc.out, ParseServiceAddr(tc.addr))
>>>>>>> 43d9f5ab
		})
	}
}<|MERGE_RESOLUTION|>--- conflicted
+++ resolved
@@ -277,7 +277,6 @@
 	}
 }
 
-<<<<<<< HEAD
 func Test_isControlPlaneService(t *testing.T) {
 	tests := map[string]struct {
 		name string
@@ -308,7 +307,10 @@
 	for name, test := range tests {
 		t.Run(name, func(t *testing.T) {
 			assert.Equal(t, test.exp, IsControlPlaneService(test.name))
-=======
+		})
+	}
+}
+
 func TestParseServiceAddr(t *testing.T) {
 	testCases := []struct {
 		addr string
@@ -331,7 +333,6 @@
 	for _, tc := range testCases {
 		t.Run(tc.addr, func(t *testing.T) {
 			assert.EqualValues(t, tc.out, ParseServiceAddr(tc.addr))
->>>>>>> 43d9f5ab
 		})
 	}
 }