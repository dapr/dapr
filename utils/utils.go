--- conflicted
+++ resolved
@@ -123,7 +123,6 @@
 	return false
 }
 
-<<<<<<< HEAD
 // GetIntOrDefault returns the value of the key in the map or the default value if the key is not present.
 func GetIntOrDefault(m map[string]string, key string, def int) int {
 	if val, ok := m[key]; ok {
@@ -132,11 +131,11 @@
 		}
 	}
 	return def
-=======
+}
+
 // IsSocket returns if the given file is a unix socket.
 func IsSocket(f fs.FileInfo) bool {
 	return f.Mode()&fs.ModeSocket != 0
->>>>>>> 4c3b1d24
 }
 
 // SocketExists returns true if the file in that path is an unix socket.
