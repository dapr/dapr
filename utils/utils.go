--- conflicted
+++ resolved
@@ -6,13 +6,8 @@
 package utils
 
 import (
-<<<<<<< HEAD
 	"os"
-=======
-	"flag"
-	"path/filepath"
 	"regexp"
->>>>>>> c54fab45
 	"strings"
 	"time"
 
@@ -23,16 +18,11 @@
 )
 
 var (
-<<<<<<< HEAD
 	clientSet     *kubernetes.Clientset
 	kubeConfig    *rest.Config
 	KubeConfigVar = "KUBE_CONFIG"
-=======
-	clientSet  *kubernetes.Clientset
-	kubeConfig *rest.Config
 
 	envRegexp = regexp.MustCompile(`(?m)(,)\s*[a-zA-Z\_][a-zA-Z0-9\_]*=`)
->>>>>>> c54fab45
 )
 
 func initKubeConfig() {
